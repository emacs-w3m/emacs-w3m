<<<<<<< HEAD
2019-05-03  Kazuhiro Ito  <kzhr@d1.dion.ne.jp>

	* w3m-util.el (w3m-insert-string): Don't touch unibyte string.
	encode-coding-string may modify unibyte string.
=======
2019-05-05  Boruch Baum  <boruch_baum@gmx.com>

	* w3m.el (w3m--goto-torrent-url): New feature to support torrent and
	magnet links, using for now external programs from the `transmission' suite.
	(w3m-goto-url): Integrate the new feature.
>>>>>>> 8ae3a378

2019-04-17  Tatsuya Kinoshita  <tats@debian.org>

	* w3m-search.el (w3m-search-engine-alist): Add &gbv=1 to
	www.google.com/search to prevent META refresh ([emacs-w3m:13355]).

2019-04-15  Boruch Baum  <boruch_baum@gmx.com>

	* w3m.el (w3m-ctl-c-map): Assign console-friendly keybindings to
	replace C-., C-,, C->, C-<.
	(w3m-select-buffer-mode): Doc fix.
	(w3m-select-buffer-move-next, w3m-select-buffer-move-previous): New
	features for buffer listing.
	(w3m-select-buffer-mode-map): Keybindings for the new commands.

	* w3m-ems.el (w3m-tab-move-right, w3m-tab-move-left): Doc fix.
	(w3m-tab-move-next, w3m-tab-move-prior): defaliases for
	w3m-tab-move-right, w3m-tab-move-left.

2019-04-15  Boruch Baum  <boruch_baum@gmx.com>

	* w3m.el bugfixes to allow loading new tabs in background.
	(w3m-goto-url-new-session): add optional arg NO-POPUP; replace
	undocumented use of prefix-arg for RELOAD, with toggle of default
	NO-POPUP value.
	(w3m-copy-buffer): allow tab load in background; remove duplicate arg
	JUST-COPY, major efficiency gains by using clone-buffer instead of
	repeating entire w3m processing; replace undocumented use of prefix-arg
	for renaming new copy, with toggle of default BACKGROUND value.
	(w3m--goto-url--valid-url): adjust args for new format of
	w3m-copy-buffer.
	(w3m-view-this-url-1): pass arg NO-POPUP to allow tab
	load in background.

2019-04-14  Boruch Baum  <boruch_baum@gmx.com>

	* w3m.el (emacs-w3m-version, w3m-version): Doc fix ([emacs-w3m:13330]).

2019-04-11  Vladimir Sedach  <vas@oneofus.la>

	* w3m-search.el (w3m-search-engine-alist): Use the lite version
	in the duckduckgo engine ([emacs-w3m:13336]).

2019-04-10  Boruch Baum  <boruch_baum@gmx.com>

	* w3m-filter.el (w3m-filter-stackexchange): bugfix: re-search-forward
	instances needed parm NOERROR set non-nil.

2019-04-03  Boruch Baum  <boruch_baum@gmx.com>

	* w3m-filter.el (w3m-filter-rt): Update for new site footers.

2019-03-13  Katsumi Yamaoka  <yamaoka@jpl.org>

	* w3mhack.el (w3mhack-insert-git-revision): Allow git-revision
	no matter what kind of object it is, including nil.

2019-03-08  Katsumi Yamaoka  <yamaoka@jpl.org>

	Improve the travis build

	* .travis.yml: Separate the env var EMACS to EMACS and EMACS_EXE
	that are a common name and an executable name respectively.

	* aclocal.m4 (AC_CHECK_TEXINFO): Remove useless uppercase conversion.

2019-03-07  Katsumi Yamaoka  <yamaoka@jpl.org>

	Make travis CI work for emacs25 on osx

	(Successful but emacs26 on osx got to fail; should be fixed...)

	Developers should note that the environment variable EMACS
	will be passed to the configure script as if it is specified with:

	./configure --with-emacs=${EMACS}

	* .travis.yml (install): Make the name of a symbolic-link linked to
	the real Emacs that of the environment variable EMACS when building
	emacs-w3m on osx.
	(before_script, script): Use the value of the environment variable
	EMACS rather than just "emacs" as the name of Emacs to run.

2019-03-01  Katsumi Yamaoka  <yamaoka@jpl.org>

	* w3m.el (w3m-display-hook): Add w3m-db-history-fix-indentation.
	(w3m-create-text-page): Don't run w3m-db-history-fix-indentation there.
	(w3m-db-history-align-to-column): New internal variable.
	(w3m-about-db-history): Widen contents' width as much as possible;
	pass it to w3m-db-history-fix-indentation.
	(w3m-db-history-fix-indentation): Use variable width space to indent.
	(w3m-db-history): Fix interactive spec so normally not to prompt a user.

2019-02-26  Boruch Baum  <boruch_baum@gmx.com>

	* w3m-proc.el (w3m-process-new): BUGFIX: gihub issue #20 (reverts part
	of commit 99db1df).

	* w3m-hist.el (w3m-history-slimmed-history-flat): BUGFIX: gihub issue
	#20 (reverts part of commit 99db1df).

2019-02-25  Boruch Baum  <boruch_baum@gmx.com>

	* w3m-favicon.el (w3m-favicon-convert): bugfix: check string bounds
	before use (Andres Ramirez <rrandresf@gmail.com> [emacs-w3m:13266])

2019-02-25  Boruch Baum  <boruch_baum@gmx.com>, TSUCHIYA Masatoshi  <tsuchiya@namazu.org>

	* octet.el: Documentation update

2019-02-25  Boruch Baum  <boruch_baum@gmx.com>

	* w3m.el (w3m-encode-specials-string): Simplify, remove need for
	nreverse, remove need for constant w3m-entity-reverse-table.

2019-02-22  Katsumi Yamaoka  <yamaoka@jpl.org>

	* w3m.el (w3m-db-history): Remove GUI stuff; prompt a user for `start'
	and `size' only when it is called interactively.

2019-02-21  TSUCHIYA Masatoshi  <tsuchiya@namazu.org>

	* w3mhack.el (w3mhack-insert-git-revision): Check the existence of
	'.git' instead of '.git/config'.  This change is proposed by
	<clemens@endorphin.org>.

2019-02-21  Katsumi Yamaoka  <yamaoka@jpl.org>

	* aclocal.m4 (AC_EMACS_LISP): Use a file to pass ELisp program to Emacs.

2019-02-19  Boruch Baum  <boruch_baum@gmx.com>

	* .travis.yaml: Add support for multiple emacs versions and
	multiple operating systems.

	* READMME.md: Add the file as a stub, with example "badge"
	picture for travis building and GPL licensing.

2019-02-19  Katsumi Yamaoka  <yamaoka@jpl.org>

	Add some tweaks to Boruch Baum's changes

	* w3m.el (w3m-db-history-fix-indentation): New function.
	(w3m-create-text-page): Use it to fix indentation in db history.
	(w3m-about-db-history): Don't fold Time/Date string.
	(w3m-db-history): Raise GUI dialog box if called from GUI.

2019-02-19  Boruch Baum  <boruch_baum@gmx.com>

	Improve history display

	Fix the handling of the START and SIZE args for the global history
	display, applies cosmetic changes to that display, and adds an option
	for all forms of history display to be done in a new buffer.

	* w3m.el (w3m-history-in-new-buffer): New option.
	(w3m-db-history): Apply the new option.  Add details to docstring.
	Allow interactive user to set function options START and SIZE.
	(w3m-history): Apply the new option.  Improve docstring.
	(w3m-about-history): Add programmer's note.  Modify Docstring.
	(w3m-about-db-history): Add programmer's note.  Modify Docstring.
	Properly handle START and SIZE arguments.
	Modify html output for: clarity, date display format, use of ellipsis,
	maximum use of page width, center heading, align page navigation links
	to page edges, remove extraneous ';' after url's, add ellipsis when
	truncating url's.

2019-02-14  Boruch Baum  <boruch_baum@gmx.com>

	* w3m.el (w3m-resize-image-interactive): Refactor function to remove
	code duplications.

2019-02-12  Boruch Baum  <boruch_baum@gmx.com>

	* w3m-dtree.el (w3m-dtree-create-sub): BUGFIX: don't abort if a subdir
	denies permission to read.

2019-02-03  Boruch Baum  <boruch_baum@gmx.com>

	* Refactor entire codebase for utf-8. There were a zillion changes in
	this commit, spread over very many files. See the git commit extended
	message for details.

2019-02-03  Boruch Baum  <boruch_baum@gmx.com>

	* w3m-cookie.el (w3m-cookie-shutdown): avoid duplicate get-buffer call.

	* w3m-form.el (w3m-form-textarea-file-cleanup)
	(w3m-form-textarea-files-remove): use pop instead of (cdr
	(car x))

	* w3m-session.el (w3m-session-select-sessions): Add docstring

	* w3m.el (w3m-cleanup-temp-files): Add cache and tmp files to list.

2019-02-03  Boruch Baum  <boruch_baum@gmx.com>

	* w3m-filter.el (w3m-filter-xkcd, w3m-filter-github-repo-main-page):
	New filters.
	(w3m-filter-configuration): Add the new filters.

2019-01-31  Katsumi Yamaoka  <yamaoka@jpl.org>

	* w3m-bug.el (report-emacs-w3m-bug-system-informations):
	Add emacs-w3m-git-revision.

2019-01-30  TSUCHIYA Masatoshi  <tsuchiya@namazu.org>

	* w3m.el (emacs-w3m-git-revision): Moved to w3m-load.el.

	* w3mhack.el (w3mhack-insert-git-revision): New function to set the
	value of `emacs-w3m-git-revision'.
	(w3mhack-generate-load-file): Call the above and check the timestamp of
	w3mhack.el to decide necessity of updating w3m-load.el.

2018-12-01  TSUCHIYA Masatoshi  <tsuchiya@namazu.org>

	* w3m.el (emacs-w3m-git-revision): New constant.
	(emacs-w3m-version): Separated from revision string.

2018-10-22  Katsumi Yamaoka  <yamaoka@jpl.org>

	* w3m.el (w3m-decode-encoded-contents): Use the conventional way if
	zlib-decompress-region returns nil ([emacs-w3m:13038]).

2018-06-13  Katsumi Yamaoka  <yamaoka@jpl.org>

	* w3m.el (w3m-user-agent-default-alist): Fix default value;
	move "Don't send..." item to `w3m-user-agent-change'.
	(w3m-user-agent-change): Don't sort collection.

2018-06-08  Boruch Baum  <boruch_baum@gmx.com>

	* w3m.el (w3m-content-type-alist): Remove extraneous fields from two
	elements (bzip2, gzip) in the alist ([emacs-w3m:13081]).

2018-06-08  Boruch Baum  <boruch_baum@gmx.com>

	Refactor w3m-process-queue memory and redability ([emacs-w3m:13013]).

	* w3m.el (w3m--dump-extra--handler-function)
	(w3m--retrieve--handler-function, w3m--retrieve-1--handler-function)
	(defun w3m--retrieve-and-render--handler-function)
	(w3m--goto-url--handler-function, w3m--goto-url--valid-url):
	New functions to reduce memory footprint of `w3m-process-queue',
	aid readability debugging.

	* w3m.el (w3m-w3m-dump-extra, w3m-w3m-retrieve, w3m-w3m-retrieve-1)
	(w3m-retrieve-and-render, w3m-goto-url):
	Use the new functions listed above.

2018-06-07  Boruch Baum  <boruch_baum@gmx.com>

	* w3m-filter.el (w3m-filter-stackexchange): Rewrite ([emacs-w3m:13010]).

2018-06-01  Boruch Baum  <boruch_baum@gmx.com>

	* w3m-filter.el (w3m-filter-stackexchange, w3m-filter-youtube):
	New filters ([emacs-w3m:12999]).
	(w3m-filter-configuration): Add those filters.

2018-05-30  Boruch Baum  <boruch_baum@gmx.com>

	* w3m-filter.el (w3m-filter-generic-page-header):
	New filter ([emacs-w3m:12996]).
	(w3m-filter-configuration): Add it but not activated by default.

2018-05-23  Boruch Baum  <boruch_baum@gmx.com>

	* w3m.el (w3m-delete-buffer): Perform some operations from a temporary
	buffer in order not to lose information such as `w3m-current-url'
	([emacs-w3m:12989]).

2018-05-23  Boruch Baum  <boruch_baum@gmx.com>

	* w3m.el (w3m-select-buffer): Pass correct current buffer value to
	`w3m-select-buffer-generate-contents' ([emacs-w3m:12988]).
	(w3m-select-buffer-generate-contents): Variable rename.

2018-05-19  Kevin Ryde  <user42_kevin@yahoo.com.au>

	* w3m-favicon.el (w3m-favicon-setup): Enable favicons be taken from
	file://, too ([emacs-w3m:12983]).

2018-05-18  Boruch Baum  <boruch_baum@gmx.com>

	Make progress messages more uniform and more useful
	([emacs-w3m:12980] [emacs-w3m:12986]).

	* w3m.el (w3m-display-progress-message): Combine code from
	`w3m-retrieve-and-render', separate url from "...", and add
	user-friendly advice message.
	(w3m-retrieve-and-render): Replace snippet with call to
	`w3m-display-progress-message'.

	* w3m-proc.el (w3m-process-stop): Document in the buffer when an
	operation has been aborted by the user, what that operation was, and
	remove progress message.

2018-05-18  Katsumi Yamaoka  <yamaoka@jpl.org>

	* w3m-proc.el (w3m-process-stop): Don't move point ([emacs-w3m:12976]).

2018-05-17  Katsumi Yamaoka  <yamaoka@jpl.org>

	Work for mailto urls.

	* w3m.el (w3m-url-readable-string): Make w3m-url-decode-string detect
	coding system for mailto url instead of using w3m-url-coding-system.
	(w3m-fontify-anchors, w3m-goto-url): Don't encode mailto url.
	(w3m-goto-mailto-url): Remove CR from, but preserve LF in mailto url;
	don't decode mailto url containing non-ASCII letters.

2018-05-09  Boruch Baum  <boruch_baum@gmx.com>

	Update faces for all navigation cases ([emacs-w3m:12969]).

	* w3m-session.el (w3m--session-update-faces): New function for
	`pre-command-hook' and `post-command-hook' in w3m-session buffers.
	(w3m-session-select-mode): Apply it.
	(w3m-session-select-list-all-sessions, w3m-session-select-next):
	Don't set the "selected" face, because it is now done by the new hook
	function.

2018-05-09  Boruch Baum  <boruch_baum@gmx.com>

	Fix two bugs in navigating the w3m-session-select popup window
	([emacs-w3m:12968]).

	* w3m-session.el (w3m-session-select-list-all-sessions): Fix navigation
	errors that happen when using functions beginning-of-buffer,
	end-of-buffer.
	(w3m-session-select-next): Fix navigation so previous line of first
	rotates back to last line. Remove unnecessary loop.

2018-05-09  Boruch Baum  <boruch_baum@gmx.com>

	* w3m.el (w3m-mode): Don't visually indicate non-breaking spaces
	([emacs-w3m:12967]).

2018-05-09  Boruch Baum  <boruch_baum@gmx.com>

	Bugfix for the creation of session pop-up window ([emacs-w3m:12966]).

	* w3m.el (w3m--setup-popup-window): New function.
	(w3m-select-buffer): Use it.
	(w3m-select-buffer-horizontal-window): Update documentation.

	* w3m-session.el (w3m-session-select): Use the new function, thus
	fixing a display bug, and making popup windows consistent.

2018-05-09  Boruch Baum  <boruch_baum@gmx.com>

	Uniform error handling and message presentation ([emacs-w3m:12964]).

	* w3m.el (w3m--buffer-busy-error): New function for uniform error
	handling and message presentation.
	(w3m-goto-url): Use it.

	* w3m-search.el (w3m-search-read-variables): Use it.

2018-05-09  Boruch Baum  <boruch_baum@gmx.com>

	Introduce w3m-display-mode ([emacs-w3m:12963]).

	* w3m.el (w3m-display-mode): New user option.
	(w3m-display-mode): New function.
	(w3m-use-tab, w3m-use-tab-menubar, w3m-pop-up-windows)
	(w3m-pop-up-frames, w3m-copy-buffer, w3m-delete-buffer, w3m-doc-view)
	(w3m, w3m-browse-url, w3m-select-buffer, w3m-use-header-line-title)
	(w3m-safe-view-this-url): Doc fix.

	* w3m-fb.el (Commentary): Doc fix.
	(w3m-fb-mode): Fix warning message.

	* w3m-util.el (w3m-popup-buffer): Doc fix.
	(w3m-add-w3m-initial-frames): Comment fix.
	(w3m-device-on-window-system-p): Typo fix.

2018-05-08  Boruch Baum  <boruch_baum@gmx.com>

	* w3m-session.el (w3m-session-select-list-all-sessions): Don't display
	urls in the session select window ([emacs-w3m:12960]).

2018-05-02  Katsumi Yamaoka  <yamaoka@jpl.org>

	* w3m-image.el (w3m-favicon-usable-p): Relax the criterion.

	* aclocal.m4 (AC_PATH_EMACS): Work for Emacs >= 26 in which
	the emacs-version variable no longer includes the build number.

	* w3m-favicon.el (w3m-favicon-retrieve): Gunzip data if necessary.

2018-04-05  Katsumi Yamaoka  <yamaoka@jpl.org>

	* w3m.el (w3m-cache-available-p, w3m-w3m-retrieve-1): Revert.
	See [emacs-w3m:12951].

2018-04-03  Boruch Baum  <boruch_baum@gmx.com>

	Send a cached ETag to the remote server so as to check whether
	the server responds with 304 meaning the cache is still up-to-date.
	[emacs-w3m:12947]

	* w3m.el (w3m-cache-available-p): Fetch Etag.
	(w3m-w3m-retrieve-1): Send it to the server.

2018-03-05  TSUCHIYA Masatoshi  <tsuchiya@namazu.org>

	* w3m-perldoc.el (w3m-about-perldoc): Expand "~" before setting
	`default-directory' to avoid an error calling a process.

2018-02-27  Katsumi Yamaoka  <yamaoka@jpl.org>

	[emacs-w3m:12929]
	* w3m.el (w3m-previous-session-buffer):
	New variable, a successor to w3m-parent-session-buffer.
	(w3m-next-buffer): Set it.
	(w3m-delete-buffer): Return to it after deletion.

	* w3m-util.el (w3m-generate-new-buffer): Set it.

	* w3m-ems.el (w3m-tab-drag-mouse-function)
	(w3m-tab-click-mouse-function): Set it.

2018-02-26  Katsumi Yamaoka  <yamaoka@jpl.org>

	[emacs-w3m:12928]
	* w3m.el (w3m-parent-session-buffer): Remove it (temporarily).

	* w3m-util.el (w3m-generate-new-buffer): Run w3m-mode here.

2018-02-26  Vladimir Sedach  <vas@oneofus.la>

	[emacs-w3m:12892]
	* w3m.el (w3m-view-this-url-1): Fix LAST parameter to w3m-copy-buffer
	to make new buffer go after the current buffer, as intended in revision
	1.1691 on 2017-10-13.

	* w3m-util.el (w3m-generate-new-buffer): Fix bug introduced in revision
	1.3628 on 2017-10-13 where new buffers were always assigned number 1.

2018-02-23  Katsumi Yamaoka  <yamaoka@jpl.org>

	* w3m-ems.el (w3m-toolbar-define-keys): Don't show button names in
	tool-bar in order to prevent the rightmost buttons from being pushed
	out.  Instead, hover the mouse on a button and see the help-echo.

2018-02-22  Katsumi Yamaoka  <yamaoka@jpl.org>

	* w3m-util.el (w3m-generate-new-buffer): Work for w3m-fb-mode correctly
	([emacs-w3m:12904]).

2018-02-20  Boruch Baum  <boruch_baum@gmx.com>

	* w3m.el (w3m-relationship-estimate-rules): Remove rule for
	discontinued freshmeat.net website.  Improve docstring
	([emacs-w3m:12924]).

2018-02-21  Katsumi Yamaoka  <yamaoka@jpl.org>

	Delete about://cookie/ buffer when w3m-view-previous-page is performed.
	Suggested by Dan Jacobson.

	* w3m-cookie.el (w3m-cookie): Clear history.

	* w3m.el (w3m-view-previous-page): Delete about://cookie/ buffer
	if there is no other w3m-mode buffer.

2018-02-18  Boruch Baum  <boruch_baum@gmx.com>

	* w3m-session.el (w3m-session-select-quit): Remove cruft:
	w3m-session-select-wincfg is used, but never set.  This caused a bad
	(nil) window configuration to be used when exiting a session-select
	window in w3m-fb mode ([emacs-w3m:12918]).

2018-02-18  Boruch Baum  <boruch_baum@gmx.com>

	* w3m-session.el (w3m-session-rename): BUGFIX: had been failing to find
	buffers with identical names to rename candidate ([emacs-w3m:12917]).

2018-02-18  Boruch Baum  <boruch_baum@gmx.com>

	* w3m.el (w3m-quit): Maintain frame isolation when in fb-mode.
	Update docstring.
	(w3m-close-window): Update doscstring.

	* w3m-fb.el (w3m-fb-delete-frame-buffers): Kill all buffers directly
	instead of incrementally moving to next one.  This also is part of the
	fix so that frame isolation is maintained in fb-mode after quitting.
	[emacs-w3m:12916].

2018-02-18  Boruch Baum  <boruch_baum@gmx.com>

	* w3m-search.el (w3m-search-default-engine): Restrict options to valid
	current choices and present them as radio buttons ([emacs-w3m:12915]).

2018-02-18  Katsumi Yamaoka  <yamaoka@jpl.org>

	* w3m-session.el: Tidy up source code so as to be within 80-column.

2018-02-16  Boruch Baum  <boruch_baum@gmx.com>

	* w3m-session.el: Reformat docstrings for proper opening summary
	sentence ([emacs-w3m:12912]).

2018-02-16  Katsumi Yamaoka  <yamaoka@jpl.org>

	* w3m-fb.el (w3m-fb-mode, w3m-fb-delete-frame-kill-buffers):
	Use delete-frame-functions.
	(w3m-fb-delete-frame-functions): Remove.

	* w3m-util.el (w3m-delete-frames-and-windows): Bind
	delete-frame-functions so as not to run w3m-fb-delete-frame-buffers.
	(w3m-delete-w3m-initial-frames): Remove obsolete delete-frame-hook.

2018-02-15  Boruch Baum  <boruch_baum@gmx.com>

	* w3m-session.el: Add commentary, correct grammar of prompts..
	(w3m-session-group-open): New variable
	(w3m-session-select-quit): Quitting a session-group display returns to
	its parent session list display.
	(w3m-session-select-open-session-group, w3m-session-select-rename)
	(w3m-session-select-delete): Stay on proper line when within
	session-group display, after renaming or deleting an entry.
	This required adding an optional arg to the function.
	(w3m-session-rename): Allow renaming individual tabs of a session.
	(w3m-session-delete): Allow deleting individual tabs of a session.
	[emacs-w3m:12907]

2018-02-14  Boruch Baum  <boruch_baum@gmx.com>

	* w3m.el (w3m-external-view): Fix regex for url's that contain uri
	'query' and or 'fragment' components ([emacs-w3m:12901]).

2018-02-05  Katsumi Yamaoka  <yamaoka@jpl.org>

	* w3m-util.el (w3m-string-match-url-components)
	(w3m-string-match-url-components-1, w3m-url-strip-fragment):
	Don't recognize a url fragment "#/foo" as a name attribution.

2018-02-02  Katsumi Yamaoka  <yamaoka@jpl.org>

	* w3m-filter.el (w3m-filter-gnome-bugzilla):
	Limit to <pre class="bz_comment_text">.  Thanks to Kevin Ryde
	([emacs-w3m:12890]).

2018-01-30  Katsumi Yamaoka  <yamaoka@jpl.org>

	* w3m-filter.el (w3m-filter-gnome-bugzilla): New ([emacs-w3m:12885]).

2018-01-19  Boruch Baum  <boruch_baum@gmx.com>

	* w3m.el (w3m-user-agent-site-specific): Remove debug message.
	[emacs-w3m:12883]

2018-01-18  Boruch Baum  <boruch_baum@gmx.com>

	* w3m.el (w3m-add-referer): Update for https support.
	(w3m-user-agent-site-specific-alist, w3m-user-agent-site-specific):
	New feature.
	(w3m-header-arguments, w3m-request-arguments): Integrate new feature.
	[emacs-w3m:12881]

2018-01-17  Boruch Baum  <boruch_baum@gmx.com>

	* w3m.el (w3m-user-agent-change): New feature.
	(w3m-reload-this-page): Integrate new feature.
	(w3m-request-arguments, w3m-header-arguments): Ensure w3m and
	w3mmee honor `w3m-add-user-agent'.  [emacs-w3m:12876]

2018-01-16  Katsumi Yamaoka  <yamaoka@jpl.org>

	Make `cd doc; make pdf' work again  [emacs-w3m:12875]

	This requires Texinfo the version >=6.3, and either (or both) of LuaTeX
	>=0.95 (i.e., TeXLive >=2016) or XeTeX >=0.9998 (i.e., TeXLive >=2012).

	* Makefile.in (clean): Use doc/Makefile's clean.

	* aclocal.m4 (AC_CHECK_TEXINFO): New function.

	* configure.in (MAKEINFO, TEXI2PDF): Check version.
	(TEXI2DVI, PTEX, PBIBTEX, DVIPDFMX, TEXI2PDF): Remove.

	* doc/Makefile.in (TEXI2DVI, PTEX, PBIBTEX, DVIPDFMX, TEXI2PDF): Remove.
	(PDFTEX): New internal variable.
	(dvi, dvi-en, dvi-ja, emacs-w3m.dvi, emacs-w3m-ja.dvi, .texi.dvi):
	Remove targets.
	(.texi.pdf): Use texi2pdf instead of dvipdfmx.
	(clean): Renew.

	* doc/emacs-w3m-ja.texi (texinfo-ja.tex): Use it instead of texinfo.tex.
	(@documentencoding): New.
	(@usedvipdfmx): Remove.

	* doc/texinfo-ja.tex: New file.
	* doc/texinfo.tex, doc/txi-en.tex, doc/txi-ja.tex: Renew.

2017-12-22  Katsumi Yamaoka  <yamaoka@jpl.org>

	Update selection buffer properly after deletion or renaming.
	Suggested by Boruch Baum ([emacs-w3m:12847]).

	* w3m-session.el (w3m-session-save): Update selection buffer.
	(w3m-session-select-rename, w3m-session-select-delete):
	Make the selected session highlighted after renaming or deletion.
	(w3m-session-select): Allow specifying the session number;
	close selection window when no session remains after deletion.
	(w3m-session-save, w3m-session-rename): Emulate INITIAL-INPUT.

2017-12-12  Boruch Baum  <boruch_baum@gmx.com>

	* w3m.el (w3m-lynx-like-map): Remap "s" to `w3m-search', "S" to
	`w3m-search-new-session'. [emacs-w3m:12838]
	(w3m-ctl-c-map): Remap "C-c M-h" to `w3m-history' [emacs-w3m:12842]

2017-12-08  Boruch Baum  <boruch_baum@gmx.com>

	[emacs-w3m:12840]
	* w3m.el (w3m-edit-url, w3m-edit-current-url, w3m-edit-this-url):
	Enable editing non-local files. In such cases, the user is prompted to
	save the emacs-w3m buffer locally, prior to beginning the editing
	session. Edit docstring.
	(w3m-goto-url, w3m-goto-url-new-session): Clarify in docstring
	and in input prompt whether the action is to happen in the current or
	in a new buffer.
	* w3m-save.el (w3m-save-buffer): function returns the saved file name.
	* w3m-bookmark.el (w3m-bookmark-view-new-session): Add to docstring
	whether the bookmark list will be presented in the current or in a new
	buffer.
	* w3m-search.el (w3m-search-read-variables): Add to docstring
	information on new arg, rename arg to `where', change terminology from
	`session' to `buffer'.
	(w3m-search, w3m-search-new-session): Add to docstring whether results
	will be repesented in the current or in a new buffer.

2017-12-07  Boruch Baum  <boruch_baum@gmx.com>

	* w3m-search.el (w3m-search, w3m-search-new-session)
	(w3m-search-read-variables): Provide visual feedback for whether search
	will be in new or current session ([emacs-w3m:12837]).

2017-12-07  Katsumi Yamaoka  <yamaoka@jpl.org>

	* w3mhack.el: Require seq.

	* w3m-session.el (w3m-session-save, w3m-session-crash-recovery-save)
	(w3m-session-crash-recovery-remove, w3m-session-rename)
	(w3m-session-delete): Use delq rather than delete.

2017-12-07  Boruch Baum  <boruch_baum@gmx.com>

	* w3m-session.el (w3m-session-select-delete)
	(w3m-session-select-rename): Retain cursor position after completion;
	simplify code ([emacs-w3m:12832]).

2017-12-04  Katsumi Yamaoka  <yamaoka@jpl.org>

	* w3m-filter.el (w3m-filter-add-name-anchors): Relax regexp
	([emacs-w3m:12824]).  Thanks to Musha-san and Shirai-san.

2017-12-03  Katsumi Yamaoka  <yamaoka@jpl.org>

	* w3m.el (w3m-detect-meta-charset): Ignore comment ([emacs-w3m:12828]).
	Thanks to Renato Ferreira.

2017-11-18  Hideyuki SHIRAI  <shirai@meadowy.org>

	* w3m-filter.el (w3m-filter-add-name-anchors):
	Work for id="name" where name begins with "." ([emacs-w3m:12812]).

2017-10-13  Katsumi Yamaoka  <yamaoka@jpl.org>

	* w3m.el (w3m-copy-buffer): Make the copied buffer the next of the
	current buffer by default (like Firefox does); use the new argument
	LAST to make it the last in order of buffers.
	(w3m-view-this-url-1, w3m-goto-url, w3m-goto-url-new-session): Set LAST.

	* w3m-util.el (w3m-generate-new-buffer): Make the new buffer the next
	of the current buffer if the new argument NEXT is set.

	* w3m-util.el (w3m-about-cookie): Use input instead of textarea.

2017-10-13  Katsumi Yamaoka  <yamaoka@jpl.org>

	Make `w3m-retrieve' do onload redirection.

	* w3m.el (w3m-retrieve-and-render): Move onload redirection stuff to
	(w3m-w3m-onload-redirection): New function.
	(w3m-w3m-retrieve-1): Use it.
	(w3m-decode-encoded-contents): Use zlib-decompress-region for gzip.

2017-09-26  Katsumi Yamaoka  <yamaoka@jpl.org>

	* w3m-cookie.el (w3m-about-cookie): Work for old Emacsen.
	* aclocal.m4 (AC_PATH_EMACS): Work for Emacs 27 and greater.

2017-09-25  Boruch Baum  <boruch_baum@gmx.com>

	* w3m.el (w3m-confirm-leaving-secure-page):
	Move forward ([emacs-w3m:12807]).

2017-09-25  Boruch Baum  <boruch_baum@gmx.com>

	* w3m.el (w3m-goto-url-new-session): Fix the problem ([emacs-w3m:12584])
	that a w3m buffer is mis-named "*server*-nnnnnn";
	Use (if (not CONDITION) FOO BAR) instead of (if CONDITION BAR FOO) style
	in order to improve the visibility of the code.

2017-09-11  Katsumi Yamaoka  <yamaoka@jpl.org>

	* w3m.el (w3m-retrieve-and-render): Workaround: don't do redirection if
	the onload function name doesn't end with ".submit" ([emacs-w3m:12795]).

	* w3m.el (w3m-content-type-alist): Run mailcap-parse-mailcaps and
	mailcap-parse-mimetypes before setting it.
	(w3m-create-page): Run w3m-external-view in tty for images, etc.
	(w3m-external-view-file): Make deleting of temp file delayed.
	[emacs-w3m:12793]

2017-09-06  Katsumi Yamaoka  <yamaoka@jpl.org>

	* w3m.el (w3m-verbose, w3m-message-silent, w3m-message): Doc fix.

	* w3m-cookie.el (w3m-about-cookie):
	Add GUIs that support limiting and deleting ([emacs-w3m:12790]).
	* w3m-form.el (w3m-form-make-form-data):
	Don't encode SPC in a search word used for w3m-cookie.

2017-08-25  Katsumi Yamaoka  <yamaoka@jpl.org>

	* w3m.el (w3m-retrieve-and-render): Parse a form in its page buffer.

2017-08-11  Boruch Baum  <boruch_baum@gmx.com>

	* w3m.el (w3m-italic):
	* w3m-lnum.el (w3m-lnum-minibuffer-prompt, w3m-lnum-match):
	* w3m-session.el (w3m-session-select, w3m-session-selected):
	Update "face spec" DISPLAY form "type" to be `nil' for character-only
	terminals.  [emacs-w3m:12788]

2017-08-10  Katsumi Yamaoka  <yamaoka@jpl.org>

	* w3m.el (w3m-retrieve-and-render): Do onload redirection.
	[emacs-w3m:12787]

2017-08-08  Katsumi Yamaoka  <yamaoka@jpl.org>

	* w3m.el (w3m-arrived-shutdown):
	* w3m-cookie.el (w3m-cookie-shutdown): Don't error out.

2017-08-08  Akinori MUSHA  <knu@iDaemons.org>

	* w3m.el: Don't add autoload functions to hooks (see below).
	[emacs-w3m:12784]

	* w3m-cookie.el: Add w3m-cookie-shutdown to kill-emacs-hook here.

	* w3m-sesseion.el: Add w3m-session-crash-recovery-remove and
	w3m-session-automatic-save to w3m-arrived-shutdown-functions here.

2017-08-08  Katsumi Yamaoka  <yamaoka@jpl.org>

	* w3m.el (w3m-scroll-up, w3m-scroll-down): Make argument default to 1
	if and only if called interactively so that w3m-scroll-up-or-next-url
	and w3m-scroll-down-or-previous-url work as before.  [emacs-w3m:12783]

2017-08-04  Katsumi Yamaoka  <yamaoka@jpl.org>

	* w3m-cookie.el (w3m-cookie-1-acceptable-p):
	Use url-domsuf-cookie-allowed-p if available to check if a domain is
	unique to allow having cookies set.  [emacs-w3m:12782]

2017-08-03  Boruch Baum  <boruch_baum@gmx.com>

	* w3m.el (w3m-scroll-up, w3m-scroll-down): Remove restriction of using
	prefix-argument, remove code that fixes bug in emacs v21.
	(w3m-mwheel-scroll-up, w3m-mwheel-scroll-down): Delete.
	(w3m-mode): Change local bindings of `mwheel-scroll-up-function' and
	`mwheel-scroll-down-function' to `w3m-scroll-up' and `w3m-scroll-down'.
	[emacs-w3m:12779]

2017-08-02  Boruch Baum  <boruch_baum@gmx.com>

	* w3m-search.el (w3m-search-engine-alist): Update URL for debian
	package search, and change its default parameters from i386
	architecture to amd64.  [emacs-w3m:12776]

2017-07-28  defanor  <defanor@uberspace.net>

	"google feeling lucky" to "feeling searchy" ([emacs-w3m:12774])

	* w3m.el (w3m-enable-feeling-searchy):
	Rename from w3m-enable-google-feeling-lucky.
	(w3m-canonicalize-url):
	Doc fix; use w3m-search-do-search to generate url.
	(w3m-canonicalize-url, w3m-input-url, w3m-view-this-url, w3m-goto-url)
	(w3m-goto-url-new-session, w3m): feeling-lucky to feeling-searchy.

2017-07-26  Katsumi Yamaoka  <yamaoka@jpl.org>

	Fix cookies handling ([emacs-w3m:12768], [emacs-w3m:12772])

	Regard a Set-Cookie header as it contains a single cookie, that is,
	the one at the beginning of the field is it and succeeding semi-colon
	separated ones are the attributions of it.  Formerly the Lisp code
	regarded the semi-colon separated ones as all individual cookies, and
	therefore the locally stored cookies would potentially be all bogus.
	So, we highly recommend resetting it once when you start using or if
	you are already using this version of w3m-cookie.el.  To do that,
	shutdown Emacs and delete the "~/.w3m/.cookie" file (or the ".cookie"
	file existing in the `w3m-profile-directory').

	* w3m-cookie.el (w3m-cookie-parse-args): Reverse the order of the value.
	(w3m-cookie-1-set): Regard a Set-Cookie header as it contains a single
	cookie; prefer Max-Age than Expires and convert it to Expires.
	(w3m-cookie-get): Use "NAME", not "NAME=", if the value of NAME is null.

2017-07-25  Katsumi Yamaoka  <yamaoka@jpl.org>

	* w3m.el (w3m-content-type-alist): Exclude zero-length extension.
	(w3m-canonicalize-url): Test preferentially if URL is a local file.

2017-07-21  Katsumi Yamaoka  <yamaoka@jpl.org>

	* w3m-util.el (w3m-url-invalid-regexp): Remove.
	(w3m-url-valid): Use w3m-url-invalid-base instead.  [emacs-w3m:12767]

2017-07-20  Boruch Baum  <boruch_baum@gmx.com>

	* w3m.el, w3m-util.el (w3m-url-fallback-base):
	Rename `w3m-url-fallback-base' to more descriptive
	`w3m-url-invalid-base' ([emacs-w3m:12763]).

2017-07-20  Katsumi Yamaoka  <yamaoka@jpl.org>

	* w3m-filter.el (w3m-filter-subst-disabled-with-readonly):
	Work for two or more disabled tags.

2017-07-16  Boruch Baum  <boruch_baum@gmx.com>

	* w3m.el (w3m-canonicalize-url): Make scheme default to https, not http.
	[emacs-w3m:12749]

2017-07-14  Katsumi Yamaoka  <yamaoka@jpl.org>

	* w3m-util.el (w3m-delete-frames-and-windows): Replace `one-window-p'
	with a custom function that works for unselected windows as well.

2017-07-11  Katsumi Yamaoka  <yamaoka@jpl.org>

	* w3m-util.el (w3m-delete-frames-and-windows): Work for Emacs on tty;
	always delete w3m windows if possible ([emacs-w3m:12733]).
	* w3m.el (w3m-select-buffer-delete-buffer):
	No need to wind up selection buffer when quitting.

2017-07-10  Katsumi Yamaoka  <yamaoka@jpl.org>

	* w3m.el (w3m-show-form-hint): Clarify echo message.
	* w3m-form.el (w3m-form-expand-form, w3m-form-unexpand-form):
	Work for mouse-clicking ([emacs-w3m:12731]).

2017-07-07  Katsumi Yamaoka  <yamaoka@jpl.org>

	* w3m.el (w3m-show-form-hint): Expand form so at to show text fully.
	* w3m-form.el (w3m-form-input): Revert 2017-06-30 change.
	(w3m-form-expand-form, w3m-form-unexpand-form): New functions.
	[emacs-w3m:12728]

2017-07-05  Katsumi Yamaoka  <yamaoka@jpl.org>

	* w3m-form.el (w3m-form-input-textarea-mode-hook): Fix mismatched paren;
	use outline-show-all instead of show-all if available.

2017-07-04  Katsumi Yamaoka  <yamaoka@jpl.org>

	* w3m.el (w3m-content-type-alist): Use mailcap.
	(w3m-image-viewer): Abolish.
	(w3m-create-page): Allow user to download file of unknown content-type.

2017-06-30  Vladimir Sedach  <vas@oneofus.la>

	* w3m-form.el (w3m-form-input): If input is readonly, put the input
	value on the kill ring in addition to displaying it in the echo area.
	[emacs-w3m:12724]

2017-06-28  Katsumi Yamaoka  <yamaoka@jpl.org>

	* mime-w3m.el, w3m-antenna.el, w3m-bookmark.el, w3m-cookie.el,
	w3m-dtree.el, w3m-ems.el, w3m-favicon.el, w3m-filter.el, w3m-form.el,
	w3m-namazu.el, w3m-perldoc.el, w3m-search.el, w3m-session.el,
	w3m-symbol.el, w3m.el:
	Remove `:size 0' from defcustoms ([emacs-w3m:12709]).

2017-06-26  Vladimir Sedach  <vas@oneofus.la>

	* w3m.el (w3m-url-completion-map): Bind "?" to self-insert-command.
	[emacs-w3m:12721]

2017-06-22  Vladimir Sedach  <vas@oneofus.la>

	* w3m.el (w3m-external-view-temp-directory): New user option.
	(w3m-external-view): Use it control which directory files are saved to
	before being opened with the external viewer.  [emacs-w3m:12708]

2017-06-20  Vladimir Sedach  <vas@oneofus.la>

	* w3m.el (w3m-goto-url-new-session): Handle POST data.
	[emacs-w3m:12704]

2017-06-14  Boruch Baum  <boruch_baum@gmx.com>

	* w3m-cookie.el (w3m-cookie-url, w3m-cookie-domain, w3m-cookie-secure)
	(w3m-cookie-name, w3m-cookie-value, w3m-cookie-path)
	(w3m-cookie-version, w3m-cookie-expires, w3m-cookie-ignore): Add docs.
	(w3m-cookie): Test w3m-use-cookies here insted.
	(w3m-about-cookie): Don't test it.  [emacs-w3m:12699]

2017-06-13  Katsumi Yamaoka  <yamaoka@jpl.org>

	* w3mhack.el (w3mhack-makeinfo): Simplify the tweaking of `message'.

2017-06-12  Boruch Baum  <boruch_baum@gmx.com>

	* w3m-cookie.el (w3m-cookie-clear): Make it a user command.
	(w3m-cookie): Open it as a new session ([emacs-w3m:12685]).

	* w3m.el (w3m-select-buffer-delete-buffer): Don't move point forward
	([emacs-w3m:12684]); clarify doc string.

	* w3m-filter.el (w3m-filter-rt): Bind ephemeral var ([emacs-w3m:12682]).

2017-06-12  Boruch Baum  <boruch_baum@gmx.com>

	* w3m-filter.el (w3m-filter-rt, w3m-filter-slashdot):
	Update ([emacs-w3m:12678]).

2017-06-12  Katsumi Yamaoka  <yamaoka@jpl.org>

	* w3mhack.el (w3mhack-compile-file): Silence compile warnings when
	compiling w3m-filter.el ([emacs-w3m:12676]).

2017-06-11  Boruch Baum  <boruch_baum@gmx.com>

	* w3m-filter.el (w3m-filter-delete-regions, w3m-filter-replace-regexp):
	Make a return value always mean deletion or replacement is made
	([emacs-w3m:12674]).

2017-06-01  Katsumi Yamaoka  <yamaoka@jpl.org>

	* w3m-filter.el (w3m-filter-delete-regions, w3m-filter-replace-regexp):
	Refactor to Lisp macros.
	(w3m-filter-geocities-remove-garbage, w3m-filter-infoseek-remove-ads)
	(w3m-filter-ascii24-remove-ads): New filters that replace the ones
	having existed in w3m-filter-configuration ([emacs-w3m:12669]).

2017-05-30  Boruch Baum  <boruch_baum@gmx.com>

	* w3m-filter.el (w3m-filter-delete-regions, w3m-filter-replace-regexp):
	Allow optional args used to modify search/replace boundaries.
	(w3m-filter-rt, w3m-filter-slashdot): New filters.
	(w3m-filter-configuration): Add new filters ([emacs-w3m:12666]).

	* w3m.el (w3m-uri-replace-alist): Remove Google groups, Altavista, and
	iij-archie ([emacs-w3m:12661]).

	* w3m-search.el (w3m-search-engine-alist): Remove Google groups that
	requires javascript and alltheweb that is forwarded to Yahoo!; use
	https on all urls ([emacs-w3m:12657]).

2017-05-29  Katsumi Yamaoka  <yamaoka@jpl.org>

	* w3m-filter.el (w3m-toggle-filtering): Use completing-read.

2017-05-28  Boruch Baum  <boruch_baum@gmx.com>

	* w3m-filter.el (w3m-toggle-filtering): New user command.

	* w3m.el (w3m-lynx-like-map, w3m-info-like-map): Bind "f" to it.

	* w3m-lnum.el (w3m-lnum-mode-map): Don't bind f, F, and w keys;
	use `L'-prefixed version defined in `w3m-lnum-map' instead.

2017-05-26  Aubrey Raech  <aubrey@raech.net>

	* w3m-search.el (w3m-search-engine-alist):
	Replace freshmeat with duckduckgo.

2017-05-24  Katsumi Yamaoka  <yamaoka@jpl.org>

	* w3m.el (w3m-url-decode-string): Fix previous commit, that breaks url
	of being not encoded.

2017-05-22  Katsumi Yamaoka  <yamaoka@jpl.org>

	Don't use string-(as|make|to)-(multi|uni)byte ([emacs-w3m:12630]).

	* w3m.el (w3m-url-decode-string): Use a unibyte buffer to represent
	encoded byte stream.

	* w3m-util.el (w3m-decode-coding-string-with-priority): Simplify.

2017-05-11  Katsumi Yamaoka  <yamaoka@jpl.org>

	* w3m-proc.el: Bind w3m-clear-display-while-reading, w3m-current-title.

2017-05-10  Katsumi Yamaoka  <yamaoka@jpl.org>

	Allow local file of which the name is not absolute ([emacs-w3m:12643])

	* w3m.el (w3m-canonicalize-url): Allow local file of relative name.
	* w3m-util.el (w3m-popup-buffer): Preserve the current directory.

2017-03-16  Katsumi Yamaoka  <yamaoka@jpl.org>

	* w3m-proc.el (w3m-process-stop): Blank page if
	w3m-clear-display-while-reading is non-nil ([emacs-w3m:12633]).
	(w3m-process-kill-stray-processes): Separate it from
	w3m-process-start-queued-processes.

2017-02-20  Katsumi Yamaoka  <yamaoka@jpl.org>

	Revert last change in w3m-decode-coding-string-with-priority.

	* w3m-util.el (w3m-decode-coding-string-with-priority): Revert.
	[emacs-w3m:12630]

2017-02-03  Katsumi Yamaoka  <yamaoka@jpl.org>

	Don't use string-make-(multi|uni)byte that got obsolete in Emacs 26.

	* octet.el (w3m-about-octet-attachments, octet-w3m-region):
	Use (decode|encode)-coding-string.
	* w3m-image.el (w3m-imagick-convert-buffer): Bind LC_ALL with C.
	* w3m-proc.el (w3m-process-start-after):
	Bind LC_ALL with C in w3m-command-environment.
	* w3m-util.el (w3m-decode-coding-string-with-priority): Don't use it.
	(w3m-insert-string): Encode a string by utf-8-emacs when inserting it
	into a unibyte buffer.
	* w3m.el (w3m-command-environment): Bind LC_ALL with C.

2017-01-10  Katsumi Yamaoka  <yamaoka@jpl.org>

	* w3m.el (w3m-external-view-this-url, w3m-external-view-current-url)
	(w3m-view-url-with-external-browser):
	Don't make obsolete.  [emacs-w3m:12627]

2017-01-06  Katsumi Yamaoka  <yamaoka@jpl.org>

	* w3m.el (w3m-real-url): Preserve #name portion.  [emacs-w3m:12618]

2017-01-04  Kevin Ryde  <user42_kevin@yahoo.com.au>

	* w3m-save.el (w3m-save-buffer): Use w3m-expand-file-name-as-url for
	w3m-history-push in case filename ~/foo etc.  [emacs-w3m:12617]

2016-10-04  Katsumi Yamaoka  <yamaoka@jpl.org>

	* aclocal.m4 (AC_PATH_EMACS): Work for Emacs 26.

2016-09-27  Katsumi Yamaoka  <yamaoka@jpl.org>

	* w3m-util.el (w3m-flet, w3m-labels): Add edebug spec.

2016-09-21  Katsumi Yamaoka  <yamaoka@jpl.org>

	* w3m.el (w3m-retrieve-and-render): Reset hscroll.

2016-09-08  Katsumi Yamaoka  <yamaoka@jpl.org>

	* w3m-util.el (w3m-delete-frames-and-windows): Don't try to delete
	window that this function deleted already in conjunction with its frame.
	It happened when a frame has two or more emacs-w3m windows.

2016-09-08  Boruch Baum  <boruch_baum@gmx.com>

	* w3m-save.el (w3m-save-buffer-html-only): New user option.
	(w3m-save-buffer): Use it; improve docstring.  [emacs-w3m:12595]

2016-08-25  Katsumi Yamaoka  <yamaoka@jpl.org>

	* w3m.el (w3m-url-at-point): Refactor.

2016-08-18  Boruch Baum  <boruch_baum@gmx.com>

	* w3m.el (w3m-image-viewer): Make it defcustom.

2016-08-17  Katsumi Yamaoka  <yamaoka@jpl.org>

	Don't use `string-as-multibyte' and `string-as-unibyte' that are
	obsolete in Emacs 25.2.
	Use `string-make-multibyte' and `string-make-unibyte' instead.

	* octet.el (octet-w3m-region):
	* w3m-image.el (w3m-imagick-convert-buffer):
	* w3m-proc.el (w3m-process-start-after):
	* w3m-util.el (w3m-insert-string): Do.

	Remove Gmane mailing list archive stuff.

	* w3m.el (w3m-gmane-url-at-point): Remove.

2016-08-01  Boruch Baum  <boruch_baum@gmx.com>

	* w3m-lnum.el: Do a boundp test for browse-url-generic-program.

2016-07-27  Katsumi Yamaoka  <yamaoka@jpl.org>

	Make w3m-delete-buffer return to the buffer that launches
	the buffer to be deleted if w3m-use-tab is non-nil.

	* w3m.el (w3m-parent-session-buffer): New internal variable.
	(w3m-view-this-url-1):
	Save the current session in it when launching a new session.
	(w3m-delete-buffer, w3m-next-buffer):
	Return to the buffer that launches the buffer to be deleted.

2016-07-26  Katsumi Yamaoka  <yamaoka@jpl.org>

	* w3m.el (w3m-lynx-like-map): Bind "K" to w3m-scroll-down.
	[emacs-w3m:12570]

2016-07-19  Katsumi Yamaoka  <yamaoka@jpl.org>

	* w3m-ems.el (w3m-create-image): Run w3m-image-animate in page buffer.

	* w3m.el (w3m-goto-url): Run w3m-select-buffer-update after evaluating
	w3m-display-hook and w3m-display-functions.  [emacs-w3m:12568]
	It seems to be rational to run w3m-force-window-update, that
	w3m-select-buffer-update runs, after settling down the page display.

2016-04-22  Katsumi Yamaoka  <yamaoka@jpl.org>

	* w3m-util.el (w3m-buffer-name-lessp): Work for Emacs 25.2 that starts
	numbered buffer names with *w3m*<1>, not *w3m*<2>.

2016-03-04  TSUCHIYA Masatoshi  <tsuchiya@namazu.org>

	* w3m.el (w3m-markdown-converter): New option to select the command to
	convert markdown formed files into HTML format.
	(w3m-prepare-markdown-content): Use the above.

2016-03-03  TSUCHIYA Masatoshi  <tsuchiya@namazu.org>

	* w3m.el: Add support for markdown formed files.
	(w3m-content-type-alist, w3m-local-find-file-regexps): Add markdown
	entry.
	(w3m-prepare-markdown-content): New function.

2015-11-27  Katsumi Yamaoka  <yamaoka@jpl.org>

	Prefer Cygwin pathnames when building emacs-w3m on Cygwin for
	Windows-native Emacs.  [emacs-w3m:12540]

	* aclocal.m4 (AC_PATH_CYGWIN): New function.
	(AC_PATH_LISPDIR, AC_PATH_ICONDIR): Use it.
	* configure.in: Check for cygpath program.

2015-11-26  Katsumi Yamaoka  <yamaoka@jpl.org>

	* Makefile.in (lisp, what-where, install-package, install-package-ja)
	(dist, .el.elc, slow, very-slow)
	* doc/Makefile.in (EMACSINFO, version.texi): Quote Emacs's path name.

2015-11-25  Katsumi Yamaoka  <yamaoka@jpl.org>

	* aclocal.m4 (AC_SET_VANILLA_FLAG, AC_SET_XEMACSDEBUG, AC_EMACS_LISP)
	(AC_ADD_LOAD_PATH):
	* Makefile.in (FLAGS, lisp, what-where, install-lisp, install-package)
	(install-package-ja, dist, tarball, .el.elc, slow, very-slow):
	* doc/Makefile.in (FLAGS, EMACSINFO, version.texi, install, install-en)
	(install-ja): Work for path names containing whitespace.
	[emacs-w3m:12530]

2015-10-13  Bruno F$(D+1(Blix Rezende Ribeiro  <oitofelix@gnu.org>

	* w3m-form.el (w3m-form-make-form-data): Protect against empty token.
	[emacs-w3m:12517]

2015-10-13  Katsumi Yamaoka  <yamaoka@jpl.org>

	* w3m.el (w3m-gmane-url-at-point):
	Change query url to <http://news.gmane.org/group/thread=MESSAGE-ID>.

	* doc/txi-ja.tex: Make the pdf document display a bookmark by default.

2015-10-09  Katsumi Yamaoka  <yamaoka@jpl.org>

	* configure.in:
	* doc/Makefile.in (.texi.dvi): Use pbibtex rather than jbibtex.
	* doc/emacs-w3m-ja.texi: Add @usedvipdfmx to generate pdf bookmark.
	* doc/txi-ja.tex: Copy from <https://github.com/fukusaka/texinfo-ja/>.

2015-09-29  Kevin Ryde  <user42_kevin@yahoo.com.au>

	* w3m.el (w3m-check-header-tags): w3m-expand-url <base> to tolerate
	a non-absolute there, as for example from archive.org.
	(If w3m-current-base-url is relative then form setups error out.)

2015-06-09  Katsumi Yamaoka  <yamaoka@jpl.org>

	* w3m.el (w3m-retrieve-and-render):
	Set w3m-current-url (and w3m-current-title) so as to enable moving back
	to the past page (in the case w3m-clear-display-while-reading is t).
	(w3m-goto-url): Don't move point to the top when it failed to retrieve.
	[emacs-w3m:12471]

2015-06-02  Katsumi Yamaoka  <yamaoka@jpl.org>

	* w3m.el (w3m-retrieve-and-render):
	Don't display progress message for `about:' pages.  [emacs-w3m:12465]

2015-05-22  Katsumi Yamaoka  <yamaoka@jpl.org>

	* w3m.el (w3m-refresh-at-time): Remove workaround.  [emacs-w3m:12459]

2015-05-13  Katsumi Yamaoka  <yamaoka@jpl.org>

	* w3m.el (w3m-use-refresh): Mention Google looping problem in docstring.
	(w3m-refresh-minimum-interval): Default to 5; change the meaning.
	(w3m-check-refresh-attribute, w3m-view-previous-page):
	Do nothing for w3m-refresh-minimum-interval.
	(w3m-refresh-at-time):
	Override meta refresh seconds by w3m-refresh-minimum-interval.
	(w3m-goto-url-with-timer): Check for buffer's existence correctly.

2015-05-10  Katsumi Yamaoka  <yamaoka@jpl.org>

	* w3m.el (w3m-error): Work for XEmacs.  [emacs-w3m:12444]
	(w3m-retrieve-and-render): Work for XEmacs.
	Note: `get-buffer-window' requires a buffer for the 1st arg in XEmacs.

2015-05-08  Katsumi Yamaoka  <yamaoka@jpl.org>

	* w3m.el (w3m-refresh-at-time):
	Temporary fix to avoid Google search looping.  [emacs-w3m:12440]

2015-04-27  Katsumi Yamaoka  <yamaoka@jpl.org>

	* w3m.el (w3m-error): New face.
	(w3m-retrieve-and-render): Denote `failed' if it did so.

2015-04-06  Katsumi Yamaoka  <yamaoka@jpl.org>

	* w3m.el (w3m-clear-display-while-reading): New user option.
	(w3m-retrieve-and-render): Clear the current display while reading
	a new page if w3m-clear-display-while-reading is non-nil.
	[emacs-w3m:12428]

2015-04-03  Katsumi Yamaoka  <yamaoka@jpl.org>

	* w3m.el (w3m-url-savable-p): New function.
	(w3m-toolbar, w3m-menubar): Use it.

	* w3m-save.el: Provide the feature.

2015-04-02  Katsumi Yamaoka  <yamaoka@jpl.org>

	* w3m.el (w3m-toolbar-buttons, w3m-toolbar): Add `Save' button.

	* icons/save-up.png, icons/save-up.xpm
	* icons30/save-up.png, icons30/save-up.xpm: New files.

2015-04-01  Katsumi Yamaoka  <yamaoka@jpl.org>

	* w3m-save.el: New file.

	* w3m.el (w3m-menubar, w3m-lynx-like-map, w3m-info-like-map):
	Add w3m-save-buffer and bind `C-x C-s' to it.

2015-03-13  Katsumi Yamaoka  <yamaoka@jpl.org>

	* w3m-filter.el (w3m-filter-add-name-anchors):
	Don't use ambiguous regexp.  [emacs-w3m:12422]

2015-02-08  Katsumi Yamaoka  <yamaoka@jpl.org>

	* w3m.el (w3m-search-name-anchor): Search for both "name" and
	(w3m-url-decode-string "name").  [emacs-w3m:12392]

2015-01-28  Katsumi Yamaoka  <yamaoka@jpl.org>

	* w3m.el (w3m-extra-numeric-character-reference):
	Use #x20 instead of ? .
	(w3m-scroll-up-1): Remove obsolete function alias to w3m-scroll-up.

2015-01-22  Katsumi Yamaoka  <yamaoka@jpl.org>

	* w3mhack.el (w3mhack-compile-file): New function.
	(w3mhack-compile): Use it.

2014-11-24  Andrey Kotlarski  <m00naticus@gmail.com>

	* w3m-lnum.el (w3m-lnum-actions-link-alist): Add open in background
	bindings.
	(w3m-lnum-remove-overlays): Enlarge default region to clean.
	(w3m-lnum-set-numbering): Use w3m-lnum-remove-overlays.
	(w3m-lnum-next-filter): New function.
	(w3m-lnum-read-interactive): Use it to search below and above when
	filter has no matches left.
	(w3m-with-lnum): Guarantee cleanup of right buffer.
	(w3m-lnum-get-action): Fix checkdoc warning.
	(w3m-lnum-visit): Make it function.  Enable visiting in background.
	(w3m-lnum-follow): Add prefix combinations to visit links in
	background.

2014-10-06  Katsumi Yamaoka  <yamaoka@jpl.org>

	* w3m.el (w3m-extra-numeric-character-reference): Add (?\C-m . ? ).
	[emacs-w3m:12378]

2014-10-01  Herbert J. Skuhra  <h.skuhra@gmail.com>

	* aclocal.m4 (AC_PATH_EMACS): Work for Emacs 25.

2014-08-01  Michael Heerdegen  <michael_heerdegen@web.de>
	Katsumi Yamaoka <yamaoka@jpl.org>

	* w3m.el (w3m-input-url-next-history-element): Abolish.
	(w3m-url-completion-map): Don't bind M-n key.
	(w3m-input-url-default-add-completions): New function.
	(w3m-input-url):
	Bind minibuffer-default-add-function to it locally in minibuffer.

2014-07-29  Katsumi Yamaoka  <yamaoka@jpl.org>

	* w3m.el (w3m-input-url-provide-initial-content): New user option.
	(w3m-input-url): Use it.
	(w3m-input-url-next-history-element): New function.
	(w3m-url-completion-map): Bind it.
	[emacs-w3m:12345]

2014-07-24  Katsumi Yamaoka  <yamaoka@jpl.org>

	* w3m-filter.el (w3m-filter-add-name-anchors): Subdivide long regexp.
	[emacs-w3m:12339]

2014-06-12  Katsumi Yamaoka  <yamaoka@jpl.org>

	* Makefile.in (install-lisp): Compress .el files.
	* doc/Makefile.in (install): Compress info files.

	* aclocal.m4 (AC_COMPRESS_INSTALL): New function.
	* configure.in: Use it.

2014-06-11  Kevin Ryde  <user42_kevin@yahoo.com.au>

	* w3m.el (w3m-zoom-out-image, w3m-resize-image-interactive): Treat
	zoom-out percentage as inverse of zoom-in, so "in" then "out" returns
	to the original size.
	(w3m-resize-inline-image-internal): Set w3m-image-scale property to
	flonum to avoid integer round-off when resizing in and out.  Use
	`round' rather than `truncate' when calling "convert" so flonum
	round-off 99.999 is original 100%.

2014-06-11  Katsumi Yamaoka  <yamaoka@jpl.org>

	* w3m.el (w3m-content-type-alist): Don't bug out for the case where
	browse-url-browser-function is set to a function symbol that is not yet
	defined.  [emacs-w3m:12317]

2014-04-21  Michael Ernst  <mernst@cs.washington.edu>

	* w3m-util.el (w3m-beginning-of-tag, w3m-end-of-tag): Work correctly
	for the case there is only whitespace between <tag> and </tag>.

2014-03-31  Katsumi Yamaoka  <yamaoka@jpl.org>

	* w3m.el (w3m-markup-urls-nobreak): Don't modify textarea.
	[emacs-w3m:12308]

2014-03-26  Katsumi Yamaoka  <yamaoka@jpl.org>

	* w3m.el (w3m-relationship-estimate-rules): Update regexps for Google.

2014-02-13  Katsumi Yamaoka  <yamaoka@jpl.org>

	* w3m.el (w3m-url-encode-string): Encode `:' and `/'.
	Suggested by Dan Jacobson <jidanni@jidanni.org>.

	* w3m-form.el (w3m-form-make-form-data, w3m-form-parse-and-fontify):
	Use car-less-than-car.

2014-02-10  Katsumi Yamaoka  <yamaoka@jpl.org>

	* w3m-filter.el (w3m-filter-subst-disabled-with-readonly): Relax regexp.

	* w3m-form.el (w3m-form-submit): Work for a url having no query part.

2014-01-08  Mirko M.  <mirko.m@hotmail.com>

	* w3m-util.el (w3m-delete-frames-and-windows): Don't clear the windows
	layout that used to be before visiting an emacs-w3m buffer.
	[emacs-w3m:12273]

2014-01-07  Katsumi Yamaoka  <yamaoka@jpl.org>

	* w3m-util.el (w3m-static-if, w3m-static-when, w3m-static-unless)
	(w3m-static-cond): Add edebug spec.

	* octet.el: Fix edebug spec for the static-* macros.

2013-12-03  Tatsuya Kinoshita  <tats@vega.ocn.ne.jp>

	* mew-w3m.el (mew-w3m-region): Set point to the end of <div> tag to
	prevent infinite loop.

2013-12-01  Tatsuya Kinoshita  <tats@vega.ocn.ne.jp>

	* mew-w3m.el (mew-w3m-region): Set point to minimum for
	`mew-w3m-cite-blockquote' to work.

2013-11-05  Katsumi Yamaoka  <yamaoka@jpl.org>

	* mew-w3m.el (mew-w3m-cite-blockquote): New function.
	(mew-w3m-region): Use it.

2013-11-26  Katsumi Yamaoka  <yamaoka@jpl.org>

	* w3m-filter.el (w3m-filter-subst-disabled-with-readonly): Rewrite.

	* w3m-filter.el (w3m-filter-subst-disabled-with-readonly):
	Fix the width of disabled select form.

2013-11-25  Katsumi Yamaoka  <yamaoka@jpl.org>

	* w3m-filter.el (w3m-filter-subst-disabled-with-readonly): Replace
	disabled or readonly select forms, that w3m doesn't support, with
	read-only input forms.  [emacs-w3m:12222]

	* w3m-form.el (w3m-form-parse-and-fontify): Make read-only text buttons
	for image, reset, and submit forms if readonly attr is turned on.

	* w3m-ems.el, w3m-form (w3m-form-make-button): Add the optional
	readonly argument; make a read-only text button if it is non-nil.

2013-11-20  Katsumi Yamaoka  <yamaoka@jpl.org>

	Make non-link urls unbreakable.  [emacs-w3m:12215]

	* w3m.el (w3m-markup-urls-nobreak): New function.
	(w3m-rendering-buffer): Use it.

2013-10-22  Katsumi Yamaoka  <yamaoka@jpl.org>

	Simplify the tab line control so as not to consume CPU.
	Thanks to Michael Heerdegen for good suggestions.

	* w3m-ems.el (w3m-tab-line-format, w3m-tab-timer): Abolish.
	(w3m-tab-mouse-track-selected-tab): Run `w3m-tab-line' instead of using
	its cache; remove unused argument `buffers'.
	(w3m-tab-line): Don't use chache and timer.

2013-10-17  Katsumi Yamaoka  <yamaoka@jpl.org>

	Replace `w3m-external-view-current-url', `w3m-external-view-this-url',
	and `w3m-view-url-with-external-browser' with
	`w3m-view-url-with-browse-url' that runs `browse-url'. [emacs-w3m:12190]

	* w3m.el (w3m-menubar, w3m-tab-button-menu-commands, w3m-link-map): Do.
	(w3m-external-view-current-url, w3m-external-view-this-url)
	(w3m-view-url-with-external-browser): Make obsolete.
	(w3m-view-url-with-browse-url): New function.
	(w3m-mode-map): Bind "M" to it.

	* w3m-lnum.el (w3m-lnum-actions-link-alist): Bind "M" to
	w3m-view-url-with-browse-url instead of w3m-external-view.
	(w3m-lnum-mode-map): Use the key bound to w3m-view-url-with-browse-url
	for w3m-lnum-external-view-this-url.
	(w3m-lnum-external-view-this-url): Use w3m-view-url-with-browse-url
	instead of w3m-external-view.

2013-10-16  Michael Heerdegen  <michael_heerdegen@web.de>

	* w3m-ems.el (w3m-tab-line):
	Run w3m-force-window-update unconditionally.  [emacs-w3m:12175]

2013-10-09  Katsumi Yamaoka  <yamaoka@jpl.org>

	* w3m-form.el (w3m-form-inactive): Add underline property.
	(w3m-form-input-textarea): Don't use it to view read-only textarea.

2013-10-08  Katsumi Yamaoka  <yamaoka@jpl.org>

	Make disabled or read-only forms inatcive.

	* w3m-form.el (w3m-form-parse-and-fontify): Make `select', `checkbox',
	`radio', and `file' input forms inactive.
	(w3m-form-input-checkbox, w3m-form-input-radio, w3m-form-input-file)
	(w3m-form-input-select): Don't allow keys if it is inactive.

2013-10-08  Thorsten Jolitz  <tjolitz@gmail.com>

	* w3m-form.el (w3m-form-input-textarea-mode-setup): New option for
	setting up the textarea input buffer in org-mode instead of text-mode.

	(w3m-form-input-textarea-org-mode-map) New minor-mode-map.
	(w3m-form-textarea-use-org-mode-p) New variable.
	(w3m-form-textarea-toggle-major-mode) New function.
	(w3m-form-input-textarea-mode-setup) Setup textarea edit buffer with
	major-mode 'org-mode if `w3m-form-textarea-use-org-mode-p' is non-nil.
	(w3m-form-input-textarea) Split window sensibly if
	`w3m-form-textarea-use-org-mode-p' is non-nil.
	(w3m-form-input-textarea-mode) Override default minor-mode map with
	new minor-mode-map in case major-mode is 'org-mode.

2013-10-08  Katsumi Yamaoka  <yamaoka@jpl.org>

	* w3m-form.el (w3m-form-input-textarea-mode-setup):
	Fix typo (unquoted `view-mode').

2013-10-04  Katsumi Yamaoka  <yamaoka@jpl.org>

	* w3m-form.el (w3m-form-input-textarea-mode-setup): Use view-mode to
	show disabled or readonly textarea.
	(w3m-form-input-textarea): Revert last change; use w3m-form-inactive
	face to show disabled or readonly textarea.

2013-10-03  Katsumi Yamaoka  <yamaoka@jpl.org>

	Make disabled forms not editable.  [emacs-w3m:12146]

	* w3m.el (w3m-use-filter): Default to t.
	(w3m-show-form-hint): Notice form is inactive.

	* w3m-filter.el (w3m-filter-subst-disabled-with-readonly): New function
	that substitutes the `disabled' attribute with the `readonly' attribute
	in an html source so as to enable w3m to handle.
	(w3m-filter-configuration): Add it.

	* w3m-form.el (w3m-form-inactive): New face.
	(w3m-fontify-textareas, w3m-form-parse-and-fontify): Use it if text is
	not editable.
	(w3m-form-input): Use w3m-message rather than message.
	(w3m-form-input-textarea): Don't allow editing text if it is disabled.
	(w3m-form-last-position): New variable.
	(w3m-form-restore-last-position): New function.
	(w3m-form-submit): Add it to w3m-fontify-after-hook.

2013-09-10  Katsumi Yamaoka  <yamaoka@jpl.org>

	* w3m.el (w3m-input-url): Default to `default' or "".
	(w3m-download): Prompt for url endlessly instead of bugging out.
	(w3m): Doc fix.

2013-09-09  Katsumi Yamaoka  <yamaoka@jpl.org>

	* w3m.el (w3m-url-completion-map): New overriding keymap.
	(w3m-input-url): Use it.
	Suggested by Manuel Giraud <manuel@ledu-giraud.fr>.

2013-09-06  Katsumi Yamaoka  <yamaoka@jpl.org>

	* w3m-ems.el (w3m-toolbar-make-buttons): Make tool-bar button use
	a single icon image if Emacs built with Gtk+ is running.
	cf.
	<https://lists.gnu.org/archive/html/bug-gnu-emacs/2013-09/msg00170.html>
	(w3m-toolbar-use-single-image-per-icon): Add a note to docstring.

2013-09-04  Katsumi Yamaoka  <yamaoka@jpl.org>

	* w3m-util.el (w3m-decode-coding-string-with-priority):
	Move from w3m-ems.el and w3m-xmas.el.
	* w3m-ems.el, w3m-xmas.el
	(w3m-decode-coding-string-with-priority): Move to w3m-util.el.
	* w3m-proc.el: Don't Fbind it.

	* w3mhack.el (w3mhack-make-package):
	Avoid making a hard link for w3m-load.el twice.

2013-09-03  Manuel Giraud  <manuel@ledu-giraud.fr>

	* w3m.el (w3m-canonicalize-url): Do uri replace before normal parsing.

2013-09-02  Katsumi Yamaoka  <yamaoka@jpl.org>

	Prefer uris based on w3m-uri-replace-alist to Google's feeling lucky.
	Suggested by Michael Heerdegen <michael_heerdegen@web.de>.

	* w3m.el (w3m-canonicalize-url): Run w3m-uri-replace before falling
	back to Google's feeling lucky.
	(w3m-uri-replace): Simply return nil if there is no replacement.
	(w3m-goto-url): Move forward w3m-uri-replace to w3m-canonicalize-url.

2013-08-26  Katsumi Yamaoka  <yamaoka@jpl.org>

	* w3m.el (w3m-retrieve-and-render): Record failed urls as well to the
	arrived database.  Suggested by Dan Jacobson.
	(w3m-delete-buffer): Kill form buffers before killing a page buffer.
	(w3m-delete-buffer): Work around mysterious bug where window positions
	aren't restored if this command is called by a mouse event.  Reported
	by Dan Jacobson.

2013-08-26  Dan Jacobson  <jidanni@jidanni.org>

	* w3m.el (w3m-toolbar): Simplify the label used for w3m-history.

2013-08-13  Kevin Ryde  <user42@zip.com.au>

	* w3mhack.el (w3mhack-module-list): Remove w3mhack-load-file from the
	modules not to be byte compiled, so that it is byte compiled.
	(w3mhack-generate-load-file): Remove no-byte-compile from w3m-load.el.

2013-08-01  Katsumi Yamaoka  <yamaoka@jpl.org>

	* w3m-form.el (w3m-form-parse-and-fontify): Prefer base url if any
	rather than the current url when constructing urls that form buttons
	specify.  Thanks to Thorsten Jolitz [emacs-w3m: 12107].

2013-07-01  Katsumi Yamaoka  <yamaoka@jpl.org>

	* w3m.el (w3m): Enable it again to fetch Gmane url and others.
	(w3m-gmane-url-at-point): Update url.

2013-06-26  Katsumi Yamaoka  <yamaoka@jpl.org>

	* w3m.el (w3m-use-cookies): Default to t.

	Make `w3m-input-url' offer no useless initial string.
	* w3m.el (w3m-active-region-or-url-at-point, w3m-input-url)
	(w3m-download, w3m-view-this-url, w3m-view-url-with-external-browser)
	(w3m-goto-url, w3m-goto-url-new-session, w3m): Do.

2013-06-21  Katsumi Yamaoka  <yamaoka@jpl.org>

	* aclocal.m4: Make configure work for term-mode running in Emacs.

2013-06-18  Katsumi Yamaoka  <yamaoka@jpl.org>

	* w3m.el (ffap-url-regexp): Silence the byte compiler.

	* mime-w3m.el: Require calist when compiling.

2013-05-30  Katsumi Yamaoka  <yamaoka@jpl.org>

	* mime-w3m.el: Don't use obsolete macro dont-compile.

	* w3m.el (w3m-goto-mailto-url): Bind display-buffer-alist instead of
	special-display-buffer-names and special-display-regexps for Emacs >=
	24.3.

	* w3m-ems.el (w3m-image-multi-frame-p): Exclude images that don't
	specify a delay.

2013-04-19  Katsumi Yamaoka  <yamaoka@jpl.org>

	* w3m-filter.el (w3m-filter): Don't modify w3m-filter-rules.

2013-04-12  REN Lifeng  <renlifeng@wowfly.com>

	* w3m-session.el (w3m-session-rename): Don't infloop.

2013-04-11  Katsumi Yamaoka  <yamaoka@jpl.org>

	* w3m-filter.el (w3m-filter-configuration):
	Use w3m-language rather than w3m-use-japanese-menu.

2013-04-10  Katsumi Yamaoka  <yamaoka@jpl.org>

	* w3m-filter.el (w3m-filter-add-name-anchors): Fix regexp matching name
	anchors.  Reported by Dan Jacobson <jidanni@jidanni.org>.

2013-04-08  Katsumi Yamaoka  <yamaoka@jpl.org>

	* w3m-form.el (w3m-form-get-by-name): Distinguish the type of forms of
	the same names.  Reported by Kevin Ryde <user42@zip.com.au>.
	(w3m-form-resume, w3m-form-parse-and-fontify, w3m-form-input-map): Do.

2013-04-05  Katsumi Yamaoka  <yamaoka@jpl.org>

	* w3m-filter.el (w3m-filter-fix-tfoot-rendering): New filter.
	(w3m-filter-configuration): Add it but not activate.

	* w3m-ems.el (w3m-image-multi-frame-p): New alias.
	(w3m-image-animate): Use it.

2013-02-04  Katsumi Yamaoka  <yamaoka@jpl.org>

	* w3m.el (w3m-retrieve-and-render): Remove workaround.
	* w3m-util.el (w3m-force-window-update-later): Make 1st arg optional.
	* w3m-ems.el (w3m-force-window-update): A window need to be redisplayed
	for `force-window-update' to work (see the docstring).

2013-01-23  Katsumi Yamaoka  <yamaoka@jpl.org>

	* w3m-lnum.el (w3m-lnum-read-interactive): Replace w3m-scroll-up-1 with
	w3m-scroll-up.

	* w3m.el (w3m-scroll-up): Rename from w3m-scroll-up-1.
	(w3m-scroll-up, w3m-scroll-up-or-next-url): Make the bottom of a page
	border on the bottom of a screen when having finished scrolling
	the page up.
	(w3m-scroll-down): New function detached from
	w3m-scroll-down-or-previous-url.
	(w3m-scroll-down-or-previous-url): Move point to the top when having
	finished scrolling a page down.
	(w3m-mwheel-scroll-up, w3m-mwheel-scroll-down): New functions.
	(w3m-mode): Bind mwheel-scroll-(up,down)-function to
	w3m-mwheel-scroll-(up,down).
	Suggested by Dan Jacobson <jidanni@jidanni.org>.

2013-01-11  Katsumi Yamaoka  <yamaoka@jpl.org>

	* w3m.el (w3m-retrieve-and-render): Do (sit-for 0) to update the
	header-line appearance as a workaround; see the 2013-01-11 comment.
	(w3m-view-this-url-1): Revert 2010-01-15 change; don't popup new
	session if w3m-new-session-in-background is non-nil.
	Reported by Michael Heerdegen <michael_heerdegen@web.de>.

2012-12-25  Katsumi Yamaoka  <yamaoka@jpl.org>

	* w3m-search.el (w3m-search-do-search): Save history position.
	Reported by Dan Jacobson <jidanni@jidanni.org>.

2012-12-17  Katsumi Yamaoka  <yamaoka@jpl.org>

	* w3m-ems.el (w3m-ems-create-image): Abolish.
	(w3m-image-animate-seconds): New user option.
	(w3m-image-animate): New function.
	(w3m-create-image): Use it.

	* w3m.el (w3m-resize-inline-image-internal): Use w3m-image-animate.

	* w3m-xmas.el (w3m-image-animate): Alias to identity.

2012-12-10  Katsumi Yamaoka  <yamaoka@jpl.org>

	* w3m.el (w3m-decode-anchor-string): Decode url used to next/prev/...
	cf. http://emacs-w3m.namazu.org/ml/msg11824.html

2012-12-05  Katsumi Yamaoka  <yamaoka@jpl.org>

	* w3m-util.el (w3m-flet): Rewrite it using cl-letf.

2012-12-04  Katsumi Yamaoka  <yamaoka@jpl.org>

	* w3m-util.el (w3m-labels): Revert; use cl-labels if available.

2012-12-04  Katsumi Yamaoka  <yamaoka@jpl.org>

	* w3m-util.el (w3m-labels): Rewrite.

2012-11-19  Uday S Reddy  <u.s.reddy@cs.bham.ac.uk>

	* w3m.el (w3m-command-environment): Make the "CYGWIN" environment
	variable default to "binmode" for NTEmacs.

2012-10-18  Katsumi Yamaoka  <yamaoka@jpl.org>

	* w3m-filter.el (w3m-filter-configuration): Work around a widget bug.

2012-10-17  Katsumi Yamaoka  <yamaoka@jpl.org>

	* w3m-filter.el: Change file coding system to utf-8.
	(w3m-filter-configuration):
	New user option, a successor to w3m-filter-rules.
	(w3m-filter-rules):
	Make it semi-obsolete (but still usable) and default to nil.
	(w3m-filter):
	Use w3m-filter-configuration in addition to w3m-filter-rules.
	(w3m-filter-google-click-tracking)
	(w3m-filter-google-shrink-table-width, w3m-filter-add-name-anchors):
	New filters.

	* w3m.el (w3m-rendering-half-dump):
	Move function, that adds name anchors, to w3m-filter.el.
	(w3m-create-page): Move Google click-tracking filter to w3m-filter.el.

	* w3m-util.el (w3m-widget-type-convert-widget):
	Don't modify default sexp values.

2012-10-10  Katsumi Yamaoka  <yamaoka@jpl.org>

	* w3m-bookmark.el (w3m-bookmark-buffer): Use (0 0) as the Unix epoch.

	* w3m.el (w3m-create-page): Fix regexp matching Google's click-
	tracking urls.

2012-07-22  Katsumi Yamaoka  <yamaoka@jpl.org>

	* w3m.el (w3m-rendering-half-dump): Add name anchors for only existing
	internal links.

2012-07-19  Katsumi Yamaoka  <yamaoka@jpl.org>

	* w3m-util.el (w3m-flet): New macro.

2012-07-18  Katsumi Yamaoka  <yamaoka@jpl.org>

	* w3m.el (w3m-input-url): Decode url string by the coding system that
	url itself specifies if any.

	* w3m.el (w3m-goto-url): Allow optional save-pos argument, that leads
	it to run w3m-history-store-position.
	(w3m-view-parent-page, w3m-scroll-up-or-next-url)
	(w3m-scroll-down-or-previous-url): Run w3m-history-store-position.
	(w3m-gohome, w3m-browse-url, w3m-find-file, w3m-db-history)
	(w3m-history): Run w3m-history-store-position by way of w3m-goto-url.

	* w3m-util.el (w3m-labels): New macro that runs cl-labels in Emacs 24.2
	and later, otherwise runs labels.

	* mime-w3m.el (mime-w3m-insinuate):
	* w3m-bookmark.el (w3m-bookmark-safe-string):
	* w3m-proc.el (w3m-process-do-with-temp-buffer):
	* w3m-rss.el (w3m-rss-parse-date-string):
	* w3m-weather.el (w3m-weather-completion-table):
	Replace labels with w3m-labels.

	* w3mhack.el (w3mhack-nonunix-install): Don't use labels.

2012-07-13  Katsumi Yamaoka  <yamaoka@jpl.org>

	* w3m.el (w3m-input-url, w3m-header-line-insert):
	Don't decode only control characters.

2012-07-12  Katsumi Yamaoka  <yamaoka@jpl.org>

	* w3m.el (w3m-input-url): Don't decode %00~%1F and %7F~%9F in url.

2012-07-11  Katsumi Yamaoka  <yamaoka@jpl.org>

	* w3m.el (w3m-url-decode-string): Allow optional regexp matching %**.
	(w3m-header-line-insert): Don't decode %00~%1F and %7F~%9F in url.

	* w3m.el (w3m-create-page): Show raw contents briefly, not fully, when
	prompting a user for the content type.

2012-07-10  Katsumi Yamaoka  <yamaoka@jpl.org>

	* w3m.el (w3m-rendering-half-dump): Add name anchors fast.

2012-07-10  Naohiro Aota  <naota@elisp.net>

	* w3m.el: (w3m-data-retrieve): URL-decode data-string. It can have
	"%2b%2d%3d" representing "/+=".

2012-07-08  Katsumi Yamaoka  <yamaoka@jpl.org>

	* w3m.el (w3m-rendering-half-dump): Add name anchors that w3m can
	handle in nested tags.

2012-07-02  Katsumi Yamaoka  <yamaoka@jpl.org>

	* w3m.el (w3m-view-url-with-external-browser): Improve prompt string.
	Suggested by Dan Jacobson <jidanni@jidanni.org>.

2012-06-25  Katsumi Yamaoka  <yamaoka@jpl.org>

	* w3m.el (w3m-active-region-or-url-at-point, w3m-print-this-url):
	Try to pick #name anchor out.

	* w3m-search.el (w3m-search-read-variables): Make commands that use it
	error out when other processes run in the current w3m buffer.

	* w3m.el (w3m-mode): Add description of some missing commands to doc.

2012-06-20  Katsumi Yamaoka  <yamaoka@jpl.org>

	* w3m.el (w3m-create-page): Safely quit session when a user hits C-g;
	make sure to set w3m-current-url.

2012-06-19  Katsumi Yamaoka  <yamaoka@jpl.org>

	* w3m.el (w3m-cache-header, w3m-cache-request-header)
	(w3m-cache-contents, w3m-cache-request-contents)
	(w3m-cache-available-p): Canonicalize given url.
	(w3m-show-error-information): Show as many info as possible.

2012-06-18  Katsumi Yamaoka  <yamaoka@jpl.org>

	* w3m-util.el (w3m-popup-buffer): Do nothing for the current buffer.

	* w3m.el (w3m-history-highlight-current-url): Extend href anchor to bol.

	* w3m.el (w3m-http-status-alist): New variable.
	(w3m-http-status): New variable.
	(w3m-w3m-retrieve): Set it.
	(w3m-retrieve): Clear it.
	(w3m-download, w3m-retrieve-and-render, w3m-show-error-information):
	Show http status if download or retrieving fails.

2012-06-14  Katsumi Yamaoka  <yamaoka@jpl.org>

	* w3m.el (w3m-url-encode-string-2): Encode only `(' and `)'.

2012-06-12  Katsumi Yamaoka  <yamaoka@jpl.org>

	* w3m-proc.el (w3m-process-do-with-temp-buffer): Use labels macro again.
	Functions that the labels form generates to be used in the outside of
	the labels form should be prefixed with #' from now on.
	Thanks to Michael Heerdegen and Andreas Schwab.

	* w3m-proc.el (w3m-process-do-with-temp-buffer): Don't use labels macro
	of which the spec has been changed in the most recent Emacs.

2012-06-04  Katsumi Yamaoka  <yamaoka@jpl.org>

	* w3m.el (w3m-expand-url): Work for scheme name containing upcase
	letters.  Reported by Dan Jacobson <jidanni@jidanni.org>.

	* w3m-util.el (w3m-force-mode-line-update): New alias.

	* w3m-lnum.el (w3m-with-lnum, w3m-lnum-universal-dispatch): Use it.

2012-06-03  Katsumi Yamaoka  <yamaoka@jpl.org>

	* w3m.el (w3m-create-page): Improve regexp matching Google's click-
	tracking urls.

2012-05-14  Katsumi Yamaoka  <yamaoka@jpl.org>

	* w3m.el (w3m-url-encode-string-2): New function.
	(w3m-print-current-url, w3m-print-this-url, w3m-print-this-image-url):
	Use it to encode url characters that are apt to be misidentified as
	word boundaries.

2012-04-22  Katsumi Yamaoka  <yamaoka@jpl.org>

	* w3m.el (w3m-create-page): Decode url in Google's click-tracking
	filter.

2012-04-18  Andrey Kotlarski  <m00naticus@gmail.com>

	* w3m-lnum.el (w3m-with-lnum, w3m-lnum-universal-dispatch):
	Explicitly redraw mode line.
	(w3m-lnum-visit): Fix prompt; add --insecure option to Curl.

2012-04-17  Katsumi Yamaoka  <yamaoka@jpl.org>

	* w3m.el (w3m-create-page): Add a filter for Google's click-tracking
	temporarily --- maybe this should be incorporated in w3m-filter.el.

2012-04-13  Katsumi Yamaoka  <yamaoka@jpl.org>

	* w3m.el (w3m-goto-mailto-url): Protect against nil value of body=;
	decode url string; don't change mail buffer's modification status;
	make sure body text is inserted to the message body.

2012-04-12  Katsumi Yamaoka  <yamaoka@jpl.org>

	* w3m.el (w3m-shr-url-at-point): New function.
	(w3m-url-at-point): Use it.

	* doc/ptexinfmt.el (texinfo-format-syntax-table): Modify character
	syntax of " and \ to w, as a workaround.
	(texinfo-format-comma): Support @comma.
	(texinfo-format-parse-args): Tweak it so as to work for @comma.

2012-03-16  Katsumi Yamaoka  <yamaoka@jpl.org>

	* w3m.el (w3m-scroll-left, w3m-scroll-right): Use image-mode function
	for an image page.
	(w3m-shift-left, w3m-shift-right): Pass prefix argument to image-mode
	function.

2012-03-12  Dan Jacobson  <jidanni@jidanni.org>

	* w3m.el (w3m-ctl-c-map): Bind `C-c C-e' to w3m-goto-new-session-url.

2012-02-27  Katsumi Yamaoka  <yamaoka@jpl.org>

	* w3m.el (w3m-relationship-estimate-rules)
	(w3m-open-all-links-in-new-session): Work for https Google pages.

2012-02-20  Katsumi Yamaoka  <yamaoka@jpl.org>

	* w3m.el (w3m-goto-mailto-url): Work for mail body.

2012-02-13  Katsumi Yamaoka  <yamaoka@jpl.org>

	* w3m-util.el (w3m-switch-to-buffer): Abolish.

	* w3m-bookmark.el (w3m-bookmark-add-all-urls):
	* w3m-ems.el (w3m-tab-drag-mouse-function)
	(w3m-tab-click-mouse-function, w3m-tab-next-buffer)
	(w3m-tab-make-keymap):
	* w3m-form.el (w3m-form-input-textarea, w3m-form-input-select)
	(w3m-form-input-map):
	* w3m-session.el (w3m-session-select):
	* w3m-tabmenu.el (w3m-switch-buffer, w3m-tab-menubar-open-item):
	* w3m-util.el (w3m-popup-buffer, w3m-make-menu-commands):
	* w3m.el (w3m-next-buffer, w3m-move-unseen-buffer)
	(w3m-goto-url-new-session, w3m-reload-all-pages): Revert to using
	switch-to-buffer.

2012-02-10  Katsumi Yamaoka  <yamaoka@jpl.org>

	* w3m-hist.el (w3m-history-store-position): Don't trust column position
	that Emacs tells if there's an image.
	(w3m-history-restore-position): Revert 2011-10-21 change.

2012-02-10  Kevin Ryde  <user42@zip.com.au>

	* w3m.el (w3m-about-header): Show info of image where point stays.

2012-01-26  Katsumi Yamaoka  <yamaoka@jpl.org>

	* w3m.el (w3m-mode): Don't make bidi-paragraph-direction bound globally
	in old Emacsen and XEmacsen.
	(w3m-goto-url): Work for name anchors.

2012-01-23  Katsumi Yamaoka  <yamaoka@jpl.org>

	* w3m-ems.el (w3m-form-make-button): Use "submit" instead for an empty
	text, that won't be buttonized.
	Reported by Roland Winkler <winkler@gnu.org>.

2012-01-13  Hideyuki SHIRAI  <shirai@meadowy.org>

	* w3m.el (w3m-fontify-anchors, w3m-goto-url): Not encode and decode
	the anchor values to use Punycode.

2012-01-10  Katsumi Yamaoka  <yamaoka@jpl.org>

	* w3m.el (w3m-image-type-alist): Add image/tiff.
	(w3m-view-previous-page): Protect against empty history.

2012-01-06  Katsumi Yamaoka  <yamaoka@jpl.org>

	* Makefile.in (install-icons, install-icons30, install-info)
	(install-info-en, install-info-ja, install-package)
	(install-package-ja):
	* doc/Makefile.in (install): Add DESTDIR variable to installation
	directory.

	* w3mhack.el (w3mhack-expand-file-name): New function.
	(w3mhack-what-where): Use it.

	* aclocal.m4 (AC_SET_VANILLA_FLAG): Remove --no-unibyte option.

2012-01-02  Elias Pipping  <pipping@lavabit.com>

	* Makefile.in (install-lisp): Add DESTDIR variable to installation
	directory.

2011-12-26  Dan Jacobson  <jidanni@jidanni.org>

	* w3m.el (w3m-gohome): Always reload the home page.

2011-12-07  Katsumi Yamaoka  <yamaoka@jpl.org>

	* w3m.el (w3m-mode): Force paragraph direction to be left-to-right.
	Suggested by Naohiro Aota <naota@elisp.net>.

2011-12-06  Katsumi Yamaoka  <yamaoka@jpl.org>

	* Makefile.in (.el.elc): Shut up.

	* w3m-lnum.el (w3m-lnum-read-interactive): Use (sit-for 0) instead of
	redisplay for Emacs 21.1, too.

2011-12-05  Katsumi Yamaoka  <yamaoka@jpl.org>

	* aclocal.m4 (AC_EMACS_LISP): Simplify.
	(AC_PATH_EMACS): Simplify Lisp code so as to make it work for recent
	XEmacsen.

	* w3m-favicon.el (w3m-favicon-type): Silence SXEmacs 22.1.14's byte
	compiler.

	* w3m-lnum.el (w3m-lnum-read-interactive): Use (sit-for 0) instead of
	redisplay for XEmacs.

	* w3m.el (w3m-resize-image-interactive): Use read-char-exclusive with
	no arg for XEmacs.

2011-12-05  Katsumi Yamaoka  <yamaoka@jpl.org>

	* w3m.el (w3m-read-file-name): Don't strip query part from given url.
	(w3m-download): Always prompt for file name; don't strip query part.
	Suggested by Dan Jacobson <jidanni@jidanni.org>.

2011-12-04  Katsumi Yamaoka  <yamaoka@jpl.org>

	* w3m-lnum.el (w3m-lnum-universal-dispatch): Add argument passed to
	kill-buffer, Emacs 22 requires it; use beginning-of-line rather than
	move-beginning-of-line that XEmacs doesn't provide.

2011-12-02  Dan Jacobson  <jidanni@jidanni.org>

	* w3m-search.el (w3m-search-engine-alist): Put search string first in
	query form.

2011-11-30  Katsumi Yamaoka  <yamaoka@jpl.org>

	* w3m-util.el (w3m-popup-buffer): Restore history position always.

	* w3m.el (w3m-copy-buffer): Save history position.

2011-11-17  Katsumi Yamaoka  <yamaoka@jpl.org>

	* w3m-lnum.el (w3m-lnum-actions-custom-type): New variable.
	(w3m-lnum-actions-general, w3m-lnum-actions-image-alist)
	(w3m-lnum-actions-link-alist w3m-lnum-actions-button-alist)
	(w3m-lnum-actions-form-alist): Use it to improve custom type.

2011-11-16  Andrey Kotlarski  <m00naticus@gmail.com>

	Add alternative selection->action method.

	* w3m-lnum.el: Update comment section.
	(w3m-lnum-quick-browsing): Change default value.
	(w3m-lnum-actions-general, w3m-lnum-actions-image-alist)
	(w3m-lnum-actions-link-alist, w3m-lnum-actions-button-alist)
	(w3m-lnum-actions-form-alist): New custom options.
	(w3m-lnum-remove-overlays): Add optional parameters for start and end.
	(w3m-lnum, w3m-lnum-prompt-str, w3m-lnum-highlight-anchor): Sanitize
	variable naming.
	(w3m-read-event, w3m-lnum-visit, w3m-lnum-make-action): New macros.
	(w3m-lnum-read-interactive): Add optional parameters for previous filter
	and selected number.  Return last applied filter along selected value.
	Use `w3m-read-event'.  Remove lnum overlays within all buffer on
	scroll.
	(w3m-with-lnum): Add parameter for initial filter.  Change mode-line
	during selection.
	(w3m-lnum-get-action): If single image during image selection -
	immediately select it.  Accommodate to new return format of
	`w3m-lnum-read-interactive'.
	(w3m-lnum-follow): Use `w3m-lnum-visit'.
	(w3m-lnum-universal-dispatch): New function.
	(w3m-lnum-universal): New command.
	(w3m-lnum-view-image, w3m-lnum-save-image, w3m-lnum-print-this-url):
	Use nth.
	(w3m-lnum-zoom-image): Use `w3m-resize-image-interactive'.
	(w3m-lnum-zoom-in-image, w3m-lnum-zoom-out-image): Update doc string.
	(w3m-lnum-bookmark-add-this-url): Fix bookmarking of current url.
	(w3m-lnum-actions-link-alist): Add actions for generic browser and Curl
	if present.

	* w3m.el (autoload): Autoload `w3m-lnum-universal'.
	(w3m-resize-image-interactive): New function.
	(w3m-lnum-map): Add key for `w3m-lnum-universal'.

2011-11-14  Katsumi Yamaoka  <yamaoka@jpl.org>

	* w3m.el (w3m-expand-url): Assume only a name anchor, that has no
	scheme part nor directory part, to be the buffer: scheme.
	(w3m-buffer-local-url): Move forward.

2011-10-24  Katsumi Yamaoka  <yamaoka@jpl.org>

	* w3m-hist.el: Require w3m-util.

2011-10-22  Naohiro Aota  <naota@elisp.net>

	* w3m.el (w3m-goto-url): Check name anchor after redirect resolution.

2011-10-21  Katsumi Yamaoka  <yamaoka@jpl.org>

	* w3m-hist.el (w3m-history-restore-position): Don't hscroll if there
	are images ([emacs-w3m:11658]).

2011-10-17  Katsumi Yamaoka  <yamaoka@jpl.org>

	* w3m.el (w3m-canonicalize-url): Fix url that fails to have put
	a separator following a domain name.
	Suggested by Dan Jacobson <jidanni@jidanni.org>.

2011-10-14  Katsumi Yamaoka  <yamaoka@jpl.org>

	* w3m.el (w3m-url-coding-system-alist): Add a rule for Google.
	(w3m-url-coding-system): Allow function to determine coding system.

2011-10-14  Katsumi Yamaoka  <yamaoka@jpl.org>

	* w3m.el (w3m-url-encode-string, w3m-url-transfer-encode-string):
	Restore optional coding argument.
	(w3m-gmane-url-at-point, w3m-canonicalize-url): Do.
	(w3m-download): Decode file name in url.

	* w3m-form.el (w3m-form-make-form-data, w3m-form-parse-and-fontify):
	* w3m-search.el (w3m-search-escape-query-string, w3m-search-do-search)
	(w3m-search-uri-replace): Revert last change.

2011-10-13  Katsumi Yamaoka  <yamaoka@jpl.org>

	* w3m.el (w3m-url-coding-system-alist): New user option.
	(w3m-show-decoded-url, w3m-google-feeling-lucky-charset): Abolish.
	(w3m-url-coding-system): New function.
	(w3m-url-encode-string, w3m-url-readable-string)
	(w3m-url-transfer-encode-string): Use it.

	* w3m.el (w3m-fontify-anchors, w3m-gmane-url-at-point)
	(w3m-canonicalize-url, w3m-goto-url):
	* w3m-form.el (w3m-form-make-form-data, w3m-form-parse-and-fontify):
	* w3m-search.el (w3m-search-escape-query-string, w3m-search-do-search)
	(w3m-search-uri-replace): Don't specify coding system for encoding url.

2011-10-07  Katsumi Yamaoka  <yamaoka@jpl.org>

	* w3m-favicon.el (w3m-favicon-type): Prefer gif.
	(w3m-favicon-convert): Work for gif icons named "favicon.ico".

2011-09-08  Katsumi Yamaoka  <yamaoka@jpl.org>

	* w3m-lnum.el (w3m-lnum-face): Remove face alias.
	(w3m-lnum-quick-browsing): Add custom type.
	(w3m-lnum-remove-overlays, w3m-lnum-set-numbering)
	(w3m-lnum-highlight-anchor, w3m-lnum-get-match-info): Fix overlay end
	range, too.

2011-09-07  Andrey Kotlarski  <m00naticus@gmail.com>

	* w3m.el: Use `w3m-lnum' as naming prefix for commands and
	maps from `w3m-lnum.el'.

	* w3m-lnum.el: Use `w3m-lnum' as naming prefix everywhere instead of
	`w3m-linknum' or `w3m-link-numbering'.
	(w3m-lnum-set-numbering, w3m-lnum): Optionally don't clean previous
	numbering.
	(w3m-lnum-read-interactive): Don't clean previous numbering with
	`w3m-lnum' in cases when there is no such.
	(w3m-lnum-remove-overlays, w3m-lnum-set-numbering): Fix overlay start
	range to make it work for XEmacs.
	(w3m-lnum-get-action): Don't invoke `w3m-lnum-read-interactive' with 0
	numbered items.

	* w3m-util.el (w3m-goto-next-defun): New macro.
	(w3m-goto-next-anchor-or-image, w3m-substitute-key-definitions): Move
	from w3m-lnum.el

2011-09-04  Katsumi Yamaoka  <yamaoka@jpl.org>

	* w3m-lnum.el (w3m-link-numbering, w3m-linknum-minibuffer-prompt)
	(w3m-linknum-match): Use old defface style for XEmacs.
	(w3m-link-set-numbering): Replace string-match-p w/ w3m-string-match-p.
	(w3m-highlight-numbered-anchor, w3m-get-match-info): Fix range passed
	to overlays-in to make it work for XEmacs.

2011-09-04  Andrey Kotlarski  <m00naticus@gmail.com>

	* w3m-lnum.el: Update copyright years. Don't require `cl'.
	(w3m-linknum-match): Make numbering face visible for some
	consoles.
	(w3m-link-numbering-quick-browsing)
	(w3m-link-numbering-context-alist): New custom variables.
	(w3m-linknum-remove-overlays): Delete overlays only within the
	visible window part.
	(w3m-link-set-overlay): Don't use `incf'.
	(w3m-link-set-numbering): Number additional context items as
	specified by `w3m-link-numbering-context-alist'. Return index of
	the last matched item.
	(w3m-goto-next-image2): Fix doc typo.
	(w3m-goto-next-anchor-or-image, w3m-link-numbering): Cosmetic
	indent.
	(w3m-linknum-prompt-str): Don't show 0 when this is being current
	default for selection.
	(w3m-read-int-interactive): Up and down scrolling preserves text
	filter and cleans previous numbering. Allow <enter> shortcutting
	options as specified by `w3m-link-numbering-quick-browsing'. Don't
	let the text filter grow when no items match.
	(w3m-with-linknum): Make `last-index' variable visible within body
	and set as the last index currently used for numbering.
	(w3m-get-match-info): New macro.
	(w3m-get-anchor-info): Use `w3m-get-match-info'.
	(w3m-go-to-linknum, w3m-linknum-get-action): Call
	`w3m-get-anchor-info' with a selection number.
	(w3m-linknum-follow, w3m-linknum-view-image)
	(w3m-linknum-save-image, w3m-linknum-print-this-url): Don't use cl
	functions.
	(w3m-linknum-zoom-image): Cosmetic doc string change.
	(w3m-linknum-bookmark-add-this-url): Use 1+.

2011-09-03  Dan Jacobson  <jidanni@jidanni.org>

	* w3m.el (w3m-lynx-like-map, w3m-info-like-map): Bind the `C-t t' key
	to w3m-create-empty-session.

2011-09-02  Katsumi Yamaoka  <yamaoka@jpl.org>

	* w3m.el (w3m-create-empty-session): New user command.
	(w3m-new-session-url): Default to about:blank.
	(w3m-input-url): Don't use about:* as initial value.
	(w3m-goto-url-new-session): Use w3m-new-session-url as the default.

2011-07-20  Katsumi Yamaoka  <yamaoka@jpl.org>

	* w3m-ems.el (w3m-toolbar-define-keys): No need to take care of
	the tool-bar default bindings for Emacs 24.

2011-07-13  Katsumi Yamaoka  <yamaoka@jpl.org>

	* w3m-ccl.el (charset-id): Work for old Emacsen.

2011-07-11  Katsumi Yamaoka  <yamaoka@jpl.org>

	* w3m.el (w3m-delete-buffer): Switch to the previous emacs-w3m buffer
	explicitly; bind frame-auto-delete and ignore-window-parameters while
	killing the buffer.
	(w3m-goto-url): Change the order of retrieving group:* urls so as to
	arrange the buffer list in turn.

2011-07-08  Katsumi Yamaoka  <yamaoka@jpl.org>

	* w3m-ccl.el (charset-id): Silence the byte compiler.

	* w3m-ems.el (w3m-detect-coding-region): Use with-coding-priority.
	(w3m-make-ccl-coding-system): Silence the byte compiler.

2011-07-07  Katsumi Yamaoka  <yamaoka@jpl.org>

	* w3m-util.el (w3m-switch-to-buffer): New function.

	* w3m-bookmark.el (w3m-bookmark-add-all-urls):
	* w3m-ems.el (w3m-tab-drag-mouse-function)
	(w3m-tab-click-mouse-function, w3m-tab-next-buffer)
	(w3m-tab-make-keymap):
	* w3m-form.el (w3m-form-input-textarea, w3m-form-input-select)
	(w3m-form-input-map):
	* w3m-session.el (w3m-session-select):
	* w3m-tabmenu.el (w3m-switch-buffer, w3m-tab-menubar-open-item):
	* w3m-util.el (w3m-popup-buffer, w3m-make-menu-commands):
	* w3m.el (w3m-next-buffer, w3m-move-unseen-buffer)
	(w3m-goto-url-new-session, w3m-reload-all-pages): Use it.

2011-07-07  Katsumi Yamaoka  <yamaoka@jpl.org>

	* w3m.el (w3m-goto-mailto-url): Pass other headers to the agent.
	Suggested by Dan Jacobson <jidanni@jidanni.org>.

2011-07-06  Katsumi Yamaoka  <yamaoka@jpl.org>

	* w3m-util.el (w3m-interactive-p): New macro.

	* w3m.el (w3m-toggle-inline-image, w3m-toggle-inline-images)
	(w3m-goto-url, w3m-safe-view-this-url):
	* w3m-hist.el (w3m-history-store-position)
	(w3m-history-restore-position): Use it.

	* w3m-ems.el (w3m-toolbar-define-keys): Work around the Emacs 24 error
	"`keymap' is reserved for embedded parent maps".

2011-05-11  Katsumi Yamaoka  <yamaoka@jpl.org>

	* w3m.el (w3m-show-form-hint): Give point as arg to w3m-submit to
	prevent cursor from being caught in form area.

2011-04-20  TAKAHASHI Kaoru  <kaoru@kaisei.org>

	* doc/ptexinfmt.el: Fix description comment style.

2011-04-13  TAKAHASHI Kaoru  <kaoru@kaisei.org>

	* doc/ptexinfmt.el: Use lexical binding.
	(ptexinfmt-broken-facility): Rename _dummy argument.
	(texinfo-enclosure-list, texinfo-alias-list): Add defvar stub for
	lexical binding.

2011-03-10  TSUCHIYA Masatoshi  <tsuchiya@namazu.org>

	* w3m.el (w3m-content-type-alist): Use functionp instead of symbolp for
	the users who set their own private function to
	browse-url-browser-function.

2011-02-28  Hideyuki SHIRAI  <shirai@meadowy.org>

	* w3m.el (w3m-active-region-or-url-at-point): Move w3m-url-at-point()
	after to check the properties of w3m-URL.

2011-02-23  Naohiro Aota  <naota@elisp.net>

	* w3m.el (w3m-goto-url): Invoke error if you try to invoke another w3m
	process when one loading.

2011-02-09  Naohiro Aota  <naota@elisp.net>

	* w3m.el (w3m-show-form-hint): New function to display submitting form
	hint.
	(w3m-after-cursor-move-hook): Use it.

2011-01-31  Johan Claesson  <johanclaesson@bredband.net>

	* w3m.el (w3m-content-type-alist): When selecting which external html
	browser to use, handle the case where browse-url-browser-function is
	an alist.

2011-01-26  Hideyuki SHIRAI  <shirai@meadowy.org>

	* w3m.el (w3m-rendering-half-dump): Protect against things that look
	like tags but aren't.

2011-01-23  Hideyuki SHIRAI  <shirai@meadowy.org>

	* w3m.el (w3m-fontify-anchors): Decode entities in title of anchor.

2011-01-23  Kevin Ryde  <user42@zip.com.au>

	* w3m.el (w3m-print-this-url): Correction to my last, use string-width
	not length.

2011-01-13  Hideyuki SHIRAI  <shirai@meadowy.org>

	* w3m.el (w3m-goto-mailto-url): Decode entities in URL.

2011-01-11  Kevin Ryde  <user42@zip.com.au>

	* w3m.el (w3m-print-this-url): If anchor-title plus url is wider than
	the frame then use two lines "Title\nURL".
	(w3m-about-header): Show anchor-title of link at point.

2011-01-04  Hideyuki SHIRAI  <shirai@meadowy.org>

	* w3m.el (w3m-fontify-anchors): If exist `title' in anchor, it adds to
	w3m-balloon-help property and puts it to w3m-anchor-title property.
	(w3m-print-this-url): Treat w3m-anchor-title property.

	* w3m-util.el (w3m-anchor-title): New macro.

2011-01-03  Hideyuki SHIRAI  <shirai@meadowy.org>

	* w3m.el (w3m-fix-illegal-blocks): Fix FIXEDCASE and LITERAL options of
	replace-match to `t'.

2010-12-28  Katsumi Yamaoka  <yamaoka@jpl.org>

	* w3m.el (w3m-rendering-half-dump): Add name anchors that w3m can
	handle ([emacs-w3m:11153]).

2010-12-27  Katsumi Yamaoka  <yamaoka@jpl.org>

	* w3m-util.el (w3m-replace-regexps-in-string): Move from w3m-lnum.el;
	use w3m-replace-in-string instead of replace-regexp-in-string that is
	not available in XEmacs 21.4; make it a Lisp function.
	(w3m-string-match-p, w3m-substring-no-properties): New functions.

	* w3m-lnum.el (w3m-link-set-numbering): Use w3m-string-match-p instead
	of string-match-p that is not available in Emacs 21~22 and XEmacs.
	(w3m-read-int-interactive): Use w3m-substring-no-properties instead of
	substring-no-properties that is not available in Emacs 21, XEmacs 21.4,
	and SXEmacs.
	(w3m-linknum-follow): Remove the 5th arg passed to read-string.  It is
	not available in XEmacs.

2010-12-26  Andrey Kotlarski  <m00naticus@gmail.com>

	* w3m-lnum.el: Updated comments section.
	(w3m-link-numbering-mode-hook, w3m-link-numbering-mode-map):
	Updated doc string.
	(w3m-link-set-overlay): No more need for save-excursion.
	(w3m-replace-regexps-in-string, w3m-linknum-prompt-str): New
	macros.
	(w3m-link-set-numbering): Refactored, does filtering as well.
	Does numbering only within the visible window part.
	(w3m-goto-next-link, w3m-goto-next-image2): New functions.
	(w3m-goto-next-anchor-or-image): Take optional argument for
	position.  No need to use goto-char.
	(w3m-link-numbering): Take additional argument for filtering
	string.  Use `w3m-goto-next-link', `w3m-goto-next-image2'.  No
	more need for `save-excursion'.
	(w3m-read-int-interactive): I-search functionality added.  Offer
	to select firstly numbered option when possible.
	(w3m-with-linknum): Put the call to `w3m-link-numbering' inside
	the `unwind-protect'.
	(w3m-highlight-numbered-anchor): Highlight only within the visible
	window part.  Return text for the form fields or buttons as well.
	(w3m-get-anchor-info): Operate only within the visible window
	part.
	(w3m-go-to-linknum, w3m-linknum-get-action): Updated for the
	changed `w3m-link-numbering' argument codes.
	(w3m-linknum-follow): According to prefix arguments may toggle
	instead of visit image links.  Also options to edit link before
	visiting.

2010-12-22  Katsumi Yamaoka  <yamaoka@jpl.org>

	* w3m.el (w3m-fix-illegal-blocks): Save restriction.

2010-12-20  Katsumi Yamaoka  <yamaoka@jpl.org>

	* mime-w3m.el (kill-new): Don't compile defadvice form when building
	emacs-w3m.

	* w3m.el (w3m-fix-illegal-blocks): New function.
	(w3m-rendering-buffer): Use it.

	* w3m-util.el (w3m-beginning-of-tag, w3m-end-of-tag): Move from
	shimbun/shimbun.el.

2010-12-13  Hideyuki SHIRAI  <shirai@meadowy.org>

	* w3m.el (w3m-external-view): Execute default web browser insted of
	download if content-type is not supported.

2010-12-09  Katsumi Yamaoka  <yamaoka@jpl.org>

	* w3m.el (w3m-print-this-url, w3m-print-this-image-url):
	Fix "no url" message.  Suggested by Dan Jacobson <jidanni@jidanni.org>.

2010-12-08  Katsumi Yamaoka  <yamaoka@jpl.org>

	* w3m-session.el (w3m-session-crash-recovery-remove):
	Add autoload cookie.

2010-12-06  Katsumi Yamaoka  <yamaoka@jpl.org>

	* w3m.el (w3m-input-url): Return nil for empty url.
	(w3m-view-url-with-external-browser): Prompt user to edit url, not to
	answer y/n.  Suggested by Dan Jacobson <jidanni@jidanni.org>.

2010-11-03  Kevin Ryde  <user42@zip.com.au>

	* w3m-util.el (w3m-condition-case): Add a missing quote
	([emacs-w3m:11405]).

2010-10-21  Katsumi Yamaoka  <yamaoka@jpl.org>

	* bookmark-w3m.el (bookmark-make-record-function): Don't bind it to any
	value.  Suggested by David Engster ([emacs-w3m:11395]).

2010-10-13  IRIE Shinsuke  <irieshinsuke@yahoo.co.jp>

	* w3m-ems.el (w3m-tab-previous-buffer): Work when called interactively
	with no arg.

2010-10-08  Katsumi Yamaoka  <yamaoka@jpl.org>

	* w3m.el: Load bookmark-w3m for Emacs >=23.

	* w3mhack.el (w3mhack-module-list): Exclude bookmark-w3m.el from
	compilation under Emacs <23 and XEmacs.

	* bookmark-w3m.el: Provide the feature; add comment.
	(bookmark-w3m-bookmark-jump): Add autoload cookie.

2010-10-08  Masatake YAMATO  <yamato@redhat.com>

	* bookmark-w3m.el: New file.

2010-10-07  Katsumi Yamaoka  <yamaoka@jpl.org>

	* w3m-util.el (w3m-make-local-hook): New function.

	* mime-w3m.el (mime-display-message)
	* w3m-mail.el (w3m-mail-compose-with-vm)
	* w3m.el (w3m-set-buffer-unseen, w3m-buffer-setup): Use it.

2010-10-06  Katsumi Yamaoka  <yamaoka@jpl.org>

	* w3m-ems.el (w3m-add-local-hook, w3m-remove-local-hook): Abolish.

	* mime-w3m.el (mime-display-message)
	* w3m-mail.el (w3m-mail-compose-with-vm)
	* w3m.el (w3m-set-buffer-unseen, w3m-set-buffer-seen)
	(w3m-buffer-setup): Don't use w3m-add-local-hook and
	w3m-remove-local-hook.

2010-09-25  Andrey Kotlarski  <m00naticus@gmail.com>

	* w3m-lnum.el: Update Commentary section.
	(w3m-link-set-overlay): New macro.
	(w3m-link-set-numbering, w3m-goto-next-anchor-or-image): New
	functions.
	(w3m-link-numbering): Refactor, use `w3m-link-set-numbering'.
	(w3m-read-int-interactive): Echo currently to be selected element.
	(w3m-with-linknum): Update docstring.
	(w3m-highlight-numbered-anchor): Properly highlight and
	unhighlight multiline elements and return selection info.
	(w3m-get-anchor-info): Always return 4 element list.
	(w3m-go-to-linknum): Echo `w3m-current-url' for default selection.
	(w3m-linknum-follow): Add support for toggling non link images.
	Inverse prefix argument behaviour for some elements.
	(w3m-linknum-toggle-inline-image, w3m-linknum-edit-this-url)
	(w3m-linknum-print-this-url): Cosmetic indentation changes.

2010-09-22  Katsumi Yamaoka  <yamaoka@jpl.org>

	* w3m.el (w3m-init-file): Allow nil.  Suggested by Leo.

2010-09-09  Leo  <sdl.web@gmail.com>

	* w3m.el (w3m-input-url): Pass DEFAULT argument to completing-read,
	instead of replacing its return value, to enable a user to edit.

2010-09-09  Katsumi Yamaoka  <yamaoka@jpl.org>

	* w3m.el (w3m-active-region-or-url-at-point): Remove only newlines and
	leading and trailing whitespace in region string.
	(w3m-input-url): Treat INITIAL if it is "" as nil but don't mind region
	even if it is active; treat DEFAULT if it is "" as nil but don't regard
	to w3m-home-page; always show DEFAULT if any within prompt string.
	Suggested by Leo <sdl.web@gmail.com>.

2010-09-06  Katsumi Yamaoka  <yamaoka@jpl.org>

	* w3m-lnum.el (w3m-read-int-interactive): Make it work for XEmacs
	(note: `?<' is not `eq' to `60' in XEmacs, for example).

2010-09-06  Andrey Kotlarski  <m00naticus@gmail.com>

	* w3m-lnum.el (w3m-linknum-remove-overlays): Simplified.
	(w3m-link-numbering-mode): Using `or' instead of `unless'.
	(w3m-read-int-interactive): Added ability to scroll page while
	selecting number.

2010-09-06  Katsumi Yamaoka  <yamaoka@jpl.org>

	* w3m.el (w3m-input-url): Move cursor to place where a user likely
	begins to edit.

2010-09-02  TAKAHASHI Kaoru  <kaoru@kaisei.org>

	* doc/ptexinfmt.el (texinfo-multitable-widths): Use `make-char'
	instead of KANJI literal.

2010-08-24  TAKAHASHI Kaoru  <kaoru@kaisei.org>

	* doc/ptexinfmt.el (texinfo-format-verb): Use (delete-char -1)
	instead of (delete-backward-char 1); For Emacs24.

2010-08-20  ARISAWA Akihiro  <ari@mbf.sphere.ne.jp>

	* w3m.el (w3m-entity-table): Reverte last change.
	(w3m-extra-numeric-character-reference): New variable.
	(w3m-entity-value): Use it.

2010-08-18  Katsumi Yamaoka  <yamaoka@jpl.org>

	* octet.el (octet-find-file)
	* w3m-form.el (w3m-fontify-textareas, w3m-form-replace)
	* w3m-proc.el (w3m-process-filter)
	* w3m-session.el (w3m-session-select-list-all-sessions)
	(w3m-session-select-list-session-group, w3m-session-select-next)
	* w3m.el (w3m-idle-images-show, w3m-toggle-inline-images-internal)
	(w3m-resize-inline-image-internal, w3m-fontify, w3m-refontify-anchor)
	(w3m-cache-remove-oldest, w3m-cache-remove, w3m-cache-contents)
	(w3m-cache-request-contents, w3m-create-text-page)
	(w3m-create-image-page, w3m-select-buffer-generate-contents)
	(w3m-select-buffer-recheck): Replace let-bindings of buffer-read-only
	to nil with inhibit-read-only to t.

2010-08-18  Katsumi Yamaoka  <yamaoka@jpl.org>

	* w3m-search.el (w3m-search-engine-alist): Fix `google news' url forms
	used to non-Japanese utf-8 environments.

	* w3m.el (w3m-entity-table): Add table for "&#149;".
	(w3m-entity-value): Prefer "&#NUM;" type entities specified in
	w3m-entity-table.

2010-08-17  Katsumi Yamaoka  <yamaoka@jpl.org>

	* w3m.el (w3m-safe-view-this-url): Never query "Are you sure..." if
	prefix arg is given.

2010-08-10  Katsumi Yamaoka  <yamaoka@jpl.org>

	* w3m.el (w3m-create-text-page): Make point and window start be the
	start of contents, especially for text/plain pages.

2010-08-05  Katsumi Yamaoka  <yamaoka@jpl.org>

	* w3m.el (w3m-relationship-estimate-rules): Update regexps for Google.

2010-07-30  Katsumi Yamaoka  <yamaoka@jpl.org>

	* w3m.el: Autoload w3m-bookmark-add.

	* w3m-lnum.el (w3m-read-int-interactive): Ignore mouse event in XEmacs.

2010-07-29  Andrey Kotlarski  <m00naticus@gmail.com>

	* w3m.el (autoload, w3m-linknum-map):
	`w3m-linknum-bookmark-add-this-url', `w3m-linknum-zoom-in-image'
	and `w3m-linknum-zoom-out-image' added.

	* w3m-lnum.el (w3m-link-numbering-mode-map):
	`w3m-linknum-bookmark-add-this-url', `w3m-linknum-zoom-in-image'
	and `w3m-linknum-zoom-out-image' added.
	(w3m-link-numbering-mode, w3m-with-linknum)
	(w3m-linknum-get-action): Use `zerop'.
	(w3m-link-numbering): Simplify argument list and checks assosiated
	with it.
	(w3m-read-int-interactive): Add <escape> for quit.
	(w3m-linknum-follow): Add position to history when visiting url in
	curent page.  Change message when no valid anchor is selected.
	(w3m-linknum-view-image, w3m-linknum-save-image): Rewrite using
	`cond'.
	(w3m-linknum-zoom-image): New macro.
	(w3m-linknum-zoom-in-image, w3m-linknum-zoom-out-image)
	(w3m-linknum-bookmark-add-this-url): New functions.

2010-07-25  Hideyuki SHIRAI  <shirai@meadowy.org>

	* w3m.el (w3m-auto-show): Guard error if this-command is not a symbol.
	Thanks to IRIE Shinsuke san. cf. [emacs-w3m:11282]

2010-07-23  Katsumi Yamaoka  <yamaoka@jpl.org>

	* w3m.el (w3m-goto-url): Save positions iff called interactively.
	(w3m-goto-url-new-session): Save positions.

	* w3m-bookmark.el (w3m-bookmark-view): Save positions.

	* w3m-hist.el (w3m-history-copy): Copy positions.

2010-07-13  Andrey Kotlarski  <m00naticus@gmail.com>

	* w3m-lnum.el (w3m-link-numbering-mode): Using `buffer-list' instead of
	`w3m-list-buffers' as the latter does unnecessary stuff.
	(w3m-linknum-read-url): Removed. It's now equivalent to:
	(car (w3m-linknum-get-action prompt 1))
	(w3m-linknum-toggle-inline-image): If no url under selected image,
	move over it and toggle it.
	(w3m-linknum-external-view-this-url, w3m-linknum-edit-this-url):
	Using `w3m-linknum-get-action' instead of `w3m-linknum-read-url'.

	* w3m.el (autoload): Added `w3m-link-numbering-mode', removed
	`w3m-linknum-read-url'.

2010-07-13  Katsumi Yamaoka  <yamaoka@jpl.org>

	* w3m-lnum.el (w3m-linknum-minibuffer-prompt): Make face config valid
	for XEmacs as well.
	(w3m-linknum-match): New face.
	(w3m-read-int-interactive): Make it work for XEmacs as well.
	(w3m-highlight-numbered-anchor): Use w3m-linknum-match face.

2010-07-12  Andrey Kotlarski  <m00naticus@gmail.com>

	* w3m-lnum.el: Updated commentary and usage sections.
	(w3m-substitute-key-definitions): New macro.
	(w3m-link-numbering-mode-map): Changed keybindings.
	(w3m-link-numbering-mode): Added mode-line indicator. Don't
	activate numbering overlays. Changing status mode causes all other
	w3m buffers to change status as well.
	(w3m-move-numbered-anchor): Removed.
	(w3m-with-linknum): Numbering overlays should never be active
	before invoking linknum functions thus less bookkeeping.
	(w3m-go-to-linknum, w3m-linknum-follow): Add mark for previous
	position.

2010-07-09  Hideyuki SHIRAI  <shirai@meadowy.org>

	* w3m-lnum.el (w3m-read-int-interactive): Add keys to exit event loop,
	C-m & C-j.

2010-07-09  Katsumi Yamaoka  <yamaoka@jpl.org>

	* w3m.el (w3m-ctl-c-map, w3m-redisplay-map)
	(w3m-linknum-map): New sub-keymaps.
	(w3m-lynx-like-map, w3m-info-like-map): Move `C-c' prefixed commands
	and `C' prefixed commands to w3m-ctl-c-map and w3m-redisplay-map
	respectively.

2010-07-09  Andrey Kotlarski  <m00naticus@gmail.com>

	* w3m.el: Autoload w3m-linknum-follow, w3m-linknum-read-url,
	w3m-linknum-toggle-inline-image, w3m-linknum-view-image,
	w3m-linknum-external-view-this-url, w3m-linknum-edit-this-url,
	w3m-linknum-print-this-url, w3m-linknum-download-this-url.

	* w3m-lnum.el: Update usage comment.
	(w3m-link-numbering-mode): Cosmetic change.
	(w3m-get-anchor-info): Added w3m-image-alt char property to return
	list.
	(w3m-go-to-linknum, w3m-linknum-get-action): On 0 input select
	location url.
	(w3m-linknum-follow): Changed prompt and using w3m-message.
	(w3m-linknum-toggle-inline-image): Renamed from
	w3m-linknum-toggle-image and using w3m-message.  When image on
	point, toggle it.
	(w3m-linknum-view-image, w3m-linknum-save-image)
	(w3m-linknum-external-view-this-url)
	(w3m-linknum-edit-this-url, w3m-linknum-print-this-url)
	(w3m-linknum-download-this-url): New commands.

2010-07-08  Andrey Kotlarski  <m00naticus@gmail.com>

	* w3m-lnum.el: Update usage comment.
	(w3m-linknum-minibuffer-prompt): New face.
	(w3m-linknum-remove-overlays): Quit immediately when it finds and
	deletes temporary match overlay.
	(w3m-link-numbering-mode): Pass prefix arg, which makes this function
	index only images if it is 2, to w3m-link-numbering. Remove
	interactive declaration and autoload cookie.
	(w3m-link-numbering, w3m-with-linknum): Vary function according to arg;
	index only images if it is 2.
	(w3m-read-int-interactive): Change prompt face to
	w3m-linknum-minibuffer-prompt.
	(w3m-highlight-numbered-anchor): Use next-single-property-change.
	(w3m-get-anchor-info): New function. Renamed from
	w3m-get-numbered-url. Using macrolet for less clutter.
	(w3m-go-to-linknum): Rewrote it more in style with the other
	user commands.
	(w3m-linknum-get-action): Added optional type argument to
	determine numbering scheme.
	(w3m-linknum-follow): Rewrite to use the new
	w3m-linknum-get-action return format.
	(w3m-linknum-read-url): Rewrite using w3m-linknum-get-action.
	(w3m-linknum-toggle-image): New function.

2010-07-06  Andrey Kotlarski  <m00naticus@gmail.com>

	* w3m-lnum.el: Update usage comment.
	(w3m-linknum-remove-overlays): New function.
	(w3m-link-numbering-mode): Turn mode off if prefix arg is 0;
	index forms as well as url links if prefix arg is 4.
	(w3m-link-numbering): Index forms as well if prefix arg is given.
	(w3m-move-numbered-anchor): Fix grammar in error message.
	(w3m-read-int-interactive): New function.
	(w3m-with-linknum): New macro.
	(w3m-highlight-numbered-anchor, w3m-get-numbered-url): New functions.
	(w3m-go-to-linknum): Add autoload cookie; turn on form numbers as well;
	don't highlight current link if prefix arg is given.
	(w3m-linknum-get-action, w3m-linknum-follow, w3m-linknum-read-url): New
	functions.

2010-06-25  Katsumi Yamaoka  <yamaoka@jpl.org>

	* w3m.el (w3m-toggle-inline-image)
	(w3m-toggle-inline-images): Fix query logic about safe url.

2010-06-24  Katsumi Yamaoka  <yamaoka@jpl.org>

	* w3m.el (w3m-menubar): Add w3m-pipe-source.
	(w3m-lynx-like-map, w3m-info-like-map): Bind "|" to w3m-pipe-source.
	(w3m-pipe-source): New command.

2010-06-22  Katsumi Yamaoka  <yamaoka@jpl.org>

	* w3mhack.el (w3mhack-update-files-autoloads): Strip subdirectory name
	that Emacs 24 doesn't strip from load-name.

2010-06-03  Hideyuki SHIRAI  <shirai@meadowy.org>

	* octet.el (octet-w3m-region): Set to unibyte string for base64
	encoding.

2010-05-24  Fedor Khod'kov  <fedor76@istra.ru>

	* w3m-cookie.el (w3m-cookie-trusted-host-p): Don't bother to add
	excessive "$" to a regexp that w3m-cookie-reject-domains specifies.

2010-05-19  Katsumi Yamaoka  <yamaoka@jpl.org>

	* w3m.el (w3m-relationship-estimate-rules): Update regexps for Google.

2010-04-21  Katsumi Yamaoka  <yamaoka@jpl.org>

	* w3m.el (w3m-view-previous-page): Save positions.

2010-03-29  Katsumi Yamaoka  <yamaoka@jpl.org>

	* w3m.el (w3m-fontify-images): Use the identical Lisp object for a
	string used as w3m-image's property in order to enable XEmacs to
	display images in shimbun articles properly.

2010-03-29  Hideyuki SHIRAI  <shirai@meadowy.org>

	* w3m.el (w3m-active-region-or-url-at-point): Check availability of
	w3m-current-url.

2010-03-12  Katsumi Yamaoka  <yamaoka@jpl.org>

	* w3m-ems.el (w3m-ems-create-image): New function that's an alias to
	create-animated-image or create-image.
	(w3m-create-image): Use it.

	* w3m.el (w3m-emacs-w3m-icon): Replace it with data not optimized.

2010-03-12  Katsumi Yamaoka  <yamaoka@jpl.org>

	* aclocal.m4 (AC_PATH_EMACS): Support Emacs 24.
	(AC_ADD_LOAD_PATH): Pipe stderr to /dev/null when running
	w3mhack-print-status.

2010-03-09  Katsumi Yamaoka  <yamaoka@jpl.org>

	* w3m.el (w3m-ignored-image-url-regexp): Fix custom type.

2010-03-09  Katsumi Yamaoka  <yamaoka@jpl.org>

	* w3m.el (w3m-view-this-url-1): Don't recenter if page is not changed.
	(w3m-goto-url): Don't move point to the top unless redisplaying page.

2010-03-02  Katsumi Yamaoka  <yamaoka@jpl.org>

	* w3m.el: Suppress compiler warnings that Emacs<22.2 and XEmacs issue
	against image-mode functions.

2010-03-02  Naohiro Aota  <naota@elisp.net>

	* w3m.el (top): Require image-mode if available.
	(w3m-image-page-displayed-p): New function.
	(w3m-create-image-page): Setup image-mode's variable if possible.
	(w3m-scroll-up-or-next-url, w3m-scroll-down-or-previous-url)
	(w3m-shift-left, w3m-shift-right, w3m-beginning-of-line)
	(w3m-end-of-line): Call image-mode functions if possible and needed.

2010-02-22  Katsumi Yamaoka  <yamaoka@jpl.org>

	* w3m.el (w3m-goto-url): Turn truncate-lines off for text/plain pages.

2010-02-18  Katsumi Yamaoka  <yamaoka@jpl.org>

	* w3m.el (w3m-fontify-images): Add menu to images.
	(w3m-download-this-image, w3m-print-this-image-url): New functions.
	(w3m-link-menu): Add them; enable menu only when url or image is there.

2010-02-13  Katsumi Yamaoka  <yamaoka@jpl.org>

	* w3m-xmas.el (w3m-window-hscroll): Revert 2010-01-13 change.

2010-02-09  TSUCHIYA Masatoshi  <tsuchiya@namazu.org>

	* w3m.el (w3m-cache-available-p): Now, pages with neither Last-Modified
	header and ETag header are treated as dynamically-generated pages.
	(w3m-cache-header-delete-variable-part): Contination lines are also
	removed.

2010-02-02  Katsumi Yamaoka  <yamaoka@jpl.org>

	* w3m.el (w3m-local-dirlist-cgi, w3m-set-display-ins-del):
	Honor w3m-command-environment.
	Suggested by Toru TSUNEYOSHI <t_tuneyosi@hotmail.com>.

2010-02-01  Hideyuki SHIRAI  <shirai@meadowy.org>

	* w3m.el (w3m-redisplay-this-page): Save positions.

2010-02-01  Katsumi Yamaoka  <yamaoka@jpl.org>

	* w3m.el (w3m-reload-this-page): Save positions.

	* w3m-hist.el (w3m-history-store-position)
	(w3m-history-restore-position): Use line number and column number to
	save positions.

2010-01-25  Katsumi Yamaoka  <yamaoka@jpl.org>

	* w3m.el (w3m-view-previous-page): Restore positions as well when
	jumping within a page.
	(w3m-view-this-url-1): Reset hscroll after retrieving a new page.
	(w3m-view-this-url): Save positions first.
	(w3m-delete-buffer): Restore positions in a page being left.
	(w3m-goto-url): Don't save positions here.

	* w3m-util.el (w3m-popup-buffer): Restore positions only when buffer to
	be displayed is hidden, not always.

2010-01-19  Katsumi Yamaoka  <yamaoka@jpl.org>

	* w3m.el (w3m-next-anchor, w3m-previous-anchor, w3m-next-form)
	(w3m-previous-form, w3m-next-image, w3m-previous-image): Remove unused
	var `st'.

2010-01-19  Katsumi Yamaoka  <yamaoka@jpl.org>

	* w3m.el (w3m-goto-url): Make it work as before for group: urls.

2010-01-15  Katsumi Yamaoka  <yamaoka@jpl.org>

	* w3m.el (w3m-doc-view-map): New variable.
	(w3m-view-this-url-1): Improve the way to keep the window configuration
	for the case where w3m-new-session-in-background is non-nil.
	(w3m-doc-view): Use w3m-doc-view-map.
	(w3m-doc-view-quit): New function.

2010-01-13  Katsumi Yamaoka  <yamaoka@jpl.org>

	* w3m-bug.el (report-emacs-w3m-bug)
	* w3m-session.el (w3m-session-save, w3m-session-automatic-save)
	(w3m-session-deleted-save, w3m-session-crash-recovery-save)
	* w3m.el (w3m-key-binding): Use save-current-buffer instead of
	save-excursion.

	* mew-w3m.el (mew-w3m-view-inline-image, mew-mime-text/html-w3m)
	* w3m-xmas.el (w3m-window-hscroll)
	* w3mhack.el (toplevel, w3mhack-generate-load-file): Use
	with-current-buffer rather than save-excursion + set-buffer.

	* w3m-cookie.el (w3m-cookie-parse-args): Use with-current-buffer rather
	than save-excursion + set-buffer; no need to use save-restriction and
	narrow-to-region; remove duplicate set-syntax-table.

2010-01-12  Katsumi Yamaoka  <yamaoka@jpl.org>

	* w3m.el (w3m-print-this-url): Exclude empty image-alt string.

	* w3m-form.el (w3m-form-parse-and-fontify): Strip text props from
	string elements contained in w3m-current-forms so as to enable XEmacs
	to read ~/.w3m/.sessions file.

2010-01-12  Katsumi Yamaoka  <yamaoka@jpl.org>

	* w3m.el (w3m-refontify-anchor, w3m-cache-setup)
	(w3m-cache-remove-oldest, w3m-cache-remove, w3m-cache-contents)
	(w3m-cache-request-contents, w3m-view-this-url-1)
	(w3m-download-this-url, w3m-goto-url)
	* w3m-session.el (w3m-session-save)
	* w3m-bookmark.el (w3m-bookmark-sections, w3m-bookmark-write-file)
	(w3m-bookmark-kill-entries, w3m-bookmark-undo, w3m-bookmark-iterator)
	* w3m-util.el (w3m-unseen-buffer-p): Use with-current-buffer rather
	than save-excursion + set-buffer.

	* w3m.el (toplevel, w3m-highlight-current-anchor-1): Use point-at-eol
	rather than `(save-excursion (end-of-line) (point))'.

	* w3m-util.el: Autoload w3m-history-restore-position when compiling;
	autoload w3m-fb-frame-parameter only when compiling.

2010-01-12  Katsumi Yamaoka  <yamaoka@jpl.org>

	* w3m.el (w3m-next-buffer): Save and restore positions.
	(w3m-close-window): Save positions.

	* w3m-hist.el (w3m-history-store-position)
	(w3m-history-restore-position): Save and restore hscroll.

	* w3m-util.el (w3m-popup-buffer): Restore positions.

2009-11-06  TSUCHIYA Masatoshi  <tsuchiya@namazu.org>

	* w3m-antenna.el (w3m-antenna-check-rss): Ignore future entries to
	display site announcements.

2009-11-03  Hideyuki SHIRAI  <shirai@meadowy.org>

	* mew-w3m.el (mew-w3m-region-cite-mark): Add new selection.
	(mew-w3m-region): Rewrite.

2009-11-02  Hideyuki SHIRAI  <shirai@meadowy.org>

	* mew-w3m.el (mew-w3m-region-cite-mark): New option.
	(mew-w3m-region): New function.
	(mew-mime-text/html-w3m): Use `mew-w3m-region' instead of `w3m-region'.

2009-09-02  Hideyuki SHIRAI  <shirai@meadowy.org>

	* w3m-image.el (w3m-imagick-convert-program-available-p): If someone
	set `w3m-imagick-convert-program' to nil before load emacs-w3m, do not
	show warning message for ImageMagick's `convert'.

2009-09-02  Katsumi Yamaoka  <yamaoka@jpl.org>

	* w3m-mail.el (w3m-mail-embed-base-url, w3m-mail-compose-with-mml)
	(w3m-mail-compose-with-vm): Don't use
	default-enable-multibyte-characters that is obsolete in Emacs 23.2.

2009-09-01  Hideyuki SHIRAI  <shirai@meadowy.org>

	* w3m.el (w3m-content-type-alist): Support
	`browse-url-default-windows|macosx-browser'. Thanks to Leo.
	Cf. [emacs-w3m:11035].

	* w3m-ems.el (w3m-form-button, w3m-form-button-mouse)
	(w3m-form-button-pressed, w3m-tab-unselected)
	(w3m-tab-unselected-retrieving, w3m-tab-unselected-unseen)
	(w3m-tab-selected, w3m-tab-selected-retrieving, w3m-tab-background)
	(w3m-tab-selected-background, w3m-tab-mouse): Add type ns. Thanks to
	Leo. Cf. [emacs-w3m:11034].

2009-08-25  Hideyuki SHIRAI  <shirai@meadowy.org>

	* w3m.el (w3m-toggle-inline-images-internal): Do not display image, if
	its url is local and current url is not local.

2009-08-24  ARISAWA Akihiro  <ari@mbf.sphere.ne.jp>

	* w3m.el (w3m-output-coding-system): Use `utf-8' except for emacs-21
	under Japaese environment.

2009-08-19  Hideyuki SHIRAI  <shirai@meadowy.org>

	* w3m.el (w3m-use-symbol): Set nil with emacs-23 or later.
	cf. [emacs-w3m:11002].

2009-08-18  Hideyuki SHIRAI  <shirai@meadowy.org>

	* w3m-util.el (w3m-puny-decode-url): Decode the part of hostname only.
	Add doc-strings.
	(w3m-puny-encode-url): Add doc-strings.

2009-08-17  Hideyuki SHIRAI  <shirai@meadowy.org>

	* w3m.el (w3m-puny-utf-16be): New variable.
	(w3m-url-readable-string): Call `w3m-puny-decode-url'.
	(w3m-url-transfer-encode-string): Call `w3m-puny-encode-url'.
	(w3m-header-line-insert): Call `w3m-puny-decode-url'.
	(w3m-input-url): Call `w3m-puny-decode-url' for initial URL.

	* w3m-util.el (top): Add the variable definition of `w3m-puny-utf-16be'
	to avoid byte-compile warnings.
	(w3m-puny-code-regex, w3m-puny-code-nonascii, w3m-puny-base)
	(w3m-puny-tmin, w3m-puny-tmax, w3m-puny-damp, w3m-puny-skew)
	(w3m-puny-initial-bias, w3m-puny-initial-n, w3m-puny-delimiter): New
	constants.
	(w3m-puny-adapt, w3m-puny-decode-digit, w3m-puny-encode-digit)
	(w3m-puny-decode1, w3m-puny-decode, w3m-puny-decode-url)
	(w3m-puny-encode1, w3m-puny-encode, w3m-puny-encode-url): New
	functions.

2009-08-04  Hideyuki SHIRAI  <shirai@meadowy.org>

	* w3m.el (w3m-decode-anchor-string): Convert contol-characters to
	space.

2009-07-17  Naohiro Aota  <naota@elisp.net>

	* w3m.el (w3m-about-retrieve): When type is `nil', decode cached
	contents to display source of 404 page.  Reported by Dan Jacobson
	<jidanni@jidanni.org>.
	(w3m-do-cleanup-temp-files): New customize variable.
	(w3m-cleanup-temp-files): Use it.
	(toplevel): Call it when emacs-w3m shutdown.

2009-07-04  Naohiro Aota  <naota@elisp.net>

	* w3m-search.el (w3m-search-thing-at-point-arg): New variable.
	(w3m-search-read-query): Use it.

	* w3m-util.el (w3m-current-title): Set title to "<retrieving>>" when
	w3m is retrieving a page.

2009-06-13  Kevin Ryde  <user42@zip.com.au>

	* w3m.el (w3m-view-recenter): Only nil,t,integer, not a cons.
	(w3m-search-name-anchor, w3m-view-this-url-1): No arg to w3m-recenter.
	(w3m-next-anchor, w3m-previous-anchor, w3m-next-form,
	w3m-previous-form, w3m-next-image, w3m-previous-image): Don't
	recenter, leave recentering just for following a link, not Tab etc
	within the buffer.
	(w3m-recenter): Remove NAME arg, believe don't need to differentiate
	URLs with an anchor or not since with no anchor `point' is at the
	start of the buffer and can't be recentered anyway.
	Use C-u style "(recenter '(4))" for the `t' middle-of-screen case.
	No need for code to avoid redisplay, `recenter' doesn't redisplay in
	the integer or C-u cases.

2009-06-13  Naohiro Aota  <naota@elisp.net>

	* w3m.el (w3m-fontify-anchors): Decode entities of name anchor.

2009-05-25  Hideyuki SHIRAI  <shirai@meadowy.org>

	* w3m.el (w3m-cache-available-p): Analyze the cache-control header more
	strictly.
	(w3m-scroll-up-or-next-url): Bind w3m-prefer-cache to `t' when goto
	the w3m-next-url.
	(w3m-scroll-down-or-previous-url): Bind w3m-prefer-cache to `t' when
	goto the w3m-previous-url.

2009-05-23  Naohiro Aota  <naota@elisp.net>

	* w3m.el (w3m-reload-this-page): Add new argument `no-popup'; Call
	w3m-goto-url() with the argument.
	(w3m-goto-url-with-timer): Use it.

2009-04-28  Katsumi Yamaoka  <yamaoka@jpl.org>

	* w3m-bookmark.el (w3m-bookmark-make-item)
	* w3m-cookie.el (w3m-cookie-create)
	* w3m-dtree.el (w3m-dtree-expand-file-name, w3m-dtree-directory-name)
	* w3m-form.el (w3m-form-normalize-action, w3m-form-p)
	(w3m-form-set-method, w3m-form-put-property, w3m-form-field-parse)
	(w3m-form-real-reset)
	* w3m-hist.el (w3m-history-set-current)
	* w3m-namazu.el (w3m-namazu-call-process)
	* w3m-proc.el (w3m-process-p, w3m-process-kill-process)
	(w3m-process-error-handler)
	* w3m-session.el (w3m-session-history-to-save, w3m-session-make-item)
	* w3m-tabmenu.el (w3m-tab-menubar-make-items-1)
	* w3m-util.el (w3m-get-buffer-create, w3m-kill-buffer)
	(w3m-current-title, w3m-buffer-title, w3m-buffer-number)
	(w3m-buffer-set-number, w3m-buffer-name-add-title)
	(w3m-generate-new-buffer, w3m-lefttab-exist-p, w3m-righttab-exist-p)
	(w3m-url-valid, w3m-time-newer-p, w3m-time-lapse-seconds)
	(w3m-url-local-p, w3m-url-authinfo, w3m-url-strip-authinfo)
	(w3m-url-strip-fragment, w3m-url-strip-query, w3m-which-command)
	(w3m-assoc-ignore-case, w3m-unseen-buffer-p)
	* w3m-xmas.el (w3m-make-glyph)
	* w3m.el (w3m-clear-local-variables, w3m-copy-local-variables)
	(w3m-arrived-p, w3m-arrived-put, w3m-arrived-get)
	(w3m-url-transfer-encode-string, w3m-entity-value)
	(w3m-decode-anchor-string, w3m-toggle-inline-images-internal)
	(w3m-canonicalize-url, w3m-cache-header-delete-variable-part)
	(w3m-w3m-canonicalize-url, w3m-view-this-url-1)
	* mime-w3m.el (mime-w3m-setup): Don't use defsubst.

	* w3m-hist.el (w3m-history-plist-put, w3m-history-remove-properties):
	Don't inline w3m-history-add-properties.

2009-04-28  Katsumi Yamaoka  <yamaoka@jpl.org>

	* w3m.el (w3m-cache-available-p): Work around too large integer in
	Cache-Control header.

2009-04-27  Katsumi Yamaoka  <yamaoka@jpl.org>

	* w3m.el (w3m-url-to-file-name): Fix regexp used for stripping
	localhost part; make url a Tramp name if it is guessed.

2009-04-24  Katsumi Yamaoka  <yamaoka@jpl.org>

	* w3m.el (w3m-url-to-file-name): Allow "file:/foo.html" in addition to
	"file://foo.html" and "file:///foo.html".

2009-04-23  Katsumi Yamaoka  <yamaoka@jpl.org>

	* w3m-bookmark.el (w3m-bookmark-buffer): Use the time 0 as modtime of
	the bookmark buffer by default.

2009-04-22  Hideyuki SHIRAI  <shirai@meadowy.org>

	* w3m.el (w3m-view-this-url-1): Pass url to sentinel.
	(w3m-recenter): Save excursion.

2009-04-22  Katsumi Yamaoka  <yamaoka@jpl.org>

	* w3m.el (w3m-view-recenter): New user option.
	(w3m-recenter): New function.
	(w3m-search-name-anchor, w3m-view-this-url-1, w3m-next-anchor)
	(w3m-previous-anchor, w3m-next-form, w3m-previous-form, w3m-next-image)
	(w3m-previous-image): Use it.

2009-04-20  Kevin Ryde  <user42@zip.com.au>

	* w3m.el (w3m-local-find-file-regexps): Make regexp-opt group regexps
	explicitly.

2009-04-14  Hideyuki SHIRAI  <shirai@meadowy.org>

	* w3m.el (w3m-cache-available-p): The control of expire is added.
	(w3m-w3m-retrieve-1): The case where the option "no_cache=1" is put has
	been increased.

2009-04-12  Naohiro Aota  <naota@elisp.net>

	* w3m.el (w3m-select-buffer-delete-buffer, w3m-goto-url)
	(w3m-delete-buffers): Unqueue image retrieving process manually.
	(w3m-idle-images-show): Widen narrowing.

	* w3m-proc.el (w3m-process-stop): Don't unqueue image retrieving
	process.

	* w3m.el (w3m-message-silent): New variable.
	(w3m-message): Use it: when the variable is `t', don't show a message.
	(w3m-idle-images-show): Use it.
	(w3m-w3m-dump-head): lexical-let it.
	(w3m-w3m-dump-extra): Ditto.
	(w3m-w3m-retrieve): Ditto.
	(w3m-retrieve-and-render): Ditto.
	(w3m-refresh-minimum-interval): New variable.
	(w3m-check-refresh-attribute): Use it.
	(w3m-view-previous-page): When visiting pages by history-back or
	history-next, don't just ignore refresh, but wait for a while.
	(w3m-idle-images-show): When there are events pended, re-create the
	idle timer; Check current position's item every time loop starts.
	(w3m-idle-images-show-unqueue): Set w3m-idle-images-show-timer
	properly.
	(w3m-arrived-add): Revert recent changes.

	* w3m-favicon.el (w3m-favicon-retrieve): lexical-let w3m-message-silent.

2009-04-02  Hideyuki SHIRAI  <shirai@meadowy.org>

	* w3m.el (w3m-arrived-add): If url has a multi-byte character, do not
	do recursive-call itself. If decoded url does not have a multi-byte
	character, do not do recursive-call itself.

2009-03-28  Naohiro Aota  <naota@elisp.net>

	* w3m.el (w3m-goto-url-with-timer): When going to the same url, use
	`w3m-reload-this-page'.
	(w3m-image-no-idle-timer): New variable.
	(w3m-toggle-inline-images-internal): Use it.
	(w3m-arrived-add): Add also decoded url.
	(w3m-goto-url): Restore forms also when url is local.

2009-03-18  Katsumi Yamaoka  <yamaoka@jpl.org>

	* w3m.el (w3m-link-menu): Always provide title string.  Suggested by
	David Abrahams <dave@boostpro.com>.
	cf. <http://emacs-w3m.namazu.org/ml/msg10658.html>.

2009-03-17  Victor Ren  <victor.ren@ericsson.com>

	* w3m.el (w3m-url-to-file-name): Support "file://c:/" in addition to
	"file:///c:/".

2009-03-12  Hideyuki SHIRAI  <shirai@meadowy.org>

	* w3m.el (w3m-w3m-parse-header): The value of w3m-document-charset is
	not used excluding x-moe-internal.

2009-03-04  Hideyuki SHIRAI  <shirai@meadowy.org>

	* w3m.el (w3m-decode-buffer): If context-charset is x-moe-internal,
	x-moe-internal is used as charset regardless of w3m-type.
	(w3m-w3m-parse-header): Add w3m-document-charset to handle of the
	headers. If w3m-document-charset is x-moe-internal, charset sets to
	x-moe-internal compulsorily. If x-w3m-content-encoding is exist, the
	value of x-w3m-content-encoding is used as encoding method regardless
	of w3m-type.

2009-03-03  Naohiro Aota  <naota@elisp.net>

	* w3m-hist.el (w3m-history-slimmed-history-flat, w3m-history-slim): New
	functions.

	* w3m-session.el (w3m-session-history-to-save): Use it.

2009-02-26  Katsumi Yamaoka  <yamaoka@jpl.org>

	* w3m.el: Require w3m-session instead of autoloading it.

	* w3m-session.el: Don't require w3m; require w3m-util; silent warnings.
	(w3m-session-select): Use w3m-get-buffer-create instead of
	get-buffer-create to kill the session select buffer when quitting.

	* w3m-util.el (w3m-delete-frames-and-windows): Delete frames if the
	other windows visit buffers being related to emacs-w3m or the session
	select buffer.
	(w3m-replace-in-string): eval-and-compile.

2009-02-24  Katsumi Yamaoka  <yamaoka@jpl.org>

	* w3m.el: Autoload w3m-go-to-linknum.
	(w3m-lynx-like-map, w3m-info-like-map): Bind `C-c C-l' to it.
	(w3m-mode): Mention w3m-go-to-linknum in doc string.

	* w3m-util.el (w3m-read-number): New function.

	* w3m-lnum.el (w3m-go-to-linknum): Use w3m-read-number.

2008-04-12  Jose A. Ortega Ruiz  <jao@gnu.org>

	* w3m-lnum.el (w3m-go-to-linknum): New function.

2009-02-23  Katsumi Yamaoka  <yamaoka@jpl.org>

	* w3m-session.el (w3m-session-ignore-errors): New macro.
	(w3m-session-save, w3m-session-automatic-save)
	(w3m-session-deleted-save, w3m-session-crash-recovery-save)
	(w3m-session-crash-recovery-remove, w3m-session-select-mode)
	(w3m-session-select, w3m-session-make-menu-items)
	(w3m-session-last-autosave-session, w3m-session-last-crashed-session):
	Use it.

	(toplevel): Require cl when compiling.
	(w3m-session-crash-recovery-save)
	(w3m-session-select-list-all-sessions): Remove unused variables.

2009-02-16  Hideyuki SHIRAI  <shirai@meadowy.org>

	* w3m-session.el (w3m-session-last-crashed-session): Fix tiny typo.

2009-02-15  Naohiro Aota  <naota@elisp.net>

	* w3m.el (w3m-idle-images-show): If detect deleted buffer, unqueue
	processes related to the buffer.

	* w3m-session.el (w3m-session-crash-recovery): Change the default to t.

2009-02-12  Katsumi Yamaoka  <yamaoka@jpl.org>

	* w3m.el (w3m-buffer-setup): Add keymap that cycles buffers as usual to
	mode-line-buffer-identification.

2009-02-09  Katsumi Yamaoka  <yamaoka@jpl.org>

	* w3m-bookmark.el (w3m-bookmark-view, w3m-bookmark-view-new-session)
	(w3m-bookmark-make-menu-items): Check if bookmark file exists.

2009-02-04  Katsumi Yamaoka  <yamaoka@jpl.org>

	* w3m.el (w3m-header-line-insert): Don't decode url containing
	non-ASCII characters already.  e.g. about://weather/WHERE

2009-02-03  Hideyuki SHIRAI  <shirai@meadowy.org>

	* mew-w3m.el (mew-w3m-cid-retrieve): Remove a wrong set-buffer().

2009-02-03  Katsumi Yamaoka  <yamaoka@jpl.org>

	* w3m.el (w3m-input-url): Offer decoded url in the minibuffer.
	(w3m-copy-buffer): Copy w3m-current-coding-system.
	(w3m-header-line-insert): Display decoded url.

2009-02-02  Naohiro Aota  <naota@elisp.net>

	* w3m.el (w3m-idle-images-show): Change the order of image retrieving.
	(w3m-toggle-inline-images-internal): Use `w3m-idle-image-item'
	text-property.
	(w3m-goto-url): Add new argument `no-popup'.
	(w3m-goto-url-with-timer): Call w3m-goto-url with `no-popup' nil.

2009-02-01  Naohiro Aota  <naota@elisp.net>

	* w3m.el (w3m-toggle-inline-images-internal): Add new argument
	`safe-regexp'.
	(w3m-toggle-inline-images): Pass `safe-regexp' to
	w3m-toggle-inline-images-internal when called non-interactively.

2009-01-28  Katsumi Yamaoka  <yamaoka@jpl.org>

	* w3m-proc.el: Autoload w3m-idle-images-show-unqueue when compiling.

2009-01-27  Naohiro Aota  <naota@elisp.net>

	* w3m-proc.el (w3m-process-stop): Call `w3m-idle-images-show-unqueue'.

	* w3m.el (w3m-idle-images-show-timer, w3m-idle-images-show-list)
	(w3m-idle-images-show-interval): New variables.
	(w3m-idle-images-show, w3m-idle-images-show-unqueue): New functions.
	(w3m-toggle-inline-images-internal): Use them.

2009-01-26  Naohiro Aota  <naota@elisp.net>

	* w3m.el (w3m-content-type-alist): Add "application/x-pdf" content
	type.

2009-01-21  Kevin Ryde  <user42@zip.com.au>

	* w3m.el (w3m-search-name-anchor): Return true meaning "found" if
	point is already at the anchor position.

2009-01-21  Naohiro Aota  <naota@elisp.net>

	* w3m-session.el (w3m-session-last-autosave-session): Check if
	autosaved sessions set exists before asking whether to load the last
	sessions set; Search older sessions sets when the last sessions set
	doesn't exist (maybe it is removed by user); Load autosaved sessions
	set when w3m-session-load-last-sessions is non-nil.
	(w3m-session-load-last-sessions): Fix docstring; Change `auto' to `t'.
	(w3m-session-crash-recovery-title): New variable.
	(w3m-session-load-crashed-sessions): Ditto.
	(w3m-session-crash-recovery-save): New function.

	* w3m.el (w3m-goto-url): Save sessions set for crash recovering.
	(w3m-delete-buffer): Ditto.
	(w3m): Load crashed sessions if necessary.  Suggested by Samuel Wales
	<samologist@gmail.com>.

2009-01-20  Hideyuki SHIRAI  <shirai@meadowy.org>

	* w3m.el (w3m-fontify-anchors): Use new `w3m-balloon-help'
	text-property for balloon help.
	(w3m-fontify-images): Ditto and create help together href, alt and URL
	of image.

2009-01-19  Naohiro Aota  <naota@elisp.net>

	* w3m.el (w3m-image-anchor): Fix docstring.
	(toplevel): Fix w3m-image-anchor-face's alias.

2009-01-15  Hideyuki SHIRAI  <shirai@meadowy.org>

	* w3m.el (w3m-fontify-images): Put the 'full alt text' on new
	'w3m-image-alt' property.
	(w3m-print-this-url): Print the content of 'w3m-image-alt'.

	* w3m-util.el (w3m-image-alt): New macro.

2009-01-14  Katsumi Yamaoka  <yamaoka@jpl.org>

	* doc/Makefile.in (.texi.info): Use --no-split.

2009-01-11  Naohiro Aota  <naota@elisp.net>

	* w3m.el (w3m): Move last session restoring asking afterward, so that
	the restoring wouldn't be avoided by w3m-input-url's input.

	* w3m-session.el (w3m-session-last-autosave-session): Follow the above
	change.

2009-01-10  Naohiro Aota  <naota@elisp.net>

	* w3m.el (w3m): Check whether to load the last autosaved
	sessions.  Suggested by Samuel Wales <samologist@gmail.com>.

	* w3m-session.el (w3m-session-automatic-keep-number): New variable.
	Suggested by Samuel Wales <samologist@gmail.com>.
	(w3m-session-automatic-save): Use it.
	(w3m-session-last-autosave-session): New function.
	(w3m-session-load-last-sessions): New variable.

	* w3m.el (w3m-image-anchor): New face.
	(w3m-fontify-images): Use it.

2009-01-09  Katsumi Yamaoka  <yamaoka@jpl.org>

	* w3m.el (w3m-language): Allow the value like "Japanese (UTF-8)" of
	current-language-environment.

	* w3m-symbol.el (w3m-symbol): Ditto.

	* w3mhack.el (w3mhack-makeinfo): Use locale-coding-system for Emacs to
	encode Japanese messages.

2009-01-09  Naohiro Aota  <naota@elisp.net>

	* w3m.el (w3m-create-text-page, w3m-goto-url): Check if the url is
	arrived before getting real-url.

2009-01-06  Hideyuki SHIRAI  <shirai@meadowy.org>

	* w3m.el (top): Add the variable definitions of
	`w3m-tab-menubar-make-items-preitems' and `w3m-session-menu-items-pre'
	to avoid byte-compile warnings.
	(w3m-setup-menu): Move the postion of session menu.
	(w3m-mouse-major-mode-menu): Add session menu.

	* w3m-xmas.el (autoload): Add w3m-setup-session-menu.
	(w3m-menu-on-forefront): Treat "Session" menu.
	(w3m-setup-menu): Call `w3m-setup-session-menu'.

2008-12-30  Hideyuki SHIRAI  <shirai@meadowy.org>

	* w3m.el (w3m-select-buffer-mode-map): Bind `w3m-select-buffer-quit' to
	C-g.

	* w3m-session.el (w3m-session-select-mode-map): Bind
	`w3m-session-select-quit' to C-g.

	* w3m-form.el (w3m-form-input-select-keymap): Bind
	`w3m-form-input-select-keymap' to C-g.
	(w3m-form-input-map-keymap): Bind `w3m-form-input-map-exit' to C-g.

2008-12-17  Hideyuki SHIRAI  <shirai@meadowy.org>

	* w3m-session.el (w3m-session-select-mode-map): Add new key.
	(w3m-session-select-mode): Modify doc-string.
	(w3m-session-select-rename): New command.
	(w3m-session-rename): New function.

2008-12-17  Naohiro Aota  <naota@elisp.net>

	* w3m.el (autoload): Add w3m-setup-session-menu.
	(w3m-menubar): Moved session menu to w3m-session-menu-items.
	(top): Call w3m-setup-session-menu.

	* w3m-session.el: Change to use major mode; Add session menu.
	(w3m-session-unknown-title): New option.

2008-12-15  Katsumi Yamaoka  <yamaoka@jpl.org>

	* w3m.el (w3m-compatible-encoding-alist): Add (gb2312 . gbk).

2008-12-12  David Engster  <dengste@eml.cc>

	* w3m-proc.el (w3m-process-wait-process): Reduce sit-for time.
	(w3m-process-sentinel): Wait for process output (on Emacs only).

2008-12-08  Katsumi Yamaoka  <yamaoka@jpl.org>

	* w3m.el (w3m-show-redirection-error-information): Improve the
	error message.

2008-12-10  Naohiro Aota  <nao.aota@gmail.com>

	* w3m.el (w3m-next-anchor): Go to the first anchor when next
	anchor is not found.
	(w3m-previous-anchor): Go to the last anchor when previous anchor
	is not found.
	(w3m-url-encode-string): Encode SPC only when encode-space is
	non-nil.

	* w3m-form.el (w3m-form-make-form-data): Follow the above change.

	* w3m.el (w3m-gmane-url-at-point): Ditto.
	(w3m-canonicalize-url): Ditto.

2008-12-08  Katsumi Yamaoka  <yamaoka@jpl.org>

	* w3m-ems.el (w3m-make-ccl-coding-system): Use define-coding-system if
	it is available.

2008-12-06  Naohiro Aota  <nao.aota@gmail.com>

	* w3m.el (w3m-show-redirection-error-information): New function.
	(w3m-retrieve-and-render): Use it.
	(w3m-w3m-retrieve-1): Return 'redirection-exceeded if redirect counter
	exceeded.
	(w3m-w3m-retrieve): Return "X-w3m-error/redirection" if attr eq
	'redirection-exceeded.
	(w3m-w3m-attributes-1): Return dummy attribute if redirect counter
	exceeded.

2008-12-05  Naohiro Aota  <nao.aota@gmail.com>

	* w3m-form.el (w3m-same-window-p): New function.
	(w3m-form-input-textarea): Use it.

	* w3m.el (w3m-local-find-file-regexps): Try to open with emacs-w3m as
	many types as possible.

2008-12-03  Katsumi Yamaoka  <yamaoka@jpl.org>

	* w3m.el (w3m-fontify): Remove hidden anchors like "<a href=url> </a>".
	cf. [emacs-w3m:10484]

2008-12-01  Naohiro Aota  <nao.aota@gmail.com>

	* w3m-form.el (w3m-form-input-textarea): Use the whole current window
	for the textarea when `same-window-buffer-names' contains the buffer
	name "*w3m form textarea*"; simplify the window size calculation.

2008-11-21  Naohiro Aota  <nao.aota@gmail.com>

	* w3m.el (w3m-w3m-parse-header): Also remove parameters when charset is
	specified.

2008-11-11  Katsumi Yamaoka  <yamaoka@jpl.org>

	* w3m-util.el (w3m-visited-file-modtime): New function.

	* w3m-bookmark.el (w3m-bookmark-file-modtime): Just return result of
	file-attributes().

2008-11-11  Naohiro Aota  <nao.aota@gmail.com>

	* w3m-antenna.el (w3m-antenna-check-rss): Support RSS2.0. Check also
	items.
	(w3m-antenna-alist): Update site-class if needed.

	* w3m-bookmark.el (w3m-bookmark-buffer, w3m-bookmark-verify-modtime):
	Replace visited-file-modtime with w3m-visited-file-modtime.

2008-10-28  Naohiro Aota  <nao.aota@gmail.com>

	* w3m.el (w3m-view-header): Check if current page is source of
	about:something.

2008-10-16  Katsumi Yamaoka  <yamaoka@jpl.org>

	* w3m.el (w3m-active-region-or-url-at-point): Take notice of the link
	under the point as well; return the url of the current page by default
	if the new optional argument `default=current' is given.
	(w3m-input-url): Make w3m-active-region-or-url-at-point return the url
	of the current page by default; modify the prompt string according to
	whether there is an initial input.
	(w3m-download, w3m-goto-url, w3m-goto-url-new-session): Simplify args
	passed to w3m-input-url.
	(w3m-view-this-url): Make w3m-active-region-or-url-at-point return the
	url of the current page by default.

2008-10-08  Katsumi Yamaoka  <yamaoka@jpl.org>

	* w3m.el (w3m-italic): Make it be a underline face on a non-window
	system by default.

2008-09-24  Katsumi Yamaoka  <yamaoka@jpl.org>

	* w3m.el (w3m-toggle-inline-images-internal)
	(w3m-resize-inline-image-internal): Confirm whether to retrieve
	insecure image only once, or don't confirm it if
	w3m-confirm-leaving-secure-page is nil.  Suggested by Dan Jacobson
	<jidanni@jidanni.org>.
	(w3m-confirm-leaving-secure-page): Doc fix.

	* w3mhack.el (w3mhack-makeinfo): Remove Emacs 19 stuff; remove TeX
	directives first; don't call texinfo-mode.

2008-09-21  Akinori MUSHA  <knu@iDaemons.org>

	* doc/emacs-w3m.texi (Image Variables): Fix syntax error.

	* doc/emacs-w3m-ja.texi (Image Variables): Ditto.

2008-09-17  Naohiro Aota  <nao.aota@gmail.com>

	* w3m.el (w3m-buffer-local-url): New constant variable.
	(w3m-buffer-local-url-p): New function.
	(w3m-goto-url): Also process buffer local url.
	(w3m-region): Use w3m-buffer-local-url as url if it is not set.
	(w3m-safe-view-this-url, w3m-mouse-safe-view-this-url): Check if url is
	buffer local.

2008-09-12  Katsumi Yamaoka  <yamaoka@jpl.org>

	* w3m.el (w3m-download): Add doc string.
	(w3m-lynx-like-map): Bind M-d key to w3m-download.
	(w3m-mode): Add w3m-download to major mode info; clarify description of
	w3m-download-this-url.

2008-09-11  Katsumi Yamaoka  <yamaoka@jpl.org>

	* w3m.el (w3m-gmane-url-at-point): Return a url used for asking Gmane
	for the thread that begins with the current article instead of the
	whole thread if it is run on the Message-ID header.
	(w3m-examine-command-line-args): Make it an alias to `(lambda nil)'
	instead of `ignore' after it is run for the first time in order to
	silence the byte compiler.

2008-09-01  Katsumi Yamaoka  <yamaoka@jpl.org>

	* w3m.el (w3m-use-favicon): Assume w3m-image.elc is always loaded.
	(w3m-resize-inline-image-internal): Change it to a normal function from
	an inline function; remove interactive.
	(w3m-zoom-in-image, w3m-zoom-out-image): Error if ImageMagick's convert
	program is not available; improve doc string.
	(w3m-auto-show): Don't make the cursor position disappear after
	executing beginning-of-buffer and end-of-buffer.

2008-08-25  David Hansen  <david.hansen@gmx.net>

	* w3m.el (w3m-about-header): Fixed typo.

2008-08-05  Katsumi Yamaoka  <yamaoka@jpl.org>

	* w3m.el (w3m-view-source, w3m-view-header): Save points positioned
	last in pages.  Suggested by Dan Jacobson <jidanni@jidanni.org>.

2008-07-22  Katsumi Yamaoka  <yamaoka@jpl.org>

	* w3m-ems.el: Bind w3m-image-default-background when compiling.

2008-07-20  Naohiro Aota  <nao.aota@gmail.com>

	* w3m-hist.el (w3m-history-restore-position): Run
	w3m-after-cursor-move-hook after restoring cursor position.

2008-07-18  Naohiro Aota  <nao.aota@gmail.com>

	* w3m.el (w3m-image-default-background): New variable.

	* w3m-ems.el (w3m-create-image): Use it.
	(w3m-initialize-graphic-icons): Check if xpm is available.  Reported by
	Diego 'Flameeyes' Petten,Ar(B <flameeyes@gmail.com>.

	* w3m-filter.el (w3m-filter-wikipedia): Improve regexp.

2008-07-01  Katsumi Yamaoka  <yamaoka@jpl.org>

	* w3m-search.el (w3m-search-engine-alist): Test if mule-version is
	bound (XEmacs does not provide it).

2008-06-30  Naohiro Aota  <nao.aota@gmail.com>

	* w3m-form.el (w3m-form-input, w3m-form-input-password): Process
	readonly attribute.

2008-06-25  Naohiro Aota  <nao.aota@gmail.com>

	* w3m.el (w3m-toggle-inline-images-internal): Make it non-interactive.

	* w3m-form.el (w3m-form-input-textarea): Make buffer unmodified when
	user selected to reuse saved text; parse readonly attribute; kill newly
	generated buffer when the reusing question aborted.
	(w3m-form-textarea-info): Also provide readonly info.
	(w3m-fontify-textareas): Parse readonly attribute.
	(w3m-form-parse-and-fontify): Ditto.
	(w3m-form-input): Ignore cursor moving while read from minibuffer.
	(w3m-form-input-password): Ditto.
	(w3m-form-input-file): Ditto.

	* w3m.el (w3m-toggle-inline-image): Don't toggle images that are
	outside of the region even if they are identical to the ones in the
	region; don't do recursive call of itself; rearrange the source code.
	(w3m-toggle-inline-images): Check whether images are safe even if it is
	called with w3m-display-inline-images=t and force=t; rearrange the
	source code.
	(w3m-toggle-inline-images-internal): Add new optional argument:
	`begin-pos' and `end-pos'. Only process region from `begin-pos' to
	`end-pos'.

2008-06-25  Katsumi Yamaoka  <yamaoka@jpl.org>

	* w3m.el (w3m-toggle-inline-image): Work for an image in which there is
	the region end within its anchor.  Reported by Dan Jacobson
	<jidanni@jidanni.org>.

	* w3m-util.el (w3m-deactivate-region): Use zmacs-deactivate-region for
	XEmacs.

2008-06-22  Naohiro Aota  <nao.aota@gmail.com>

	* w3m-search.el (w3m-search-engine-alist): Improve detection of utf-8
	capability.
	(w3m-search-engine-alist): Abolish `yahoo beta' entry; Improve `blog'
	entry to work like `google' entry.

	* w3m-session.el: Add coding cookie.

2008-06-18  Katsumi Yamaoka  <yamaoka@jpl.org>

	* w3m.el (w3m-submit-form-safety-check): New user option.  Suggested by
	Dan Jacobson <jidanni@jidanni.org>.
	(w3m-submit-form): Use it.

2008-06-12  Hideyuki SHIRAI  <shirai@meadowy.org>

	* w3m.el (w3m-auto-show): Scrool horizontally after executing a search
	command.

2008-06-07  Hideyuki SHIRAI  <shirai@meadowy.org>

	* w3m.el (w3m-use-header-line-title): Modify the doc-string.

2008-06-06  Naohiro Aota  <nao.aota@gmail.com>

	* w3m.el (w3m-select-buffer): Don't delete other windows.

	* w3m-filter.el (w3m-filter-wikipedia): New function.
	(w3m-filter-rules): Add w3m-filter-wikipedia.

2008-06-03  Katsumi Yamaoka  <yamaoka@jpl.org>

	* w3m.el: Add coding cookie.

2008-06-02  Naohiro Aota  <nao.aota@gmail.com>

	* w3m.el (w3m-detect-meta-charset): Use also ';' as delimiter.

2008-05-28  Katsumi Yamaoka  <yamaoka@jpl.org>

	* w3m.el (w3m-examine-command-line-args): Treat the null string given
	as a url in the command line args as `w3m-home-page' or "about:".

2008-05-28  Naohiro Aota  <nao.aota@gmail.com>

	* doc/emacs-w3m.texi (Inline Images): Update.

	* doc/emacs-w3m-ja.texi (Inline Images): Ditto.

2008-05-27  Katsumi Yamaoka  <yamaoka@jpl.org>

	* w3m.el (w3m-url-readable-string): Don't decode url if it looks not to
	have been encoded.
	(w3m-current-longest-line): New variable.
	(w3m-set-current-longest-line): New function.
	(w3m-scroll-left, w3m-shift-left): Don't scroll the window endlessly;
	beep if the window can't be scrolled any more.
	(w3m-scroll-right, w3m-shift-right): Beep if the window can't be
	scrolled any more.

2008-05-25  Naohiro Aota  <nao.aota@gmail.com>

	* w3m.el (w3m-relationship-estimate-rules): Fix regexp for Google
	search within EmacsWiki.

2008-05-20  Naohiro Aota  <nao.aota@gmail.com>

	* README: Add information about how to create `configure' script.

	* README.ja: Ditto.

	* w3m.el (w3m-goto-url): Delayed encoding of fragment part.

2008-05-18  Naohiro Aota  <nao.aota@gmail.com>

	* w3m-cookie.el (w3m-cookie-save-current-site-cookies): New function.
	(w3m-cookie-save): Add optional argument "domain".

2008-05-16  Hideyuki SHIRAI  <shirai@meadowy.org>

	* mew-w3m.el (mew-w3m-add-text-properties): New inline macro.
	(mew-w3m-view-inline-image): Use `mew-w3m-add-text-properties'.
	(mew-mime-text/html-w3m): Ditto.

2008-05-09  Naohiro Aota  <nao.aota@gmail.com>

	* w3m-cookie.el (w3m-cookie-save): Make it interactive function.
	(w3m-cookie-save-cookies): New variable.
	(w3m-cookie-shutdown): Use it.

	* w3m.el (toplevel): Shutdown cookie system when exiting emacs.

2008-05-08  Naohiro Aota  <nao.aota@gmail.com>

	* w3m-cookie.el (w3m-cookie-shutdown): Fixed docstring.

2008-05-08  Hideyuki SHIRAI  <shirai@meadowy.org>

	* w3m-filter.el (w3m-filter-amazon): Fix string to search the body.

2008-04-30  Naohiro Aota  <nao.aota@gmail.com>

	* doc/emacs-w3m-ja.texi: Update translation.

	* w3m.el (w3m-goto-url): Use w3m-current-coding-system first to encode
	url if available; Also encode name part when url is local.
	(w3m-ignored-image-url-regexp): New variable.
	(w3m-toggle-inline-images-internal): Don't display image whose url
	match `w3m-ignored-image-url-regexp'.
	(w3m-decode-entities, w3m-decode-entities-string): Replace
	"(match-beginning 2)" with "(match-end 1)" to deal with emacs-21's
	strange behavior.

2008-04-24  Hideyuki SHIRAI  <shirai@meadowy.org>

	* w3m-filter.el (w3m-filter-rules): Support Mixi with SSL.

2008-04-22  TAKAHASHI Kaoru  <kaoru@kaisei.org>

	* doc/ptexinfmt.el: Fix Comments.
	(texinfo-format-geq, texinfo-format-leq,): Support @geq and @leq.

2008-04-18  Hideyuki SHIRAI  <shirai@meadowy.org>

	* w3m-filter.el (w3m-filter-rules): Add rule for the site of Allatanys.
	(w3m-filter-allatanys): New function.

	* w3m.el (w3m-relationship-estimate-rules): Fix regexp for Google
	search within EmacsWiki. Add rule for Google Mobile Proxy.

2008-04-17  Hideyuki SHIRAI  <shirai@meadowy.org>

	* w3m.el (top): Add the variables definition of `w3m-bookmark-mode',
	`w3m-bookmark-menu-items', `w3m-bookmark-menu-items-pre' and
	`w3m-tab-menubar-make-items-preitems' avoid byte-compile warnings.
	(w3m-rmouse-menubar): New user option.
	(w3m-setup-menu): Add the setup of `w3m-rmouse-menubar'.
	(w3m-mouse-major-mode-menu): Rewrite to use `w3m-rmouse-menubar'.
	(w3m-link-menu): Add `w3m-external-view-this-url'.

2008-04-15  Hideyuki SHIRAI  <shirai@meadowy.org>

	* w3m.el (w3m-turnoff-inline-images): New command.
	(w3m-toggle-inline-images): If force is 'turnoff, turn off to display
	images.
	(w3m-menubar): Add w3m-turnoff-inline-images.
	(w3m-lynx-like-map): Ditto.
	(w3m-info-like-map): Ditto.
	(w3m-mode): Ditto.

2008-04-07  Katsumi Yamaoka  <yamaoka@jpl.org>

	* w3m.el (w3m-relationship-estimate-rules): Fix custom type.

2008-04-03  Katsumi Yamaoka  <yamaoka@jpl.org>

	* w3m.el (w3m-relationship-estimate-rules): Support Google search
	within EmacsWiki.  cf. [emacs-w3m:10067]

2008-03-17  Katsumi Yamaoka  <yamaoka@jpl.org>

	* w3m.el (w3m-mouse-safe-view-this-url): Remove redundant confirmation
	of whether to follow link.

2008-03-14  Katsumi Yamaoka  <yamaoka@jpl.org>

	* w3m.el (w3m-doc-view-content-types): New variable.
	(w3m-doc-view): New function.
	(w3m-create-page): Use it.
	(w3m-content-type-alist): Add application/dvi.
	(w3m-delete-buffer): Save windows layout.

2008-03-12  Katsumi Yamaoka  <yamaoka@jpl.org>

	* w3m-image.el (w3m-imagick-convert-program-available-p): Don't use
	w3m-imagick-convert-data which may issue a warning when checking
	whether the convert program supports png32.  cf. [emacs-w3m:10048]

2008-03-03  Naohiro Aota  <nao.aota@gmail.com>

	* doc/emacs-w3m.texi (Inline Images): Updated.

	* doc/emacs-w3m-ja.texi (Inline Images): Ditto.

	* w3m.el (w3m-toggle-inline-images): Only toggle in the region if
	Transient Mark mode.
	(w3m-toggle-inline-image): Ditto.

2008-02-20  Katsumi Yamaoka  <yamaoka@jpl.org>

	* w3m.el (w3m-arrived-intern): Protect against null string.  It enables
	url completion even for null string.  Suggested by Aota-san.

2008-02-07  Naohiro Aota  <nao.aota@gmail.com>

	* w3m.el (w3m-expand-path-name): New function.
	(w3m-expand-url): Remove useless expanded path-name check.

2008-02-06  Katsumi Yamaoka  <yamaoka@jpl.org>

	* Makefile.in (install-lisp, install-icons, install-icons30): Quote
	directory name that might contain whitespace.

	* doc/Makefile.in (install): Ditto.

	* aclocal.m4 (AC_PATH_LISPDIR): Ditto; always report prefix name.

	* mkinstalldirs: Replace it with the 2006-05-11.19 version.

2008-01-30  Naohiro Aota  <nao.aota@gmail.com>

	* w3m.el (w3m-fontify-anchors): Don't expand icon's url when it is nil.

2008-01-26  Katsumi Yamaoka  <yamaoka@jpl.org>

	* w3m.el (w3m-safe-url-regexp): Add note to doc string.
	(w3m-fontify): Hold the value of w3m-safe-url-regexp with the
	w3m-safe-url-regexp text-property.
	(w3m-toggle-inline-image, w3m-toggle-inline-images)
	(w3m-safe-view-this-url, w3m-mouse-safe-view-this-url): Check whether
	url is safe by comparing it with the value of the w3m-safe-url-regexp
	text property; prompt a user to confirm whether to proceed.
	(w3m-safe-toggle-inline-image, w3m-safe-toggle-inline-images): Abolish.
	(w3m-minor-mode-command-alist): Map w3m-toggle-inline-image and
	w3m-toggle-inline-images to themselves.

2008-01-20  Naohiro Aota  <nao.aota@gmail.com>

	* w3m.el (w3m-search-name-anchor): Accept and optional argument
	`no-record'.
	(w3m-goto-url): Going other page's anchor, call
	`w3m-search-name-anchor' with 3rd argument t.

2008-01-16  Naohiro Aota  <nao.aota@gmail.com>

	* w3m-form.el (w3m-form-input-textarea-coding-system): Revert.
	(w3m-form-input-textarea): Set w3m-form-input-textarea-coding-system to
	use in w3m-form-coding-system-accept-region-p.

2008-01-15  Naohiro Aota  <nao.aota@gmail.com>

	* w3m-form.el (w3m-form-textarea-file-coding-system): New variable.
	(w3m-form-input-textarea-save): Use it.
	(w3m-form-input-textarea): Ditto.
	(w3m-form-input-textarea-coding-system): Abolish.

2008-01-11  Naohiro Aota  <nao.aota@gmail.com>

	* w3m-filter.el (w3m-filter-iframe): New function.
	(w3m-filter-rules): Add rule for inserting link to the url iframe
	displays.

2008-01-09  Naohiro Aota  <nao.aota@gmail.com>

	* w3m-form.el (w3m-form-coding-system-accept-region-p): Abolish.

	* w3m-ems.el (w3m-form-coding-system-accept-region-p): Use
	select-safe-coding-system if unencodable-char-position is not
	available.

	* w3m-xmas.el (w3m-form-coding-system-accept-region-p): Use
	decode-coding-string and encode-coding-string instead of
	unencodable-char-position; Only warn coding-system problem.

2008-01-09  Katsumi Yamaoka  <yamaoka@jpl.org>

	* w3m.el (w3m-url-decode-string): Don't replace +'s with spaces.

2007-12-27  Naohiro Aota  <nao.aota@gmail.com>

	* w3m-form.el (w3m-form-coding-system-accept-region-p): New function.
	(w3m-form-input-textarea-save, w3m-form-input-textarea-set): Use it.

2007-12-24  Hideyuki SHIRAI  <shirai@meadowy.org>

	* w3m-session.el (w3m-session-goto-session): Go to the current w3m
	buffer in data of session.

2007-12-24  Naohiro Aota  <nao.aota@gmail.com>

	* w3m-session.el (w3m-session-history-to-save): New function.
	(w3m-session-save): Also record history data.
	(w3m-session-automatic-save, w3m-session-deleted-save): Ditto.
	(w3m-session-select): Follow the format change.
	(w3m-session-goto-session): Also restore history data.

2007-12-23  Hideyuki SHIRAI  <shirai@meadowy.org>

	* w3m-tabmenu.el (w3m-tab-menubar-force-update): New function.
	(top): Register `w3m-tab-menubar-force-update' to
	`w3m-display-functions'.

2007-12-20  Hideyuki SHIRAI  <shirai@meadowy.org>

	* w3m.el (w3m-lynx-like-map): Bind `w3m-move-unseen-buffer'.
	(w3m-info-like-map): Ditto.
	(w3m-buffer-unseen): New buffer local variable.
	(w3m-set-buffer-unseen): New function.
	(w3m-set-buffer-seen): Ditto.
	(w3m-move-unseen-buffer): Ditto.
	(w3m-remove-local-hook): Ditto.
	(w3m-goto-url): Set buffer to unseen.
	(w3m-select-buffer-generate-contents): Support `unseen'.

	* w3m-util.el (top): Add the variable definition of `w3m-buffer-unseen'
	to avoid byte-compile warnings.
	(w3m-unseen-buffer-p): New inline macro.

	* w3m-tabmenu.el (w3m-tab-menubar-make-items-1): Support `unseen'.

	* w3m-ems.el (w3m-remove-local-hook): New function.
	(w3m-tab-unselected-unseen): New face.
	(w3m-tab-line): Support `unseen'.

2007-12-20  Katsumi Yamaoka  <yamaoka@jpl.org>

	* w3m.el (w3m-mode): Set show-trailing-whitespace to nil.

2007-12-18  Katsumi Yamaoka  <yamaoka@jpl.org>

	* w3m-favicon.el (w3m-favicon-default-background): New user option.
	(w3m-favicon-set-image): Don't set background color of favicon here.
	(w3m-favicon-convert): Set the background color of favicon according to
	w3m-favicon-default-background.

	* w3m-ems.el (w3m-tab-line): Don't set the background color of favicon
	here.

	* w3m-image.el (w3m-imagick-identify-program): New user option.

2007-12-17  TSUCHIYA Masatoshi  <tsuchiya@namazu.org>

	* w3m-proc.el (w3m-process-kill-stray-processes): Do not kill
	process when the buffer associated to it is alive.
	(w3m-process-sentinel): Do not call a handler when its parent
	buffer have been killed.

2007-12-15  Naohiro Aota  <nao.aota@gmail.com>

	* w3m-form.el (w3m-form-submit): Remove query part from the form's
	action url when using get method.

2007-12-14  Katsumi Yamaoka  <yamaoka@jpl.org>

	* w3m-favicon.el (w3m-favicon-size): Change the value form into
	the cons of WIDTH and HEIGHT.
	(w3m-favicon-convert-args): New user option.
	(w3m-favicon-convert): Pass it to convert.

	* w3m-ems.el (w3m-tab-mouse-track-selected-tab): Follow change of
	w3m-favicon-size.

2007-12-13  Katsumi Yamaoka  <yamaoka@jpl.org>

	* w3m-ems.el (w3m-tab-line): Set the background color of favicon
	for Emacs 22+.

	* w3m-favicon.el (w3m-favicon-set-image): Ditto.

	* w3m-image.el (w3m-imagick-convert-program-available-p): Check
	whether the convert program supports the image type png32 for
	Emacs 22+.
	(w3m-imagick-convert-buffer, w3m-imagick-start-convert-buffer):
	Use png32 if it is available.

2007-12-11  Katsumi Yamaoka  <yamaoka@jpl.org>

	* w3m-favicon.el (w3m-favicon-convert): Make last change revert.

2007-12-11  Katsumi Yamaoka  <yamaoka@jpl.org>

	* w3m-favicon.el (w3m-favicon-convert): Apply the background color
	of header line or mode line to pixels of which the color is
	transparent.

2007-12-06  Naohiro Aota  <nao.aota@gmail.com>

	* w3m.el (w3m-goto-url): Canonicalize the url when it is called
	non-interactively.

2007-12-01  Naohiro Aota  <nao.aota@gmail.com>

	* w3m.el (w3m-name-anchor-from-hist): New buffer-local variable.
	(w3m-clear-local-variables): Also clear w3m-name-anchor-from-hist.
	(w3m-goto-url): Save and restoe w3m-name-anchor-from-hist.
	(w3m-search-name-anchor): Record (point)s of before and after
	following a name-anchor.
	(w3m-view-previous-page): If possible, move back the cursor to the
	point where it was before following name-anchors.

2007-11-30  Naohiro Aota  <nao.aota@gmail.com>

	* w3m-proc.el (w3m-process-y-or-n-p): Ignore space to avoid
	answering y without intention.

2007-11-29  Katsumi Yamaoka  <yamaoka@jpl.org>

	* w3m.el (w3m-goto-url-new-session): Use
	w3m-active-region-or-url-at-point.  Reported by Naohiro Aota.

	* w3m-ems.el (w3m-create-image): Don't modify case-fold-search.

	* w3m-xmas.el (w3m-create-image): Ditto; parse image data to
	identify its type in the beginning position.

2007-11-29  Naohiro Aota  <nao.aota@gmail.com>

	* w3m.el (w3m-w3m-dump-extra, w3m-w3m-retrieve): Removed image
	data type tests.

	* w3m-xmas.el (w3m-create-image): Parse image data first, use
	server's content-type when it failed to identify type.

	* w3m-ems.el (w3m-create-image): Ditto.

2007-11-29  Katsumi Yamaoka  <yamaoka@jpl.org>

	* w3m-search.el (w3m-search-engine-alist): Fix google news entry.

	* w3m-ems.el (w3m-create-image): Parse image data if it failed in
	identifying type.

	* w3m-xmas.el (w3m-create-image): Ditto.

2007-11-27  Katsumi Yamaoka  <yamaoka@jpl.org>

	* w3m.el (w3m-resize-inline-image-internal): Validate image url.
	Reported by Naohiro Aota <nao.aota@gmail.com>.

2007-11-27  Naohiro Aota  <nao.aota@gmail.com>

	* w3m.el (w3m-toggle-inline-images-internal): Confirm retrieving
	non-secure image.
	(w3m-resize-inline-image-internal): Ditto.

2007-11-27  Katsumi Yamaoka  <yamaoka@jpl.org>,
	    TSUCHIYA Masatoshi  <tsuchiya@namazu.org>

	* w3m.el (w3m-retrieve-and-render): Permit leaving safe pages
	without confirmation for several safe commands.

2007-11-26  Katsumi Yamaoka  <yamaoka@jpl.org>

	* w3m-symbol.el: Autoload w3m-mule-unicode-p when compiling.

	* w3m-proc.el: Update the way to suppress compile warning for gensym.

2007-11-26  Trent W. Buck  <trentbuck@gmail.com>

	* w3m.el (w3m-confirm-leaving-secure-page): New user option.
	(w3m-retrieve-and-render): Use it.

2007-11-22  Katsumi Yamaoka  <yamaoka@jpl.org>

	* w3m.el (w3m-use-japanese-menu): Default to nil for XEmacs 21.4 and
	SXEmacs.
	(w3m-link-map): New variable.
	(w3m-fontify-anchors): Add menu to links.
	(w3m-read-file-name): Don't use default file name if it is "".
	(w3m-link-menu): Define.

2007-11-06  Naohiro Aota  <nao.aota@gmail.com>

	* w3m.el (w3m-redisplay-with-charset): Strip first 'about://source/'
	before setf w3m-arrived-content-charset.
	(w3m-redisplay-and-reset): Ditto.

2007-11-05  Naohiro Aota  <nao.aota@gmail.com>

	* w3m-filter.el (w3m-filter-rules): Add rule for the site of imepita.
	(w3m-filter-imepita): New function.

2007-11-03  David Hansen  <david.hansen@gmx.net>

	* w3m-proc.el (w3m-process-wait-process): Preserve the current buffer
	\(work around an Emacs bug\).

2007-11-03  David Hansen  <david.hansen@gmx.net>

	* w3m.el (w3m-relationship-oddmuse-estimate): Follow new page layout.

2007-11-01  Katsumi Yamaoka  <yamaoka@jpl.org>

	* w3m-xmas.el (w3m-ucs-to-char): Alias to unicode-to-char, ucs-to-char,
	or int-to-char.

	* w3m-ems.el (w3m-ucs-to-char): Always define it.

	* w3m.el (w3m-ucs-to-char): Abolish.

2007-10-26  Katsumi Yamaoka  <yamaoka@jpl.org>

	* w3mhack.el (w3mhack-module-list): Don't compile mew-w3m.el and
	mew-shimbun.el if there is only the official Mew XEmacs package that is
	extremely old.

	* w3m-proc.el: Update the way to suppress compile warning for gensym.

	* w3m-util.el (w3m-list-buffers): Check if w3m-fb-mode is bound.

	* w3m.el (w3m-copy-buffer, w3m-mouse-major-mode-menu): Remove unused
	let-bound variables.

2007-10-25  Katsumi Yamaoka  <yamaoka@jpl.org>

	* Makefile.in (install-lisp): Don't install w3m-ems.el for XEmacs and
	w3m-xmas.el for GNU Emacs.

2007-10-17  Katsumi Yamaoka  <yamaoka@jpl.org>

	* *, doc/*: Fix expressions of the copyright notices.

	* w3mhack.el (w3mhack-makeinfo): Don't split Info file to pieces.

	* doc/emacs-w3m.texi, doc/emacs-w3m-ja.texi: Use @copying and
	@insertcopying to put up the copyright notice.
	(Coding convention of Shimbun): Don't use @itemx with @@multitable.

	* doc/ptexinfmt.el (texinfo-copying-text, texinfo-copying)
	(texinfo-insertcopying, texinfo-format-scan): Add them for old Emacsen.

	* doc/Makefile.in (install): Remove installed *.info-[0-9] files;
	install only *.info files.
	(.texi.dvi): Don't specify "-l ja" to texi2dvi.
	(clean): No need to remove *.info-[0-9] and *.info-[0-9][0-9] files.

2007-10-12  Katsumi Yamaoka  <yamaoka@jpl.org>

	* w3m-xmas.el (w3m-find-coding-system): Return symbol, not coding
	system object.

2007-10-12  TSUCHIYA Masatoshi  <tsuchiya@namazu.org>

	* w3m.el (w3m-entity-regexp, w3m-entity-value): Accept case-insensitive
	numeric character references.

2007-10-09  Katsumi Yamaoka  <yamaoka@jpl.org>

	* w3m.el (w3m-message): Work with XEmacs.

2007-10-04  Katsumi Yamaoka  <yamaoka@jpl.org>

	* w3m-ems.el: Bind w3m-use-title-buffer-name (see the comment).

	* Makefile.in (very-slow): Add missing semicolon.

2007-10-03  Katsumi Yamaoka  <yamaoka@jpl.org>

	* Makefile.in (install-lisp): Don't install ChangeLog~.

2007-10-02  Naohiro Aota  <nao.aota@gmail.com>

	* w3m.el (w3m-show-error-information): When emacs-w3m cannot find
	host, set charset to us-ascii.

2007-10-02  Katsumi Yamaoka  <yamaoka@jpl.org>

	* w3m.el (w3m-show-decoded-url): Add entry for nikkei.co.jp.

2007-09-28  TSUCHIYA Masatoshi  <tsuchiya@namazu.org>

	* w3m.el (w3m-decode-buffer): Don't decode escaped URLs.
	(w3m-toggle-inline-images-internal): Escape non-ASCII characters in the
	URL of the image before retrieving it.

2007-09-27  TSUCHIYA Masatoshi  <tsuchiya@namazu.org>

	* w3m.el (w3m-safe-view-this-url): When a function which is
	specified by `w3m-goto-article-function' returns the
	`w3m-goto-url' symbol, it falls back to emacs-w3m displaying
	functions.  Cf. [emacs-w3m:09660]
	(w3m-goto-article-function): Its comment is updated to follow the
	above change.
	(w3m-entity-value, w3m-decode-entities-string): Change to save
	working memory.

2007-09-27  Katsumi Yamaoka  <yamaoka@jpl.org>

	* w3m.el (w3m-entity-regexp): Bind max-specpdl-size for old Emacsen.
	(w3m): Revert 2007-09-19 change.

2007-09-26  Katsumi Yamaoka  <yamaoka@jpl.org>

	* NEWS: New file.

2007-09-25  Katsumi Yamaoka  <yamaoka@jpl.org>

	* w3m.el (w3m-examine-command-line-args): Don't pass negative number to
	nthcdr.

	* w3m-session.el (w3m-session-save, w3m-session-select): Use mapc
	instead of mapcar.

2007-09-24  TSUCHIYA Masatoshi  <tsuchiya@namazu.org>

	* w3m.el: Changes to stricten entities decoded by
	`w3m-decode-entities'.
	(w3m-entity-table, w3m-entity-reverse-table): New constants.
	(w3m-entity-regexp): Stricten.
	(w3m-entity-alist, w3m-entity-db, w3m-entity-db-size): Abolished.
	(w3m-entity-value, w3m-decode-entities, w3m-decode-entities-string,
	w3m-encode-specials-string): Rewritten to use the above constants.

2007-09-21  TAKAHASHI Kaoru  <kaoru@kaisei.org>

	* doc/ptexinfmt.el: Support @fonttextsize, @textdegree.

2007-09-19  Katsumi Yamaoka  <yamaoka@jpl.org>

	* w3m.el (w3m-examine-command-line-args): Rewrite.
	(w3m): Always call it; set the 2nd arg new-session when Emacs 21 or
	XEmacs runs in the batch mode.

2007-09-19  Katsumi Yamaoka  <yamaoka@jpl.org>

	* w3m.el (w3m-examine-command-line-args): Inhibit Emacs head from
	displaying startup screen when emacs-w3m runs in the batch mode;
	improve parsing of arguments.

2007-09-13  Hideyuki SHIRAI  <shirai@meadowy.org>

	* w3m.el (w3m-expand-path-name): Save the matched data surely.

2007-09-09  Naohiro Aota  <nao.aota@gmail.com>

	* w3m.el (w3m-expand-url): Use "/" as path when it of base-uri is not
	defined; Clear query of base-uri when empty query exist; Changes to
	follow RFC3986.

2007-09-07  Katsumi Yamaoka  <yamaoka@jpl.org>

	* w3m-ems.el (w3m-euc-japan-encoder, w3m-iso-latin-1-encoder): Use
	mule-version to decide whether to redefine them.

	* w3m.el: Use emacs-version instead of emacs-major-version to show the
	version of Emacs that emacs-w3m doesn't support.

2007-09-03  Katsumi Yamaoka  <yamaoka@jpl.org>

	* w3m.el (w3m-local-file-type): Regard news:* urls as text/html.
	(w3m-w3m-retrieve): Return nil if retrieving failed.
	(w3m-show-error-information): Improve error message for news:* urls.

2007-09-03  Katsumi Yamaoka  <yamaoka@jpl.org>

	* aclocal.m4 (AC_PATH_EMACS): Improve expression of Emacs version.

	* doc/ptexinfmt.el (ptexinfmt-broken-facility)
	(ptexinfmt-defun-if-broken, ptexinfmt-defun-if-void)
	(ptexinfmt-defvar-if-void): Don't use old-style backquotes.
	(texinfo-format-cedilla-accent): Quote `,'.

	* w3m-antenna.el (w3m-antenna-site-key, w3m-antenna-site-title)
	(w3m-antenna-site-class, w3m-antenna-site-url)
	(w3m-antenna-site-last-modified, w3m-antenna-site-size)
	(w3m-antenna-site-size-detected): Don't use old-style backquotes.

	* w3m-ccl.el (w3m-ccl-write-repeat, w3m-euc-japan-decoder)
	(w3m-euc-japan-encoder, w3m-iso-latin-1-decoder)
	(w3m-iso-latin-1-encoder): Don't use old-style backquotes.

	* w3m-dtree.el (w3m-dtree-has-child): Don't use old-style backquotes.

	* w3m-form.el (w3m-form-method, w3m-form-action, w3m-form-charlst)
	(w3m-form-enctype, w3m-form-plist, w3m-form-get-property, w3m-form-put)
	(w3m-form-get): Don't use old-style backquotes.

	* w3m-namazu.el (w3m-namazu-default-index-customize-spec): Don't use
	old-style backquotes.

	* w3m-util.el (w3m-static-if, w3m-static-when, w3m-static-unless)
	(w3m-condition-case, w3m-add-text-properties)
	(w3m-get-text-property-around, w3m-action, w3m-anchor, w3m-image)
	(w3m-submit, w3m-anchor-sequence): Don't use old-style backquotes.

	* w3m.el (w3m-dirlist-cgi-program): Don't use old-style backquotes.

	* w3mhack.el (char-before, match-string-no-properties)
	(set-text-properties): Don't use old-style backquotes.

	* w3m-filter.el: Set file's coding-system to euc-japan in order to
	enable non-Mule XEmacsen to byte-compile this module.

2007-08-31  Hideyuki SHIRAI  <shirai@meadowy.org>

	* w3m.el (top): Remove unnecessary space at the line end.
	(w3m-use-title-buffer-name): New option.
	(w3m-copy-buffer): Use `w3m-generate-new-buffer' instead of
	`generate-new-buffer'.
	(w3m-pack-buffer-numbers): Call `w3m-form-set-number' with new name of
	buffer.
	(w3m-buffer-setup): Use `w3m-generate-new-buffer' instead of
	`generate-new-buffer'.
	(w3m-buffer-setup): Do not display title if w3m-use-title-buffer-name
	is non-nil.
	(w3m-modeline-title): Retrun "" if w3m-use-title-buffer-name is
	non-nil.
	(w3m-goto-url): Call `w3m-buffer-name-add-title' when display.
	(w3m): Use `w3m-generate-new-buffer' instead of `generate-new-buffer'.
	(w3m-use-header-line-title): New option.

	* w3m-form.el (w3m-form-set-number): Change 2'nd argument to `newname'
	from `count'.

	* w3m-util.el (top): Add the variable definition of
	`w3m-use-title-buffer-name' to avoid byte-compile warnings.
	(w3m-buffer-number): Support the feature of buffer-name with title.
	(w3m-buffer-set-number): Ditto.
	(w3m-generate-new-buffer): Ditto.
	(w3m-buffer-name-lessp): Ditto.
	(w3m-buffer-name-add-title): New inline macro.

	* w3m-ems.el (top): Add the variable definition of
	`w3m-use-header-line-title' to avoid byte-compile warnings.
	(w3m-setup-header-line): If `w3m-use-header-line-title' is not nil,
	display title and URI.

2007-08-30  Hideyuki SHIRAI  <shirai@meadowy.org>

	* w3m-proc.el (top): Add the function definition of
	`w3m-decode-coding-string-with-priority' to avoid byte-compile
	warnings.

	* w3m-ems.el (top): Add the variable definition of
	`w3m-default-coding-system' and `w3m-coding-system' to avoid
	byte-compile warnings.

	* w3m-xmas.el (top): Add the variable definition of `w3m-coding-system'
	to avoid byte-compile warnings.

2007-08-29  Naohiro Aota  <nao.aota@gmail.com>

	* w3m-proc.el (w3m-process-filter): Decode realm string.

	* w3m.el (w3m-url-decode-string): Define latter half as a function :
	w3m-decode-coding-string-with-priority ,and use it.

	* w3m-ems.el (w3m-decode-coding-string-with-priority): New function.

	* w3m-xmas.el (w3m-decode-coding-string-with-priority): Return string
	itself unless find-coding-system is defined as built-in function.

2007-08-28  Hideyuki SHIRAI  <shirai@meadowy.org>

	* w3m.el (w3m-uri-replace-alist): Add key of "alc:".
	(w3m-relationship-estimate-rules): Add alc's rule.
	(w3m-relationship-alc-estimate): New function.

	* w3m-search.el (w3m-search-engine-alist): Add rule of
	http://eow.alc.co.jp/.

	* w3m-filter.el (w3m-filter-rules): Add w3m-filter-alc.
	(w3m-filter-alc): New function. Supper `goFairWord'.

2007-08-24  Katsumi Yamaoka  <yamaoka@jpl.org>

	* w3m.el (w3m-goto-mailto-url): Make it work even with no rfc2368.el.

2007-08-21  Eugene Oleinik  <eo@aoizora.org>

	* w3m-filter.el (w3m-filter-google-separator): New user option.
	(w3m-filter-google): Replace hard-coded ones with it.
	(w3m-filter): Iterate through all cases in w3m-filter-rules.
	(w3m-filter-replace-regexp): New function.

2007-08-20  Katsumi Yamaoka  <yamaoka@jpl.org>

	* w3m.el (w3m-detect-xml-type): New function that treats
	application/xml looking like xhtml+xml as text/html.
	(w3m-content-type-alist): Use it for application/xml.
	(w3m-w3m-parse-header): Parse Alternates header for a real url.
	(w3m-w3m-retrieve-1): Retrieve real url according to Alternates header.
	(w3m-external-view): Treat xhtml+xml as html.

2007-07-30  Naohiro Aota  <nao.aota@gmail.com>

	* w3m-form.el: Changes to download contents after submitting form.
	(w3m-form-download): New variable.
	(w3m-fontify-textareas, w3m-form-parse-and-fontify): Combine the above
	variable into expressions which represent form actions.
	(w3m-form-submit): Accept and optional argument `download'.

	* w3m.el: Changes to download contents after submitting form.
	(w3m-download): Accept and optional argument `post-data'.
	(w3m-download-this-url): `w3m-form-download' is binded locally.
	(w3m-view-this-url): Ditto.
	(w3m-submit-form): Ditto.

2007-07-30  Katsumi Yamaoka  <yamaoka@jpl.org>

	* w3m-ucs.el (font-ccl-encoder-alist): Bind it for XEmacs 21.5.

2007-07-26  Katsumi Yamaoka  <yamaoka@jpl.org>

	* w3m.el (w3m-relationship-estimate-rules): Make Google rule support
	images.

2007-07-23  Katsumi Yamaoka  <yamaoka@jpl.org>

	* w3m-session.el (w3m-session-select, w3m-session-selected): Add spec
	for dark tty.
	(w3m-session-select): Use read-key-sequence rather than read-event or
	next-command-event in order to enable it to read arrow keys in tty.

2007-07-17  Katsumi Yamaoka  <yamaoka@jpl.org>

	* w3m-form.el (w3m-form-make-button): Make it work.

	* w3m-ems.el (w3m-form-make-button): Work when w3m-form-use-fancy-faces
	is nil.

2007-07-04  Katsumi Yamaoka  <yamaoka@jpl.org>

	* w3m.el (w3m-goto-article-function): Change the default function into
	browse-url; doc fix.
	(w3m-safe-view-this-url): Catch a signal from function which is set to
	w3m-goto-article-function, and don't run the default function if it is
	nil.

2007-07-03  Katsumi Yamaoka  <yamaoka@jpl.org>

	* w3m.el (w3m-goto-article-function): Use defcustom; doc fix.
	(w3m-safe-view-this-url): Use functionp instead of fboundp to check the
	value of w3m-goto-article-function.

	* w3m-favicon.el, w3m-namazu.el, w3m-perldoc.el, w3m-xmas.el, w3m.el:
	Use custom-set-default instead of set-default in defcustom forms.

2007-07-02  Katsumi Yamaoka  <yamaoka@jpl.org>

	* w3m.el (w3m-make-help-echo): Make the function for Emacs bind
	deactivate-mark to nil.

2007-06-26  Katsumi Yamaoka  <yamaoka@jpl.org>

	* w3m-ems.el, w3m-form.el, w3m-lnum.el, w3m-search.el, w3m-session.el
	* w3m.el: Rename w3m-FOO-face with w3m-FOO.

2007-06-21  Katsumi Yamaoka  <yamaoka@jpl.org>

	* w3mhack.el (w3mhack-makeinfo): Format @key{...}.

2007-06-20  Katsumi Yamaoka  <yamaoka@jpl.org>

	* w3m.el (w3m-lynx-like-map, w3m-info-like-map): Bind [backtab] to
	w3m-previous-anchor.

2007-06-08  Katsumi Yamaoka  <yamaoka@jpl.org>

	* w3m.el (w3m-local-retrieve, w3m-w3m-retrieve, w3m-about-retrieve)
	(w3m-cid-retrieve, w3m-data-retrieve, w3m-retrieve, w3m-about-header):
	Change the term and the symbol name `no-decode' into `no-uncompress'.

2007-06-08  Naohiro Aota  <nao.aota@gmail.com>

	* w3m.el (w3m-w3m-retrieve): Check if content-type is wrong after
	decoding encoded contents.

	* w3m-ems.el (w3m-create-image, w3m-create-resized-image): Decode
	content retrieving image.

	* w3m-xmas.el (w3m-create-image, w3m-create-resized-image): Ditto.

2007-06-07  Naohiro Aota  <nao.aota@gmail.com>

	* w3m-search.el (w3m-search-engine-alist): Add output encoding argument
	to google search.

2007-06-06  Katsumi Yamaoka  <yamaoka@jpl.org>

	* w3m-image.el (w3m-imagick-convert-program, w3m-resize-images): Reset
	them if convert program is not really available.
	(w3m-imagick-convert-program-available-p): New function.
	(w3m-imagick-convert-buffer, w3m-imagick-start-convert-data): Use it.

2007-06-05  Yoichi NAKAYAMA  <yoichi@geiin.org>

	* w3m-image.el (w3m-imagick-start-convert-data): Clarify message which
	is issued when convert program is not available.

2007-06-05  Hideyuki SHIRAI  <shirai@meadowy.org>

	* w3m-filter.el (w3m-filter-mixi): Follow the change of Mixi's HTML.

2007-06-01  Katsumi Yamaoka  <yamaoka@jpl.org>

	* attic/vm-w3m.el, attic/vm-7.19.patch: Remove.  They have been
	integrated into VM 8.x.

2007-05-17  Tatsuya Kinoshita  <tats@vega.ocn.ne.jp>

	* w3m.el (w3m-view-this-url-1): Check whether the marker buffer exists.

2007-05-17  Katsumi Yamaoka  <yamaoka@jpl.org>

	* w3m-ems.el (w3m-switch-to-buffer, w3m-subst-switch-to-buffer-keys):
	Remove.

2007-05-17  Hideyuki SHIRAI  <shirai@meadowy.org>

	* w3m.el (w3m-expand-url): Guard error in aref when url is "".

2007-05-16  Naohiro Aota  <nao.aota@gmail.com>

	* w3m.el (w3m-expand-url): Remove query strings when expanding URL like
	"foo.cgi?#bar"; add "./" to top of URL when expanding "?hoge".

2007-05-16  Katsumi Yamaoka  <yamaoka@jpl.org>

	* w3m-ems.el (w3m-switch-to-buffer): Work just like switch-to-buffer.
	Suggested by Robert J. Chassell <bob@rattlesnake.com>.

2007-05-11  Katsumi Yamaoka  <yamaoka@jpl.org>

	* w3m.el (w3m-url-encode-string, w3m-url-transfer-encode-string): Use
	uppercase letters in hexadecimal string.  Suggested by Lukasz Demianiuk
	<ldemianiuk@gmail.com>.

2007-05-09  Hideyuki SHIRAI  <shirai@meadowy.org>

	* w3m.el (w3m-header-line-url): New function.
	(w3m-url-at-point): Call w3m-header-line-url after
	w3m-gmane-url-at-point.
	(w3m-goto-url-with-timer): Execute w3m-goto-url if its buffer does not
	exist foreground.

2007-05-08  Hideyuki SHIRAI  <shirai@meadowy.org>

	* w3m.el (all): Revert SHIRAI's 2007-04-24 changes and fix it to
	accompany Ito-san's patch [w3m-dev 04233].
	(w3m-display-ins-del): New option.
	(w3m-support-emacs-w3m): Remove this variable.
	(w3m-strike-through-face): Modify.
	(w3m-insert-face): Ditto.
	(w3m-strike-through-face-no-windowsystem): Remove this face.
	(w3m-fontify-insert): Remove this variable.
	(w3m-halfdump-command-arguments): Remove w3m-support-emacs-w3m.
	(w3m-halfdump-command-common-arguments): Add w3m-display-ins-del
	support.
	(w3m-fontify-strike-through): Rewrite.
	(w3m-fontify-insert): Ditto.
	(w3m-set-display-ins-del): New function.
	(w3m-rendering-half-dump): Call w3m-set-display-ins-del.

2007-04-30  Naohiro Aota  <nao.aota@gmail.com>

	* w3m-form.el (w3m-form-resume): Also resume contents of forms without
	name.
	(w3m-fontify-textareas): Also fontify textareas without name.
	(w3m-form-field-parse): Also parse form fields without name.

2007-04-28  Naohiro Aota  <nao.aota@gmail.com>

	* w3m.el (w3m-decode-buffer): Use w3m-url-transfer-encode-string
	instead of w3m-url-encode-string.

2007-04-27  Naohiro Aota  <nao.aota@gmail.com>

	* w3m.el (w3m-view-this-url): Check if w3m-current-url is string before
	matching.

2007-04-27  Katsumi Yamaoka  <yamaoka@jpl.org>

	* w3m.el (w3m-decode-buffer): Fully decode a source by default.
	(w3m-view-source): Doc fix.

2007-04-26  Hideyuki SHIRAI  <shirai@meadowy.org>

	* w3m.el (w3m-goto-url): Redisplay to search an anchor sure with
	goto-new-session.

2007-04-26  Katsumi Yamaoka  <yamaoka@jpl.org>

	* w3m.el (w3m-view-source-decode-level): New variable.
	(w3m-decode-buffer): Control how much it decodes an html source
	according to w3m-view-source-decode-level.
	(w3m-view-source): Bind w3m-view-source-decode-level with prefix arg.

2007-04-25  Naohiro Aota  <nao.aota@gmail.com>

	* w3m.el (w3m-decode-buffer): Encode urls containing non-ASCII
	characters quoted with '' as well as those quoted with "".
	(w3m-goto-url): Decode urls when url is local.

	characters when displaying an html source.

2007-04-24  Naohiro Aota  <nao.aota@gmail.com>

	* w3m.el (w3m-decode-buffer): Use charset specified in meta tag even
	for decoding html source.

2007-04-24  Katsumi Yamaoka  <yamaoka@jpl.org>

	* Makefile.in (install-lisp): Install shimbun/ChangeLog file.

2007-04-24  Hideyuki SHIRAI  <shirai@meadowy.org>

	* w3m.el (w3m-support-emacs-w3m): New variable.
	(w3m-compile-options): Set w3m-support-emacs-w3m to t if w3m compiled
	with emacsdump.
	(w3m-strike-through-face-no-windowsystem): New face.
	(w3m-halfdump-command-arguments): Use '-emacsdump' instead of
	'-halfdump' when w3m has it.
	(w3m-fontify-strike-through): Support w3m-support-emacs-w3m.
	(w3m-fontify-insert): Ditto.

2007-04-24  Naohiro Aota  <nao.aota@gmail.com>

	* w3m.el (w3m-goto-url): Set truncate-lines to nil, if a source or
	header view.
	(w3m-view-source): Remove to set truncate-lines.
	(w3m-view-header): Ditto.

2007-04-19  Katsumi Yamaoka  <yamaoka@jpl.org>

	* ChangeLog, ChangeLog.1: Separate shimbun entries.
	(Local Variables): Set fill-column to 79.

2007-04-19  Hideyuki SHIRAI  <shirai@meadowy.org>

	* w3m-form.el (w3m-form-input-textarea-filename): Use MD5 first.

2007-04-14  Naohiro Aota  <nao.aota@gmail.com>

	* w3m-form.el (w3m-form-input-textarea-filename): Truncate filename
	into less than or equal to 255 bytes long.

2007-04-06  Matt Hodges  <M.P.Hodges@rl.ac.uk>

	* w3m.el (w3m-next-buffer): Fix last change when w3m-fb-mode.

2007-04-04  Hideyuki SHIRAI  <shirai@meadowy.org>

	* w3m.el (w3m-view-parent-page): Use numbered prefix argument to move
	the parent directory according to input number.

2007-03-31  Andreas Seltenreich  <seltenreich@gmx.de>

	* w3m.el (w3m-external-view-file): Actually kill the temporary buffer.

2007-03-30  Hideyuki SHIRAI  <shirai@meadowy.org>

	* w3m-ems.el (w3m-tab-mouse-track-selected-tab): Sleep anyway.
	(w3m-tab-make-keymap): Add key-bindings for mouse wheel-up|down to
	w3m-mode-map.

2007-03-30  Katsumi Yamaoka  <yamaoka@jpl.org>

	* w3m-bug.el (report-emacs-w3m-bug-system-informations): Add gtk.
	(report-emacs-w3m-bug): Bind print-quoted to t.

	* w3m-ems.el (w3m-force-window-update): Do split-window-vertically
	instead of performing enlarge-window/shrink-window for Emacs 21.
	(w3m-tab-mouse-track-selected-tab): Add `decelerate' argument; use it
	instead of to check the value of this-command.
	(w3m-tab-move-right): Set it.
	(w3m-tab-make-keymap): Rearrange.
	(w3m-update-tab-line): Remove.

	* w3m.el (w3m-select-buffer-update): Use w3m-force-window-update
	instead of w3m-update-tab-line.

2007-03-29  Hideyuki SHIRAI  <shirai@meadowy.org>

	* w3m-ems.el (w3m-tab-mouse-track-selected-tab): Tiny fix.
	(w3m-tab-make-keymap): Use next|previous-buffer-action instead of
	w3m-tab-next|previous-buffer.

2007-03-29  Katsumi Yamaoka  <yamaoka@jpl.org>

	* w3m-ems.el (w3m-tab-mouse-track-selected-tab): Ignore mouse position
	info if mouse points to other frame; recognize wheel-up and wheel-down
	in addition to mouse-4 and mouse-5; don't respond to too fast operation
	of mouse wheel for moving a tab.

2007-03-28  Katsumi Yamaoka  <yamaoka@jpl.org>

	* w3m-ems.el (w3m-tab-track-mouse): New variable.
	(w3m-tab-mouse-position-adjuster): Express the values in pixel units
	rather than the number of characters.
	(w3m-tab-mouse-track-selected-tab): Be controlled by
	w3m-tab-track-mouse; calculate the mouse position in pixel units rather
	than the number of characters.
	(w3m-tab-make-keymap): Make the buffer selected by a tab the current
	buffer before performing w3m-tab-move-(left|right).
	(w3m-tab-separator-map): New keymap.
	(w3m-tab-separator): Use it as the local-map property.
	(w3m-tab-line): Use it as the local-map property in trailing space.

2007-03-27  Katsumi Yamaoka  <yamaoka@jpl.org>

	* w3m-ems.el (w3m-tab-unselected-face)
	(w3m-tab-unselected-retrieving-face, w3m-tab-selected-face)
	(w3m-tab-selected-retrieving-face, w3m-tab-mouse-face): Make background
	colors bright.
	(w3m-tab-mouse-position-adjuster): New variable.
	(w3m-tab-mouse-track-selected-tab, w3m-tab-next-buffer)
	(w3m-tab-previous-buffer, w3m-tab-move-right, w3m-tab-move-left): New
	functions.
	(w3m-tab-map): Bind C-wheel-up and C-mouse-4 to w3m-tab-move-left; bind
	C-wheel-down and C-mouse-5 to w3m-tab-move-right; use
	w3m-tab-previous-buffer and w3m-tab-next-buffer instead of
	w3m-previous-buffer and w3m-next-buffer.
	(w3m-tab-separator): Add tab-separator property.

	* w3m.el (w3m-next-buffer): Fix calculation.
	(w3m-lynx-like-map, w3m-info-like-map): Bind `C-c C-,' and `C-c C-<' to
	w3m-tab-move-left, and bind `C-c C-.' and `C-c C->' to
	w3m-tab-move-right for GNU Emacs.

2007-03-27  Hideyuki SHIRAI  <shirai@meadowy.org>

	* w3m.el (w3m-add-tab-number): New user option.

	* w3m-ems.el (top): Add w3m-add-tab-number to avoid byte-compile
	warnings.
	(w3m-tab-line): Display sequential number on tab title when
	w3m-add-tab-number is not nil.

	* w3m.el (w3m-menubar): Add w3m-session-save and w3m-session-select.
	(w3m-tab-button-menu-commands): Ditto.

2007-03-23  Katsumi Yamaoka  <yamaoka@jpl.org>

	* w3m-ems.el: New file merging w3m-e21.el, w3m-e23.el and w3m-fsf.el.
	(image-size): No need to silence the byte compiler.
	(w3m-ccl-get-ucs-codepoint-with-emacs-unicode): Remove.
	(w3m-euc-japan-encoder, w3m-euc-japan-encoder)
	(w3m-iso-latin-1-encoder, w3m-iso-latin-1-encoder): Redefine them only
	for Emacs 22 and earlier.

	* w3m-e21.el, w3m-e23.el, w3m-fsf.el: Remove.

	* w3m.el: Load w3m-ems.el instead of w3m-e21.el or w3m-e23.el.
	(w3m-fontify-strike-through): Remove variable.

	* w3mhack.el (w3mhack-mdelete): Remove.
	(w3mhack-module-list): Use w3m-ems.el instead of w3m-fsf.el and
	w3m-e21.el or w3m-e23.el.

	* Makefile.in (tarball): No need to exclude w3m-e23.el.

2007-03-23  Katsumi Yamaoka  <yamaoka@jpl.org>

	* aclocal.m4 (AC_SET_XEMACSDEBUG): Fix the way to quote the value of
	XEMACSDEBUG.  Reported by Norbert Koch <nk@viteno.net>.

2007-03-22  Katsumi Yamaoka  <yamaoka@jpl.org>

	* aclocal.m4 (AC_SET_XEMACSDEBUG): Quote VANILLA_FLAG.

2007-03-16  Katsumi Yamaoka  <yamaoka@jpl.org>

	* aclocal.m4 (AC_SET_XEMACSDEBUG): New function; set XEMACSDEBUG
	environment variable, which is eval'd when XEmacs 21.5 starts, to the
	Lisp form, which sets `log-warning-minimum-level' to `error', in order
	to suppress warnings for Lisp shadows when XEmacs 21.5 starts.
	(AC_PATH_EMACS): Run AC_SET_XEMACSDEBUG.
	(AC_EMACS_LISP, AC_ADD_LOAD_PATH): Use XEMACSDEBUG.

	* Makefile.in (XEMACSDEBUG): New variable.
	(lisp, what-where, install-package, install-package-ja, dist)
	(.el.elc, slow, very-slow): Use it.

	* doc/Makefile.in (XEMACSDEBUG): New variable.
	(EMACSINFO, version.texi, install-en, install-ja): Use it.

	* w3mhack.el: Reset `log-warning-minimum-level' to `info'.

2007-03-15  Hideyuki SHIRAI  <shirai@meadowy.org>

	* w3m-session.el (w3m-session-deleted-save): Sort buffers to use their
	name.

2007-03-13  Hideyuki SHIRAI  <shirai@meadowy.org>

	* w3m.el (autoload): Add w3m-session-deleted-save.
	(w3m-delete-buffer): Call w3m-session-deleted-save.
	(w3m-delete-other-buffers): Call w3m-delete-buffers instead of piece of
	code.
	(w3m-delete-buffers): Call w3m-session-deleted-save.

	* w3m-session.el (w3m-session-deleted-save): New option.
	(w3m-session-deleted-title): Ditto.
	(w3m-session-deleted-keep-number): Ditto.
	(w3m-session-deleted-save): New function.
	(w3m-session-select): Display URLs.
	(w3m-session-select): Add key assignment; `k' and `j'.

2007-03-12  Katsumi Yamaoka  <yamaoka@jpl.org>

	* w3m-bug.el (report-emacs-w3m-bug): Use a new buffer to compose a mail
	if at least mail-user-agent is sendmail-user-agent that is the default.
	cf.
	<https://lists.gnu.org/archive/html/emacs-devel/2007-03/msg00399.html>

2007-03-09  Katsumi Yamaoka  <yamaoka@jpl.org>

	* w3mhack.el (w3mhack-generate-load-file): Advise make-autoload to
	support define-minor-mode if it should be necessary.

2007-03-08  Katsumi Yamaoka  <yamaoka@jpl.org>

	* w3m.el (w3m-async-exec-with-many-urls): New variable; default to t
	except for XEmacs 21.5.
	(w3m-goto-url): Bind w3m-async-exec to nil when retrieving group:* urls
	if w3m-async-exec-with-many-urls is nil.

	* w3m-session.el (w3m-session-goto-session): Bind w3m-async-exec to nil
	if w3m-async-exec-with-many-urls is nil.

2007-03-08  Hideyuki SHIRAI  <shirai@meadowy.org>

	* w3m-session.el (w3m-session-select): Use next-command-event and
	event-key for XEmacs with checked surely.

2007-03-08  Katsumi Yamaoka  <yamaoka@jpl.org>

	* w3m-session.el (w3m-session-automatic-save): Remove unused vars.
	(w3m-session-select): Use next-command-event for XEmacs; clear the echo
	area after entering command.

2007-03-08  Hideyuki SHIRAI  <shirai@meadowy.org>

	* w3m.el (autoload): Add w3m-session-select, w3m-session-save and
	w3m-session-automatic-save.
	(w3m-lynx-like-map): Add w3m-session-select and w3m-session-save to
	map.
	(w3m-info-like-map): Ditto.
	(w3m-arrived-shutdown-functions): Add w3m-session-automatic-save.
	(w3m-quit): Call w3m-session-automatic-save.

	* w3m-session.el: New file.

2007-02-28  Hideyuki SHIRAI  <shirai@meadowy.org>

	* w3m-filter.el (w3m-filter-rules): Add rules for the site of Amazon
	and Mixi.
	(w3m-filter-amazon-regxp): New option.
	(w3m-filter-amazon-short-url-bottom): Ditto.
	(w3m-filter-google): Add doc-string.
	(w3m-filter-amazon): New function.
	(w3m-filter-mixi): New function.

2007-02-24  Tatsuya Kinoshita  <tats@vega.ocn.ne.jp>

	* Makefile.in, doc/Makefile.in (clean): Remove doc/version.texi.

2007-02-22  Katsumi Yamaoka  <yamaoka@jpl.org>

	* w3m.el (w3m-decode-buffer): Improve further regexp matching urls
	containing non-ASCII characters.

2007-02-21  Katsumi Yamaoka  <yamaoka@jpl.org>

	* w3m.el (w3m-decode-buffer): Improve regexp matching urls containing
	non-ASCII characters.

2007-02-20  Katsumi Yamaoka  <yamaoka@jpl.org>

	* w3m.el (w3m-decode-buffer): Encode urls containing non-ASCII
	characters.

2007-02-06  Naohiro Aota  <nao.aota@gmail.com>

	* w3m.el (w3m-decode-entities): Don't decode things like entities in
	forms of the text or the select type having the name property.

2007-02-05  Naohiro Aota  <nao.aota@gmail.com>

	* w3m.el (w3m-fontify): Don't delete things like tags in forms of
	type=text as well as of type=textarea.

2007-02-05  Katsumi Yamaoka  <yamaoka@jpl.org>

	* w3m.el (w3m-arrived-intern): New macro, that normalizes urls by
	stripping last `/'s.
	(w3m-arrived-add, w3m-arrived-p, w3m-arrived-time)
	(w3m-arrived-put, w3m-arrived-get): Use it.
	(w3m-create-text-page): Make sure to set w3m-current-title.

2007-02-04  David Hansen  <david.hansen@physik.fu-berlin.de>

	* w3m.el (w3m-relationship-estimate-rules): Added
	`w3m-relationship-slashdot-estimate'.
	(w3m-relationship-slashdot-estimate): New function.

2007-02-02  Katsumi Yamaoka  <yamaoka@jpl.org>

	* w3m.el (w3m-menu-on-forefront): New variable.
	(w3m-setup-menu): Use it.

	* w3m-e21.el (w3m-menu-on-forefront): New function.

	* w3m-xmas.el (w3m-menu-on-forefront): New function.
	(w3m-setup-menu): Use it.

	* w3m-bookmark.el (w3m-setup-bookmark-menu): Don't arrange the order of
	the menu items here.
	* w3m-tabmenu.el (w3m-setup-tab-menu): Ditto.

2007-02-01  Katsumi Yamaoka  <yamaoka@jpl.org>

	* Makefile.in, doc/Makefile.in: Add datarootdir setting that is
	required for newer autoconfs.

	* w3m.el (w3m-lynx-like-map, w3m-info-like-map): Use (featurep 'gtk)
	instead of (boundp 'gtk-version-string); use down-mouse-3 instead of
	mouse-3, and bind drag-mouse-3 and mouse-3 to undefined for GTK Emacs.

	* w3m-e21.el (w3m-use-toolbar)
	(w3m-toolbar-icon-preferred-image-types): Use (featurep 'gtk) instead
	of (boundp 'gtk-version-string).
	(w3m-toolbar-configurations): Select frame visiting buffer which is
	about to apply configurations; use (featurep 'gtk) instead of \(boundp
	'gtk-version-string); enable it for GTK Emacs; exclude
	auto-resize-tool-bars and auto-raise-tool-bar-buttons.

2007-01-31  Katsumi Yamaoka  <yamaoka@jpl.org>

	* w3m.el (w3m-clean-hook-options): Remove.

2007-01-31  Hideyuki SHIRAI  <shirai@meadowy.org>

	* w3m-search.el (w3m-search-read-query): Check that face property is
	`list' to avoid argument error.

2007-01-30  Katsumi Yamaoka  <yamaoka@jpl.org>

	* w3m-xmas.el (w3m-define-w3m-make-ccl-coding-system): Rename from
	w3m-xmas-define-w3m-make-ccl-coding-system.
	(w3m-toolbar-make-buttons): Rename from w3m-xmas-make-toolbar-buttons.
	(w3m-define-missing-widgets): Rename from
	w3m-xmas-define-missing-widgets.
	(w3m-show-current-title-in-buffer-tab): Rename from
	w3m-xmas-show-current-title-in-buffer-tab.
	(w3m-setup-tab-in-gutter): Rename from w3m-xmas-setup-tab-in-gutter.
	(w3m-update-tab-in-gutter): Rename from w3m-xmas-update-tab-in-gutter.

	* w3m-e21.el (w3m-toolbar-icon-preferred-image-types)
	(w3m-toolbar-icon-preferred-image-types): Use w3m-update-toolbars
	instead of w3m-setup-toolbar.
	(w3m-toolbar-configurations): Rename from
	w3m-e21-toolbar-configurations; make it customizable for LUCID Emacs.
	(w3m-toolbar-define-keys): Rename from w3m-e21-setup-toolbar; don't
	apply w3m-toolbar-configurations here.
	(w3m-toolbar-make-buttons): Rename from w3m-e21-make-toolbar-buttons.
	(w3m-toolbar-set-configurations): New function.
	(w3m-setup-toolbar): Remove force argument; apply
	w3m-toolbar-configurations here.
	(w3m-update-toolbars): New function.
	(w3m-switch-to-buffer): Rename from w3m-e21-switch-to-buffer.
	(w3m-subst-switch-to-buffer-keys): Rename from
	w3m-e21-subst-switch-to-buffer-keys.

	* w3m.el (w3m-message): Clear previous message only if it is longer
	than the window width and running Emacs 22 and greater.

2007-01-29  Katsumi Yamaoka  <yamaoka@jpl.org>

	* w3m-xmas.el (w3m-toolbar-icon-preferred-image-types)
	(w3m-toolbar-use-single-image-per-icon): New variables.
	(w3m-find-image): New function.
	(w3m-xmas-make-toolbar-buttons): Use it; add force argument.
	(w3m-setup-toolbar): Use it; add force and buffer arguments.
	(w3m-initialize-graphic-icons): Use it.

	* w3m-e21.el (w3m-toolbar-icon-preferred-image-types)
	(w3m-toolbar-use-single-image-per-icon): Apply customized value to tool
	bar immediately.
	(w3m-e21-make-toolbar-buttons, w3m-setup-toolbar): Add force arg.

2007-01-26  Katsumi Yamaoka  <yamaoka@jpl.org>

	* icons/*.png, icons30/*.png: New files.

	* Makefile.in (install-icons, install-icons30): Install png files.

	* w3mhack.el (w3mhack-nonunix-install, w3mhack-make-package): Install
	png files.
	(w3mhack-what-where): Update for png files.

	* w3m-e21.el (w3m-use-toolbar): Check whether tool-bar and
	gtk-version-string are available.
	(w3m-toolbar-icon-preferred-image-types)
	(w3m-toolbar-use-single-image-per-icon): New variables.
	(w3m-find-image): New function.
	(w3m-e21-make-toolbar-buttons, w3m-setup-toolbar)
	(w3m-initialize-graphic-icons): Use it.

2007-01-24  Hideyuki SHIRAI  <shirai@meadowy.org>

	* w3m.el (w3m-halfdump-command-arguments): Generate the right values
	for non-Mule XEmacs.

2007-01-24  Katsumi Yamaoka  <yamaoka@jpl.org>

	* w3m.el (w3m-message): Clear previous message first.  Suggested by
	David Hansen <david.hansen@gmx.net>.

2007-01-18  Friedrich Delgado Friedrichs  <delgado@dfn-cert.de>

	* w3m-proc.el (w3m-process-ssl-passphrase): New variable.
	(w3m-process-filter): Enable w3m to authenticate itself with a client
	certificate.

2007-01-16  Katsumi Yamaoka  <yamaoka@jpl.org>

	* w3m-e21.el: Autoload iswitchb-read-buffer when compiling.

2007-01-10  Katsumi Yamaoka  <yamaoka@jpl.org>

	* w3m-e21.el (w3m-e21-switch-to-buffer): Add iswitchb-mode support.

2007-01-09  Katsumi Yamaoka  <yamaoka@jpl.org>

	* w3m.el (w3m-modeline-title): Don't use w3m-force-window-update which
	obstructs viewing of large images.  Reported by Chris Moore
	<dooglus@gmail.com>.

2006-12-21  Hideyuki SHIRAI  <shirai@meadowy.org>

	* w3m-filter.el (w3m-filter-rules): Add rule for the site of Google.
	(w3m-filter-google-use-utf8): New user option.
	(w3m-filter-google-use-ruled-line): Ditto.
	(w3m-filter-google): New function.

2006-12-13  ARISAWA Akihiro  <ari@mbf.sphere.ne.jp>

	* w3m-search.el (w3m-search-engine-alist): Fix amazon entry.

2006-12-11  Katsumi Yamaoka  <yamaoka@jpl.org>

	* aclocal.m4 (AC_EXAMINE_PACKAGEDIR): Check for
	(early|late|last)-package-hierarchies as well as
	(early|late|last)-packages; prefer them to configure-package-path.

2006-12-09  TSUCHIYA Masatoshi  <tsuchiya@namazu.org>

	* w3m-form.el: Changes to create a new session after submitting form.
	(w3m-form-new-session): New variable.
	(w3m-fontify-textareas, w3m-form-parse-and-fontify): Combine the above
	variable into expressions which represent form actions.
	(w3m-form-submit): Accept and optional argument `new-session'.

	* w3m.el: Changes to create a new session after submitting form.
	(w3m-submit-form): Accept and optional argument `new-session'.
	`w3m-form-new-session' is binded locally.
	(w3m-view-this-url): `w3m-form-new-session' is binded locally.

2006-12-08  Hideyuki SHIRAI  <shirai@meadowy.org>

	* w3m.el (w3m-view-parent-page): Add prefix argument `TOP'. If TOP is
	non-nil, visit the top of this site."
	(w3m-parent-page-available-p): Fix regexp.

2006-12-08  Katsumi Yamaoka  <yamaoka@jpl.org>

	* patches/README: Update.
	* patches/italic-text.patch: New file.
	* patches/dot-domain.patch: New file.
	* patches/file-progress.patch: Renew.
	* patches/w3m-0.2.1-inu-1.5-solaris-xemacs.patch: Remove.
	* patches/no-proxy.patch: Remove.

2006-12-07  Katsumi Yamaoka  <yamaoka@jpl.org>

	* w3m.el (w3m-italic-face): New face.
	(w3m-fontify-italic): New function.
	(w3m-fontify): Use it.

2006-11-25  Hideyuki SHIRAI  <shirai@meadowy.org>

	* mew-w3m.el (w3m-mail-compose-with-mew): Refrain handling of
	`current-prefix-arg'.

2006-11-14  Ren Lifeng  <lfren@cad.zju.edu.cn>

	* w3m-cookie.el (w3m-cookie-1-acceptable-p): Accept cookie whose domain
	attribute is ".foo.barz.bar" from host "foo.barz.bar".
	(w3m-cookie-retrieve): Send cookie whose domain attribute is
	".foo.barz.bar" when requesting host "foo.barz.bar".

2006-11-20  Katsumi Yamaoka  <yamaoka@jpl.org>

	* w3m-mail.el (w3m-mail-compose-with-vm): Require vm-startup.

2006-11-20  Hiroya Murata  <lapis-lazuli@pop06.odn.ne.jp>

	* w3m-mail.el (w3m-mail-compose-with-semi): Require mime-edit.

2006-10-11  David Hansen  <david.hansen@physik.fu-berlin.de>

	* w3m.el (w3m-relationship-estimate-rules): Support for google code
	search added.

2006-10-09  Katsumi Yamaoka  <yamaoka@jpl.org>

	* w3m.el, w3m-bookmarks.el, w3m-search.el: Remove misadded Luca Capello
	from the Authors field.

2006-10-06  Katsumi Yamaoka  <yamaoka@jpl.org>

	* w3m.el (w3m-compatible-encoding-alist): Add iso-8859-8/windows-1255
	and iso-8859-9/windows-1254.

2006-10-02  Katsumi Yamaoka  <yamaoka@jpl.org>

	* w3m-mail.el (w3m-mail-compose-with-vm): Treat source as binary data
	for images; encode source according to charset; use mail-send-actions
	to kill source buffer.
	(w3m-mail): Examine charset when the page is displayed normally.

	* w3m-util.el (w3m-coding-system-to-mime-charset): Rename to
	w3m-coding-system-to-charset and move to w3m.el

	* w3m.el (w3m-coding-system-to-charset): Move from w3m-util.el.
	(w3m-buffer): New function.

2006-09-29  Katsumi Yamaoka  <yamaoka@jpl.org>

	* w3m.el (w3m-mail-user-agents): Add vm-user-agent.

	* w3m-mail.el (w3m-mail-user-agent-compose-function-alist): Add
	vm-user-agent.
	(w3m-mail-compose-with-vm): New function.
	(w3m-mail-goto-body-and-clear-body): New function.
	(w3m-mail-position-point): New function.
	(w3m-mail-compose-with-mml, w3m-mail-compose-with-semi): Use them.

2006-09-29  Hideyuki SHIRAI  <shirai@meadowy.org>

	* mew-w3m.el (w3m-mail-compose-with-mew): Handle coding-system and
	charset accurately. When call with `current-prefix-arg', try to use
	existing draft buffer.

	* w3m-mail.el (w3m-mail): Bind `w3m-history-reuse-history-elements' to
	'reload.

2006-09-29  Hiroya Murata  <lapis-lazuli@pop06.odn.ne.jp>

	* w3m-mail.el (w3m-mail-compose-with-semi): Handle types other than
	text/html as well. Decide the charset when the charset is nil though
	the content-type is a text.

2006-09-28  Katsumi Yamaoka  <yamaoka@jpl.org>

	* w3m-mail.el (w3m-mail-compose-with-mml): Treat source as binary data
	for images (we will probably have to do so for some more types); pass
	content-type argument to MML.

2006-09-28  Hideyuki SHIRAI  <shirai@meadowy.org>

	* w3m.el (w3m-mail-user-agents): Add mew-user-agent.

	* w3m-mail.el (top): Autoload w3m-mail-compose-with-mew
	(w3m-mail-user-agent-compose-function-alist): Add mew-user-agent.
	(w3m-mail-compose-with-mml): Add `content-type' argument
	(w3m-mail-compose-with-semi): Ditto.
	(w3m-mail): Handle `content-type' and `about://header/'.

	* mew-w3m.el (w3m-mail-compose-with-mew): New function.  Add
	`content-type' argument and handle it.

2006-09-28  Hiroya Murata  <lapis-lazuli@pop06.odn.ne.jp>

	* w3m-mail.el (w3m-mail-user-agent-compose-function-alist): Add
	wl-user-agent.
	(w3m-mail-compose-with-semi): New function.

	* w3m.el (w3m-mail-user-agents): Add wl-user-agent.

2006-09-28  Katsumi Yamaoka  <yamaoka@jpl.org>

	* w3m-util.el (w3m-coding-system-to-mime-charset): New function.

	* w3m-mail.el (w3m-mail-compose-with-mml): Bind gnus-newsgroup-name to
	nil while composing mail if gnus-user-agent is used instead of removing
	X-Draft-From header.
	(w3m-mail): Use w3m-coding-system-to-mime-charset.

2006-09-27  Katsumi Yamaoka  <yamaoka@jpl.org>

	* w3m-mail.el (w3m-mail-compose-with-mml): Remove X-Draft-From header;
	make charset argument a string.
	(w3m-mail): Make charset argument to be passed to composer a symbol.

2006-09-27  Katsumi Yamaoka  <yamaoka@jpl.org>

	* w3m-mail.el: New file.

	* w3m.el: Autoload w3m-mail.
	(w3m-mail-user-agents): New variable.
	(w3m-menubar): Add w3m-mail.

2006-09-26  Luca Capello  <luca@pca.it>

	* w3m-search.el (w3m-search-new-session): New command.
	(w3m-search-read-variables): Ditto.
	(w3m-search-do-search): Ditto.
	(w3m-search): Rewrite to use the new commands above; add myself to the
	authors list.

	* w3m.el (autoload): Add w3m-search-new-session.
	(w3m-menubar): Add w3m-search-new-session.
	(w3m-info-like-map): Add w3m-search-new-session at the place of the
	called-interactively w3m-search to be compliant with the other
	*-new-session key-bindings.
	(w3m-mode): Add description of w3m-search-new-session to docstring.

2006-09-25  Luca Capello  <luca@pca.it>

	* w3m-bookmark.el: Add myself to the authors list, forgotten when
	submitting the patch for w3m-bookmark-view-new-session.

	* w3m.el: Ditto.

2006-09-22  Hideyuki SHIRAI  <shirai@meadowy.org>

	* w3m-e21.el (w3m-tab-make-keymap): Support mouse wheel on the tab.

	* w3m-e23.el (w3m-tab-make-keymap): Ditto.

2006-09-20  Katsumi Yamaoka  <yamaoka@jpl.org>

	* w3m-fb.el: Bind w3m-delete-buffer, w3m-fb-frame-parameter,
	w3m-list-buffers, w3m-next-buffer, and w3m-pop-up-frames when
	compiling.

2006-09-16  David Hansen  <david.hansen@physik.fu-berlin.de>

	* w3m.el (w3m-relationship-estimate-rules): Changed freshmeat URL
	regexp.

2006-09-13  Katsumi Yamaoka  <yamaoka@jpl.org>

	* w3m.el (w3m-lynx-like-map, w3m-info-like-map): Don't bind M-g key
	because Emacs 22 uses it as a prefix command in global map.  Suggested
	by David Hansen <david.hansen@gmx.net>.

2006-09-09  Masayuki Ataka  <ataka@milk.freemail.ne.jp>

	* w3m-search.el (w3m-search-engine-alist): Instruct explicitly Google
	to return English pages for google-en.

2006-09-07  Katsumi Yamaoka  <yamaoka@jpl.org>

	* w3m.el (w3m-default-directory): New variable.
	(w3m-current-directory): Use it.

2006-09-05  David Hansen  <david.hansen@gmx.net>

	* w3m.el (w3m-local-find-file-regexps): Default to '(nil
	. "\\.[sx]?html?\\'").

2006-08-31  Katsumi Yamaoka  <yamaoka@jpl.org>

	* w3m.el (w3m-enable-google-feeling-lucky): New variable.
	(w3m-input-url): Disable the Google feeling lucky feature if it is nil.

2006-08-30  Katsumi Yamaoka  <yamaoka@jpl.org>

	* w3m.el (w3m-show-decoded-url): Add entry for ohmynews.co.jp.

2006-08-30  TSUCHIYA Masatoshi  <tsuchiya@namazu.org>

	* w3m.el (w3m-relationship-search-patterns): Call
	`w3m-decode-anchor-string' in order to decode "&amp;" in anchor
	strings.
	(w3m-relationship-freshmeat-estimate): Removed.
	(w3m-relationship-estimate-rules): Use
	`w3m-relationship-simple-estimate' instead of the above, to simplify
	related codes.

2006-08-11  David Hansen  <david.hansen@pysik.fu-berlin.de>

	* w3m.el (w3m-relationship-oddmuse-estimate): New function.
	(w3m-relationship-freshmeat-estimate): New function.
	(w3m-relationship-estimate-rules): Fixed regexp for google groups.
	Added above new functions.

2006-07-25  Katsumi Yamaoka  <yamaoka@jpl.org>

	* w3m-util.el (w3m-truncate-string): Don't autoload mule-util.el.

2006-06-19  Hideyuki SHIRAI  <shirai@meadowy.org>

	* w3m-tabmenu.el (w3m-tab-menubar-make-items-precbuf): New internal
	variable.
	(w3m-tab-menubar-make-items-prebuflst): Ditto.
	(w3m-tab-menubar-make-items-preurl): Ditto.
	(w3m-tab-menubar-make-items-preitems): Ditto.
	(w3m-tab-menubar-make-items): Set an use previous variables to used for
	the speed improvement.

	* w3m-util.el (w3m-make-menu-commands-keys): New internal variable.
	(w3m-make-menu-commands): Set and use `w3m-make-menu-commands-keys to
	used for the speed improvement.

2006-06-15  Katsumi Yamaoka  <yamaoka@jpl.org>

	* attic/rfc2368.el: Copy from Emacs 22; modify rfc2368-unhexify-string
	to work with both Emacs and XEmacs.

2006-05-31  Hideyuki SHIRAI  <shirai@meadowy.org>

	* w3m.el (w3m-view-this-url-1): Set 5th argument of `w3m-copy-buffer'
	to `w3m-new-session-in-background'.
	(w3m-copy-buffer): Add `background' argument. When URL is null and
	`background' is not non-nil, stay the current buffer.

2006-05-31  Katsumi Yamaoka  <yamaoka@jpl.org>

	* w3m-search.el (w3m-search-read-query): Ignore page title only in
	w3m-mode buffers.

2006-05-30  Katsumi Yamaoka  <yamaoka@jpl.org>

	* w3m-search.el (w3m-search-read-query): Assume there's not only a list
	of faces but also just a face.

2006-05-30  Yoichi NAKAYAMA  <yoichi@geiin.org>

	* w3m.el (w3m-copy-buffer): Create empty w3m buffer when url is not
	set.  Cause error on meaningless combination of arguments.

2006-05-28  Hideyuki SHIRAI  <shirai@meadowy.org>

	* w3m-e21.el (w3m-tab-selected-background-face): New face.
	(w3m-tab-separator): Put `mouse-face' for the shape of a mouse button.
	(w3m-tab-line): Ditto.

	* w3m-e23.el (w3m-tab-selected-background-face): New face.
	(w3m-tab-separator): Put `mouse-face' for the shape of a mouse button.
	(w3m-tab-line): Ditto.

2006-05-26  Hideyuki SHIRAI  <shirai@meadowy.org>

	* w3m.el (w3m-tab-button-menu-commands): Disable same items if
	`w3m-tab-button-menu-current-buffer' is nil.
	(w3m-tab-button-menu2): New function.

	* w3m-e21.el (top): Add the variables and function to avoid
	byte-compile warnings.
	(w3m-tab-drag-mouse-function): Support drag & drop to out of the
	frame. Don't call `bury-buffer'.
	(w3m-tab-click-mouse-function): Don't call `bury-buffer'.
	(w3m-tab-double-click-mouse1-function): new function.
	(w3m-tab-double-click-mouse2-function): Ditto.
	(w3m-tab-make-keymap): Add some methods.

	* w3m-e23.el (top): Add the variables and function to avoid
	byte-compile warnings.
	(w3m-tab-drag-mouse-function): Support drag & drop to out of the
	frame. Don't call `bury-buffer'.
	(w3m-tab-click-mouse-function): Don't call `bury-buffer'.
	(w3m-tab-double-click-mouse1-function): new function.
	(w3m-tab-double-click-mouse2-function): Ditto.
	(w3m-tab-make-keymap): Add some methods.

	* w3m.el (w3m-tab-button-menu-commands): Change position some items.

2006-05-22  Katsumi Yamaoka  <yamaoka@jpl.org>

	* w3m-util.el (w3m-widget-type-convert-widget): New function.

	* w3m.el (w3m-home-page, w3m-new-session-url)
	(w3m-uri-replace-alist): Use it.

	* w3m-dtree.el (w3m-dtree-indent-strings, w3m-dtree-stop-strings): Use
	it.

	* w3m-symbol.el (w3m-symbol-custom-type): Use it.

2006-05-21  Yoichi NAKAYAMA  <yoichi@geiin.org>

	* w3m.el (autoload): `w3m-bookmark-view-new-sessiont' ->
	`w3m-bookmark-view-new-session'.

2006-05-19  Katsumi Yamaoka  <yamaoka@jpl.org>

	* w3m.el (w3m-home-page): Rewrite :convert-widget function.
	(w3m-new-session-url): Ditto.

2006-05-19  Katsumi Yamaoka  <yamaoka@jpl.org>

	* w3m.el (w3m-new-session-url): Doc fix; improve custom type.
	(w3m-new-session-in-background): Doc fix.

2006-05-19  Hideyuki SHIRAI  <shirai@meadowy.org>

	* w3m.el (w3m-new-session-url): Rename from
	`w3m-tab-button-new-session-url'.
	(w3m-tab-button-focus-new-tab): Delete.
	(w3m-view-this-url-new-session-in-background): This option sets
	obsolete.
	(w3m-new-session-in-background): New option.
	(w3m-menubar): Change and add Some items.
	(w3m-copy-buffer): If call-interactively, set `just-copy' to `t'.  If
	`w3m-new-session-in-background' and `just-copy' is non-nil, swith to
	original buffer when finished.
	(w3m-lynx-like-map): Add `w3m-bookmark-view-new-session'.
	(w3m-tab-button-menu-commands): Use `w3m-new-session-in-background'
	insted of `w3m-tab-button-focus-new-tab'.
	(w3m-goto-new-session-url): New command.
	(w3m-goto-url-new-session): Call `w3m-copy-buffer' with
	`w3m-new-session-in-background'.
	(w3m-select-buffer-generate-contents): Add prefix number to beginning
	of title name.

	* w3m-tabmenu.el (w3m-tab-menubar-items-sub-coeff): New variable.
	(w3m-tab-menubar-items-width): Ditto.
	(w3m-tab-menubar-make-items-1): New inline macro and trancate string of
	tab's title if over `w3m-tab-menubar-items-width'.
	(w3m-tab-menubar-make-items): Use `w3m-tab-menubar-make-items-1'.  If
	the number of tabs over `(- (frame-height)
	w3m-tab-menubar-items-sub-coeff)', make sub-menu.

	* w3m-bookmark.el (w3m-bookmark-view-new-session): Use
	w3m-view-this-url-1 instead of w3m-goto-url; warn if w3m-mode does not
	run.
	(w3m-bookmark-menu-items): Add w3m-bookmark-view-new-session.

2006-05-18  Luca Capello  <luca@pca.it>

	* w3m-bookmark.el (w3m-bookmark-view): Add docstring.
	(w3m-bookmark-view-new-session): New command.

	* w3m.el (autoload): Add docstring to w3m-bookmark-view; add
	w3m-bookmark-view-new-session.
	(w3m-menubar): Add Bookmark submenu and w3m-bookmark-view-new-session.
	(w3m-info-like-map): Add w3m-bookmark-view-new-session.
	(w3m-mode): Add description of w3m-bookmark-view-new-session to
	docstring.

2006-05-18  Hideyuki SHIRAI  <shirai@meadowy.org>

	* w3m.el (w3m-tab-button-focus-new-tab): New option.
	(w3m-menubar): Add some items.
	(w3m-external-view-this-url): New command.
	(w3m-external-view-current-url): Ditto.
	(w3m-tab-button-menu-commands): Use `w3m-tab-button-focus-new-tab' on
	`w3m-goto-url-new-session' and `w3m-copy-buffer'.
	(w3m-tab-button-menu): Make with `w3m-make-menu-commands'.

	* w3m-util.el (top): Add the variable definition of `w3m-mode-map' to
	avoid byte-compile warnings.
	(w3m-make-menu-commands): New function.

	* w3m-tabmenu.el (w3m-tab-menubar-make-items): Use
	`w3m-make-menu-commands'.

2006-05-18  Katsumi Yamaoka  <yamaoka@jpl.org>

	* w3m.el (w3m-view-url-with-external-browser): Add optional url
	argument.
	(w3m-tab-button-menu-commands): Make w3m-copy-buffer and
	w3m-view-url-with-external-browser select the buffer; pass url to
	w3m-view-url-with-external-browser.

2006-05-18  Katsumi Yamaoka  <yamaoka@jpl.org>

	* w3m-bookmark.el (w3m-bookmark-add-all-urls): New function.

	* w3m.el: Autoload w3m-bookmark-add-all-urls.
	(w3m-menubar): Add w3m-reload-all-pages.
	(w3m-lynx-like-map): Add w3m-reload-all-pages and
	w3m-bookmark-add-all-urls.
	(w3m-info-like-map): Ditto.
	(w3m-tab-button-menu-commands): Make it enable to pass arguments to
	function items; use w3m-goto-url-new-session, w3m-reload-all-pages, and
	w3m-bookmark-add-all-urls instead of lambda forms.
	(w3m-tab-button-menu): Pass arguments to functions defined in
	w3m-tab-button-menu-commands.
	(w3m-mode): Add descriptions about w3m-reload-all-pages and
	w3m-bookmark-add-all-urls to docstring.
	(w3m-reload-all-pages): New function.

2006-05-18  Hideyuki SHIRAI  <shirai@meadowy.org>

	* w3m.el (w3m-lynx-like-map): Define `w3m-mouse-major-mode-menu' to
	mouse-3.
	(w3m-info-like-map): Ditto.
	(w3m-mouse-major-mode-menu): New command.

	* w3m-util.el (top): Add the variable definition of
	`w3m-use-japanese-menu' to avoid byte-compile warnings.
	(w3m-make-menu-item): Change method to take measures for garbage
	characters on XEmacs.

	* w3m-bookmark.el (w3m-bookmark-make-item-xmas): New variable.
	(w3m-bookmark-make-item): New inline macro.
	(w3m-bookmark-make-menu-items): Use `w3m-bookmark-make-item'.

2006-05-18  Hideyuki SHIRAI  <shirai@meadowy.org>

	* w3m.el (w3m-menubar): Use `w3m-make-menu-item'.
	(w3m-tab-button-menu-current-buffer): Enable always.
	(w3m-tab-button-menu-commands): Ditto. Use `w3m-make-menu-item'.

	* w3m-util.el (w3m-make-menu-item): New function.

	* w3m-tabmenu.el (w3m-tab-menubar-make-items): Handle
	`w3m-tab-button-menu-commands' always.

	* w3m-bookmark.el (w3m-bookmark-menu-items): Use `w3m-make-menu-item'.

2006-05-17  Hideyuki SHIRAI  <shirai@meadowy.org>

	* w3m.el (w3m-use-japanese-menu): Change default value.
	(w3m-menubar): Simplify the rule to use Japanese menu.
	(w3m-tab-button-menu-commands): Ditto.

	* w3m-bookmark.el (w3m-bookmark-menu-items): Simplify the rule to use
	Japanese menu.

2006-05-17  Katsumi Yamaoka  <yamaoka@jpl.org>

	* w3m.el (w3m-menubar): Escape the Japanese katakana `a' which breaks
	the string syntax in non-Mule XEmacs.

	* w3m-bookmark.el (w3m-bookmark-menu-items): Escape the Japanese kanji
	`etsu' which breaks the string syntax in non-Mule XEmacs.

2006-05-17  Hideyuki SHIRAI  <shirai@meadowy.org>

	* w3m.el (w3m-use-japanese-menu): New option.
	(w3m-menubar): Add Japanese menu.
	(w3m-tab-button-menu-commands): Change the way to check Japanse or
	others.

	* w3m-bookmark.el (w3m-bookmark-menu-items): Add Japanese menu.

2006-05-17  Hideyuki SHIRAI  <shirai@meadowy.org>

	* w3m.el (w3m-tab-button-new-session-url): New option.
	(w3m-delete-other-buffers): New command.
	(w3m-delete-left-tabs): Ditto.
	(w3m-delete-right-tabs): Ditto.
	(w3m-delete-buffers): New function.
	(w3m-lynx-like-map): Add `w3m-delete-left|right-tabs'.
	(w3m-tab-button-menu-commands): New new items.

	* w3m-util.el (w3m-lefttab-exist-p): New inline function.
	(w3m-righttab-exist-p): Ditto.

	* w3m-tabmenu.el (w3m-tab-menubar-make-items): Handle
	`w3m-tab-button-menu-commands' if possible.

2006-05-16  Katsumi Yamaoka  <yamaoka@jpl.org>

	* w3m.el (w3m-tab-button-menu-commands): New variable.
	(w3m-tab-button-menu-current-buffer): New variable.
	(w3m-tab-button-menu): New variable.
	(w3m-tab-button-menu): New function.

	* w3m-e21.el (w3m-tab-make-keymap): Bind mouse-3 to menu.

2006-05-14  Tsuyoshi CHO  <tsuyoshi_cho@ybb.ne.jp>

	* w3m.el (w3m-refontify-anchor): Improve parameter check.
	(w3m-create-image-page): Use `w3m-add-face-property' instead
	`put-text-property'/`add-text-properties'/`w3m-add-text-properties'.
	(w3m-history-highlight-current-url): Ditto.
	(w3m-header-line-insert): Ditto.

	* w3m-search.el (w3m-search-read-query): Improve parameter check.

	* w3m-lnum.el (w3m-link-numbering): Use `w3m-add-face-property' instead
	`put-text-property'.

	* w3m-form.el (w3m-form-make-button): Use `w3m-add-face-property'
	instead `add-text-properties'.
	(w3m-fontify-textareas): Ditto.
	(w3m-form-parse-and-fontify): Ditto.

	* w3m-e21.el,w3m-e23.el (w3m-form-make-button): Improve face property
	append method.
	(w3m-setup-header-line): Ditto.
	(w3m-tab-line): Ditto.
	(w3m-tab-separator): Modify `face' value to list.

2006-05-11  Hideyuki SHIRAI  <shirai@meadowy.org>

	* w3m-search.el (w3m-search-engine-alist): Use utf-8 for google if
	possible.

2006-05-10  Katsumi Yamaoka  <yamaoka@jpl.org>

	* w3m.el (w3m-show-decoded-url): Add entry for hatena.ne.jp.

2006-05-09  Katsumi Yamaoka  <yamaoka@jpl.org>

	* aclocal.m4 (AC_SET_VANILLA_FLAG): Add --no-unibyte option so as to
	invalidate EMACS_UNIBYTE environment variable.

2006-05-07  ARISAWA Akihiro  <ari@mbf.sphere.ne.jp>

	* w3m-symbol.el: Bind w3m-use-symbol when compiling.
	(w3m-use-symbol): New function.
	(w3m-replace-symbol): Use it.

	* w3m.el (w3m-use-symbol): Changed its default value when
	w3m-output-coding-system is utf-8.

2006-05-07  ARISAWA Akihiro  <ari@mbf.sphere.ne.jp>

	* w3m-util.el (w3m-device-on-window-system-p): New function.
	(w3m-popup-frame-p): Use it.

	* w3m-search.el (w3m-search-engine-alist): Ditto.

	* w3m.el (w3m-fontify-strike-through): Ditto.

2006-05-06  Yoichi NAKAYAMA  <yoichi@geiin.org>

	* w3m-search.el (w3m-search-engine-alist): Remove lycos-ja.

2006-05-01  Katsumi Yamaoka  <yamaoka@jpl.org>

	* w3m-search.el (w3m-search-engine-history): New variable.
	(w3m-search): Use it.

2006-05-01  David Hansen  <david.hansen@gmx.net>

	* w3m-search.el (w3m-search-engine-alist): Add freshmeat.

2006-04-28  Katsumi Yamaoka  <yamaoka@jpl.org>

	* w3m.el (w3m-url-decode-string): Don't perform find-coding-system on a
	list of coding system in XEmacs.

2006-04-28  Hideyuki SHIRAI  <shirai@meadowy.org>

	* w3m.el (w3m-google-feeling-lucky-charset): New user option.
	(w3m-canonicalize-url): Support search-keyword for "I'm Feeling Lucky
	on Google". Add 2nd argument.
	(w3m-input-url): Suport "I'm Feeling Lucky".  Add 5th argument
	`feeling-lucky'.  Bind key to `self-insert-command' if `feeling-lucky'.
	Call `w3m-canonicalize-url' with `feeling-lucky'.
	(w3m-view-this-url): Call `w3m-input-url' with `feeling-lucky'.
	(w3m-goto-url-new-session): Ditto.
	(w3m): Ditto.

2006-04-24  Katsumi Yamaoka  <yamaoka@jpl.org>

	* w3mhack.el: Require APEL XEmacs package 1.32 and later.

2006-04-22  Yoichi NAKAYAMA  <yoichi@geiin.org>

	* w3m-search.el (w3m-search-engine-alist): Add msdn.

2006-04-21  Katsumi Yamaoka  <yamaoka@jpl.org>

	* w3m.el (w3m-url-decode-string): Support non-Mule XEmacs
	superficially.

	* w3m-util.el (w3m-replace-in-string): Prefer replace-regexp-in-string
	over of replace-in-string.  It was done in Gnus by Reiner Steib.

2006-04-20  Kazuhiro NISHIYAMA  <zn@mbf.nifty.com>

	* w3m-search.el (w3m-search-engine-alist): Fix url for ja.wikipedia.

2006-04-20  Katsumi Yamaoka  <yamaoka@jpl.org>

	* w3m-search.el (w3m-search-engine-alist): Add ja.wikipedia.

2006-04-20  David Hansen  <david.hansen@gmx.net>

	* w3m-search.el (w3m-search-engine-alist): Add wikipedia, en.wikipedia
	and de.wikipedia.

2006-04-14  Katsumi Yamaoka  <yamaoka@jpl.org>

	* w3m.el (w3m-download): Clear minibuffer after y-or-n-p.

2006-04-06  Katsumi Yamaoka  <yamaoka@jpl.org>

	* attic/vm-w3m.el (vm-w3m-use-w3m-minor-mode-map): New variable.
	(vm-mime-display-internal-text/html): Use it.

2006-04-04  Katsumi Yamaoka  <yamaoka@jpl.org>

	* w3m.el (w3m-url-decode-string): Make string unibyte before decoding.

2006-03-16  Tsuyoshi CHO  <tsuyoshi_cho@ybb.ne.jp>

	* w3m.el (w3m-data-retrieve): New function.
	(w3m-attributes, w3m-retrieve): Add support `data:' scheme handled by
	`w3m-data-retrieve'.

2006-03-15  Katsumi Yamaoka  <yamaoka@jpl.org>

	* w3m-ccl.el (charset-id): Define it as a macro instead of an alias to
	charset-id-internal if Emacs doesn't provide it.

2006-03-12  Tsuyoshi CHO  <tsuyoshi_cho@ybb.ne.jp>

	* w3m.el (w3m-insert-face): New face.
	(w3m-fontify-insert): New variable.
	(w3m-fontify-insert): New function.
	(w3m-fontify): Add calling `w3m-fontify-insert'.

2006-02-28  Katsumi Yamaoka  <yamaoka@jpl.org>

	* w3m.el (w3m-decode-buffer): Decode buffer's string outside the
	buffer.

2006-02-26  ARISAWA Akihiro  <ari@mbf.sphere.ne.jp>

	* w3m.el (w3m-w3m-parse-header): When the url matchs to ftp, rewrite
	type and charset.
	(w3m-w3m-attributes-1): Don't rewrite type and charset.
	(w3m-w3m-retrieve): Don't check status code when the url does not match
	to http.

2006-02-01  Katsumi Yamaoka  <yamaoka@jpl.org>

	* w3m.el (w3m-url-components-regexp): Move to w3m-util.el.
	(w3m-fontify-anchors, w3m-canonicalize-url, w3m-add-referer-p)
	(w3m-expand-url, w3m-view-this-url-1, w3m-goto-url)
	(w3m-goto-url-new-session): Use w3m-string-match-url-components rather
	than to run string-match with w3m-url-components-regexp.
	cf. <URL:http://emacs-w3m.namazu.org/ml/msg08412.html>.

	* w3m-form.el (w3m-form-normalize-action): Ditto.

	* w3m-cookie.el (w3m-parse-http-url): Ditto.

	* w3m-util.el (w3m-string-match-url-components-1): New function.
	(w3m-url-components-regexp): Move from w3m.el.
	(w3m-string-match-url-components): New macro.

2006-01-19  Tsuyoshi CHO  <tsuyoshi_cho@ybb.ne.jp>

	* w3m.el (w3m-fontify-strike-through): Improve matching point.

2006-01-16  Katsumi Yamaoka  <yamaoka@jpl.org>

	* doc/Makefile.in: Add rules to make pdf files.

	* configure.in: Check for dvipdfmx and texi2pdf.

2005-12-31  TSUCHIYA Masatoshi  <tsuchiya@namazu.org>

	* w3m-util.el (top): Add the variable definition of `w3m-mode-hook' to
	avoid byte-compile warnings.

2005-12-30  Tsuyoshi CHO  <tsuyoshi_cho@ybb.ne.jp>

	* w3m.el (w3m-fontify-strike-through): Fix multi `<del>' problem.

2005-12-23  Matt Hodges  <MPHodges@member.fsf.org>

	* w3m-util.el (w3m-list-buffers): Ensure disabling the w3m-fb-mode
	after a careless (setq w3m-fb-mode t).

2005-12-22  Tsuyoshi CHO  <tsuyoshi_cho@ybb.ne.jp>

	* w3m-antenna.el (w3m-antenna-refresh-interval): Add new customize
	variable.
	(w3m-antenna-make-contents): Add new generation rule for refresh
	interval replacing `%R' to META Refresh tag and contents value are
	`w3m-antenna-refresh-interval'.
	(w3m-antenna-html-skelton): Add %R rule.

2005-12-19  Matt Hodges  <MPHodges@member.fsf.org>

	* w3m-util.el (w3m-list-buffers): Further fix against the case where
	someone did (setq w3m-fb-mode t).

2005-12-19  Katsumi Yamaoka  <yamaoka@jpl.org>

	* w3m-fb.el (w3m-fb-mode): Never activate w3m-fb-mode if
	w3m-pop-up-frames is non-nil.

	* w3m-util.el (w3m-list-buffers): Reset w3m-fb-mode if it seems to have
	been set thoughtlessly.

2005-12-19  Katsumi Yamaoka  <yamaoka@jpl.org>

	* w3m-fb.el: Don't require w3m.
	(w3m-fb-frame-parameter): Always define.
	(w3m-fb-delete-frame-functions): Ditto.
	(w3m-fb-select-buffer): Fix the 2nd clause of cond.
	(w3m-fb-advised-functions): Remove.
	(w3m-list-buffers): Move advice code to w3m-fb.el.
	(w3m-close-window): Move advice code to w3m.el.
	(w3m-delete-buffer): Ditto.
	(w3m-quit): Ditto.
	(w3m-fb-mode): Remove w3m-fb-advised-functions stuff.

	* w3m.el (w3m-fb): Require.
	(w3m-delete-buffer, w3m-quit, w3m-close-window): Merge the codes which
	were formerly provided as advices in w3m-fb.el.

	* w3m-util.el (w3m-fb-list-buffers-frame, w3m-fb-mode): Bind them when
	compiling.
	(w3m-fb-frame-parameter): Autoload.
	(w3m-list-buffers): Merge the code which was formerly provided as an
	advice in w3m-fb.el.

2005-11-26  Matt Hodges  <MPHodges@member.fsf.org>

	* w3m-fb.el: New file.

2005-12-09  Katsumi Yamaoka  <yamaoka@jpl.org>

	* w3m-form.el (w3m-form-submit): Use the post method for the
	multipart/form-data enctype according to the proposal of RFC2070 even
	if the form specifies the get method.

2005-11-24  ARISAWA Akihiro  <ari@mbf.sphere.ne.jp>

	* w3m-form.el (w3m-form-submit): If anchor exists, go to the uri.

2005-11-21  Tsuyoshi CHO  <tsuyoshi_cho@ybb.ne.jp>

	* w3m-favicon.el (w3m-favicon-type): Renew default image type list.

2005-11-19  Tsuyoshi CHO  <tsuyoshi_cho@ybb.ne.jp>

	* w3m.el (w3m-menubar): Renew enable/disable condition for `[Copy This
	Session]',`[Download This URL]', and Append `[Toggle This Image]'.

	* w3m-bookmark.el (w3m-bookmark-menu-items): Renew enable/disable
	condition for `[Add This URL to Bookmark]'.

2005-11-16  Hideyuki SHIRAI  <shirai@meadowy.org>

	* w3m.el (w3m-open-all-links-in-new-session): Reverse the list of URLs.

2005-10-21  Katsumi Yamaoka  <yamaoka@jpl.org>

	* w3m-e21.el (w3m-tab-drag-mouse-function): Lower the buffer displayed
	before moving to the other tab.
	(w3m-tab-click-mouse-function): Ditto.

2005-10-17  TSUCHIYA Masatoshi  <tsuchiya@namazu.org>

	* w3m-util.el (w3m-add-face-property): Simplified.

2005-10-15  Tsuyoshi CHO  <tsuyoshi_cho@ybb.ne.jp>

	* w3m-util.el (w3m-add-face-property): Add new functions.
	(w3m-remove-face-property): Ditto.

	* w3m.el (w3m-fontify-bold, w3m-fontify-underline)
	(w3m-fontify-strike-through, w3m-fontify-anchors)
	(w3m-fontify-images): Replace `w3m-add-text-properties' to
	`w3m-add-face-property' at FACE.
	(w3m-refontify-anchor): Change for FACE properly is list type.

2005-10-14  Katsumi Yamaoka  <yamaoka@jpl.org>

	* w3m-e21.el (w3m-insert-image): Make it work with a face text property
	whose value is a list.
	(w3m-remove-image): Remove useless text property.
	* w3m-e23.el (w3m-insert-image,w3m-remove-image): Same as w3m-e21.el's
	modification.

2005-09-29  ARISAWA Akihiro  <ari@mbf.sphere.ne.jp>

	* w3m-proc.el (w3m-process-filter): Fixed regexp.

2005-09-27  ARISAWA Akihiro  <ari@mbf.sphere.ne.jp>

	* w3m-proc.el (w3m-process-filter): Remove SSL warning message for
	basic authentication over SSL.

2005-09-22  Katsumi Yamaoka  <yamaoka@jpl.org>

	* w3m.el (w3m-fontify): Remove empty lines at the beginning of the
	buffer (see the comment).

2005-09-21  Katsumi Yamaoka  <yamaoka@jpl.org>

	* mime-w3m.el (mime-w3m-preview-text/html): Revert.

2005-09-21  Katsumi Yamaoka  <yamaoka@jpl.org>

	* mime-w3m.el (mime-w3m-preview-text/html): Bind w3m-treat-image-size
	to avoid inserting excessive newlines.

2005-09-18  Masayuki Ataka  <ataka@milk.freemail.ne.jp>

	* w3m.el (w3m-relationship-estimate-rules): Add a rule for Google Blog
	Search.

	* w3m-search.el (w3m-search-engine-alist): Use
	`http://blogsearch.google.com/' instead of `http://search.blogger.com/'
	for "blog-*" search, because search.blogger.com does not have a
	explicit link to previous search result page.

2005-09-16  Hideyuki SHIRAI  <shirai@meadowy.org>

	* w3m.el (w3m-redisplay-this-page): Use the cache always.

2005-09-15  Masayuki Ataka  <ataka@milk.freemail.ne.jp>

	* w3m-search.el (w3m-search-engine-alist): Add "blog-*" entries.

2005-09-02  TAKAHASHI Kaoru  <kaoru@kaisei.org>

	* doc/ptexinfmt.el: Support @frenchspacing, @euro, @sansserif.
	(texinfo-format-ordf): Fix typo.

2005-09-01  Hiroshi Fujishima  <hiroshi.fujishima@gmail.com>

	* w3m-search.el (w3m-search-engine-alist): Update goo-ja, waei, eiwa,
	kokugo URL.

2005-08-29  Katsumi Yamaoka  <yamaoka@jpl.org>

	* w3m-ucs.el: Enable XEmacs 21.5-Mule to compile it anyway.

2005-08-29  Hideyuki SHIRAI  <shirai@meadowy.org>

	* w3m.el (w3m-fontify-anchors): Put the encoded anchor names instead of
	the itself.

2005-08-01  Katsumi Yamaoka  <yamaoka@jpl.org>

	* octet.el (octet-insert-buffer): Use insert-buffer-substring instead
	of insert-buffer.

	* w3m-bookmark.el (w3m-about-bookmark): Ditto.

	* w3m-proc.el (w3m-process-sentinel): Ditto.

2005-07-29  Kevin Rodgers  <kevin.rodgers@ihs.com>

	* w3m.el (w3m-content-type-alist): Add the text/sgml entry.

2005-07-29  Katsumi Yamaoka  <yamaoka@jpl.org>

	* w3m.el (w3m-scroll-up-1): New function.
	(w3m-lynx-like-map): Use it for the J command.
	(w3m-scroll-up-or-next-url): Use it.

2005-07-15  TSUCHIYA Masatoshi  <tsuchiya@namazu.org>

	* w3m.el (w3m-current-message): New internal variable.
	(w3m-message): Use the above variable to keep the last displayed
	message, to decide that this function can override the current message
	in the echo area.
	(w3m-make-help-echo): Use `message' instead of `w3m-message' to clear
	the echo area in the foreground context.
	(w3m-quit): Ditto.
	(w3m-goto-ftp-url): Ditto.
	(w3m-select-buffer-show-this-line-and-switch): Ditto.

	* w3m-proc.el (w3m-process-background): New internal variable.
	(w3m-process-sentinel): Set t to the above variable.

2005-07-13  TSUCHIYA Masatoshi  <tsuchiya@namazu.org>

	* w3m.el (w3m-message): Bury messages when the cursor in the echo area
	which is used by `y-or-n-p' etc.
	(w3m-view-parent-page): Refer both `start' link element and `content'
	start element before checking a parent URL.

2005-07-11  Katsumi Yamaoka  <yamaoka@jpl.org>

	* w3m-bookmark.el (w3m-bookmark-menu-dummy-item): Remove.
	(w3m-bookmark-menubar-dummy): Remove.
	(w3m-bookmark-menu-items): Also define the menu for the case where
	w3m-bookmark-mode is turned on.
	(w3m-setup-bookmark-menu): Rewrite it so as to work properly with Emacs
	22.
	(w3m-bookmark-menubar-update): Ditto; remove the iswitchb section.
	(w3m-bookmark-make-menu-items): Return nil if there's no bookmark.

	* w3m-tabmenu.el (w3m-tab-menubar-dummy): Remove.
	(w3m-setup-tab-menu): Rewrite it so as to work properly with Emacs 22.
	(w3m-tab-menubar-update): Ditto; remove the iswitchb section.

2005-07-11  Hideyuki SHIRAI  <shirai@meadowy.org>

	* w3m-bookmark.el (w3m-bookmark-buffer): Disable undo before modify the
	buffer.
	(w3m-bookmark-menu-items-pre): New variable.
	(w3m-bookmark-menu-items-time): Ditto.
	(w3m-bookmark-make-menu-items): Use previous items if it available.

2005-07-09  Tsuyoshi CHO  <tsuyoshi_cho@yahoo.co.jp>

	* w3m-xmas.el (top): Add `w3m-setup-bookmark-menu' to autoload list at
	compiled time.
	(w3m-setup-menu): Append bookmark menu setup calling.

	* w3m-bookmark.el (top): Add requirement `easymenu' and
	`easy-menu-remove-item' autoload at compiled time.
	(w3m-bookmark-menu-open-new-session): Add new customize variable.
	(w3m-bookmark-menu-dummy-item): Add new const variable.
	(w3m-bookmark-menubar-dummy): Ditto.
	(w3m-bookmark-menu-items): Ditto, Define Bookmark const menu items.
	(w3m-setup-bookmark-menu): Add new autoload function.
	(w3m-bookmark-menubar-update): Add new function.
	(w3m-bookmark-iterator): Ditto.
	(w3m-bookmark-menu-open-item): Ditto.
	(w3m-bookmark-make-menu-items): Ditto.

	* w3m.el (top): Add `w3m-setup-bookmark-menu' to autoload list at
	compiled time.
	(w3m-menubar): Remove "Bookmark" menu item.

2005-07-08  Hideyuki SHIRAI  <shirai@meadowy.org>

	* w3m.el (w3m-print-current-url): Bind deactivate-mark.
	(w3m-print-this-url): Ditto.

2005-07-08  Katsumi Yamaoka  <yamaoka@jpl.org>

	* w3m.el (w3m-check-current-position): Bind deactivate-mark.  cf.
	<https://lists.gnu.org/archive/html/emacs-pretest-bug/2005-07/msg00109.html>

2005-07-05  Masayuki Ataka  <ataka@milk.freemail.ne.jp>

	* ChangeLog: Add file local variables to set fill-column 74 and
	indent-tabs-mode t.

2005-07-03  Masayuki Ataka  <ataka@milk.freemail.ne.jp>

	* w3m-search.el (w3m-search-engine-alist): Add "technorati-*" entries.

2005-07-01  Katsumi Yamaoka  <yamaoka@jpl.org>

	* w3m-util.el (w3m-which-command): Make sure the command is not a
	directory.  cf. <URL:http://emacs-w3m.namazu.org/ml/msg08113.html>.

2005-06-26  Masayuki Ataka  <ataka@milk.freemail.ne.jp>

	* w3m.el (w3m-relationship-estimate-rules): Add a rule for Yahoo Search
	Beta.

2005-06-26  Masayuki Ataka  <ataka@milk.freemail.ne.jp>

	* w3m.el (w3m-relationship-estimate-rules): Improve regexp for Google
	in order to make the scroll-to-next-page feature work on Google News as
	well.

2005-06-26  Masayuki Ataka  <ataka@milk.freemail.ne.jp>
	    TSUCHIYA Masatoshi  <tsuchiya@namazu.org>

	* w3m-search.el (w3m-search-engine-alist): Add Yahoo Beta.

2005-06-18  Masayuki Ataka  <ataka@milk.freemail.ne.jp>

	* w3m-search.el (w3m-search-engine-alist): Search Google News in US by
	"google news-en".

2005-06-17  Masayuki Ataka  <ataka@milk.freemail.ne.jp>

	* w3m-search.el (w3m-search-engine-alist): Add "google news" entry.

2005-06-13  Katsumi Yamaoka  <yamaoka@jpl.org>

	* aclocal.m4 (AC_PATH_EMACS): Check whether XEmacs works with the shy
	group regexp and runs call-process-region correctly.

	* w3m-perldoc.el (w3m-about-perldoc): Don't relieve buggy XEmacs 21.5
	for call-process-region.

	* w3m-xmas.el (w3m-fix-gif): Ditto.
	(w3m-initialize-graphic-icons): Ditto.

	* w3m.el (w3m-decode-encoded-contents): Ditto.
	(w3m-x-moe-decode-buffer): Ditto.
	(w3m-rendering-half-dump): Ditto.

	* w3mhack.el: Advise byte-optimize-form-code-walker to avoid the
	``...called for effect'' warnings for Emacs 21.4 as well as 21.3; don't
	relieve buggy XEmacs 21.5 for call-process-region.

2005-06-10  Katsumi Yamaoka  <yamaoka@jpl.org>

	Make emacs-w3m not support the XEmacs versions older than 21.4.17
	or 21.5-b19.

	* aclocal.m4 (AC_PATH_EMACS): Check whether XEmacs runs the timer
	functions correctly.

	* w3m-util.el (w3m-cancel-refresh-timer): Use delete-itimer instead of
	cancel-timer under XEmacs.

	* w3m-xmas.el (call-process-region): Don't advise it.
	(w3m-run-at-time): Remove.

	* w3m.el (w3m-refresh-at-time): Use run-at-time instead of
	w3m-run-at-time.

	* w3mhack.el (w3mhack-byte-optimize-letX): Doc fix.

2005-06-09  Tsuyoshi CHO  <tsuyoshi_cho@ybb.ne.jp>

	* w3m.el: Update my mail address.

2005-06-09  Katsumi Yamaoka  <yamaoka@jpl.org>

	* w3m-antenna.el (w3m-antenna-mapcar): Remove unused temp var.

	* w3m-bookmark.el (w3m-bookmark-buffer): Remove
	file-coding-system-for-read.

	* w3m-form.el (w3m-form-input-textarea-save): Remove
	file-coding-system.
	(w3m-form-input-textarea): Ditto.

	* w3m-image.el (w3m-imagick-convert-buffer): Remove file-coding-system.
	(w3m-imagick-start-convert-buffer): Remove file-coding-system and
	jam-zcat-filename-list.

	* w3m.el (w3m-load-list): Remove file-coding-system-for-read.
	(w3m-save-list): Remove file-coding-system.
	(w3m-local-retrieve): Remove file-coding-system-for-read and
	jam-zcat-filename-list.
	(w3m-download): Remove file-coding-system and jam-zcat-filename-list.
	(w3m-copy-buffer): Remove unused temp var.

	* w3mhack.el (w3mhack-byte-optimize-letX): Remove file-coding-system,
	file-coding-system-for-read and pathname-coding-system.

2005-06-09  Katsumi Yamaoka  <yamaoka@jpl.org>

	* w3m-util.el (w3m-replace-in-string): Don't use eval-and-compile.
	(w3m-compare-strings): Ditto.
	(w3m-force-window-update): Alias to ignore if it is not defined.
	(w3m-force-window-update-later): New function.

	* w3m-favicon.el (w3m-favicon-retrieve): Use
	w3m-force-window-update-later.

	* w3m-proc.el (w3m-process-stop): Use w3m-force-window-update-later.

	* w3m.el (w3m-retrieve-and-render): Use w3m-force-window-update-later.
	(w3m-select-buffer-show-this-line): Always run w3m-force-window-update.

2005-06-09  Masatake YAMATO  <jet@gyve.org>

	* w3m-e21.el (w3m-initialize-graphic-icons): Highlight icon under
	mouse.

2005-06-09  Katsumi Yamaoka  <yamaoka@jpl.org>

	* w3m-e21.el (w3m-tab-mouse-face): New face.
	(w3m-setup-header-line): Use highlight face for bg color.
	(w3m-tab-line): Use w3m-tab-mouse-face.

2005-06-08  Masatake YAMATO  <jet@gyve.org>

	* w3m-e21.el (w3m-setup-header-line): Highlight url under mouse.
	(w3m-tab-line): Highlight tab under mouse.

2005-05-30  Katsumi Yamaoka  <yamaoka@jpl.org>

	* w3m-util.el (w3m-run-mode-hooks): New function.

	* w3m-form.el (w3m-form-input-select-mode): Use it.
	(w3m-form-input-map-mode): Use it.

	* w3m.el (w3m-mode): Use it.

2005-05-26  Katsumi Yamaoka  <yamaoka@jpl.org>

	* w3m-util.el (w3m-truncate-string): Autoload mule-util for
	truncate-string-to-width.

2005-05-26  Yoichi NAKAYAMA  <yoichi@geiin.org>

	* w3m.el (w3m-safe-view-this-url): `unsecure' -> `insecure'.
	(w3m-safe-toggle-inline-image): Ditto.
	(w3m-safe-toggle-inline-images): Ditto.

2005-05-20  Katsumi Yamaoka  <yamaoka@jpl.org>

	* w3m.el (w3m-menubar): Add the "Close Other Sessions" button.
	(w3m-delete-other-buffers): Run w3m-force-window-update.

2005-05-18  Katsumi Yamaoka  <yamaoka@jpl.org>

	* attic/vm-w3m.el (vm-w3m): Provide the feature.

	* attic/vm-7.19.patch: New file.

2005-05-12  Hideyuki SHIRAI  <shirai@meadowy.org>

	* w3m.el (w3m-open-all-links-in-new-session): Fix regexp.

2005-05-11  Katsumi Yamaoka  <yamaoka@jpl.org>

	* w3m-bookmark.el (w3m-about-bookmark): Use shy group in regexp.

	* w3m-cookie.el (w3m-cookie-two-dot-domains-regexp): Ditto.
	(w3m-cookie-set): Ditto.

	* w3m-dtree.el (w3m-dtree-directory-name): Ditto.
	(w3m-about-dtree): Ditto.

	* w3m-favicon.el (w3m-favicon-setup): Ditto.

	* w3m-namazu.el (w3m-about-namazu): Ditto.

	* w3m-proc.el (w3m-process-filter): Ditto.

	* w3m-rss.el (w3m-rss-parse-date-string): Ditto.

	* w3m-util.el (w3m-html-string-regexp): Remove useless quotes.
	(w3m-parse-attributes): Don't use old fashioned backquotes; use shy
	group in regexp.
	(w3m-url-authinfo-regexp): Use shy group in regexp.

	* w3m-weather.el (w3m-weather-completion-table): Ditto.
	(w3m-weather-area-completion): Ditto.

	* w3m-xmas.el (w3m-fix-gif): Ditto.

	* w3m.el: Use shy group in regexp when examining w3m-command.
	(w3m-content-type-alist): Use shy group in regexp.
	(w3m-show-decoded-url): Ditto.
	(w3m-add-referer): Ditto.
	(w3m-relationship-estimate-rules): Ditto.
	(w3m-arrived-ignored-regexp): Ditto.
	(w3m-history-ignored-regexp): Ditto.
	(w3m-url-to-file-name): Ditto.
	(w3m-fontify-strike-through): Ditto.
	(w3m-fontify): Ditto.
	(w3m-url-completion): Ditto.
	(w3m-gmane-url-at-point): Ditto.
	(w3m-cache-header-delete-variable-part): Ditto.
	(w3m-cache-available-p): Ditto.
	(w3m-decode-buffer): Ditto.
	(w3m-local-dirlist-cgi): Ditto.
	(w3m-w3m-canonicalize-url): Ditto.
	(w3m-additional-command-arguments): Ditto.
	(w3m-download): Ditto.
	(w3m-check-header-tags): Ditto.
	(w3m-retrieve-and-render): Ditto.
	(w3m-create-text-page): Ditto.
	(w3m-view-this-url): Ditto.
	(w3m-open-all-links-in-new-session): Ditto.
	(w3m-external-view-file): Ditto.
	(w3m-edit-url): Ditto.
	(w3m-convert-ftp-url-for-emacsen): Ditto.
	(w3m-goto-url): Ditto.
	(w3m-goto-url-new-session): Ditto.
	(w3m-about-db-history): Ditto.
	(w3m-history-highlight-current-url): Ditto.

	* w3mhack.el: Fix the section adding dirs to load-path.
	(w3mhack-make-package): Use shy group in regexp.
	(w3mhack-makeinfo): Ditto.

2005-05-10  Katsumi Yamaoka  <yamaoka@jpl.org>

	* Makefile.in (clean): Don't remove w3m-kwds.el.
	(.el.elc): Use batch-byte-compile instead of w3mhack-batch-compile.
	(very-slow): Don't run keywords.
	(keywords): Remove.

	* aclocal.m4 (AC_PATH_EMACS): Don't support Emacs 19 and 20.
	(AC_PATH_LISPDIR): Follow the change of the EMACS_FLAVOR value.
	(AC_PATH_ICONDIR): Ditto.
	(AC_CHECK_ELISP): Remove.
	(AC_CHECK_XML): Remove.

	* configure.in: Don't check for regexp-opt; don't run AC_CHECK_XML.

	* mime-w3m.el (mime-w3m-mode-map): Remove.
	(mime-w3m-local-map-property): Remove.
	(mime-w3m-preview-text/html): Don't use it.

	* octet.el (octet-decode-image): Ignore Emacs 19 and 20.

	* w3m-bitmap.el: Remove.

	* w3m-bookmark.el (w3m-bookmark-sections): Use point-at-eol.
	(w3m-bookmark-safe-string): Don't support Mule 2.3.
	(w3m-bookmark-current-number): Use point-at-eol.
	(w3m-bookmark-kill-entries): Use point-at-bol.

	* w3m-bug.el: Don't require w3m-om or w3m-e19.

	* w3m-ccl.el: Don't require w3m-om.

	* w3m-e19.el: Remove.

	* w3m-e20.el: Remove.

	* w3m-hist.el: Don't load w3m-kwds.el.

	* w3m-lnum.el (w3m-link-numbering): Don't support Emacs 20.

	* w3m-om.el: Remove.

	* w3m-proc.el: Don't require w3m-om or w3m-e19.

	* w3m-search.el (w3m-search-read-query): Use point-at-bol.

	* w3m-ucs.el: Ignore Emacs 20.

	* w3m-util.el: Don't load w3m-kwds.el; don't support Emacs 19.
	(w3m-use-tab-p): Ignore Emacs 19 and 20.
	(w3m-popup-window-p): Ditto.
	(w3m-add-w3m-initial-frames): Don't support Emacs 19.
	(after-make-frame-hook): Don't use it.
	(delete-frame): Don't advise it for Emacs 19 or 20.
	(w3m-truncate-string): Don't support Emacs 19 and 20.
	(w3m-default-face-colors): Remove.
	(w3m-replace-in-string): Don't support Emacs 19 and 20.

	* w3m-xmas.el (w3m-should-unoptimize-animated-gifs): Default to always
	t.
	(w3m-make-glyph): Use string-to-number instead of string-to-int.

	* w3m.el: Don't require w3m-e20, w3m-om or w3m-e19.
	(emacs-w3m-version): Reset to 1.4.50.
	(w3m-language): Ignore Mule 2.3.
	(w3m-history-current-url-face): Don't require wid-edit.
	(w3m-bold-face): Don't use w3m-default-face-colors.
	(w3m-underline-face): Ditto.
	(w3m-strike-through-face): Ditto.
	(w3m-use-symbol): Ignore Emacs 19 and 20.
	(w3m-show-decoded-url): Ditto.
	(w3m-use-tab): Doc fix.
	(w3m-entity-alist): Don't support Mule 2.3.
	(w3m-make-help-echo): Ignore Emacs version.
	(w3m-toggle-inline-images-internal): Ignore bitmap images.
	(w3m-resize-inline-image-internal): Don't support Emacs 19 and 20.
	(w3m-url-at-point): Always use ffap.
	(w3m-about-retrieve): Consider base64 codec is always available.
	(w3m-close-window): Don't support Emacs 19 and 20.
	(w3m-store-current-position): Use point-at-bol and point-at-eol.
	(w3m-buffer-setup): Ditto.
	(w3m-make-separator): Don't support Mule 2.3.
	(w3m-select-buffer-current-buffer): Use point-at-bol.
	(w3m-header-line-insert): Don't support Emacs 19 and 20.

	* w3mhack.el: Consider w3mhack-batch-compile is not used.
	(locate-library): Don't redefine it for Emacs 19.
	(APEL): Don't check for it for Emacs.
	(w3mhack-colon-keywords-file): Remove.
	(w3mhack-module-list): Ignore Emacs 19, 20, old XEmacsen and
	BITMAP-MULE.
	(w3mhack-shimbun-modules-using-rss): Remove.
	(current-column): Don't take care of it for old Emacsen.
	(w3mhack-compile): Don't run w3mhack-check-colon-keywords-file.
	(w3mhack-batch-compile): Remove.
	(w3mhack-nonunix-install): Ignore Emacs 19 and 20.
	(custom-declare-variable): Don't take care of it for Emacs 19.
	(locate-library): Ditto.
	(w3mhack-generate-colon-keywords-file): Remove.
	(w3mhack-check-colon-keywords-file): Remove.
	(w3mhack-load-path): Ignore Emacs 19, 20 and old XEmacsen.
	(w3mhack-makeinfo): Ignore Mule 2.3.

	* attic/regexp-opt.el: Remove.

	* attic/xml.el: Remove.

	* patches/mule-2.3@19.34.patch: Remove.

2005-04-20  Katsumi Yamaoka  <yamaoka@jpl.org>

	* w3m.el (w3m-remove-invisible-image-alt): New function.
	(w3m-rendering-buffer): Use it.

2005-04-13  Katsumi Yamaoka  <yamaoka@jpl.org>

	* w3m.el (w3m-decode-buffer): Decode "\240" into "&nbsp;".

2005-04-08  Katsumi Yamaoka  <yamaoka@jpl.org>

	* w3m.el (w3m-decode-buffer): Decode `&#nnn;' entities in 128..159.

2005-04-07  Katsumi Yamaoka  <yamaoka@jpl.org>

	* w3m.el (w3m-detect-xml-charset): Return nil if the data don't look
	like xml contents.
	(w3m-compatible-encoding-alist): New variable.
	(w3m-decode-buffer): Always use w3m-detect-xml-charset; use a
	compatible encoding according to w3m-compatible-encoding-alist.

	* w3m-xmas.el (w3m-find-coding-system): Don't return binary for the nil
	argument.


2005-03-25  Katsumi Yamaoka  <yamaoka@jpl.org>

	* Release emacs-w3m-1.4.4 from emacs-w3m-1_4 branch.

2005-03-23  Katsumi Yamaoka  <yamaoka@jpl.org>

	* w3m-xmas.el (w3m-setup-toolbar): Make sure icon files exist.
	(w3m-update-toolbar): Make sure toolbar items have been specified.
	(w3m-initialize-graphic-icons): Make sure icon files exist.

	* w3m-e21.el (w3m-setup-toolbar): Make sure icon files exist.
	(w3m-initialize-graphic-icons): Ditto.

2005-03-23  TSUCHIYA Masatoshi  <tsuchiya@namazu.org>

	* Makefile.in (tarball): Remove `w3m-e23.el' instead of `w3m-e22.el'.

	* w3m.el (w3m-url-readable-string): Decide a scheme to guess encodings
	based on the target URL, instead of the current URL.
	(w3m-show-decoded-url): Doc fix to follow the above change.
	(w3m-copy-buffer): Do not set `w3m-current-url' and
	`w3m-current-coding-system'.
	(w3m-goto-url-new-session): Simplified.

2005-03-22  Katsumi Yamaoka  <yamaoka@jpl.org>

	* w3m-e21.el (display-images-p): Remove alias.

2005-03-18  Katsumi Yamaoka  <yamaoka@jpl.org>

	* Makefile.in (very-slow): Don't mv non-existent files.

	* w3m-e19.el (easy-menu-remove-item): Don't autoload it.

	* w3m-om.el (easy-menu-remove-item): Ditto.

	* w3m-rss.el (match-string-no-properties): Avoid warning for Emacs 19
	and XEmacs.
	(split-string): Avoid warning for Emacs 19.

	* w3m-symbol.el: Require cl when compiling.

	* w3m-tabmenu.el (easy-menu-remove-item): Aautoload it for Emacs 19.

	* w3m.el: Autoload widget-get to avoid compile warning for Emacs 19.
	(w3m): Remove unused bound variable.

	* w3mhack.el: Bind executable-binary-suffixes to the proper value for
	OS/2 and emx while checking for the shell command; cause an error only
	when compiling or formatting files.

	* attic/addpath.el: Make it work with old Emacsen even if cl is not
	loaded; load custom, bind defcustom'ed variables and make the
	locate-library function run quietly for Emacs 19; synch the code
	testing the shell command with w3mhack.el.
	(char-after): Add a byte-optimizer for Emacs 19.

	* w3m-ccl.el: Load w3m-om instead of autoloading it for charset-id.

	* w3m-util.el: Load cl independently when compiling.

2005-03-18  Katsumi Yamaoka  <yamaoka@jpl.org>

	* w3mhack.el: Check whether the shell command can be used.

	* attic/addpath.el: Ditto; add early-package-load-path to load-path for
	XEmacs 21.5.

2005-03-17  ARISAWA Akihiro  <ari@mbf.sphere.ne.jp>

	* w3m-favicon.el: Add autoload of `w3m-url-readable-string'.

2005-03-17  Tsuyoshi CHO  <tsuyoshi_cho@ybb.ne.jp>

	* w3m.el (w3m-check-header-tags): Check abnormal `base' url.

2005-03-16  Katsumi Yamaoka  <yamaoka@jpl.org>

	* w3mhack.el: Add early-package-load-path to load-path for XEmacs 21.5.

	* w3m-xmas.el: Fbind coding-system-type to ignore if it is void.

2005-03-15  Hideyuki SHIRAI  <shirai@meadowy.org>

	* w3m-form.el (w3m-form-mee-new): Display clear signs of coding-system
	for `w3m-url-decode-string'.
	(w3m-form-mee-select-value): Ditto.
	(w3m-form-parse-and-fontify): Ditto.

	* w3m.el (w3m-decode-buffer): Decode the buffer within buffer set the
	`multibyte'.

2005-03-13  MIYOSHI Masanori  <miyoshi@meadowy.org>

	* doc/emacs-w3m-ja.texi (Sport Sites Supported by Shimbun): Update.

	* doc/emacs-w3m.texi (Sport Sites Supported by Shimbun): Ditto.

2005-03-12  MIYOSHI Masanori  <miyoshi@meadowy.org>

	* doc/emacs-w3m-ja.texi (Sport Sites Supported by Shimbun): Update.

	* doc/emacs-w3m.texi (Sport Sites Supported by Shimbun): Ditto.

2005-03-10  Katsumi Yamaoka  <yamaoka@jpl.org>

	* w3m.el: Load w3m-e23.el(c) that exists in the same directory as
	w3m.el(c) so as to exclude ones in other places; report the precise
	error message if it doesn't exist.

2005-03-10  Katsumi Yamaoka  <yamaoka@jpl.org>

	* w3m-xmas.el (w3m-decode-coding-string-with-priority): Ignore
	`undecided' so as not to use it for the priority list.

2005-03-10  Hideyuki SHIRAI  <shirai@meadowy.org>

	* w3m-fsf.el (w3m-detect-coding-region): Guard error for `undecided'.

2005-03-09  Katsumi Yamaoka  <yamaoka@jpl.org>

	* w3mhack.el: Remove the byte-optimizer which replaces truncate-string
	with truncate-string-to-width.

2005-03-09  Katsumi Yamaoka  <yamaoka@jpl.org>

	* w3m.el (w3m-modeline-title): Replace truncate-string-to-width with
	w3m-truncate-string.

	* w3m-util.el (w3m-truncate-string): Use truncate-string-to-width if it
	is available.

2005-03-08  Katsumi Yamaoka  <yamaoka@jpl.org>

	* w3m.el (w3m-info-like-map): Bind the `y' key to the
	w3m-print-current-url command; bind the `Y' key to the
	w3m-print-this-url command; don't bind the `c' key.

2005-03-04  Katsumi Yamaoka  <yamaoka@jpl.org>

	* w3m.el (w3m-make-help-echo): Fix the backquote form.
	(w3m-make-balloon-help): Ditto.

	* w3m-util.el (w3m-set-match-data): Use existing markers.

2005-03-04  TSUCHIYA Masatoshi  <tsuchiya@namazu.org>

	* w3m.el (w3m-url-readable-string): Save matching data.  Check whether
	`w3m-current-url' is string before checking it.
	(w3m-goto-url-new-session, w3m-copy-buffer): Call `w3m-goto-url' with
	`redisplay' option to enforce redisplaying the certain content.

	* w3m-favicon.el (w3m-favicon-retrieve): Decode an URL when displaying
	it.

	* w3m-form.el (w3m-form-input-textarea-mode-setup): An expression is
	evaluated without checking type, and save matching data.

2005-03-03  TSUCHIYA Masatoshi  <tsuchiya@namazu.org>

	* w3m.el (w3m-url-readable-string): Check whether
	`w3m-current-coding-system' is valid before calling
	`w3m-url-decode-string'.
	(w3m-local-dirlist-cgi, w3m-w3m-dump-extra): Use
	`w3m-url-readable-string'.
	(w3m-copy-buffer): Copy all buffer-local variables, and do not cancel
	them even if `empty' option is set.
	(w3m-display-progress-message): Import from w3m-util.el to suppress
	byte-compile warnings.

	* w3m-util.el (w3m-parse-attributes): Accept XHTML format of boolean
	atttibutes.
	(w3m-display-progress-message): Export to w3m.el.

2005-03-03  ARISAWA Akihiro  <ari@mbf.sphere.ne.jp>

	* w3m.el (w3m-url-readable-string): An expression is evaluated without
	checking type.

2005-03-03  TSUCHIYA Masatoshi  <tsuchiya@namazu.org>

	* w3m.el (w3m-show-decoded-url): Update its customize spec to use it as
	the rule set to decode URIs when displaying them.  Changed its default
	value.
	(w3m-url-readable-string): New function to process the above option.
	(w3m-make-help-echo, w3m-make-balloon-help): Do not accept `url-decode'
	option, and use the above function to decore URIs.
	(w3m-fontify-anchors): Follow the above change.
	(w3m-print-current-url, w3m-print-this-url): Call the above function.
	(w3m-make-url-decode-function): Removed.
	(w3m-entity-alist, w3m-about-history): Remove redundant `function'.
	For more detail, see http://www.mew.org/~kazu/doc/elisp/function.html.

2005-03-03  Katsumi Yamaoka  <yamaoka@jpl.org>

	* w3m.el (w3m-modeline-title-string): New variable.
	(w3m-modeline-title-timer): New variable.
	(w3m-modeline-title): New function used to truncate the title string
	not to cut the right end of the mode line.  Works only with Emacs 22
	and newer.
	(w3m-buffer-setup): Use it.

2005-03-03  Katsumi Yamaoka  <yamaoka@jpl.org>

	* w3m.el (w3m-make-help-echo): Make it work with XEmacs.
	(w3m-make-balloon-help): Support decoding URIs.
	(w3m-fontify-anchors): Make the balloon-help show decoded URIs.

2005-03-02  ARISAWA Akihiro  <ari@mbf.ocn.ne.jp>

	* w3m.el (w3m-show-decoded-url): New user option.
	(w3m-make-url-decode-function): New inline function.
	(w3m-make-help-echo): Use it.
	(w3m-fontify-anchors): The function of help-echo property has an
	ability to decode url.

2005-03-01  Katsumi Yamaoka  <yamaoka@jpl.org>

	* w3m-xmas.el (w3m-decode-coding-string-with-priority): New function.

	* w3m.el (w3m-url-decode-string): Use it.

2005-03-01  Hideyuki SHIRAI  <shirai@meadowy.org>

	* w3m.el (w3m-w3m-attributes-1): Support `300 Multiple Choices'.
	(w3m-w3m-retrieve): Ditto.
	(w3m-w3m-retrieve-1): Ditto.

2005-02-28  Katsumi Yamaoka  <yamaoka@jpl.org>

	* w3m-xmas.el (w3m-detect-coding-region): Use the name of the coding
	system instead of the coding category if it is void.

	* w3m-util.el (w3m-set-match-data): New macro which converts points
	into markers under XEmacs.
	(w3m-search-tag-1): Use it.

	* w3m-e19.el: Autoload easymenu in order to avoid compile warning.
	* w3m-om.el: Ditto.

2005-02-25  Hideyuki SHIRAI  <shirai@meadowy.org>

	* w3m.el (all): Use `w3m-form-set-number' and `w3m-form-kill-buffer'
	instead of `w3m-form-textarea-set-number' and
	`w3m-form-textarea-kill-buffer'

	* w3m-form.el (w3m-form-input-select-urlid): New buffer local variable.
	(w3m-form-input-map-urlname): Ditto.
	(w3m-form-set-number): Rename from `w3m-form-textarea-set-number' and
	treate buffers of `select' and `map'.
	(w3m-form-kill-buffer): Ditto.
	(w3m-form-input-select-set): Allways remove own buffer.
	(w3m-form-input-select-exit): Ditto.
	(w3m-form-input-map-set): Ditto.
	(w3m-form-input-map-exit): Ditto.
	(w3m-form-input-select): When exists same from buffer, use it.
	(w3m-form-input-map): Ditto.

2005-02-25  Katsumi Yamaoka  <yamaoka@jpl.org>

	* w3mhack.el (w3mhack-what-where): Fix the form.
	(w3mhack-makeinfo): Silence it when formatting @multitable section.

2005-02-25  Hideyuki SHIRAI  <shirai@meadowy.org>

	* w3m.el (top): Add autoloads of `w3m-form-textarea-kill-buffer' and
	`w3m-form-textarea-set-number' to avoid byte-compile warnings.
	(w3m-delete-buffer): Call `w3m-form-textarea-kill-buffer' when use
	form.
	(w3m-delete-other-buffers): Ditto.
	(w3m-quit): Ditto.
	(w3m-select-buffer-delete-buffer): Ditto.
	(w3m-pack-buffer-numbers): Call `w3m-form-textarea-set-number' when use
	form.

	* w3m-form.el (top): Move all buffer local variables on the top to
	avoid byte-compile warnings.
	(w3m-form-parse-and-fontify): Set `w3m-form-use-textarea-backup-p' to
	nil.
	(w3m-form-input-textarea-save): Use `w3m-form-use-textarea-backup-p'
	instead of `w3m-form-use-textarea-backup'.
	(w3m-form-input-textarea-set): Allways remove textarea buffer and
	window.
	(w3m-form-input-textarea-exit): Ditto.
	(w3m-form-input-textarea): Check to call for backup. Check identity of
	existed textarea buffer and w3m buffer. Treat
	`w3m-form-use-textarea-backup-p'.
	(w3m-form-use-textarea-backup-p): New function.
	(w3m-form-textarea-set-number): Ditto.
	(w3m-form-textarea-kill-buffer): Ditto.
	(w3m-form-submit-get-textarea-files): If no backup, return nil.

2005-02-24  Katsumi Yamaoka  <yamaoka@jpl.org>

	* w3m-util.el: Autoload cancel-timer for XEmacs.

	* w3m-xmas.el (w3m-run-at-time): Use run-at-time which comes from
	timer-funcs.el if it seems to work correctly.
	(cancel-timer): Defun if it is void.

2005-02-24  Katsumi Yamaoka  <yamaoka@jpl.org>

	* doc/ptexinfmt.el (texinfo-multitable-widths): Reverse the logic that
	shows whether it is broken.

	* w3m-util.el: Autoload regexp-opt for Emacs 19.

	* w3mhack.el (w3mhack-makeinfo): Load poe for Emacs 19.

2005-02-24  Romain Francoise  <romain@orebokech.com>

	* w3m.el (w3m-lynx-like-map): Bind [follow-link] so as to make mouse-1
	work in Emacs 22 like mouse-2.
	(w3m-info-like-map): Ditto.

2005-02-23  Hideyuki SHIRAI  <shirai@meadowy.org>

	* w3m-antenna.el (w3m-antenna-check-rss): Parse all date fields.

2005-02-21  TSUCHIYA Masatoshi  <tsuchiya@namazu.org>

	* w3m-form.el (w3m-form-input-textarea): Fix.

2005-02-21  Tsuyoshi CHO  <tsuyoshi_cho@ybb.ne.jp>,
	Hideyuki SHIRAI  <shirai@meadowy.org>

	* w3m-form.el (w3m-form-input-textarea-mode-setup): Fix.
	(w3m-form-input-textarea): Follow the above change.

2005-02-21  TSUCHIYA Masatoshi  <tsuchiya@namazu.org>

	* w3m-form.el (w3m-form-textarea-edit-mode): Changed its default value
	to `text-mode'.

2005-02-21  Katsumi Yamaoka  <yamaoka@jpl.org>

	* Makefile.in (install-package): Change the default directory in which
	icon files will be installed from `etc/w3m/icons/' into
	`etc/images/w3m/' following the most recent Emacs and Gnus.
	(install-package-ja): Ditto.

	* aclocal.m4 (AC_EXAMINE_PACKAGEDIR): Use configure-package-path.
	(AC_PATH_ICONDIR): Change the default directory in which icon files
	will be installed from `etc/w3m/icons/' into `etc/images/w3m/'
	following the most recent Emacs and Gnus.

	* w3m.el (w3m-icon-directory): Improve the way to determin the default
	value.

	* w3mhack.el (w3mhack-nonunix-install): Change the default directory in
	which icon files will be installed from `etc/w3m/icons/' into
	`etc/images/w3m/' following the most recent Emacs and Gnus.
	(w3mhack-make-package): Ditto.
	(w3mhack-what-where): Ditto.

2005-02-16  Katsumi Yamaoka  <yamaoka@jpl.org>

	* w3m-lnum.el: Rename from w3m-link-numbering.el.

	* mime-w3m.el: Load mime-parse.el before mime.el and w3m.el when
	compiling rather than always loading mime.el and w3m.el.

2005-02-16  TSUCHIYA Masatoshi  <tsuchiya@namazu.org>

	* w3m-form.el: Changes to define `w3m-form-input-textarea-mode' as a
	minor mode.
	(w3m-form-textarea-edit-mode): New option.
	(w3m-form-input-textarea-map): Renamed from
	`w3m-form-input-textarea-keymap'.
	(w3m-form-input-textarea-mode) [variable]: New internal variable.
	(w3m-form-input-textarea-mode) [function]: Reconstructed.
	(w3m-form-input-textarea-mode-setup): New function.
	(w3m-form-input-textarea): Clean up.

2005-02-15  Katsumi Yamaoka  <yamaoka@jpl.org>

	* aclocal.m4 (AC_PATH_EMACS): Show the correct Emacs version.

	* mime-w3m.el: Always require mime and w3m instead of to autoload
	mime-parse.el.

	* w3m-bitmap.el: Bind w3m-work-buffer-list when compiling.

	* w3m-proc.el: Silence the byte compiler complaining against gensym.

	* w3m-rss.el: Use eval-and-compile in order to autoload timezone.el.

	* w3m.el (w3m-treat-drive-letter): Use eval-and-compile.
	(w3m-touch-file-available-p): Move forward.
	(w3m-touch-file): Ditto.
	(w3m-expand-path-name): Use eval-and-compile.
	(w3m-window-hscroll): Ditto.
	(w3m-current-column): Ditto.
	(w3m-set-window-hscroll): Ditto.
	(w3m-add-local-hook): Silence the byte compiler.
	(w3m-run-at-time): Use eval-and-compile.

	* w3mhack.el: Remove the code used to silence the byte compiler which
	complains make-local-hook is obsolete.
	(w3mhack-makeinfo): Silence XEmacs when formatting Infos.

	* octet.el: Require cl when compiling.
	* w3m-filter.el: Ditto.
	* w3m-fsf.el: Ditto.
	* w3m-link-numbering.el: Ditto.
	* w3m-namazu.el: Ditto.

2005-02-14  Katsumi Yamaoka  <yamaoka@jpl.org>

	* w3m.el: Load w3m-e23.el for Emacs 23.

	* w3mhack.el (w3mhack-module-list): Use w3m-e23.el for Emacs 23.

	* w3m-e23.el: Rename from w3m-e22.el.

2005-02-10  Katsumi Yamaoka  <yamaoka@jpl.org>

	* w3m.el: Load w3m-e21.el even if the version of Emacs is 22.x when the
	Emacs CVS HEAD is used.

	* w3mhack.el (w3mhack-module-list): Prefer w3m-e21.el rather than
	w3m-e22.el if the Emacs CVS HEAD is used.

2005-02-06  TSUCHIYA Masatoshi  <tsuchiya@namazu.org>

	* w3m-antenna.el (w3m-antenna-html-skelton): Fix typo.
	(w3m-antenna-make-contents): Replace %D to the modified time of
	`w3m-antenna-file'.

2005-02-02  Katsumi Yamaoka  <yamaoka@jpl.org>

	* w3m.el (w3m-gmane-url-at-point): New function.
	(w3m-url-at-point): Use it.

2005-01-30  Yoichi NAKAYAMA  <yoichi@geiin.org>

	* w3m.el (w3m-attributes): Support cid urls.
	(w3m-external-view): Ditto.

2005-01-27  Katsumi Yamaoka  <yamaoka@jpl.org>

	* w3m-e21.el (w3m-force-window-update): Make it work whatever the value
	for the resize-mini-windows variable is.
	(w3m-update-tab-line): Ditto.

2005-01-25  Katsumi Yamaoka  <yamaoka@jpl.org>

	* w3m-rss.el (w3m-rss-parse-date-string): Support the date format in
	the RFC822 style which RSS 2.0 allows.  Suggested by David Hansen
	<david.hansen@physik.fu-berlin.de>.

2005-01-23  TSUCHIYA Masatoshi  <tsuchiya@namazu.org>

	* w3m-e21.el (w3m-force-window-update, w3m-update-tab-line): Call
	`enlarge-window' before calling `shrink-window', in order to avoid
	deleting sole window.

2005-01-19  ARISAWA Akihiro  <ari@mbf.sphere.ne.jp>

	* w3m.el (w3m-content-type-alist): Check if "fiber.exe" is exist.

2005-01-17  ARISAWA Akihiro  <ari@mbf.sphere.ne.jp>

	* w3m-form.el (w3m-form-parse-and-fontify): Check if w3m-current-url is
	available.

2004-07-24  Tsuyoshi CHO  <mfalcon_sky@emailuser.net>

	* w3m.el (w3m-menubar): Rearrange it hierarchical.
	(w3m-setup-menu): Use easymenu.

2005-01-10  Hideyuki SHIRAI  <shirai@meadowy.org>

	* w3m-form.el (w3m-form-input-textarea): Modify string of the inquiry.

2005-01-07  Hideyuki SHIRAI  <shirai@meadowy.org>

	* w3m.el (w3m-goto-url): Call `w3m-form-textarea-files-remove' if
	necessary.

	* w3m-util.el (w3m-compare-strings): New define.

	* w3m-form.el (w3m-form-textarea-file-expire-date): Modify Document.
	(w3m-fontify-textareas): Put `w3m-form-file-name' property.
	(w3m-form-textarea-files, w3m-form-textarea-post-files): New buffer
	local variable.
	(w3m-form-parse-and-fontify): Set `w3m-form-textarea-files'. Put
	`w3m-form-file-name' property on the form of textarea.
	(w3m-form-input-textarea): Use same textarea buffer if exist.  Don't
	ask user if don't modify its area without tailed white space.  Visible
	the editted text when ask user. Guard against 'C-g'.  Added
	`w3m-form-textarea-file-cleanup' to hook as `kill-emacs-hook'
	(w3m-form-textarea-same-check): New function.
	(w3m-form-textarea-file-cleanup): Remove myself from `kill-emacs-hook'.
	(w3m-form-textarea-files-remove): New function.
	(w3m-form-submit-get-textarea-files): Ditto.
	(w3m-form-submit): Set `w3m-form-textarea-post-files' for removing
	files.
	(w3m-form-resume): Check `selects' is cons.

2005-01-05  Katsumi Yamaoka  <yamaoka@jpl.org>

	* doc/Makefile.in (.texi.info): Set LC_ALL=C.

2004-12-29  Hideyuki SHIRAI  <shirai@meadowy.org>

	* w3m.el (w3m-quit): Call `w3m-form-textarea-file-cleanup'.
	(w3m-view-this-url-1): Revert final change.

	* w3m-form.el (w3m-form-textarea-file-expire-date): New user option.
	(w3m-form-textarea-file-cleanup): New function.

2004-12-28  Hideyuki SHIRAI  <shirai@meadowy.org>

	* w3m-form.el (w3m-form-use-textarea-backup): New user option.
	(w3m-form-textarea-directory): Ditto.
	(w3m-form-get-coding-system): New function.
	(w3m-form-make-form-data): Use `w3m-form-get-coding-system'.
	(w3m-form-input-textarea-keymap): Define "C-xC-s" to
	`w3m-form-input-textarea-save'.
	(w3m-form-input-textarea-file): New variable.
	(w3m-form-input-textarea-coding-system): Ditto.
	(w3m-form-input-textarea-filename): New function.
	(w3m-form-input-textarea-save): Ditto.
	(w3m-form-input-textarea-set): Call `w3m-form-input-textarea-save'.
	(w3m-form-input-textarea-exit): Ditto.
	(w3m-form-input-textarea-mode): Modify doc-string.
	(w3m-form-input-textarea): Handling filename and coding-system.

2004-12-27  Hideyuki SHIRAI  <shirai@meadowy.org>

	* w3m.el (w3m-view-this-url-1): Revert 2004-12-17 change.  The buffer
	seems empty killed before to restore window configuration.  Restore the
	position and window-start if last window equal current-window.

2004-12-24  Hideyuki SHIRAI  <shirai@meadowy.org>

	* w3m-hist.el (w3m-history-restore-position): Handling the window of
	w3m for sure absolutely.

2004-12-23  Katsumi Yamaoka  <yamaoka@jpl.org>

	* w3mhack.el (w3mhack-makeinfo): Revert.

2004-12-22  Katsumi Yamaoka  <yamaoka@jpl.org>

	* w3mhack.el (w3mhack-makeinfo): Bind undo-outer-limit.

2004-12-17  Hideyuki SHIRAI  <shirai@meadowy.org>

	* w3m.el (w3m-fontify-anchors): Local file is given special treatment
	for `href'. Fix match data of `href'.
	(w3m-view-this-url-1): If the points of window was treated in
	w3m-goto-url(), now reconstruct window configuration.

2004-12-16  Katsumi Yamaoka  <yamaoka@jpl.org>

	* w3m-e21.el (w3m-update-tab-line): Wobble the window size instead of
	setting the cursor color.

2004-12-15  Hideyuki SHIRAI  <shirai@meadowy.org>

	* w3m-namazu.el (w3m-namazu): Added optional argument `reload'.

2004-12-14  Katsumi Yamaoka  <yamaoka@jpl.org>

	* w3m-util.el (w3m-tag-regexp-of): Remove.
	(w3m-search-tag-1): New function.
	(w3m-search-tag): New macro.

	* w3m-form.el (w3m-form-parse-and-fontify): Use w3m-search-tag instead
	of w3m-tag-regexp-of.

2004-12-10  Hideyuki SHIRAI  <shirai@meadowy.org>

	* w3m.el (w3m-fontify-anchors): Use 'w3m-name-anchor2 property to avoid
	overriding 'w3m-name-anchor property.
	(w3m-search-name-anchor): Search 'w3m-name-anchor2 property if not
	detect 'w3m-name-anchor property.

2004-12-03  Katsumi Yamaoka  <yamaoka@jpl.org>

	* w3m-form.el (w3m-form-parse-and-fontify): Ignore a select form in the
	case where w3mmee is running if its value is not specified.  Reported
	by Clemens Fischer <ino-qc@spotteswoode.de.eu.org>.

	* w3mhack.el (labels): Remove.

2004-11-26  Katsumi Yamaoka  <yamaoka@jpl.org>

	* w3mhack.el (labels): A temporary substitution against the Emacs CVS
	bug.

2004-11-26  TSUCHIYA Masatoshi  <tsuchiya@pine.kuee.kyoto-u.ac.jp>

	* w3m-form.el (w3m-form-resume): Check whether a form exists, before
	resuming its values from its history.

2004-11-21  TSUCHIYA Masatoshi  <tsuchiya@namazu.org>

	* w3m-rss.el: New file.

	* w3m-antenna.el (w3m-antenna-check-rss): New function.
	(w3m-antenna-sites): Improve its customize spec to support
	`w3m-antenna-check-rss'.

	* w3m.el (w3m-content-type-alist): Add text/xml, application/xml,
	application/rdf+xml, and application/rss+xml.
	(w3m-detect-xml-charset): New function.
	(w3m-decode-buffer): Use the above function when decoding XML contents.

2004-11-19  Katsumi Yamaoka  <yamaoka@jpl.org>

	* w3m.el (w3m-redisplay-this-page): Don't make a new history.

2004-11-17  Hideyuki SHIRAI  <shirai@meadowy.org>

	* w3m.el (w3m-output-coding-system): Use `utf-8' if Emacs has internal
	utf-8 only.
	(w3m-input-coding-system): Revert last change.
	(w3m-halfdump-command-arguments): Bind `fix_width_conv' and
	`use_jisx0201' when w3m-m17n.

2004-11-16  Hideyuki SHIRAI  <shirai@meadowy.org>

	* w3m.el (w3m-input-coding-system): Use `utf-8' if Emacs has internal
	utf-8, it has no Mule-UCS and w3m-type is `w3m-m17n'.

2004-11-15  Katsumi Yamaoka  <yamaoka@jpl.org>

	* w3m-form.el (w3m-char-to-int, w3m-string-to-char-list,
	w3m-int-to-char): Silence byte-compiler.
	* w3m-ccl.el (charset-id): Ditto.

	* w3m-tabmenu.el (w3m-tab-menubar-update): Don't let iswitchb manage
	the w3m tab menubar.

2004-10-27  Hideyuki SHIRAI  <shirai@meadowy.org>

	* w3m.el (w3m-check-refresh-attribute): Support own page reload.
	(w3m-goto-url-with-timer): Ditto.

2004-10-27  Katsumi Yamaoka  <yamaoka@jpl.org>

	* aclocal.m4 (AC_ADD_LOAD_PATH): Clarify the error message.

2004-10-26  Katsumi Yamaoka  <yamaoka@jpl.org>

	* w3m-xmas.el (call-process-region): Add an advice in order to fix an
	XEmacs 21.5.18 bug.
	* w3mhack.el (call-process-region): Ditto.

2004-10-25  Hideyuki SHIRAI  <shirai@meadowy.org>

	* w3m.el (w3m-check-refresh-attribute): Fix to analyze the URL.

2004-10-21  Katsumi Yamaoka  <yamaoka@jpl.org>

	* w3m.el (w3m-touch-file): Protect against the absence of
	file-name-coding-system and default-file-name-coding-system.

2004-10-20  Hideyuki SHIRAI  <shirai@meadowy.org>

	* w3m.el (w3m-buffer-setup): Modify `mode-line-buffer-identification';
	display "Loading..." instead of `w3m-current-titile' when process of
	w3m active.

2004-10-16  ARISAWA Akihiro  <ari@mbf.sphere.ne.jp>

	* w3m.el (w3m-touch-file): Use `set-file-times' if available; bind
	`coding-system-for-write' while calling `w3m-touch-command'.

2004-10-08  TSUCHIYA Masatoshi  <tsuchiya@namazu.org>

	* w3m-perldoc.el (w3m-perldoc-input-coding-system)
	(w3m-perldoc-output-coding-system): New options.
	(w3m-about-perldoc): Use the above options, to display both modules
	encoded in EUC-JP and ones encoded in UTF-8 correctly.

2004-10-08  Katsumi Yamaoka  <yamaoka@jpl.org>

	* w3m-e21.el (w3m-tab-line): Replace "%" with "%%" in
	w3m-tab-line-format.

2004-10-07  Katsumi Yamaoka  <yamaoka@jpl.org>

	* w3m.el (w3m-retrieve): Add autoload cookie.

2004-10-03  TSUCHIYA Masatoshi  <tsuchiya@namazu.org>

	* w3m-search.el (w3m-search-engine-alist): Add the parameter
	`ie=Shift_JIS' to Google for Japanese users.

2004-09-21  Hideyuki SHIRAI  <shirai@meadowy.org>

	* w3m-antenna.el (w3m-about-antenna): Revert 2004-09-16 change.

2004-09-16  Hideyuki SHIRAI  <shirai@meadowy.org>

	* w3m-antenna.el (w3m-about-antenna): Change the method to compare an
	arrived time to a last-modified time.

2004-09-07  Katsumi Yamaoka  <yamaoka@jpl.org>

	* w3m.el (w3m-goto-url): Don't make a new history when reloading.
	(w3m-reload-this-page): Ditto.

	* w3m-hist.el (w3m-history-restore-position): Don't cause an error even
	if a page has shrunk.


2004-08-17  TSUCHIYA Masatoshi  <tsuchiya@namazu.org>

	* Release emacs-w3m-1.4.3 from emacs-w3m-1_4 branch.

2004-08-15  Kazuhiro UCHIDA  <kayoujin@yahoo.co.jp>

	* w3m.el (w3m-remove-meta-charset-tags): Check that a content field has
	a valid value before parsing it.

2004-08-12  Romain Francoise  <romain@orebokech.com>

	* w3m.el (w3m-relationship-estimate-rules): Improve regexp for Google
	in order to make the scroll-to-next-page feature work on Google Groups
	as well.

2004-08-12  Katsumi Yamaoka  <yamaoka@jpl.org>

	* w3m.el (w3m-relationship-estimate-rules): Fix regexp for Google.
	Suggested by Romain Francoise <romain@orebokech.com>.

2004-08-02  TAKAHASHI Kaoru  <kaoru@kaisei.org>

	* doc/ptexinfmt.el (slanted): Rename @s to @slanted.

2004-07-30  Romain Francoise  <romain@orebokech.com>

	Enable emacs-w3m to be built with Emacs --without-x.

	* w3m-e21.el (image-size): Alias to ignore if it is not available.

	* w3m-favicon.el (w3m-favicon-type): Don't use image-types if it is not
	available.

	* w3m.el (mouse-set-point): Autoload mouse.elc.

2004-07-20  TAKAHASHI Kaoru  <kaoru@kaisei.org>

	* doc/ptexinfmt.el: Support @s.


2004-07-14  TSUCHIYA Masatoshi  <tsuchiya@namazu.org>

	* Release emacs-w3m-1.4.2 from emacs-w3m-1_4 branch.

	* w3m.el (w3m-w3m-canonicalize-url): Revival.
	(w3m-w3m-attributes, w3m-w3m-retrieve): Call the above.
	(w3m-canonicalize-url): Do not check a slash.

2004-07-12  TSUCHIYA Masatoshi  <tsuchiya@namazu.org>

	* w3m.el (w3m-detect-meta-charset): Check that a content field has a
	valid value before parsing it.

2004-07-08  ARISAWA Akihiro  <ari@mbf.sphere.ne.jp>
	Suggested by Tatsuya Kinoshita <tats@vega.ocn.ne.jp>

	* w3m.el (w3m-correct-charset-alist): Reverse "windows-125x" and
	"cp125x".


2004-07-07  TSUCHIYA Masatoshi  <tsuchiya@namazu.org>

	* Release emacs-w3m-1.4.1 from emacs-w3m-1_4 branch.

2004-07-06  TSUCHIYA Masatoshi  <tsuchiya@namazu.org>

	* w3m-weather.el: Reconstructed to follow the change of site design.
	(w3m-weather-completion-table, w3m-weather-filter-functions): Update.
	(w3m-weather-extract-contents, w3m-weather-adjust-contents): New
	functions.
	(w3m-weather-remove-headers, w3m-weather-remove-footers,
	w3m-weather-get-seikatu-sisu, w3m-weather-insert-seikatu-sisu):
	Removed.

2004-06-28  Katsumi Yamaoka  <yamaoka@jpl.org>

	* w3m.el (w3m-canonicalize-url): Don't make sure arg is a string.
	(w3m-input-url): Don't use w3m-canonicalize-url for non-string url
	which may be the symbol popup.

2004-06-25  TSUCHIYA Masatoshi  <tsuchiya@namazu.org>

	* w3m.el (w3m-canonicalize-url): New function.
	(w3m-input-url, w3m-browse-url): Call the above.
	(w3m-w3m-canonicalize-url): Abolished.
	(w3m-w3m-attributes, w3m-w3m-retrieve): Do not call the abolished
	function.
	(w3m-url-hierarchical-schemes): Add `ftps'.

2004-06-24  Katsumi Yamaoka  <yamaoka@jpl.org>

	* w3m-util.el (w3m-add-w3m-initial-frames): Share the opened frame in
	w3m-initial-frames over all emacs-w3m buffers if w3m-use-tab is
	non-nil.
	(w3m-delete-w3m-initial-frames): New function; add it to
	delete-frame-functions or delete-frame-hook, or merge into delete-frame
	using defadvice.
	(w3m-delete-frames-and-windows): Return to the former buffer after
	performing walk-windows; don't manage w3m-initial-frames.

	* w3m.el (w3m-delete-buffer): Don't manage w3m-initial-frames.

2004-06-14  Yoichi NAKAYAMA  <yoichi@geiin.org>

	* w3m.el (TopLevel): Display meaningful message when w3m-command is
	nil.

2004-06-21  ARISAWA Akihiro  <ari@mbf.sphere.ne.jp>

	* w3m.el (w3m-fontify): Call `w3m-replace-symbol' before
	`w3m-fontify-anchors' in order not to lose text properties.

2004-06-14  Katsumi Yamaoka  <yamaoka@jpl.org>

	* w3m.el (w3m): Run w3m-mode before popping to the newly created buffer
	up.

2004-06-12  ARISAWA Akihiro  <ari@mbf.sphere.ne.jp>

	* w3m.el (w3m-output-coding-system): Change default value for w3m-m17n.

	* w3m-bug.el (report-emacs-w3m-bug-system-informations): Add
	w3m-input-coding-system and w3m-output-coding-system.

2004-06-11  ARISAWA Akihiro  <ari@mbf.sphere.ne.jp>

	* w3m.el (w3m-meta-content-type-charset-regexp)
	(w3m-meta-charset-content-type-regexp)
	(w3m-meta-refresh-content-regexp)
	(w3m-meta-content-refresh-regexp): Removed.
	(w3m-detect-meta-charset, w3m-remove-meta-charset-tags)
	(w3m-check-refresh-attribute): Use `w3m-parse-attributes' instead of
	above regexp.
	(w3m-rendering-buffer): Don't call `w3m-remove-meta-charset-tags' for
	w3m-m17n.

2004-06-08  Katsumi Yamaoka  <yamaoka@jpl.org>

	* w3m.el (w3m-make-new-session): Doc fix.
	(w3m-safe-view-this-url): Use w3m-goto-url-new-session only when a user
	invokes this command in a buffer not being running the w3m-mode.

2004-06-07  Masatake YAMATO  <jet@gyve.org>

	* w3m-hist.el (w3m-history-store-position): Fix a wrong message.

2004-06-07  TSUCHIYA Masatoshi  <tsuchiya@namazu.org>

	* w3m-filter.el (w3m-filter-rules): Relax the condition.

2004-06-07  Katsumi Yamaoka  <yamaoka@jpl.org>

	* w3m.el (w3m-make-new-session): Doc fix.
	(w3m-safe-view-this-url): Use w3m-goto-url-new-session instead of
	w3m-goto-url when w3m-make-new-session is non-nil.

2004-06-04  Katsumi Yamaoka  <yamaoka@jpl.org>

	* w3m.el (w3m-make-new-session): New user option.
	(w3m): Make a new emacs-w3m buffer if w3m-make-new-session is non-nil
	and a user specifies a url string.

2004-06-02  Katsumi Yamaoka  <yamaoka@jpl.org>

	* w3m-util.el (w3m-popup-buffer): Don't use focus-frame in Emacs.

2004-06-01  Katsumi Yamaoka  <yamaoka@jpl.org>

	* w3m-proc.el (w3m-process-wait-discard-input): Abolish.
	(w3m-process-wait-process): Don't use accept-process-output to make it
	possible to show progress messages; discard key press events while
	waiting for finishing of a process.

2004-05-24  ARISAWA Akihiro  <ari@mbf.sphere.ne.jp>

	* w3m-form.el (w3m-form-put-by-name): Overwrite ID value when a name is
	found.

2004-05-22  ARISAWA Akihiro  <ari@mbf.sphere.ne.jp>

	* w3m.el (w3m-fontify): Remove tags in the form element except for
	textarea.

2004-05-18  Katsumi Yamaoka  <yamaoka@jpl.org>
	Suggested by Yoichi NAKAYAMA <yoichi@geiin.org>

	* w3m-util.el (w3m-replace-in-string): New function which is a copy of
	shimbun-replace-in-string.
	* w3m.el (w3m-active-region-or-url-at-point): Use it; remove all
	whitespace in region.

2004-05-18  Hideyuki SHIRAI  <shirai@meadowy.org>

	* mew-w3m.el (mew-w3m-view-inline-image): Bind mew-use-text/html as t.

2004-05-14  Katsumi Yamaoka  <yamaoka@jpl.org>

	* w3m.el (w3m-home-page): Improve the customizing widget.

2004-05-13  Katsumi Yamaoka  <yamaoka@jpl.org>

	* w3m.el (w3m-expand-url): Bind file-name-handler-alist as nil.

2004-05-13  Katsumi Yamaoka  <yamaoka@jpl.org>

	* w3m.el (w3m-arrived-ignored-regexp): Add about:blank.
	(w3m-history-ignored-regexp): Ditto.
	(w3m-about-retrieve): Ditto.
	(w3m-buffer-setup): Prefer the last visited emacs-w3m buffer.

2004-05-12  TSUCHIYA Masatoshi  <tsuchiya@namazu.org>

	* w3m-filter.el (w3m-filter-rules): Update its default value and its
	customize spec.

2004-05-12  Katsumi Yamaoka  <yamaoka@jpl.org>

	* w3m.el (w3m-w3m-dump-extra): Examine image data briefly to detect
	only gif, jpeg and png by itself.

	* w3m-util.el (w3m-image-type-from-data): Abolish.

2004-05-12  TSUCHIYA Masatoshi  <tsuchiya@namazu.org>

	* w3m.el (w3m-w3m-dump-extra): Check only 300 bytes at the top of the
	data.

2004-05-12  Katsumi Yamaoka  <yamaoka@jpl.org>

	* w3m-util.el (w3m-image-type-from-data): New function.  Suggested by
	KOSEKI Yoshinori <kose@meadowy.org>.

	* w3m.el (w3m-w3m-dump-extra): Use it.

2004-05-11  Katsumi Yamaoka  <yamaoka@jpl.org>

	* w3m-proc.el (w3m-process-start-process): Use
	set-process-query-on-exit-flag if it is available.

	* w3m.el (w3m-w3m-dump-extra): Trust the magic at the beginning of
	image data rather than the content-type header.

2004-05-11  TSUCHIYA Masatoshi  <tsuchiya@namazu.org>

	* w3m.el (w3m-copy-buffer): Prefer cached contents without checking
	their validity.

2004-05-01  TSUCHIYA Masatoshi  <tsuchiya@namazu.org>

	* w3m-proc.el (w3m-process-waited): Revival.
	(w3m-process-with-wait-handler): Set t to the above.

	* w3m.el (w3m-w3m-dump-extra): Check the above.

2004-04-30  TSUCHIYA Masatoshi  <tsuchiya@namazu.org>

	* w3m.el (emacs-w3m-version): Reset.


2004-04-29  TSUCHIYA Masatoshi  <tsuchiya@namazu.org>

	* Release emacs-w3m-1.4 from emacs-w3m-1_4 branch.

	* Makefile.in (install-package): Install w3m-load.el.
	(dist, tarball): Reimplemented, in order to keep time stamps of source
	files.

	* w3mhack.el (w3mhack-generate-xemacs-load-file): Simplified.

2004-04-28  Katsumi Yamaoka  <yamaoka@jpl.org>

	* w3mhack.el (w3mhack-generate-xemacs-load-file): Replace
	`replace-string' with basic functions.

2004-04-28  TSUCHIYA Masatoshi  <tsuchiya@namazu.org>

	* w3mhack.el (w3mhack-generate-xemacs-load-file): New function.
	(w3mhack-make-package): Use `w3mhack-generate-xemacs-load-file.

2004-04-28  Katsumi Yamaoka  <yamaoka@jpl.org>

	* w3mhack.el (w3mhack-update-files-autoloads): New function.
	(w3mhack-generate-load-file): Use `w3mhack-update-files-autoloads'.

2004-04-28  TSUCHIYA Masatoshi  <tsuchiya@namazu.org>

	* Makefile.in (tarball): Remove w3m-kwds.el and w3m-load.el.

	* configure.in, aclocal.m4: Add `--with-xml' option.

	* w3mhack.el (w3mhack-module-list): New function.
	(w3mhack-examine-modules): Use the above.
	(w3mhack-compile): Use `w3mhack-module-list' instead of
	`w3mhack-examine-modules'.
	(w3mhack-generate-load-file): Likewise; Insert ^L to avoid an error of
	`update-file-autoloads' of old emacsen.

2004-04-28  Katsumi Yamaoka  <yamaoka@jpl.org>

	* w3m.el (w3m-treat-image-size): Default to t.

	* w3m-filter.el (w3m-filter-asahi-shimbun): Use marker to limit the
	search bound.

2004-04-27  Katsumi Yamaoka  <yamaoka@jpl.org>

	* w3mhack.el (w3mhack-generate-load-file): Save w3m-load.el file before
	performing `update-file-autoloads'.

2004-04-27  TSUCHIYA Masatoshi  <tsuchiya@namazu.org>

	* Makefile.in (install-lisp): Do not install w3mhack.el.
	(install-package): Install neither w3mhack.el nor w3m-load.el.

2004-04-27  Katsumi Yamaoka  <yamaoka@jpl.org>

	* w3m.el (w3m-treat-image-size): Default to nil.
	(w3m-rendering-half-dump): Fix a logic determining whether to specify
	`-ppl' and `-ppc' options to the w3m command.

2004-04-27  TSUCHIYA Masatoshi  <tsuchiya@namazu.org>

	* w3mhack.el: Create w3m-load.el.
	(w3mhack-load-file): New variable.
	(w3mhack-examine-modules): Ignore `w3mhack-load-file'.
	(w3mhack-generate-load-file): New function.
	(w3mhack-compile): Call the above.

	* .cvsignore: Ignore w3m-load.el.

	* Makefile.in (clean): Remove w3m-load.el.

2004-04-25  Katsumi Yamaoka  <yamaoka@jpl.org>

	* w3m.el (w3m-expand-path-name): In Emacs, don't bind
	directory-sep-char which is an obsolete variable.

2004-04-24  TSUCHIYA Masatoshi  <tsuchiya@namazu.org>

	* w3m.el, w3m-favicon.el: Move snippets managing
	`w3m-arrived-setup-functions' and `w3m-arrived-shutdown-functions' from
	w3m.el into w3m-favicon.el.

2004-04-23  TSUCHIYA Masatoshi  <tsuchiya@namazu.org>

	* w3m-antenna.el (w3m-antenna-hns-last-modified): Use 32400 as a
	correct timezone instead of JST (suggested by YAMAOKA-san).

2004-04-22  Christian Schmitt  <Christian.Schmitt@Dresdner-Bank.com>

	* w3m.el (w3m-expand-path-name): Bind directory-sep-char to `?/'.  It
	is `?\' by default in XEmacs on Windows (native, not Cygwin).

2004-04-22  Katsumi Yamaoka  <yamaoka@jpl.org>

	* w3m.el (w3m-use-symbol): Don't activate it in Emacs 20.  Advised by
	Arisawa-san.

2004-04-21  TSUCHIYA Masatoshi  <tsuchiya@namazu.org>

	* w3m.el: Simplify the rule of sending referers.
	(w3m-add-referer-regexps): Abolished.
	(w3m-add-referer-predicate-function): Abolished.
	(w3m-add-referer): New option.
	(w3m-add-referer-p): New function.
	(w3m-add-referer-predicate-by-referer-regexps): Removed.
	(w3m-add-referer-predicate-by-hosts): Removed.
	(w3m-request-arguments, w3m-header-arguments): Follow the above
	changes.

2004-04-21  Katsumi Yamaoka  <yamaoka@jpl.org>

	* w3m-util.el (w3m-add-w3m-initial-frames): Get the correct value for
	the newly created frame in Emacs 19.

	* w3m.el (w3m-about-retrieve): Load base64 for Emacs 19.
	(w3m-minor-mode-command-alist): Add w3m-print-this-url.

	* w3m-bitmap.el (w3m-bitmap-image-insert): Don't put the evaporate
	property on empty overlays (revert 2004-04-07 change).

2004-04-20  TSUCHIYA Masatoshi  <tsuchiya@namazu.org>

	* w3m-link-numbering.el (w3m-view-numbered-link): Removed.
	(w3m-move-numbered-anchor): New command.
	(w3m-link-numbering-mode-map): Use `w3m-move-numbered-anchor' instead
	of `w3m-view-numbered-link'.

2004-04-19  TSUCHIYA Masatoshi  <tsuchiya@namazu.org>

	* w3m.el (w3m-input-coding-system): Use `w3m-output-coding-system' as
	its default value for w3m-m17n and w3mmee.
	(w3m-halfdump-command-arguments): Use "-I" option to disable
	automatic-detection of coding systems for w3m-m17n and w3mmee.

2004-04-16  ARISAWA Akihiro  <ari@mbf.sphere.ne.jp>

	* w3m.el (w3m-meta-refresh-content-regexp): Allow quoted string as url.
	(w3m-meta-content-refresh-regexp): Ditto.
	(w3m-check-refresh-attribute): Decode entities.

2004-04-15  Katsumi Yamaoka  <yamaoka@jpl.org>

	* w3m-link-numbering.el (w3m-link-numbering): Quit when links have
	already been numbered.

2004-04-14  TSUCHIYA Masatoshi  <tsuchiya@namazu.org>

	* w3m-link-numbering.el (w3m-link-numbering-mode): Delete all overlays
	that display link numbers, when deactivating.

2004-04-14  Katsumi Yamaoka  <yamaoka@jpl.org>

	* w3m-link-numbering.el (w3m-link-numbering): Add face to before-string
	correctly under XEmacs; don't bother to delete overlays (suggested by
	TSUCHIYA-san).

2004-04-14  Hideyuki SHIRAI  <shirai@meadowy.org>

	* w3m-link-numbering.el (w3m-link-numbering-face): New face.
	(w3m-link-numbering): Use it.

2004-04-14  TSUCHIYA Masatoshi  <tsuchiya@namazu.org>

	* w3m-link-numbering.el: New file.

	* w3m.el (w3m-browse-url): Load `browse-url' before calling
	`browse-url-interactive-arg'.

2004-04-12  TAKAHASHI Kaoru  <kaoru@kaisei.org>

	* doc/ptexinfmt.el: Support @indicateurl, @LaTeX, @ordf, @ordm.  @url
	is now a synonym for @uref.

2004-04-12  Katsumi Yamaoka  <yamaoka@jpl.org>

	* w3m.el (w3m-fontify-anchors): No need to enable evaporation of
	overlays in XEmacs.

2004-04-08  Hiroya Murata  <lapis-lazuli@pop06.odn.ne.jp>

	* w3m.el (w3m-delete-all-overlays): Revert.
	(w3m-highlight-current-anchor): Ditto.

2004-04-07  Katsumi Yamaoka  <yamaoka@jpl.org>

	* w3m.el (w3m-delete-all-overlays): Remove.

2004-04-07  Masatake YAMATO  <jet@gyve.org>

	* w3m-bitmap.el (w3m-bitmap-image-insert): Enable the evaporate
	property on overlays.

	* w3m-e21.el (w3m-form-make-button): Enable the evaporate property on
	buttun overlays.

	* w3m.el (w3m-fontify-anchors): Ditto.
	(w3m-create-text-page): No need to delete zombie overlays.
	(w3m-create-image-page): Ditto.
	(w3m-highlight-current-anchor-1): Enable the evaporate property on
	overlays.
	(w3m-highlight-current-anchor): No need to delete overlays.

2004-04-07  Katsumi Yamaoka  <yamaoka@jpl.org>

	* w3m.el (w3m-rendering-extract-title): Remove too much whitespace.

2004-04-05  Katsumi Yamaoka  <yamaoka@jpl.org>

	* w3m.el (w3m-delete-all-overlays): Simply delete all overlays if the
	optional arg is given.
	(w3m-create-text-page): Delete zombie overlays.
	(w3m-create-image-page): Ditto.

2004-04-04  Katsumi Yamaoka  <yamaoka@jpl.org>

	* w3m-search.el (w3m-search-engine-alist): Improve custom.

2004-04-04  ARISAWA Akihiro  <ari@mbf.sphere.ne.jp>

	* w3m-search.el (w3m-search-engine-alist): Add "amazon" entry.

2004-03-31  Yuya Nishida  <yuya@j96.org>

	* w3m-search.el (w3m-search-engine-alist): Add "amazon-ja" entry;
	"PostData" can be specified.
	(w3m-search): Support post-data.

2004-04-04  ARISAWA Akihiro  <ari@mbf.sphere.ne.jp>

	* w3m.el (w3m-header-arguments): Set unibyte at work buffer.

	* w3m-form.el (w3m-form-make-form-data): Set unibyte at work buffer;
	Encode form data.

2004-03-22  ARISAWA Akihiro  <ari@mbf.sphere.ne.jp>

	* w3m.el (w3m-type): Check if w3m-compile-options contains "m17n".

2004-03-19  Yuuichi Teranishi  <teranisi@gohome.org>

	* w3m.el (w3m-add-referer-regexps): Fix typo.
	(w3m-add-referer-predicate-function): New user option.
	(w3m-add-referer-predicate-by-referer-regexps): New function.
	(w3m-add-referer-predicate-by-hosts): Ditto.
	(w3m-request-arguments): Call w3m-add-referer-predicate-function.
	(w3m-header-arguments): Ditto.

	* octet.el (mime-view-octet): Avoid redundant invocation of
	`mime-entity-content'.

2004-03-14  ARISAWA Akihiro  <ari@mbf.sphere.ne.jp>

	* w3m-symbol.el (w3m-mule-unicode-symbol): Fixed 32th character.
	Thanks to Taichi KAWABATA for his report.

2004-03-06  TSUCHIYA Masatoshi  <tsuchiya@namazu.org>

	* w3m-weather.el (w3m-weather-get-seikatu-sisu): Relax regular
	expressions to extract indices, to follow the change of the site
	design.

2004-03-01  Katsumi Yamaoka  <yamaoka@jpl.org>

	* w3m-e21.el (w3m-force-window-update): New function.
	(w3m-tab-drag-mouse-function, w3m-tab-click-mouse-function,
	w3m-tab-line, w3m-e21-switch-to-buffer, w3m-select-buffer-hook): Use
	`w3m-force-window-update' instead of `w3m-e21-wobble-window-size'.
	(w3m-e21-wobble-window-size): Abolish.

	* w3m-favicon.el (w3m-favicon-retrieve): Use `w3m-force-window-update'.

	* w3m-proc.el: Autoload `w3m-force-window-update' when compiling.
	(w3m-process-stop): Use `w3m-force-window-update'.

	* w3m.el (w3m-select-buffer-show-this-line): Use
	`w3m-force-window-update'.


2004-02-27  TSUCHIYA Masatoshi  <tsuchiya@namazu.org>

	* w3m.el (emacs-w3m-version): Release 1.3.85.

2004-02-27  Katsumi Yamaoka  <yamaoka@jpl.org>

	* w3m-e21.el (w3m-tab-drag-mouse-function): Call
	`w3m-e21-wobble-window-size'.
	(w3m-tab-click-mouse-function): New function.
	(w3m-tab-make-keymap): Use it.

2004-02-27  Hideyuki SHIRAI  <shirai@meadowy.org>

	* w3m-form.el (w3m-form-mee-new): Use `w3m-form-normalize-action' for
	action.

2004-02-26  Katsumi Yamaoka  <yamaoka@jpl.org>

	* w3m.el (w3m-select-buffer-show-this-line): Call
	`w3m-e21-wobble-window-size' when Emacs 21 or 22 is running.

	* w3m-e21.el (w3m-tab-line-format): Make it buffer-local variable.
	(w3m-tab-timer): Ditto.
	(w3m-e21-wobble-window-size): New function.
	(w3m-tab-line): Make `w3m-tab-timer' hold boolean value; let a timer
	function run certainly in a buffer in which a timer started; use
	`w3m-e21-wobble-window-size'.
	(w3m-e21-switch-to-buffer): New command.
	(w3m-e21-subst-switch-to-buffer-keys): New function.
	(w3m-mode-setup-functions): Add `w3m-e21-subst-switch-to-buffer-keys'.
	(w3m-select-buffer-hook): Add `w3m-e21-wobble-window-size'.
	(w3m-spinner-image-index): Make it buffer-local variable.

2004-02-25  Hideyuki SHIRAI  <shirai@meadowy.org>

	* w3m-form.el (w3m-form-make-form-data): Align form by the number of
	`hseq'.

2004-02-24  TSUCHIYA Masatoshi  <tsuchiya@namazu.org>

	* w3m-antenna.el (w3m-antenna-sites): Add
	`w3m-antenna-check-another-page' to its customize spec.
	(w3m-antenna-check-another-page): New function.
	(w3m-about-antenna): Relaxed the condition to check changed sites.
	(w3m-antenna-add): Add a new site at the end of `w3m-antenna-sites'
	instead of adding it at the top.

2004-02-20  Katsumi Yamaoka  <yamaoka@jpl.org>

	* w3m-antenna.el (w3m-antenna-function): New widget.
	(w3m-antenna-sites): Use it.

2004-02-20  Hideyuki SHIRAI  <shirai@meadowy.org>

	* w3m.el (w3m-expand-path-name): Protect expand-file-name from
	cygwin-mount.el's behavior on Windows.

	* w3m-antenna.el (w3m-about-antenna): Check arrived-time if no
	last-modified.

2004-02-20  Katsumi Yamaoka  <yamaoka@jpl.org>

	* w3m-antenna.el (w3m-antenna-sites): Fix mis-implemented customizing
	widgets in Emacs 20.7 through 21.3 and XEmacs.
	(w3m-antenna-add): Support Emacs 20.

	* w3m-util.el (widget-default-get): Remove advice.

2004-02-19  Katsumi Yamaoka  <yamaoka@jpl.org>

	* w3m-util.el (widget-default-get): Advise the function to fix a bug in
	Emacs 21.1 through 21.3.

2004-02-17  Yuuichi Teranishi  <teranisi@gohome.org>

	* w3m-form.el (w3m-form-resume): Fix for checkbox.

2004-02-11  TAKAHASHI Kaoru  <kaoru@kaisei.org>

	* doc/ptexinfmt.el: Support @docbook, @ifdocbook, @ifnotdocbook, and
	@registeredsymbol.

2004-02-10  TSUCHIYA Masatoshi  <tsuchiya@namazu.org>

	* w3m.el (w3m-active-region-or-url-at-point): Move the point backward
	from the end of the active region instead of moving it forward, in
	order to avoid enlarging the region.

2004-02-10  Katsumi Yamaoka  <yamaoka@jpl.org>

	* w3m.el (w3m-active-region-or-url-at-point): Find a url-like string in
	the region instead of extracting the whole substring when the region is
	active.  Don't use `w3m-url-at-point' for that since it doesn't work
	for all url string.
	(w3m-quit): Delete frames seemingly fast.

2004-02-09  TSUCHIYA Masatoshi  <tsuchiya@namazu.org>

	* w3m-favicon.el (w3m-favicon-retrieve): Because some broken servers
	provide empty contents as their favicons, check the length of the
	retrieved content, before calling `w3m-favicon-convert'.

2004-02-07  TSUCHIYA Masatoshi  <tsuchiya@namazu.org>

	* w3m.el: Changes to validate cached contents.
	(w3m-follow-cache-control-header): Abolished.
	(w3m-prefer-cache): New option.
	(w3m-cache-available-p): Check whether a cached header includes cache
	control headers.
	(w3m-w3m-dump-extra): Always cache both a header and a content.
	(w3m-w3m-retrieve-1): Check whether a cache is available, before using
	it.
	(w3m-view-this-url): When visiting history pages, prefer cached
	contents without checking their validity.
	(w3m-view-previous-page, w3m-view-source, w3m-view-header): Prefer
	cached contents without checking their validity.

2004-02-05  Hideyuki SHIRAI  <shirai@meadowy.org>

	* w3m.el (w3m-show-error-information): Decode cache contents if
	necessary.

2004-02-05  TSUCHIYA Masatoshi  <tsuchiya@namazu.org>

	* w3m.el (w3m-edit-url): Define as a command.

2004-02-02  Katsumi Yamaoka  <yamaoka@jpl.org>

	* w3mhack.el (w3mhack-examine-modules): Exclude w3m-e22.el except for
	Emacs 22.

2004-01-31  TSUCHIYA Masatoshi  <tsuchiya@namazu.org>

	* w3m.el (w3m-edit-function-alist): New option.
	(w3m-edit-url): Refer the above alist to find a suitable function for
	editing a specified page.
	(w3m-edit-function, w3m-edit-current-url): Its docstring is modified to
	follow the above change.
	(w3m-edit-this-url): Its docstring is modified likewise, and it is
	simplified.
	(w3m-goto-url): Ignore cached form data when reloading.

	* w3m.el (w3m-safe-view-this-url): Call `w3m-goto-url' when a function
	set to `w3m-goto-article-function' returns nil.

2004-01-30  TSUCHIYA Masatoshi  <tsuchiya@namazu.org>

	* w3m.el: Changes to follow anchors that point Shimbun articles.
	(w3m-goto-article-function): New variable.
	(w3m-safe-view-this-url): Refer the above.

2004-01-29  Hideyuki SHIRAI  <shirai@meadowy.org>

	* w3m.el (w3m-follow-cache-control-header): New option.
	(w3m-w3m-dump-extra): If `w3m-follow-cache-control-header' is nil, do
	not follow the chache control headers.

2004-01-28  TSUCHIYA Masatoshi  <tsuchiya@namazu.org>

	* Makefile.in (tarball): Because Emacs-22 has not been released, remove
	w3m-e22.el from the creating tarball.

2004-01-27  Taichi KAWABATA  <batta@beige.ocn.ne.jp>

	* w3m-e22.el: New file.  This file is simply the copy of w3m-e21.el
	except that the ccl section has been removed.

	* w3m.el: Require w3m-e22 when Emacs 22 is running.

2004-01-26  TSUCHIYA Masatoshi  <tsuchiya@namazu.org>

	* w3m.el (w3m-after-cursor-move-hook): Add :group keyword.
	(w3m-auto-show): Check `truncate-lines' before scrolling.
	(w3m-check-current-position): Do not check `truncate-lines'.

	* mime-w3m.el: Changes to display URI of the current anchor.
	(mime-w3m-after-cursor-move-hook): New option.
	(mime-w3m-add-local-hook): New advice.
	(mime-w3m-check-current-position): New funcion.

2004-01-24  TSUCHIYA Masatoshi  <tsuchiya@namazu.org>

	* w3m-proc.el (w3m-process-start-and-wait): Abolished.
	(w3m-process-with-wait-handler): Reimplemented.

	* w3m.el (w3m-input-url): Accept other symbols than `popup'.
	(w3m-copy-buffer): Fix the bug that drops an asynchronous handler
	returned by `w3m-goto-url'.

2004-01-23  Katsumi Yamaoka  <yamaoka@jpl.org>

	* w3m.el (w3m-goto-url): Register a url to the history even if it is
	failed to retrieve.  Suggested by Fujishima-san.

2004-01-23  Hiroshi Fujishima  <pooh@nature.tsukuba.ac.jp>

	* w3m.el (w3m-input-url): Fix a bug which causes an error when there's
	neither a frame nor a window for the emacs-w3m session and `url' is the
	symbol `popup' (it is because there's a url-like text around the cursor
	but deleted by a user in the minibuffer).

2004-01-22  TSUCHIYA Masatoshi  <tsuchiya@namazu.org>

	* w3m.el (w3m-input-url): Add "http://" to its return value, when its
	return value contains no scheme part.

2004-01-18  TSUCHIYA Masatoshi  <tsuchiya@namazu.org>

	* w3m.el (w3m-w3m-dump-extra): Check cache control headers before
	caching headers and contents.  This change is suggested by Mr. Amagai
	in [emacs-w3m:06255].
	(w3m-message): Make it verbose, even if a buffer related to emacs-w3m
	is not displayed.  w3m-print-this-url() has been broken in buffers
	displaying text/html messages, because w3m-message() was too silent.

2004-01-11  TSUCHIYA Masatoshi  <tsuchiya@namazu.org>

	* w3m.el (w3m-safe-view-this-url): Bind `w3m-pop-up-windows' to nil
	locally, in order to keep MUA's window configuration.

	* w3m-proc.el (w3m-process-do-with-temp-buffer): Save the current
	buffer while executing an asynchronous body.

	* w3m-util.el (w3m-insert-string): Define its `edebug-form-spec'.

2004-01-09  TSUCHIYA Masatoshi  <tsuchiya@namazu.org>

	* w3m-util.el (w3m-keep-region-active): Renamed from
	`w3m-activate-zmacs-regions'.
	(w3m-deactivate-region): Declared as a macro.

	* w3m-search.el (w3m-search-read-query): Call `w3m-deactivate-region'
	instead of `w3m-deactivate-mark'; Call `region-beginning' and
	`region-end' instead of `point' and `mark'.

	* w3m.el (w3m-next-anchor, w3m-previous-anchor, w3m-next-form,
	w3m-previous-form, w3m-next-image, w3m-previous-image,
	w3m-scroll-up-or-next-url, w3m-scroll-down-or-previous-url,
	w3m-beginning-of-line, w3m-end-of-line): Call `w3m-keep-region-active'
	instead of `w3m-activate-zmacs-regions'.
	(w3m-active-region-or-url-at-point): Call `region-beginning' and
	`region-end' instead of `point' and `mark'.

2004-01-07  Hideyuki SHIRAI  <shirai@meadowy.org>

	* w3m-proc.el (w3m-process-wait-discard-input): New variable.
	(w3m-process-wait-process): If `w3m-process-wait-discard-input' is
	non-nil, call `discard-input'.

2004-01-05  Katsumi Yamaoka  <yamaoka@jpl.org>

	* w3m-util.el (w3m-deactivate-mark): New function alias.

	* w3m.el (w3m-active-region-or-url-at-point): Use it.
	(w3m-open-all-links-in-new-session): Use it.

	* w3m-search.el (w3m-search-read-query): Use it.

2004-01-04  TSUCHIYA Masatoshi  <tsuchiya@namazu.org>

	* w3m.el (w3m-active-region-or-url-at-point): New function.
	(w3m-input-url, w3m-view-this-url, w3m-goto-url): Call
	`w3m-active-region-or-url-at-point' instead of `w3m-url-at-point'.

2004-01-04  TSUCHIYA Masatoshi  <tsuchiya@namazu.org>

	* w3m-util.el (w3m-region-active-p): New macro.

	* w3m.el (w3m-open-all-links-in-new-session): Deactivate the mark when
	it is active.
	(w3m-view-this-url-new-session): Use `w3m-region-active-p'.

	* w3m-search.el (w3m-search-read-query): Use `w3m-region-active-p'.

	* w3m-namazu.el (w3m-namazu): Use `w3m-search-read-query' to read a
	query from the minibuffer.

	* w3m-search.el (w3m-search-read-query): New function.
	(w3m-search): Use the above function.

2004-01-03  TSUCHIYA Masatoshi  <tsuchiya@namazu.org>

	* w3m-search.el (w3m-search): Use the region as an initial string if
	Transient Mark mode.
	(w3m-search-word-at-point): Follow the above change in its docstring.

	* w3m-e21.el (w3m-tab-line): Check the length of the current title,
	before checking the breadth of its first character.

2003-12-30  TSUCHIYA Masatoshi  <tsuchiya@namazu.org>

	* w3m.el (w3m-accept-languages): Split the option of w3m with a comma
	surrounded by some spaces.
	(w3m-dump-head-source-command-arguments): Use a comma instead of a
	white space to concatenate elements of `w3m-accept-languages'.
	Cf. Section 14.4 of RFC2047.

2003-12-26  Katsumi Yamaoka  <yamaoka@jpl.org>

	* w3mhack.el: Add an advice to byte-optimize-form-code-walker to avoid
	the warning ``...called for effect'' for the pop form when running
	Emacs 21.3.

2003-12-26  TSUCHIYA Masatoshi  <tsuchiya@namazu.org>

	* w3m.el (w3m-create-text-page): Use the last directory as a title of
	text/plain page when its uri is terminated by a slash.


2003-12-26  TSUCHIYA Masatoshi  <tsuchiya@namazu.org>

	* w3m.el (emacs-w3m-version): Release 1.3.80.

2003-12-22  TSUCHIYA Masatoshi  <tsuchiya@namazu.org>

	* w3m-proc.el (w3m-process-wait-process): Return exit status; Use
	`accept-process-output' instead of `sit-for' in order to flush pending
	output.
	(w3m-process-with-wait-handler): Follow the above change.

2003-12-21  Masatake YAMATO  <jet@gyve.org>

	* w3m.el (w3m-mode): Small doc fix.
	(w3m-relationship-estimate-rules): Relax the regular expression to
	detect result pages of Google.

2003-12-19  Katsumi Yamaoka  <yamaoka@jpl.org>

	* w3m.el (w3m-safe-toggle-inline-image): New function.
	(w3m-toggle-inline-images): Revoke the recent changes.
	(w3m-safe-toggle-inline-images): New function.
	(w3m-safe-view-this-url): Doc fix.
	(w3m-minor-mode-command-alist): Use `w3m-safe-toggle-inline-image' and
	`w3m-safe-toggle-inline-images'.

	* w3m-util.el (w3m-find-w3m-buffer): Abolish.
	(w3m-with-w3m-buffer): Abolish.

	* mew-w3m.el (mew-w3m-view-inline-image): Revert.

	* attic/vm-w3m.el (vm-w3m-safe-toggle-inline-images): New function.

2003-12-19  Katsumi Yamaoka  <yamaoka@jpl.org>

	* w3m.el (w3m-toggle-inline-images): Ignore `w3m-safe-url-regexp' when
	the prefix argument is given.

	* w3m-util.el (w3m-find-w3m-buffer): Bind `w3m-safe-url-regexp' to the
	value specified peculiarly by each MUA.
	(w3m-with-w3m-buffer): Ditto.

	* mew-w3m.el (mew-w3m-view-inline-image): Don't bind
	`w3m-safe-url-regexp' there.

2003-12-19  Hideyuki SHIRAI  <shirai@meadowy.org>

	* mew-w3m.el (mew-w3m-view-inline-image): Fix last change.

2003-12-18  Hideyuki SHIRAI  <shirai@meadowy.org>

	* mew-w3m.el (mew-w3m-view-inline-image): Use
	`w3m-toggle-inline-images'.
	(mew-mime-text/html-w3m): Put the `w3m-images' text property in the
	message buffer.

	* w3m-util.el (w3m-find-w3m-buffer): Fix for Mew.

2003-12-18  Katsumi Yamaoka  <yamaoka@jpl.org>

	* w3m.el (w3m-toggle-inline-images): Wrap it with
	`w3m-with-w3m-buffer'.

	* w3m-util.el (w3m-find-w3m-buffer): New function.
	(w3m-with-w3m-buffer): New macro.

2003-12-13  TSUCHIYA Masatoshi  <tsuchiya@namazu.org>

	* w3m-antenna.el (w3m-antenna-string): Renamed from
	`string-with-default'.
	(w3m-antenna-string-create): Renamed from
	`string-with-default-value-create'.
	(w3m-antenna-sites): Change its customize spec.

	* w3m-xmas.el (w3m-window-hscroll, w3m-current-column,
	w3m-set-window-hscroll): Import definitions from w3m.el.
	(w3m-run-at-time): Renamed from `w3m-xmas-run-at-time'.

	* w3m.el (w3m-window-hscroll, w3m-current-column,
	w3m-set-window-hscroll): Export definitions for XEmacs to w3m-xmas.el.

2003-12-12  Katsumi Yamaoka  <yamaoka@jpl.org>

	* aclocal.m4 (AC_SET_VANILLA_FLAG): New function specifying the
	`VANILLA_FLAG' variavle.  XEmacs 21.5 needs to be given `-vanilla'
	rather than `-q -no-site-file'.
	(AC_EMACS_LISP): Use `VANILLA_FLAG'.
	(AC_PATH_EMACS): Call `AC_SET_VANILLA_FLAG'.
	(AC_ADD_LOAD_PATH): Use `VANILLA_FLAG'.
	(AC_CHECK_ELISP): Ditto.

	* configure.in: Check for `EGREP' before calling `AC_PATH_EMACS'.

	* Makefile.in (VANILLA_FLAG): New variable.
	(FLAGS): Use it.
	(very-slow): Use it.

	* doc/Makefile.in (VANILLA_FLAG): New variable.
	(FLAGS): Use it.

	* w3m-xmas.el (w3m-xmas-run-at-time): Use a simple function definition
	if there is not a bug in `start-itimer'.

2003-12-11  KAMO Tomoyuki <kamo@ITmanage.co.jp>

	* octet.el (octet-suffix-type-alist): Add suffix of bzip-ed files.
	(octet-type-filter-alist): Add an entry of bzip2.
	(octet-guess-type-from-name): Relax the regular expression to detect
	suffix, in order to handle bzip-ed files.

2003-12-11  TSUCHIYA Masatoshi  <tsuchiya@namazu.org>

	* w3m.el: Experimentally implement the estimation layer of
	relationships between pages.
	(w3m-relationship-estimate-rules): New option.
	(w3m-relationship-estimate, w3m-relationship-simple-estimate,
	w3m-relationship-magicpoint-estimate,
	w3m-relationship-search-patterns): New functions.
	(w3m-use-filter): Cancel the last change; its default value is changed
	to nil.

	* w3m-filter.el (w3m-filter-rules): Remove rules to find relationships.
	(w3m-filter-find-relationships): Abolished.

	* w3m-util.el (w3m-html-string-regexp): Import from w3m.el.

2003-12-10  TSUCHIYA Masatoshi  <tsuchiya@namazu.org>

	* w3m.el (w3m-use-filter): Change its default value to t.

	* w3m-filter.el: Reconstructed completely.
	(w3m-filter-rules): Change its spec and its default value.
	(w3m-filter): Reimplemented.
	(w3m-filter-delete-regions, w3m-filter-find-relationships): New
	functions.
	(w3m-filter-db, w3m-filter-db-size, w3m-filter-server-regexp,
	w3m-filter-setup, w3m-filter-delete-region, w3m-filter-lwn.net,
	w3m-filter-google.com, w3m-filter-www.zdnet.co.jp): Removed.

2003-12-10  Katsumi Yamaoka  <yamaoka@jpl.org>

	* w3m-xmas.el (w3m-xmas-run-at-time): Rewrite w/o using fsf-compat.

	* w3m.el (w3m-run-at-time): New function alias.
	(w3m-refresh-at-time): Use it.

2003-12-09  Katsumi Yamaoka  <yamaoka@jpl.org>

	* w3m-xmas.el (w3m-xmas-run-at-time): New function.

	* w3m.el (w3m-refresh-at-time): Use it.

2003-12-04  Katsumi Yamaoka  <yamaoka@jpl.org>

	* w3m.el (w3m-view-this-url-new-session): Abolish the optional arg.
	(w3m-mouse-view-this-url-new-session): Ditto.

2003-12-03  Katsumi Yamaoka  <yamaoka@jpl.org>

	* w3m.el (w3m-buffer-setup): Use `defun' instead of `defsubst'.

2003-12-02  Katsumi Yamaoka  <yamaoka@jpl.org>

	* w3m.el (w3m-current-anchor-face): Replace backquote with quote.
	(w3m-select-buffer-current-buffer): Ditto.
	(w3m-header-line-insert): Ditto.
	(w3m-about-retrieve): Use `defun' instead of `defsubst'.
	(w3m-cid-retrieve): Ditto.
	(w3m-current-column): Make it a function, not a macro.

2003-11-28  TSUCHIYA Masatoshi  <tsuchiya@namazu.org>

	* w3m.el (w3m-minor-mode): Run hooks only when this minor mode is
	enabled.
	* w3m-bookmark.el (w3m-bookmark-mode): Ditto.
	* w3m-antenna.el (w3m-antenna-mode): Ditto.

	* w3m-antenna.el (w3m-antenna-alist): Simplified.

2003-11-27  TSUCHIYA Masatoshi  <tsuchiya@namazu.org>

	* w3m-antenna.el: Define a new minor mode `w3m-antenna-mode'.
	(w3m-antenna-mode-map, w3m-antenna-mode): New variables.
	(w3m-antenna-mode, w3m-antenna-mode-setter, w3m-antenna-edit): New
	functions.

	* w3m-bookmark.el (w3m-bookmark-mode): Change its interactive spec, and
	improve its document.

	* w3m-favicon.el (w3m-favicon-retrieve): Abolish the 4th argument
	`handler' and wrap the asynchronous processing forms with
	`w3m-process-with-null-handler', in order to clarify this function's
	purpose.

	* w3m.el (w3m-message): Use `walk-windows' instead of `window-list',
	because the latter is not available at Meadow and Mule2.
	(w3m-w3m-retrieve): Check the status code.
	(w3m-show-error-information): Also use retrieved error pages.
	(w3m-minor-mode): Change its interactive spec.

2003-11-27  Katsumi Yamaoka  <yamaoka@jpl.org>

	* w3m-favicon.el (w3m-favicon-convert): Make sure data of the ico type
	contains the correct magic numbers.

2003-11-27  TSUCHIYA Masatoshi  <tsuchiya@namazu.org>

	* w3m-util.el (w3m-last-visited-buffer): Abolished.
	(w3m-popup-buffer): Do not reset the above variable.

	* w3m.el (w3m-close-window): Do not set the above variable.
	(w3m): Do not refer the above variable.

2003-11-27  Katsumi Yamaoka  <yamaoka@jpl.org>

	* w3m.el (w3m-retrieve-and-render): Use `w3m-message' instead of
	`message'; don't let it be controlled by `w3m-verbose'.
	(w3m-alive-p): Don't sort the return value of `list-buffers' so that it
	returns the last visited emacs-w3m buffer as much as possible; don't
	inline the `w3m-list-buffers' function.

2003-11-27  TSUCHIYA Masatoshi  <tsuchiya@namazu.org>

	* w3m.el (w3m-verbose): Change its default value to nil.
	(w3m-message): When `w3m-verbose' is nil, display messages without
	logging.
	(w3m-make-help-echo, w3m-toggle-inline-image, w3m-zoom-in-image,
	w3m-zoom-out-image, w3m-view-this-url, w3m-submit-form, w3m-view-image,
	w3m-save-image, w3m-view-url-with-external-browser,
	w3m-download-this-url, w3m-print-this-url, w3m-edit-current-url,
	w3m-edit-this-url, w3m-quit, w3m-goto-ftp-url, w3m-select-buffer,
	w3m-select-buffer-show-this-line,
	w3m-select-buffer-show-this-line-and-switch): Call `w3m-message'
	instead of `w3m-display-message'.

	* w3m-util.el (w3m-display-message): Removed.
	(w3m-display-message-enable-logging): Abolished.

2003-11-26  TSUCHIYA Masatoshi  <tsuchiya@namazu.org>

	* w3m.el (w3m-message): Silent when the cursor is in minibuffer.

	* w3m-util.el (w3m-display-message): Ditto.

2003-11-26  Katsumi Yamaoka  <yamaoka@jpl.org>

	* w3m.el (w3m-html-string-regexp): Fix my fault; enclose it with
	`eval-and-compile' which is needed for compiling since it is used in a
	macro.

2003-11-25  TSUCHIYA Masatoshi  <tsuchiya@namazu.org>

	* w3m-proc.el (w3m-process-wait-process): Invert the return value of
	sit-for() that waits an asynchronous process.
	(w3m-process-kill-process): Relax the condition that checks whether a
	given process has already finished or not.

2003-11-25  Katsumi Yamaoka  <yamaoka@jpl.org>

	* w3m-search.el (w3m-search): Use `w3m-goto-url' instead of `w3m'.
	* w3m-weather.el (w3m-weather): Ditto.

	* w3m.el (w3m-obey-w3m-pop-up-frames): Abolish.
	(w3m-goto-url-new-session): Find an existing emacs-w3m buffer and then
	make a copy of it; use `w3m-goto-url' instead of `w3m' if there is no
	emacs-w3m buffer.
	(w3m-browse-url): Revert last change; rename the optional arg to
	`new-session'; call `w3m-goto-url-new-session' or `w3m-goto-url'.
	(w3m-select-buffer): Use `w3m-goto-url' instead of `w3m'.
	(w3m-safe-view-this-url): Ditto.

2003-11-25  Katsumi Yamaoka  <yamaoka@jpl.org>

	* w3m-antenna.el (w3m-antenna): Don't pass the interactive flag to
	`w3m-goto-url'.
	* w3m-bookmark.el (w3m-bookmark-view): Ditto.
	* w3m-cookie.el (w3m-cookie): Ditto.
	* w3m-dtree.el (w3m-dtree): Ditto.
	* w3m-namazu.el (w3m-namazu): Ditto.
	* w3m-perldoc.el (w3m-perldoc): Ditto.

	* w3m.el (w3m-copy-buffer): Don't pop up a window or a frame if
	`w3m-goto-url' is called.
	(w3m-goto-url): Abolish the 8th arg `interactive-p'; pop up a window or
	a frame anyway.
	(w3m-goto-url-new-session): Abolish the `interactive-p' argument; don't
	pass it to `w3m-goto-url'.
	(w3m-gohome): Ditto.
	(w3m): Don't pop up a window or a frame there.
	(w3m-browse-url): Make it work as `browse-url-w3'.

2003-11-24  Katsumi Yamaoka  <yamaoka@jpl.org>

	* w3m-proc.el (w3m-process-wait-process): Don't specify 3 args to
	`sit-for' for XEmacs.

2003-11-24  TSUCHIYA Masatoshi  <tsuchiya@namazu.org>

	* w3m-antenna.el (w3m-antenna-sites): Change its default value.  Allow
	a list that consists of a function and its options, as the third
	element of each site.
	(w3m-antenna-html-skeleton): Remove the link to the antenna editor.
	(w3m-antenna-setup): Removed.
	(w3m-antenna-shutdown): Removed.
	(w3m-antenna-alist): New function.
	(w3m-antenna-site-update): Ditto.
	(w3m-antenna-check-hns): Ditto.
	(w3m-antenna-check-anchor): Ditto.
	(w3m-antenna-check-page): Ditto.
	(w3m-antenna-check-site): Use the above three functions.
	(w3m-antenna-check-all-sites): Follow the above change.  Use
	w3m-antenna-alist() and w3m-save-list() instead of w3m-antenna-setup()
	and w3m-antenna-shutdown().
	(w3m-antenna-check-site-after): Removed.
	(w3m-antenna-make-summary): Use a key attribute instead of an url
	attribute, when the latter is not set.
	(w3m-antenna-make-summary-like-natsumican): Ditto.
	(w3m-about-antenna): Call w3m-antenna-alist() instead of
	w3m-load-list().
	(w3m-about-antenna-edit): Removed.
	(w3m-antenna-edit-reset-post-data): Ditto.

2003-11-21  Katsumi Yamaoka  <yamaoka@jpl.org>

	* w3m-antenna.el (w3m-antenna): Pass the interactive flag to
	`w3m-goto-url'.
	* w3m-bookmark.el (w3m-bookmark-view): Ditto.
	* w3m-cookie.el (w3m-cookie): Ditto.
	* w3m-dtree.el (w3m-dtree): Ditto.
	* w3m-namazu.el (w3m-namazu): Ditto.
	* w3m-perldoc.el (w3m-perldoc): Ditto.
	* w3m.el (w3m-gohome): Ditto.
	(w3m-browse-url): Ditto.

2003-11-21  Katsumi Yamaoka  <yamaoka@jpl.org>

	* w3m.el (w3m-rendering-half-dump): Move point to the end of the region
	in order to avoid a bug of `call-process-region' in XEmacs 21.5.7+ (see
	the comment).
	(w3m-decode-encoded-contents): Ditto.
	(w3m-x-moe-decode-buffer): Ditto.

	* w3m-perldoc.el (w3m-about-perldoc): Ditto.

	* w3m-xmas.el (w3m-initialize-graphic-icons): Ditto.

	* w3m-favicon.el (w3m-favicon-retrieve): Say "no favicon" if it is not
	available.

	* w3m-proc.el (w3m-process-with-environment): Rely on the
	`temp-directory' function and modify TEMP and TMPDIR env vars for
	XEmacs.

2003-11-20  Yuuichi Teranishi  <teranisi@gohome.org>

	* w3m-form.el (w3m-form-normalize-action): New inline function.
	(w3m-form-parse-and-fontify): Use it.
	(w3m-form-new): Simply set action.
	(w3m-form-submit): Don't treat !CURRENT_URL! here.

2003-11-20  Katsumi Yamaoka  <yamaoka@jpl.org>

	* aclocal.m4 (AC_ADD_LOAD_PATH): Refine the help message for the
	--with-attic option.

2003-11-19  Katsumi Yamaoka  <yamaoka@jpl.org>

	* w3m.el (w3m-buffer-setup): Make sure that `truncate-lines' is t.
	(w3m-view-source): Don't set `truncate-lines' to nil when quitting
	viewing a source.
	(w3m-view-header): Set `truncate-lines' to nil when viewing a header.

2003-11-18  Yuuichi Teranishi  <teranisi@gohome.org>

	* w3m-form.el (w3m-form-put-by-name): New function.
	(w3m-form-resume): Use w3m-form-get-by-name and w3m-form-put-by-name
	instead of w3m-form-get and w3m-form-put for radio buttons.
	(w3m-form-parse-and-fontify): Ditto.
	(w3m-form-input-radio): Ditto.

2003-11-18  Katsumi Yamaoka  <yamaoka@jpl.org>

	* w3m.el (w3m-check-current-position): Don't allow horizontal scrolling
	when `truncate-lines' is nil.
	(w3m-view-source): Set `truncate-lines' to nil.

	* w3m-favicon.el (w3m-favicon-setup): Retrieve favicon even when
	viewing the header or the page source.

2003-11-18  Katsumi Yamaoka  <yamaoka@jpl.org>

	* Makefile.in (very-slow): Fix echo messages.

	* w3m.el (w3m-follow-redirection): Fix customization type.

	* w3m-e21.el: Bind `w3m-current-title' when compiling.

	* /: Bind `w3m-work-buffer-list' when compiling in: w3m-e21.el,
	w3m-favicon.el, w3m-image.el, w3m-proc.el and w3m-xmas.el.

	* /: Require `cl' when compiling in: w3m-cookie.el, w3m-form.el and
	w3m-tabmenu.el.

	* /: Remove unused non-global variables in: octet.el, w3m-cookie.el,
	w3m-tabmenu.el and w3m-weather.el.

2003-11-17  Katsumi Yamaoka  <yamaoka@jpl.org>

	* w3m.el (w3m-goto-url): Make `w3m-local-find-file-function' don't
	handle directories.

2003-11-17  Katsumi Yamaoka  <yamaoka@jpl.org>

	* w3m-util.el: Bind `w3m-current-process', `w3m-pop-up-frames',
	`w3m-pop-up-windows', `w3m-popup-frame-parameters',
	`w3m-select-buffer-name' and `w3m-use-tab', and fbind
	`select-frame-set-input-focus' when compiling.
	(w3m-popup-frame-parameters): Move from w3m.el.
	(w3m-popup-frame-p): Ditto.
	(w3m-use-tab-p): Ditto.
	(w3m-popup-window-p): Ditto.
	(w3m-initial-frames): Ditto.
	(w3m-last-visited-buffer): Ditto.
	(w3m-popup-buffer): Ditto; also move the program to make
	`select-frame-set-input-focus' unbound from w3m.el.
	(w3m-add-w3m-initial-frames): Ditto; also move the program to add it to
	`create-frame-hook', `after-make-frame-functions' or
	`after-make-frame-hook' from w3m.el.
	(w3m-delete-frames-and-windows): Ditto.
	(w3m-display-progress-message): Mark a progress message with the
	`w3m-progress-message' text property.

	* w3m.el: Don't fbind `select-frame-set-input-focus'.
	(w3m-local-find-file-function): Use `w3m-popup-frame-p'.
	(w3m-initial-frames): Move to w3m-util.el.
	(w3m-popup-frame-parameters): Ditto.
	(w3m-popup-frame-p): Ditto.
	(w3m-use-tab-p): Ditto.
	(w3m-popup-window-p): Ditto.
	(w3m-last-visited-buffer): Ditto.
	(w3m-popup-buffer): Ditto; also move the program to make
	`select-frame-set-input-focus' unbound to w3m-util.el.
	(w3m-add-w3m-initial-frames): Ditto; also move the program to add it to
	`create-frame-hook', `after-make-frame-functions' or
	`after-make-frame-hook' to w3m-util.el.
	(w3m-delete-frames-and-windows): Ditto.
	(w3m-delete-buffer-if-empty): New function.
	(w3m-view-this-url-1): Use it.
	(w3m-goto-url-new-session): Use it.
	(w3m): Use it.

	* w3m-e21.el (w3m-euc-japan-encoder): Compute the ccl program in each
	time to load w3m-e21.elc to keep the compatibility of the module with
	Emacs 21.3 and the later versions.
	(w3m-iso-latin-1-encoder): Ditto.

2003-11-14  Katsumi Yamaoka  <yamaoka@jpl.org>

	* w3m.el (w3m-horizontal-scroll-division): Mega doc fix; eliminate
	illegal values.
	(w3m-horizontal-on-screen): Rearrange.

2003-11-14  TSUCHIYA Masatoshi  <tsuchiya@namazu.org>

	* w3m.el (w3m-last-visited-buffer): New variable.
	(w3m-popup-buffer): Clear `w3m-last-visited-buffer'.
	(w3m-close-window): Set the last emacs-w3m buffer as
	`w3m-last-visited-buffer'.
	(w3m): Preferably use the last emacs-w3m buffer kept in
	`w3m-last-visited-buffer'.

2003-11-14  Katsumi Yamaoka  <yamaoka@jpl.org>

	* w3m.el (w3m-horizontal-recenter): Do nothing besides resetting the
	window's hscroll if `truncate-lines' is nil.
	(w3m-beginning-of-line): Replace `w3m-set-window-hscroll' with
	`set-window-hscroll'.
	(w3m-end-of-line): Make it work identically as `end-of-line' if
	`truncate-lines' is nil.
	(w3m-display-width): Move downward (see the comment).

2003-11-14  TSUCHIYA Masatoshi  <tsuchiya@namazu.org>

	* w3m.el (w3m-w3m-parse-header): Because a broken server returns a
	relative URL in the location field, convert a URL to absolute.

	* w3m-proc.el (w3m-process-wait-process): New function.
	(w3m-process-start-and-wait): Call the above function.

	* w3m-weather.el (w3m-weather-run-filter-functions): New function to
	call filter functions asynchronously.
	(w3m-about-weather): Call the above.
	(w3m-weather-get-seikatu-sisu): Asynchronized.
	(w3m-weather-insert-seikatu-sisu): Ditto.

2003-11-12  Katsumi Yamaoka  <yamaoka@jpl.org>

	* w3m.el (w3m-initial-frames): Rename from `w3m-initial-frame'; keep a
	list of the frame-IDs.
	(w3m-popup-window-p): Return nil if there is the selection window.
	(w3m-popup-buffer): Copy a copy of `w3m-initial-frames' from a visible
	emacs-w3m buffer to a popped-up emacs-w3m buffer; don't set
	`w3m-initial-frames' for newly created frames there.
	(w3m-add-w3m-initial-frames): New function; add it to
	`create-frame-hook', `after-make-frame-functions' or
	`after-make-frame-hook'.
	(w3m-copy-buffer): Copy a copy of `w3m-initial-frames'.
	(w3m-delete-buffer): Pop up another emacs-w3m buffer instead of
	deleting a frame; remove a deleted frame from `w3m-initial-frames'.
	(w3m-delete-frames-and-windows): Also allow a window or a frame as the
	optional argument; emulate XEmacs version's `one-window-p'.
	(w3m): Set the value for `w3m-initial-frames' even if it is invoked in
	the batch mode.
	(w3m-select-buffer): Delete other emacs-w3m frames and windows.
	(w3m-select-buffer-copy-buffer): Revert the 2003-11-11 change.
	(w3m-select-buffer-delete-buffer): Simplify.

	(w3m-display-width): New function for showing pages as if there is no
	selection window.
	(w3m-halfdump-command-common-arguments): Use it.
	(w3m-make-separator): Use it.
	(w3m-about-db-history): Use it.
	(w3m-header-line-insert): Work as if there is no selection window.

	* w3mhack.el (w3mhack-generate-colon-keywords-file): Preset
	`:strike-through' and `:strikethru' which aren't supported by the old
	cus-face.el.

2003-11-11  Katsumi Yamaoka  <yamaoka@jpl.org>

	* w3m.el (w3m-popup-buffer): Reuse an existing window or frame if it
	exists; set the value for `w3m-initial-frame' properly; raise, select
	and focus the new frame.
	(TopLevel): Make `select-frame-set-input-focus' unbound if it is a
	dummy.
	(w3m-view-this-url-1): Show a progress message.
	(w3m-copy-buffer): Simplify the code to call `w3m-popup-buffer'.
	(w3m-alive-p): Add an optional arg `visible' (see docs); use inlining
	`w3m-list-buffers'.
	(w3m): Simplify the code using `w3m-popup-buffer'; specify the optional
	arg to `w3m-alive-p'; protect against the case of no url.
	(w3m-select-buffer-copy-buffer): Bind `w3m-pop-up-windows' to nil.

	* w3m-util.el (w3m-list-buffers): Make it into a normal function; don't
	call itself recursively.

2003-11-10  Katsumi Yamaoka  <yamaoka@jpl.org>

	* w3m-util.el (w3m-function-max-args): Move to mew-shimbun.el.

	* w3m.el (w3m-popup-buffer): New function (it still needs to improved
	in order for the `w3m' function to use).
	(w3m-view-this-url-1): Specify the value of
	`w3m-view-this-url-new-session-in-background' to the 3rd arg of
	`w3m-copy-buffer'; don't pop up a window or a frame there.
	(w3m-copy-buffer): Change the meaning of the 3rd arg (see docs); don't
	pop up a window or a frame if it is non-nil, otherwise call
	`w3m-popup-buffer'.
	(w3m-goto-url): Change the name of the 8th arg to `interactive-p';
	don't pop up a window or a frame unless this function is called
	interactively, otherwise call `w3m-popup-buffer'.
	(w3m-goto-url-new-session): Specify nil to the 3rd arg of
	`w3m-copy-buffer'.
	(w3m-select-buffer-saved-window-config): Abolish.
	(w3m-select-buffer): Revert the 2003-11-05 change; delete other windows
	except for the current emacs-w3m window or create a new emacs-w3m
	buffer when it is called initially.
	(w3m-select-buffer-current-buffer): Use `line-beginning-position'.
	(w3m-select-buffer-copy-buffer): Revert the 2003-11-05 change;
	simplify.
	(w3m-select-buffer-delete-buffer): Call `w3m-quit' if there is the sole
	emacs-w3m buffer.
	(w3m-select-buffer-delete-other-buffers): Revert the 2003-11-07 change.
	(w3m-select-buffer-quit): Revert the 2003-11-05 change; bind
	`pop-up-frames'.

2003-11-09  TSUCHIYA Masatoshi  <tsuchiya@namazu.org>

	* w3m-proc.el (w3m-process-stop): Change `w3m-current-process' in the
	buffer specified in the argument, instead of changing it in the current
	buffer.

2003-11-08  TSUCHIYA Masatoshi  <tsuchiya@namazu.org>

	* w3m.el (w3m-w3m-canonicalize-url): New function.
	(w3m-w3m-attributes-1): New function.
	(w3m-w3m-attributes): Call the above functions to follow redirection.
	(w3m-w3m-retrieve): Call `w3m-w3m-canonicalize-url' before retrieving.

	* w3m-proc.el (w3m-process-start-process): Check the value of
	`w3m-current-url' before calling `w3m-url-authinfo'.
	(w3m-process-start-and-wait): Make sure synchronization with
	sub-process.
	(w3m-process-do-with-temp-buffer): Call `w3m-kill-buffer' instead of
	calling `kill-buffer' directly.

	* w3m-antenna.el (w3m-antenna-mapcar): Simplified and follow the change
	of `w3m-process-do-with-temp-buffer'.
	(w3m-antenna-mapcar-after): Ditto.

2003-11-07  Katsumi Yamaoka  <yamaoka@jpl.org>

	* w3m.el (w3m-delete-other-buffers): Use
	`w3m-delete-frames-and-windows'.
	(w3m-delete-frames-and-windows): Take an optional argument for the
	exception; assume a buffer may be at two or more windows.
	(w3m-close-window): Assume a buffer may be at two or more windows.
	(w3m-select-buffer-delete-other-buffers): Save-window-excursion.

2003-11-06  Katsumi Yamaoka  <yamaoka@jpl.org>

	* w3m.el (w3m-popup-frame-parameters): Rename from
	`w3m-pop-up-frame-parameters' to make it easy to complete the
	`w3m-pop-up-frames' variable name.
	(w3m-popup-frame-parameters): Rename from
	`w3m-pop-up-frame-parameters'.
	(w3m-popup-frame-p): Make it a generic macro.
	(w3m-use-tab-p): New macro.
	(w3m-popup-window-p): Use `w3m-use-tab-p'.
	(w3m-view-this-url-1): Use `w3m-use-tab-p' and `w3m-popup-frame-p'.
	(w3m-copy-buffer): Ditto.
	(w3m-delete-buffer): Use `w3m-use-tab-p'.
	(w3m-goto-url): Use `w3m-use-tab-p' and `w3m-popup-frame-p'.
	(w3m): Modify to use new `w3m-popup-frame-p'.
	(w3m-header-line-insert): Use `w3m-use-tab-p'.

2003-11-07  TSUCHIYA Masatoshi  <tsuchiya@namazu.org>

	* w3m.el (w3m-current-redirect): Abolished.
	(w3m-clear-local-variables, w3m-copy-local-variables): Follow the above
	change.

	* w3m-proc.el (w3m-process-do-with-temp-buffer): Keep the current
	buffer after given FORM and BODY are evaluated.

2003-11-06  TSUCHIYA Masatoshi  <tsuchiya@namazu.org>

	* w3m.el (w3m-follow-redirection): Fix its docstring.
	(w3m-w3m-retrieve): When the above option is equal to nil, it is
	treated as 0.
	(w3m-retrieve-and-render): Check content type and charsets with
	redirected real URI instead of user-specified URI.

	* w3m-antenna.el (w3m-antenna-hns-last-modified): Do not accept
	`no-cache' argument.
	(w3m-antenna-check-site): Ditto.
	(w3m-antenna-mapcar, w3m-antenna-mapcar-after): New functions.
	(w3m-antenna-check-all-sites): Use the above functions.

2003-11-06  Katsumi Yamaoka  <yamaoka@jpl.org>

	* w3m.el (w3m-delete-buffer): New implementation.
	(w3m-delete-frame-maybe): Abolish.
	(w3m-delete-frames-and-windows): New function.
	(w3m-quit): Use it.
	(w3m-close-window): New implementation.
	(w3m-select-buffer-show-this-line): Specify the 1st arg to
	`one-window-p'.
	(w3m-select-buffer-quit): Ditto.
	(w3m-select-buffer-close-window): Ditto.

2003-11-06  Hideyuki SHIRAI  <shirai@meadowy.org>

	* w3m.el (w3m-fontify-strike-through): Support <strike> element.
	(w3m-fontify): Change the turn `w3m-fontify-strike-through' and
	`w3m-fontify-underline'.

2003-11-06  Katsumi Yamaoka  <yamaoka@jpl.org>

	* attic/vm-w3m.el: New file.

2003-11-05  Katsumi Yamaoka  <yamaoka@jpl.org>

	* w3m.el: Fbind `select-frame-set-input-focus' when compiling.
	(w3m-popup-window-p): Rename from `w3m-pop-up-window-p'; use
	'emacs-major-version' instead of `MULE' to examine the version.
	(w3m-view-this-url-1): Use `pop-to-buffer' instead of
	`switch-to-buffer' in order to be able to popup a window or a frame.
	(w3m-copy-buffer): Ditto; set the `w3m-initial-frame' variable only
	when `w3m-pop-up-frames' is non-nil.
	(w3m-delete-buffer): Select the most suitable buffer.
	(w3m-goto-url): Use `pop-to-buffer' instead of `switch-to-buffer' in
	order to be able to popup a window or a frame.
	(w3m): Ditto; rearrange the source code.
	(w3m-select-buffer-saved-window-config): New variable.
	(w3m-select-buffer): Save the window configuration.
	(w3m-select-buffer-copy-buffer): Bind `pop-up-frames'.
	(w3m-select-buffer-quit): Restore the window configuration; protect
	agains the absence of an emacs-w3m buffer.

	* w3m-xmas.el: Bind `w3m-use-tab' when compiling.
	(w3m-xmas-show-current-title-in-buffer-tab): Examine the value for the
	`gutter-buffers-tab-enabled' variable directly.
	(w3m-xmas-setup-tab-in-gutter): New function; add it to
	`w3m-mode-setup-functions' and `w3m-select-buffer-mode-hook'.
	(w3m-xmas-update-tab-in-gutter): Do update only when `w3m-use-tab' and
	`gutter-buffers-tab-enabled' are non-nil; always add it to
	`w3m-display-functions'.

	* octet.el: Don't make sure the `emacs-major-version' variable is
	bound.
	* w3m-bitmap: Ditto.
	* w3m-bug.el: Ditto.
	* w3m-proc.el: Ditto.
	* w3m-ucs.el: Ditto.
	* w3m-util.el: Ditto.
	* w3m.el: Ditto.
	* w3mhack.el: Ditto.

2003-11-05  Hideyuki SHIRAI  <shirai@meadowy.org>

	* w3m.el (w3m-delete-buffer, w3m-delete-other-buffers)
	(w3m-select-buffer-delete-buffer): Call `w3m-process-stop'.

	* w3m-proc.el (w3m-process-kill-stray-processes): New function.
	(w3m-process-start-queued-processes): Call
	`w3m-process-kill-stray-processes'.
	(w3m-process-filter): When parent-buffer was killed, call
	`w3m-process-kill-stray-processes'

2003-11-04  Katsumi Yamaoka  <yamaoka@jpl.org>

	* w3m.el (w3m-pop-up-windows): Default to t.
	(w3m-pop-up-window-p): New macro examining the value for the
	`w3m-use-tab' variable and the present situation.
	(w3m-copy-buffer): Use it.

2003-11-04  Hideyuki SHIRAI  <shirai@meadowy.org>

	* w3m.el (w3m-meta-content-type-charset-regexp)
	(w3m-meta-charset-content-type-regexp)
	(w3m-meta-refresh-content-regexp)
	(w3m-meta-content-refresh-regexp): Allow `\n' as whitespaces.

2003-10-31  Katsumi Yamaoka  <yamaoka@jpl.org>

	* w3m-hist.el (w3m-history-backward): Return the current history if the
	number zero is given as an argument.

2003-10-29  OHASHI Akira  <bg66@koka-in.org>

	* w3m.el (w3m-process-connection-type): Set t when system is darwin
	version 7.0.0 or later.

2003-10-28  Katsumi Yamaoka  <yamaoka@jpl.org>

	* w3m.el (w3m-fontify-strike-through (var)): Make it into the variable
	which is not a user option.
	(w3m-fontify-strike-through (fn)): Check dynamically whether the window
	system is used.
	(w3m-url-at-point): Unify iso646 chars to ascii on XEmacs-mule.

	* mew-w3m.el: Silence the compile warning for `mew-coding-system-p' for
	people having the Mew XEmacs package installed.

2003-10-23  Katsumi Yamaoka  <yamaoka@jpl.org>

	* w3m.el (w3m-obey-w3m-pop-up-frames): New variable.
	(w3m-copy-buffer): Inherit the value of `w3m-initial-frame' into the
	new buffer if a new frame is not created for the new buffer.
	(w3m-delete-frame-maybe): Simplify it in the different way.

	* w3m-search.el (w3m-search): Specify the 3rd arg of `w3m'.

2003-10-23  Katsumi Yamaoka  <yamaoka@jpl.org>

	* w3m.el: Revive `w3m-initial-frame' throughout.
	(w3m-delete-frame-maybe): Revert 2003-10-20 change.

2003-10-22  Katsumi Yamaoka  <yamaoka@jpl.org>

	* w3m.el (w3m-strike-through-face): Use the :strikethru attribute in
	XEmacs.
	(w3m-fontify-strike-through): Enable it also for XEmacs.

2003-10-21  TSUCHIYA Masatoshi  <tsuchiya@namazu.org>

	* w3m.el (w3m-w3m-retrieve): Insert no data when either retrieval or
	decoding is failed.
	(w3m-w3m-parse-header): Do not return a base URI of retrieved page.

2003-10-20  Katsumi Yamaoka  <yamaoka@jpl.org>

	* w3m.el: Fix some comments and docstrings (to be continued).
	(w3m-copy-local-variables, w3m-open-all-links-in-new-session,
	w3m-horizontal-scroll): Remove unused non-global variables.

2003-10-20  Katsumi Yamaoka  <yamaoka@jpl.org>

	* w3m.el: Abolish `w3m-initial-frame' throughout.
	(w3m-delete-frame-maybe): Simplify.

2003-10-19  TSUCHIYA Masatoshi  <tsuchiya@namazu.org>

	* w3m.el (w3m-base-url): Removed.
	(w3m-attributes, w3m-local-attributes, w3m-w3m-attributes): Do not
	return a base URI of retrieved page.

2003-10-14  Jose A. Ortega Ruiz  <jao@gnu.org>

	* w3m.el (w3m-decode-entities-string): Move `save-match-data' to the
	exterior of `with-temp-buffer'.

2003-10-08  Katsumi Yamaoka  <yamaoka@jpl.org>

	* w3m-e21.el (w3m-tab-half-space, w3m-tab-separator): Use `:width'
	instead of `:relative-width' to specify the space width.
	(w3m-tab-line): Tidy it up.

	* w3m-favicon.el (w3m-favicon-set-image): Use `:width' instead of
	`:relative-width' to specify the space width.

2003-10-08  Katsumi Yamaoka  <yamaoka@jpl.org>

	* w3m-e21.el (w3m-tab-unselected-face,
	w3m-tab-unselected-retrieving-face, w3m-tab-selected-face,
	w3m-tab-selected-face): Exchange the default TTY colors between
	selected faces and unselected faces.
	(w3m-tab-drag-mouse-function): Compare buffer objects instead of buffer
	names.
	(w3m-tab-make-keymap): Use buffer objects instead of buffer names.
	(w3m-tab-line): Make all tab widths the same even if there are wide
	characters; never use graphic icons in TTY; close the left margin
	unless there's an icon; add a keymap to favicon; don't put mouse-face
	on icons.
	(w3m-initialize-graphic-icons): Don't make graphic icons for TTY; don't
	put mouse-face on icons.

	* w3m-favicon.el: Bind `w3m-modeline-favicon' when compiling.
	(w3m-favicon-set-image): Add a half space after favicon.

	* w3m-util.el (w3m-current-title): New function.
	(w3m-buffer-title): Use it.

	* w3m.el: Silence the byte-compiler for `w3m-info-like-map',
	`w3m-lynx-like-map', `w3m-minor-mode-map', `w3m-mode-map', and
	`w3m-setup-menu'.

2003-10-08  Katsumi Yamaoka  <yamaoka@jpl.org>

	* w3m-favicon.el: Silence the compile warning for `w3m-message'.

	* w3m.el (w3m-url-to-file-name): Enable it to interpret
	file://localhost/ urls.

2003-10-07  Yuuichi Teranishi  <teranisi@gohome.org>

	* w3m-form.el (w3m-form-parse-and-fontify): Fix for textarea on w3mmee.

2003-10-07  Katsumi Yamaoka  <yamaoka@jpl.org>

	* w3m-e21.el (frame-current-scroll-bars): Alias to `ignore' if it is
	not available.
	(window-fringes): Ditto.
	(w3m-tab-width): Protect against setting illegal values.
	(w3m-tab-unselected-face): Don't specify the underline color.
	(w3m-tab-unselected-retrieving-face): Ditto.
	(w3m-tab-selected-face): Ditto.
	(w3m-tab-selected-retrieving-face): Ditto.
	(w3m-tab-background-face): Ditto.
	(w3m-tab-timer): Rename from `w3m-tab-line-timer'.
	(w3m-tab-half-space): New variable.
	(w3m-tab-separator): New variable.
	(w3m-tab-line): Show many tabs as far as possible.

	* w3m-favicon.el (w3m-favicon-retrieve): Clear the minibuffer after
	retrieving favicon.

2003-10-06  Katsumi Yamaoka  <yamaoka@jpl.org>

	We shouldn't use too simple elements like ".+" in the deep nested
	regexps.  It may cause high cpu or may make Emacs hang.

2003-10-06  Katsumi Yamaoka  <yamaoka@jpl.org>

	* w3m.el (w3m-use-favicon): Modify the doc-string.
	(w3m-show-graphic-icons-in-mode-line): New variable.
	(w3m-show-graphic-icons-in-header-line): New variable.
	(w3m-buffer-setup): Modify the value for
	`mode-line-buffer-identification' not to show favicon if
	`w3m-show-graphic-icons-in-mode-line' is nil.

	* w3m-e21.el: Bind `w3m-show-graphic-icons-in-header-line' and
	`w3m-show-graphic-icons-in-mode-line' when compiling.
	(w3m-tab-line): Don't show spinners nor favicons if
	`w3m-show-graphic-icons-in-header-line' is nil; call
	`w3m-make-spinner-image' only once.
	(w3m-initialize-graphic-icons): Don't make graphic icons if
	`w3m-show-graphic-icons-in-mode-line' is nil.

	* w3m-xmas.el: Bind `w3m-show-graphic-icons-in-mode-line' when
	compiling.
	(w3m-initialize-graphic-icons): Don't make graphic icons if
	`w3m-show-graphic-icons-in-mode-line' is nil.

2003-10-05  Yuuichi Teranishi  <teranisi@gohome.org>

	* w3m-form.el (w3m-form-replace): Call `set-buffer-modified-p'.
	(w3m-form-field-parse): Do nothing when fid is nil.
	(w3m-form-input-radio): Likewise.
	(w3m-form-get-by-name): New function.
	(w3m-form-input-map): Use it.

2003-10-04  Katsumi Yamaoka  <yamaoka@jpl.org>

	* w3m-e21.el (w3m-tab-line): Fix the logic determining whether to
	display favicon.

2003-10-03  Katsumi Yamaoka  <yamaoka@jpl.org>

	* w3m-e21.el (w3m-spinner-map-on-header-line): Abolish.
	(w3m-modeline-spinner-map): Rename from `w3m-spinner-map-on-mode-line'.
	(w3m-setup-header-line): Don't initialize
	`w3m-spinner-map-on-header-line'.
	(w3m-tab-spinner-map): New variable.
	(w3m-tab-make-keymap): Initialize it.
	(w3m-tab-line): Use it.

2003-10-03  Katsumi Yamaoka  <yamaoka@jpl.org>

	* w3m.el (w3m-modeline-separator): New variable.
	(w3m-modeline-favicon): New variable.
	(w3m-favicon-image): Move from w3m-favicon.el.
	(w3m-buffer-setup): Also call `w3m-initialize-graphic-icons' when Emacs
	21 is running; simplify the value for
	`mode-line-buffer-identification'.

	* w3m-e21.el: Bind `w3m-favicon-image' and
	`w3m-modeline-process-status-on' when compiling.
	(w3m-spinner-map-on-header-line): New variable.
	(w3m-spinner-map-on-mode-line): New variable.
	(w3m-spinner-map-help-echo): New variable.
	(w3m-setup-header-line): Initialize the value for
	`w3m-spinner-map-on-header-line'; remove an excessive `list' from the
	value for `header-line-format'.
	(w3m-tab-map): New variable.
	(w3m-tab-make-keymap): Set the value for `w3m-tab-map' in the current
	buffer.
	(w3m-tab-line): Add a keymap to the spinner; don't call
	`w3m-tab-make-keymap', use `w3m-tab-map' instead.
	(TopLevel): Add-hook `w3m-tab-make-keymap' to
	`w3m-mode-setup-functions'.
	(w3m-space-before-modeline-icon): New variable.
	(w3m-modeline-process-status-on-icon,
	w3m-modeline-image-status-on-icon, w3m-modeline-status-off-icon,
	w3m-modeline-ssl-image-status-on-icon,
	w3m-modeline-ssl-status-off-icon): New variables.
	(w3m-initialize-graphic-icons): New function.
	(w3m-make-spinner-image): Don't initialize the value for
	`w3m-spinner-image-file' here; set the value for
	`w3m-modeline-process-status-on-icon'.

	* w3m-favicon.el: Bind `w3m-favicon-image' when compiling.
	(w3m-favicon-image): Move to w3m.el.
	(w3m-space-before-favicon): Move from w3m-xmas.el.
	(TopLevel): Make `w3m-modeline-favicon' and `w3m-favicon-image'
	buffer-local; modify the value or put the `risky-local-variable'
	property for `w3m-modeline-favicon'.
	(w3m-favicon-set-image): New macro.
	(w3m-favicon-setup): Use it.
	(w3m-favicon-retrieve): Use it.

	* w3m-xmas.el (w3m-xmas-space-before-favicon): Move to w3m-favicon.el
	and rename to `w3m-space-before-favicon'.
	(w3m-space-before-modeline-icon): Rename from
	`w3m-xmas-space-before-modeline-icon'.

2003-10-03  TSUCHIYA Masatoshi  <tsuchiya@namazu.org>

	* w3m-proc.el (w3m-process-filter): Relax the regular expression to
	detect progress status.

2003-10-02  ARISAWA Akihiro  <ari@mbf.sphere.ne.jp>

	* w3m.el (w3m-w3m-expand-arguments): Redefine as a function rather than
	a macro.
	(w3m-dump-head-source-command-arguments): Simplify.
	(w3m-halfdump-command-arguments): Ditto.

2003-10-02  TSUCHIYA Masatoshi  <tsuchiya@namazu.org>

	* w3m-proc.el (w3m-process-filter): Check return value of
	`w3m-process-handler-parent-buffer' to move current buffer safely.

2003-10-02  Katsumi Yamaoka  <yamaoka@jpl.org>

	* w3m.el (w3m-modeline-image-status-on, w3m-modeline-process-status-on,
	w3m-modeline-ssl-image-status-on, w3m-modeline-ssl-status-off,
	w3m-modeline-status-off): Use `defvar' instead of `defconst'.
	(w3m-buffer-setup): Call `w3m-initialize-graphic-icons' instead of
	`w3m-make-spinner-image'; simplify the value for
	`mode-line-buffer-identification'.

	* w3m-xmas.el (w3m-xmas-space-before-modeline-icon): Rename from
	`w3m-xmas-space-before-spinner'.
	(w3m-modeline-process-status-on-icon,
	w3m-modeline-image-status-on-icon, w3m-modeline-status-off-icon,
	w3m-modeline-ssl-image-status-on-icon,
	w3m-modeline-ssl-status-off-icon): New variables.
	(w3m-spinner-image): Abolish.
	(w3m-make-spinner-image): Abolish.
	(w3m-initialize-graphic-icons): New function.

	* icons/state-00.xpm:
	* icons/state-01.xpm:
	* icons/state-10.xpm:
	* icons/state-11.xpm: New files.

2003-10-02  ARISAWA Akihiro  <ari@mbf.sphere.ne.jp>

	* w3m.el (w3m-halfdump-command-arguments): Add "ucs_conv" option when
	using w3m-m17n; check w3m-output-coding-system at run time.

2003-10-02  Katsumi Yamaoka  <yamaoka@jpl.org>

	* w3m-proc.el (w3m-process-start-after): Make sure the value for
	`w3m-current-buffer' is non-nil.

2003-10-02  TSUCHIYA Masatoshi  <tsuchiya@namazu.org>

	* w3m.el (w3m-process-modeline-format): New option.
	(w3m-buffer-setup): Set `mode-line-process'.

	* w3m-proc.el: Bind `w3m-process-modeline-format' to suppress
	byte-compile warning.
	(w3m-process-modeline-string): New buffer-local variable.
	(w3m-process-start-after): Reset the above variable.
	(w3m-process-filter): Check size of retrieved data and set the above
	variable.
	(w3m-process-modeline-format): New function.

2003-10-01  Katsumi Yamaoka  <yamaoka@jpl.org>

	* w3m-xmas.el (w3m-make-spinner-image): Make sure the gifsicle program
	is available.

2003-09-30  ARISAWA Akihiro  <ari@mbf.sphere.ne.jp>

	* w3m.el (w3m-use-symbol): Use `w3m-mule-unicode-p'.

	* w3m-symbol.el (w3m-mule-unicode-symbol): Ditto.

2003-09-30  Katsumi Yamaoka  <yamaoka@jpl.org>

	* w3m-proc.el (w3m-process-stop): Redisplay the header-line.

	* w3m-e21.el (w3m-tab-line-format, w3m-tab-line-timer, w3m-tab-line):
	Revive the timer operation.
	(w3m-tab-line): Wobble the window size to force redisplay of the
	header-line using a timer; include spinner images in the return value
	when external processes are running.
	(w3m-spinner-image-file): New variable.
	(w3m-spinner-image-frames): New variable.
	(w3m-spinner-image-index): New variable.
	(w3m-make-spinner-image): New function.

	* w3m-favicon.el (w3m-favicon-retrieve): Always redraw Emacs frame
	using the timer; wobble the window size instead of redrawing; increase
	the delay time for the timer.

2003-09-30  ARISAWA Akihiro  <ari@mbf.sphere.ne.jp>

	* w3m-form.el (w3m-form-parse-and-fontify): Fix problem when form_int
	appears after input_alt and action is specified.

2003-09-29  Katsumi Yamaoka  <yamaoka@jpl.org>

	* w3m-symbol.el (w3m-mule-unicode-symbol): Fix customization type.

2003-09-29  ARISAWA Akihiro  <ari@mbf.sphere.ne.jp>

	* w3m-symbol.el: Bind `w3m-output-coding-system' when compiling.
	(w3m-mule-unicode-symbol): New variable.
	(w3m-symbol): Add it for candidate.
	(w3m-symbol): Use it.

	* w3m.el (w3m-use-symbol): Check capability for
	`w3m-mule-unicode-symbol'.

2003-09-29  Katsumi Yamaoka  <yamaoka@jpl.org>

	* w3m-e21.el (w3m-tab-line-format, w3m-tab-line-timer, w3m-tab-line):
	Remove the timer operation temporally.

2003-09-26  Hideyuki SHIRAI  <shirai@meadowy.org>

	* w3m-xmas.el (w3m-make-spinner-image): Bind `format-alist' to nil.

2003-09-26  Katsumi Yamaoka  <yamaoka@jpl.org>

	* w3m-e21.el (w3m-tab-line-timer): New variable.
	(w3m-tab-line): Use it to control this function running too frequently;
	simplify the source code.

	* w3m-favicon.el (w3m-favicon-image-of): Abolish.
	(w3m-favicon-retrieve): Use a timer to redraw Emacs frame.

	* w3m-xmas.el (w3m-xmas-space-before-favicon): New user option.
	(w3m-xmas-space-before-spinner): New user option.
	(w3m-make-spinner-image): Make sure the `gif' feature is available.

	* w3m.el (w3m-buffer-setup): Use `w3m-xmas-space-before-spinner' and
	`w3m-xmas-space-before-favicon'.

2003-09-25  Katsumi Yamaoka  <yamaoka@jpl.org>

	* icons/spinner.gif: New file (without LZW compression).
	* icons30/spinner.gif: Ditto.

	* Makefile.in (install-icons, install-icons30): Also install gifs.

	* w3m-xmas.el (w3m-make-spinner-image): Use the spinner.gif file.

	* w3m-e21.el (w3m-tab-line-format): New variable (see doc-string).
	(w3m-tab-line): Use it; use a timer to suppress this function running
	too frequently.

2003-09-25  Katsumi Yamaoka  <yamaoka@jpl.org>

	* w3m-xmas.el (w3m-spinner-image): New variable.
	(w3m-make-spinner-image): New function.

	* w3m.el (w3m-buffer-setup): Call `w3m-make-spinner-image', show a
	spinner in the modeline under XEmacs.

2003-09-24  Yuuichi Teranishi  <teranisi@gohome.org>

	* w3m-form.el (w3m-form-put-property): Don't call intern if it is not a
	string.
	(w3m-form-get-property): Ditto.
	(w3m-form-put): Added argument ID.
	(w3m-form-get): Changed argument from NAME to ID.
	(w3m-form-make-form-data): Changed process to get NAME and VALUE.
	(w3m-form-resume): Follow the API change in w3m-form-put and
	w3m-form-get.
	(w3m-fontify-textareas): Ditto.
	(w3m-form-parse-and-fontify): Ditto.
	(w3m-form-input): Ditto.
	(w3m-form-input-password): Ditto.
	(w3m-form-input-checkbox): Ditto.
	(w3m-form-input-radio): Ditto.
	(w3m-form-input-file): Ditto.
	(w3m-form-input-textarea-set): Ditto.
	(w3m-form-textarea-info): Ditto.
	(w3m-form-input-select): Ditto.
	(w3m-form-submit): Ditto.
	(w3m-form-real-reset): Follow the structure change.
	(w3m-form-input-select-id): New buffer local variable.
	(w3m-form-input-select-set): Use it.
	(w3m-form-field-parse): New inline function.
	(w3m-form-parse-and-fontify): Put id for selectinfo.
	(w3m-form-resume): Fixed regexp.
	(w3m-form-input-textarea): Fixed line number.
	(w3m-fontify-textareas): Put w3m-form-id property.
	(w3m-form-parse-and-fontify): Store id to the textareainfo.

2003-09-24  Katsumi Yamaoka  <yamaoka@jpl.org>

	* w3m-favicon.el (w3m-favicon-retrieve): Redisplay Emacs frame; rename
	from `w3m-retrieve-favicon'.
	(w3m-favicon-image): Rename from `w3m-current-favicon-image'.
	(w3m-favicon-setup): Rename from `w3m-setup-favicon'.
	(w3m-favicon-image-of): Rename from `w3m-buffer-favicon'.
	(w3m-favicon-convert): Rename from `w3m-convert-favicon'.
	(w3m-favicon-retrieve): Rename from `w3m-retrieve-favicon'.

	* w3m-e21.el (w3m-tab-line): Rename `w3m-buffer-favicon' with
	`w3m-favicon-image-of'.

	* w3m.el (w3m-clean-hook-options): Rename `w3m-setup-favicon' with
	`w3m-favicon-setup'.
	(w3m-buffer-setup): Rename `w3m-current-favicon-image' with
	`w3m-favicon-image'.

2003-09-23  OHASHI Akira  <bg66@koka-in.org>

	* w3m.el (w3m-process-connection-type): Set nil when system-type is
	darwin.

2003-09-22  Katsumi Yamaoka  <yamaoka@jpl.org>

	* w3m-favicon.el: Bind `w3m-icon-data' when compiling.
	(w3m-current-favicon-data): Abolish.
	(w3m-favicon-converted): Abolish.
	(w3m-favicon-cache-data): Contain image data.
	(w3m-favicon-cache-favicon): Return an image instead of raw data.
	(w3m-setup-favicon): Fix the condition to check whether Emacs can
	display images; set the value of `w3m-current-favicon-image' instead of
	`w3m-current-favicon-data' for the about: pages.
	(w3m-buffer-favicon): Make it simply get the value of
	`w3m-current-favicon-image'.
	(w3m-convert-favicon): Accept raw data and type; simply return an
	image.
	(w3m-retrieve-favicon): Rearrange the arguments to accept url and type
	independently; set the value of `w3m-current-favicon-image' instead of
	`w3m-current-favicon-data'; store an image into
	`w3m-favicon-cache-data'.
	(w3m-favicon-save-cache-file): Save data only if they contained images;
	strip images from the cache for saving.
	(w3m-favicon-load-cache-file): Create images for all the cache.

	* w3m.el (w3m-buffer-setup): Use `w3m-current-favicon-image' instead of
	`w3m-favicon-converted' for `mode-line-buffer-identification' under
	XEmacs in order to check whether the favicon image is available.
	(w3m-examine-command-line-args): Use `member' instead of `memq' under
	XEmacs to check whether `command-line-args' contains the same string as
	the car of `command-line-args-left'.

2003-09-22  Katsumi Yamaoka  <yamaoka@jpl.org>

	* w3m-favicon.el: Autoload w3m for `w3m-expand-url' when compiling.
	(w3m-setup-favicon): Fix the change of 2003-09-12 which was gone to
	far.

	* w3m.el (w3m-open-all-links-in-new-session): Improve the regexp.
	(w3m-examine-command-line-args): Don't let it misunderstand the next
	command as a url string; modify the arguments in `command-line-args'
	instead of removing them.
	(w3m): Use `w3m-examine-command-line-args' even if it is called
	non-interactively.

2003-09-21  Katsumi Yamaoka  <yamaoka@jpl.org>

	* w3m.el (w3m-open-all-links-in-new-session): Don't use
	`w3m-select-buffer'.

2003-09-21  Katsumi Yamaoka  <yamaoka@jpl.org>

	* w3m.el (w3m-popup-frame-p): Make it accept the `interactive-p'
	argument.
	(w3m-examine-command-line-args): New function.
	(w3m): Use it.

2003-09-20  Katsumi Yamaoka  <yamaoka@jpl.org>

	* w3m-favicon.el: Bind some external variables when compiling.

2003-09-19  Yuuichi Teranishi  <teranisi@gohome.org>

	* w3m-form.el (w3m-form-make-form-data): Insert "--" before the
	multipart post boundary.

2003-09-19  Hideyuki SHIRAI  <shirai@meadowy.org>

	* w3m.el (w3m-underline-face): New face.
	(w3m-strike-through-face): New user variable.
	(w3m-fontify-strike-through): New function.
	(w3m-fontify): Call `w3m-fontify-strike-through'

2003-09-19  Katsumi Yamaoka  <yamaoka@jpl.org>

	* w3m-favicon.el (w3m-setup-favicon): Convert favicon data to an image
	for the about: pages using `w3m-convert-favicon'.
	(w3m-buffer-favicon): Move the data conversion procedure to
	`w3m-convert-favicon'.
	(w3m-convert-favicon): New function detached from `w3m-buffer-favicon';
	make it work synchronously.
	(w3m-retrieve-favicon): Convert favicon data to an image.

	* w3m-image.el (w3m-imagick-convert-buffer): Erase buffer before
	calling the convert program.

	* w3m.el (w3m-buffer-setup): Modify the value for
	`mode-line-buffer-identification' in order to make it possible to show
	favicon under XEmacs.

2003-09-19  Katsumi Yamaoka  <yamaoka@jpl.org>

	* w3m.el (w3m-open-all-links-in-new-session): New function.  Suggested
	by Yoichi NAKAYAMA <yoichi@geiin.org>.
	(w3m-view-this-url-new-session): Call
	`w3m-open-all-links-in-new-session' if the region is active.

2003-09-18  Katsumi Yamaoka  <yamaoka@jpl.org>

	* w3m.el (w3m-key-binding): Don't use `custom-set-default'.
	(w3m-use-favicon): Ditto.
	* w3m-favicon.el (w3m-favicon-size): Ditto.

	* icons/*.xpm: Remove text.

2003-09-17  Yuuichi Teranishi  <teranisi@gohome.org>

	* w3m-form.el (w3m-form-new): Use `application/x-www-form-urlencoded'
	instead of `urlencoded'.
	(w3m-form-parse-and-fontify): Ditto.
	(w3m-form-make-form-data): Use `multipart/form-data' instead of
	`multipart'.
	(w3m-form-mee-new): Likewise.

2003-09-17  Katsumi Yamaoka  <yamaoka@jpl.org>

	* w3m-e21.el (w3m-e21-toolbar-configurations): Don't modify the values
	for `tool-bar-button-margin' and `tool-bar-button-relief'.

	* w3mhack.el (w3mhack-nonunix-install): Use icons30 for XEmacs.
	(w3mhack-make-package): Use icons30.

	* Makefile.in (SUBDIRS): Add icons30.
	(install-icons30): New rule.
	(install-package, install-package-ja): Use it.

	* icons/*.xpm: Shrink the size of all icons.
	* icons30/: Old icons are here.

2003-09-16  Katsumi Yamaoka  <yamaoka@jpl.org>

	* w3m-util.el (w3m-activate-zmacs-regions): New macro.
	* w3m.el (w3m-next-anchor, w3m-previous-anchor, w3m-next-form,
	w3m-previous-form, w3m-next-image, w3m-previous-image,
	w3m-scroll-up-or-next-url, w3m-scroll-down-or-previous-url,
	w3m-beginning-of-line, w3m-end-of-line): Use it.

2003-09-16  Katsumi Yamaoka  <yamaoka@jpl.org>

	* w3m-hist.el (w3m-history-backward): Return nil if there is no
	previous element.

	* w3m.el (w3m-view-previous-page): Skip the current page if it seems
	broken; warn if there's no more history.
	(w3m-copy-buffer): Use the current history for the url string if the
	current page seems broken.
	(w3m-goto-url): Use `lexical-let' to pass the history position data to
	the asynchronous w3m process.

2003-09-12  Katsumi Yamaoka  <yamaoka@jpl.org>

	* w3m-e21.el: Move the favicon stuff to w3m-favicon.el.

	* w3m-favicon.el: New file detached from w3m-e21.el.
	(w3m-favicon-type): Adapt it to XEmacs as well.
	(w3m-setup-favicon): Ditto.
	(w3m-buffer-favicon): Ditto.
	(w3m-retrieve-favicon): Replace `float-time' with `w3m-float-time'.
	(w3m-arrived-setup-functions): Don't add-hook it here.
	(w3m-arrived-shutdown-functions): Ditto.

	* w3m-xmas.el: Require `w3m-favicon'.

	* w3m.el (w3m-arrived-setup-functions): Add
	`w3m-favicon-load-cache-file' if w3m-favicon is loaded.
	(w3m-arrived-shutdown-functions): Add `w3m-favicon-save-cache-file' if
	w3m-favicon is loaded.

	* w3m-util.el (w3m-float-time): New function.

	* w3mhack.el (w3mhack-examine-modules): Exclude w3m-favicon.el from the
	files to be byte-compiled.

2003-09-02  Katsumi Yamaoka  <yamaoka@jpl.org>

	* w3m.el (w3m-view-this-url-1): Fix a window configuration only when
	the buffer's major mode has changed from the w3m-mode to another.
	(w3m-goto-url): Don't erase a buffer when retrieving a local file.

2003-08-29  Katsumi Yamaoka  <yamaoka@jpl.org>

	* w3m.el (w3m-copy-buffer): Copy the history before visiting a page in
	order to show the about://history/ page correctly; adjust the position
	in the history after copying.
	(w3m-goto-url): Use buffer-local properties instead of global
	properties for form data.
	(w3m-reload-this-page): Specify the history element to the
	`w3m-goto-url' function in order to submit the form data.

2003-08-25  Katsumi Yamaoka  <yamaoka@jpl.org>

	* w3m.el (w3m-view-this-url-1): Don't kill the emacs-w3m buffer when a
	process is in progress.
	(w3m-goto-url-new-session): Ditto.

2003-08-25  Katsumi Yamaoka  <yamaoka@jpl.org>

	* w3m.el (w3m-view-previous-page): Specify a history element of the
	previous page to the `w3m-goto-url' function as the 7th arg.
	(w3m-goto-url): Accept a history element as the 7th argument; specify
	nil as the 7th argument when recursively calling itself; use a given
	history element to examine the form data of the url to be visited.
	(w3m-goto-url-new-session): Specify nil to the `w3m-goto-url' function
	as the 7th argument.
	(w3m): Ditto.

2003-08-15  Katsumi Yamaoka  <yamaoka@jpl.org>

	* w3m-hist.el (w3m-history-minimize-in-new-session): New user option.
	(w3m-history-set-current): Redefine as an inline function rather than a
	macro.
	(w3m-history-current-1): Abolish the function.
	(w3m-history-current-2): Abolish the function.
	(w3m-history-element): New function.
	(w3m-history-current): Abolish the funtction.
	(w3m-history-backward): Don't modify the current position pointer in
	the `w3m-history' variable.
	(w3m-history-forward): Simplify using `w3m-history-backward'.
	(w3m-history-copy): Minimize the history when
	`w3m-history-minimize-in-new-session' is non-nil.
	(w3m-history-plist-get): Abolish the `url' argument; complement the
	meaning of the `local' argument.
	(w3m-history-add-properties): Ditto.
	(w3m-history-plist-put): Ditto.
	(w3m-history-remove-properties): Ditto.
	(w3m-history-store-position): Don't specify the optional arguments to
	`w3m-history-add-properties'.
	(w3m-history-restore-position): Abolish the `url' argument; don't
	specify the optional arguments to `w3m-history-plist-get'.
	(w3m-history-minimize): Simplify using `w3m-history-element'.

	* w3m.el (w3m-view-previous-page): Don't specify the optional arguments
	to `w3m-history-plist-get' and `w3m-history-restore-position'.
	(w3m-goto-url): Don't specify the optional arguments to
	`w3m-history-plist-put', `w3m-history-plist-get',
	`w3m-history-remove-properties' and `w3m-history-add-properties'.
	(w3m-reload-this-page): Don't specify the optional arguments to
	`w3m-history-plist-get' and `w3m-history-remove-properties'.

2003-08-14  Katsumi Yamaoka  <yamaoka@jpl.org>

	* w3m-hist.el (w3m-history-flat): Reduce the deepness of local
	prpoerties in the list structure.
	(w3m-history-assoc): Simplify; redefine as an inline function.
	(w3m-history-with-element): Abolish the macro.
	(w3m-history-current-2): New function.
	(w3m-history-set-plist): New function.
	(w3m-history-modify-properties): Rewrite.
	(w3m-history-seek-properties): Abolish the function.
	(w3m-history-seek-element): New function.
	(w3m-history-share-properties): Abolish the function.
	(w3m-history-tree): Tiny change.
	(w3m-history-push): Rewrite.
	(w3m-history-copy): Tiny change.
	(w3m-history-plist-get): Synch to the change of `w3m-history-flat'.
	(w3m-history-plist-put): Rewrite.
	(w3m-history-add-properties): Rewrite.
	(w3m-history-remove-properties): Rewrite.
	(w3m-history-rename-url): Abolish the function.
	(w3m-history-store-position): Abolish the optional argument.
	(w3m-history-minimize): New command.

2003-08-13  Katsumi Yamaoka  <yamaoka@jpl.org>

	* w3m-hist.el (w3m-history-current-1): Redefine as a function rather
	than a macro.
	(w3m-history-previous-position): Ditto.
	(w3m-history-next-position): Ditto.
	(w3m-history-modify-properties): Ditto.
	(w3m-history-save-position): Abolish the macro.
	(w3m-history-forward-1): Ditto.
	(w3m-history-backward-1): Ditto.
	(w3m-history-with-element): Abolish the `set-current' argument.
	(w3m-history-assoc): Ditto.
	(w3m-history-plist-get): Ditto.
	(w3m-history-plist-put): Ditto.
	(w3m-history-add-properties): Ditto.
	(w3m-history-remove-properties): Ditto.
	(w3m-history-rename-url): Ditto.
	(w3m-history-set-current): New macro.
	(w3m-history-forward): Abolish the `set-current' argument; use
	`w3m-history-set-current'.
	(w3m-history-backward): Ditto.
	(w3m-history-tree): Use `w3m-history-set-current' instead of
	`w3m-history-forward-1'.
	(w3m-history-push): Use `w3m-history-set-current'.
	(w3m-history-store-position): Don't specify the `set-current' argument
	to `w3m-history-add-properties'.
	(w3m-history-restore-position): Don't specify the `set-current'
	argument to `w3m-history-plist-get'.

	* w3m.el (w3m-view-previous-page): Don't specify the `set-current'
	argument to `w3m-history-plist-get'.
	(w3m-goto-url): Don't specify the `set-current' argument to
	`w3m-history-plist-put', `w3m-history-plist-get',
	`w3m-history-remove-properties' and `w3m-history-add-properties'.
	(w3m-reload-this-page): Don't specify the `set-current' argument to
	`w3m-history-plist-get' and `w3m-history-remove-properties'.

2003-08-12  Katsumi Yamaoka  <yamaoka@jpl.org>

	* w3m.el (w3m-view-this-url-1): Fix a window configuration if a new
	buffer visiting the specified url is not in the `w3m-mode'; remove a
	newly created buffer if it is useless.
	(w3m-goto-url): Don't use `save-excursion' when performing find-file
	directly.
	(w3m-goto-url-new-session): Remove a newly created buffer if it is
	useless.

2003-08-12  ARISAWA Akihiro  <ari@mbf.sphere.ne.jp>

	* Makefile.in (what-where): Add space to avoid error on Solaris.

	* w3m-namazu.el (w3m-about-namazu): Fix last change.

2003-08-11  Katsumi Yamaoka  <yamaoka@jpl.org>

	* w3m-hist.el (w3m-history-previous-position): New macro.
	(w3m-history-next-position): New macro.
	(w3m-history-forward-1): Simplified using new macro(s).
	(w3m-history-backward-1): Ditto.
	(w3m-history-regenerate-pointers): Ditto.
	(w3m-history-assoc): Ditto.
	(w3m-history-current-1): Don't use old-fashioned backquotes.
	(w3m-history-save-position): Ditto.
	(w3m-history-modify-properties): Ditto.
	(w3m-history-with-element): Ditto.

2003-08-10  ARISAWA Akihiro  <ari@mbf.sphere.ne.jp>

	* w3m-namazu.el (w3m-about-namazu): Fixed problem when further links
	contain "&amp;".

2003-08-07  TSUCHIYA Masatoshi  <tsuchiya@namazu.org>

	* w3m.el (w3m-w3m-get-header): Removed.
	(w3m-w3m-parse-header, w3m-w3m-dump-head): New function.
	(w3m-w3m-attributes): Call the above functions.
	(w3m-w3m-dump-head-source): Removed.
	(w3m-w3m-dump-extra): New function.
	(w3m-w3m-retrieve, w3m-w3m-retrieve-1): Reimplemented.
	(w3m-about-header): Call `w3m-w3m-dump-head' instead of
	`w3m-w3m-get-header'.

	* w3m-proc.el: Changes to support recursive call of functions creating
	asynchronous processes.
	(w3m-process-waited): Abolished.
	(w3m-process-handler-new): Add result slot.
	(w3m-process-handler-functions): Renamed from
	`w3m-process-handler-function'.
	(w3m-process-handler-result): New macro.
	(w3m-process-with-null-handler): Reimplemented.
	(w3m-process-start-and-wait): New function.
	(w3m-process-with-wait-handler): Reimplemented.
	(w3m-process-do): Reimplemented.
	(w3m-process-do-with-temp-buffer): Reimplemented.
	(w3m-process-sentinel): Accept the 3rd argument.  Follow the above
	changes.

2003-08-08  Katsumi Yamaoka  <yamaoka@jpl.org>

	* w3m-hist.el (w3m-history-reuse-history-elements): New user option.
	(w3m-history-forward): Return a cons of a new history element and new
	position pointers of a history.
	(w3m-history-backward): Ditto.
	(w3m-history-regenerate-pointers): New function.
	(w3m-history-push): If `w3m-history-reuse-history-elements' is nil,
	sprout a new history branch even if history elements for the same url
	already exist.
	(w3m-history-add-arrived-db): Abolish the optional argument; bind
	`w3m-history-reuse-history-elements' to t.

	* w3m.el (w3m-view-previous-page): Assume `w3m-history-backward'
	returns cons data; bind `w3m-history-reuse-history-elements' to t; fix
	position pointers of a history after visiting a page.
	(w3m-goto-url): Fix position pointers of a history when a page is
	referred to by the about://history/ page.
	(w3m-about-history): Include position pointers in an html form.
	(w3m-history-highlight-current-url): Make history position data
	invisible.

2003-07-30  Katsumi Yamaoka  <yamaoka@jpl.org>

	* w3m.el (w3m-decode-entities): Don't trust in the `match-data' after
	the `w3m-entity-value' function is performed.

2003-07-29  Katsumi Yamaoka  <yamaoka@jpl.org>

	* w3m.el (w3m-command, w3m-user-agent, w3m-command-arguments,
	w3m-command-arguments-alist, w3m-no-proxy-domains,
	w3m-command-environment, w3m-fill-column, w3m-mailto-url-function,
	w3m-mailto-url-popup-function-alist, w3m-imitate-widget-button,
	w3m-pixels-per-character, w3m-coding-system,
	w3m-terminal-coding-system, w3m-input-coding-system,
	w3m-output-coding-system, w3m-file-coding-system,
	w3m-file-name-coding-system, w3m-default-coding-system,
	w3m-coding-system-priority-list, w3m-profile-directory, w3m-init-file,
	w3m-default-save-directory, w3m-accept-languages, w3m-icon-directory,
	w3m-home-page, w3m-arrived-file, w3m-keep-arrived-urls,
	w3m-keep-cache-size, w3m-follow-redirection, w3m-resize-image-scale,
	w3m-default-content-type, w3m-content-type-alist,
	w3m-encoding-type-alist, w3m-decoder-alist,
	w3m-charset-coding-system-alist, w3m-correct-charset-alist,
	w3m-horizontal-scroll-columns, w3m-horizontal-shift-columns,
	w3m-edit-function, w3m-url-local-directory-alist,
	w3m-pop-up-frame-parameters, w3m-horizontal-scroll-division,
	w3m-mbconv-command, w3m-local-find-file-regexps,
	w3m-local-find-file-function, w3m-local-directory-view-method,
	w3m-dirlist-cgi-program, w3m-add-referer-regexps, w3m-touch-command,
	w3m-uri-replace-alist, w3m-db-history-display-size,
	w3m-select-buffer-window-ratio): Improve the customizing widgets.

	* w3m-symbol.el (w3m-symbol-custom-type): New variable.
	(w3m-default-symbol, w3m-Chinese-BIG5-symbol, w3m-Chinese-CNS-symbol,
	w3m-Chinese-GB-symbol, w3m-Japanese-symbol, w3m-Korean-symbol): Use it.
	(w3m-symbol): Improve the customizing widgets.

	* w3m-search.el (w3m-search-engine-alist, w3m-search-default-engine):
	Improve the customizing widgets.
	* w3m-perldoc.el (w3m-perldoc-command, w3m-perldoc-pod2html-command,
	w3m-perldoc-pod2html-arguments): Ditto.
	* w3m-filter.el (w3m-filter-rules): Ditto.

2003-07-28  Katsumi Yamaoka  <yamaoka@jpl.org>

	* w3m-namazu.el (w3m-namazu-command, w3m-namazu-arguments,
	w3m-namazu-page-max, w3m-namazu-default-index-customize-spec,
	w3m-namazu-index-alist, w3m-namazu-output-coding-system,
	w3m-namazu-input-coding-system): Improve the customizing widgets.
	* w3m-image.el (w3m-imagick-convert-program): Ditto.
	* w3m-form.el (w3m-form-input-textarea-buffer-lines,
	w3m-form-input-select-buffer-lines, w3m-form-input-map-buffer-lines):
	Ditto.
	* w3m-filter.el (w3m-filter-rules): Ditto.
	* w3m-e21.el (w3m-favicon-size, w3m-favicon-cache-file,
	w3m-favicon-cache-expire-wait, w3m-favicon-type, w3m-tab-width): Diito.
	* w3m-dtree.el (w3m-dtree-directory-depth, w3m-dtree-indent-strings,
	w3m-dtree-stop-strings): Ditto.
	* w3m-cookie.el (w3m-cookie-accept-domains, w3m-cookie-reject-domains,
	w3m-cookie-accept-bad-cookies, w3m-cookie-file): Ditto.
	* w3m-bookmark.el (w3m-bookmark-file, w3m-bookmark-file-coding-system,
	w3m-bookmark-default-section): Ditto.
	* w3m-bitmap.el (w3m-bitmap-convert-arguments): Ditto.
	* w3m-antenna.el (w3m-antenna-sites, w3m-antenna-make-summary-function,
	w3m-antenna-sort-changed-sites-function,
	w3m-antenna-sort-unchanged-sites-function, w3m-antenna-file): Ditto.
	* mime-w3m.el (mime-w3m-safe-url-regexp): Ditto.

2003-07-27  ARISAWA Akihiro  <ari@mbf.sphere.ne.jp>

	* w3m.el (w3m-accept-japanese-characters): Checked loosely.

2003-07-27  TSUCHIYA Masatoshi  <tsuchiya@namazu.org>

	* Makefile.in (clean): Do not remove `shimbun-servers.el'.

	* w3mhack.el: Do not generate `shimbun-servers.el'.
	(shimbun-servers-file): Abolished.
	(w3mhack-compile, w3mhack-batch-compile): Do not call
	`w3mhack-check-shimbun-servers-file'.
	(w3mhack-generate-shimbun-servers-file): Removed.
	(w3mhack-check-shimbun-servers-file): Removed.

	* w3m.el (w3m-fontify-anchors): Handle `id' attributes of anchors.
	Thanks to Shinichiro HIDA and TAKAISHI Hayato for their reports.
	(w3m-fontify-bold, w3m-fontify-underline): Stricten regular expressions
	to detect tags.  For more detail, see [emacs-w3m:05600].

2003-07-25  Katsumi Yamaoka  <yamaoka@jpl.org>

	* mime-w3m.el (mime-w3m-display-inline-images): Improve the customizing
	widget.

2003-07-25  Katsumi Yamaoka  <yamaoka@jpl.org>

	* w3m.el (w3m-language, w3m-command-environment,
	w3m-content-type-alist, w3m-encoding-type-alist, w3m-decoder-alist,
	w3m-charset-coding-system-alist, w3m-correct-charset-alist,
	w3m-url-local-directory-alist, w3m-pop-up-frame-parameters): Improve
	the customizing widgets.

2003-07-25  Katsumi Yamaoka  <yamaoka@jpl.org>

	* w3mhack.el (w3mhack-generate-shimbun-servers-file): Exclude rss.

2003-07-25  TSUCHIYA Masatoshi  <tsuchiya@namazu.org>

	* w3m-form.el (w3m-form-set-method): New inline function, that is a
	`setf' method of `w3m-form-method'.

	* w3mhack.el (w3mhack-examine-modules): Because Mew 2.x and later do
	not support Mule2.3 and Emacs19, ignore mew-shimbun.el when compiling
	on such Emacsen.

2003-07-24  ARISAWA Akihiro  <ari@mbf.sphere.ne.jp>

	* w3m.el (w3m-output-coding-system): Changed condition to use utf-8
	with w3m-m17n.
	(w3m-halfdump-command-arguments): Ditto.

2003-07-24  Yuuichi Teranishi  <teranisi@gohome.org>

	* w3m-form.el (w3m-form-parse-and-fontify): Fix for the pages in which
	form_int appears after input_alt.

2003-07-23  Katsumi Yamaoka  <yamaoka@jpl.org>

	* w3mhack.el (w3mhack-makeinfo): Force texinfmt.elc to load texinfo.elc
	from the correct place.  <cf. [emacs-w3m:05573]>

2003-07-19  ARISAWA Akihiro  <ari@mbf.sphere.ne.jp>

	* w3m-e21.el (w3m-euc-japan-encoder): Fixed comment.


2003-07-18  TSUCHIYA Masatoshi  <tsuchiya@namazu.org>

	* Release emacs-w3m-1.3.6 from emacs-w3m-1_3 branch.

2003-07-18  TSUCHIYA Masatoshi  <tsuchiya@namazu.org>

	* w3m-e21.el (w3m-ccl-get-ucs-codepoint-with-emacs-unicode): Remove
	`translate-character'.
	(w3m-euc-japan-encoder, w3m-iso-latin-1-encoder): Select appropriate
	encoders when thie file is loaded.

	* w3m-ccl.el (w3m-ccl-write-repeat): Use a literal list of unibyte
	character sets, instead of calling `charset-bytes', in order to avoid
	difference between FSF Emacs and XEmacs.
	(w3m-euc-japan-encoder, w3m-iso-latin-1-encoder): Do not overwrite, if
	they have already been defined.

2003-07-17  Katsumi Yamaoka  <yamaoka@jpl.org>

	* w3mhack.el (w3mhack-examine-modules): Ignore w3m-ccl.el when XEmacs
	doesn't provide the mule feature.

2003-07-17  Hideyuki SHIRAI  <shirai@meadowy.org>

	* w3m.el (w3m-correct-charset-alist): New user option.
	(w3m-correct-charset): New inline macro.
	(w3m-detect-meta-charset): New function.
	(w3m-decode-buffer): Use `w3m-correct-charset' and
	`w3m-detect-meta-charset'.
	(w3m-create-page): Set `charset' to `w3m-current-content-charset' if it
	is nil.
	(w3m-region): If `charset' is nil, check `content-charset' in `META
	Tag'.

2003-07-17  TSUCHIYA Masatoshi  <tsuchiya@namazu.org>

	* w3m-ccl.el (toplevel): Add autoload for `charset-id' defined at
	w3m-om.el.
	(w3m-ccl-write-repeat): Simplified.
	(w3m-ccl-write-euc-japan-character): Set nil, when
	`read-multibyte-character' is not available.
	(w3m-ccl-write-iso-latin-1-character): Ditto.

	* w3m-om.el: Remove redundant `function'.
	(w3m-om-character-set-alist): New variable.
	(charset-id): New function.

	* w3m.el (w3m-input-coding-system): Change its default value for
	Mule2.3 and Emacsen without Mule.

2003-07-17  TSUCHIYA Masatoshi  <tsuchiya@namazu.org>

	* w3mhack.el (w3mhack-examine-modules): Ignore w3m-ccl.el when ccl.el
	is missing.

	* w3m-e21.el (w3m-ccl-get-ucs-codepoint-with-emacs-unicode): Import
	from w3m-ccl.el.

	* w3m-ucs.el (w3m-ccl-get-ucs-codepoint-with-mule-ucs): Import from
	w3m-ccl.el.

	* w3m-ccl.el: Export the above constants.

	* w3m.el (w3m-retrieve-and-render): Check current content charset
	before `w3m-create-page' is called.

2003-07-17  ARISAWA Akihiro <ari@mbf.sphere.ne.jp>
	    TSUCHIYA Masatoshi  <tsuchiya@namazu.org>

	* w3m.el (toplevel): Do not require `ccl'.
	(w3m-input-coding-system): Change its default value.
	(w3m-internal-characters-alist): Moved to w3m-ccl.el
	(w3m-ccl-write-repeat): Ditto.
	(w3m-euc-japan-decoder): Ditto.
	(w3m-euc-japan-encoder): Ditto.
	(w3m-iso-latin-1-decoder): Ditto.
	(w3m-iso-latin-1-encoder): Ditto.

	* w3m-ccl.el: New file.

	* w3m-ucs.el: Completely rewritten.
	(w3m-euc-japan-mule-ucs, w3m-iso-latin-1-mule-ucs): New coding systems.

	* w3m-e21.el (toplevel): Require `w3m-ccl'.
	(w3m-euc-japan-encoder, w3m-iso-latin-1-encoder): New encoder.

	* w3m-om.el, w3m-e20.el, w3m-xmas.el (toplevel): Require `w3m-ccl'.

2003-07-17  Hideyuki SHIRAI  <shirai@meadowy.org>

	* w3m.el (w3m-about-db-history): Call `w3m-arrived-time' with string.

2003-07-16  Katsumi Yamaoka  <yamaoka@jpl.org>

	* w3m.el (w3m-uri-replace-alist): Improve the customizing widget.

2003-07-16  TSUCHIYA Masatoshi  <tsuchiya@namazu.org>

	* w3m.el (w3m-copy-buffer): Fix the logical error installed by the last
	change at 2003-07-15.

2003-07-15  TSUCHIYA Masatoshi  <tsuchiya@namazu.org>

	* w3m.el (w3m-image-only-page): Abolished.
	(w3m-show-error-information): Return nil.
	(w3m-create-text-page): Return 'text-page.
	(w3m-create-image-page): Return 'image-page.
	(w3m-create-page): Return 'external-view when `w3m-external-view' is
	called.
	(w3m-goto-url): Do not encode a given URL when it points a local page.
	Bind `w3m-current-buffer' locally.  Follow the change of
	`w3m-create-page'.
	(w3m-copy-buffer): Wrap `w3m-goto-url' with
	`w3m-process-with-wait-handler', to avoid unexpected asynchronous
	processes.
	(w3m-region): Bind `w3m-current-buffer' locally.

	* w3m-util.el (w3m-url-local-p): Stricten its regexp.
	(w3m-url-dtree-p): Removed.

2003-07-10  Katsumi Yamaoka  <yamaoka@jpl.org>

	* w3m.el (w3m-uri-replace-alist): Revert 2003-07-09 change; improve the
	customizing widget.

	* doc/ptexinfmt.el (texinfo-discard-command-and-arg): New function for
	old Emacsen.

2003-07-09  TSUCHIYA Masatoshi  <tsuchiya@namazu.org>

	* w3m.el (w3m-decoder-alist): Simplified.

2003-07-09  Katsumi Yamaoka  <yamaoka@jpl.org>

	* w3m.el (w3m-decoder-alist): Look for the newest inflate command.

2003-07-09  Hideyuki SHIRAI  <shirai@meadowy.org>

	* mew-w3m.el (w3m-mew-support-cid): Check `mew-version-number'.
	(mew-w3m-cid-retrieve): Support Mew 4.0.53 and later.  Thanks to Kazu
	YAMAMOTO for his patch.

2003-07-09  TSUCHIYA Masatoshi  <tsuchiya@namazu.org>

	* w3m.el (w3m-uri-replace-alist): Add `rpm', `waei', `eiwa', `kokugo'
	and `eiei'.
	(w3m-input-url): Do not encode its return value.
	(w3m-goto-url): Call `w3m-url-transfer-encode-string' to encode a given
	URL.


2003-07-05  TSUCHIYA Masatoshi  <tsuchiya@namazu.org>

	* Release emacs-w3m-1.3.5 from emacs-w3m-1_3 branch.

2003-07-04  Katsumi Yamaoka  <yamaoka@jpl.org>

	* w3m.el (w3m-view-this-url-1): Simply copy buffer's contents to the
	new session rather than to call `w3m-goto-url'.

2003-07-03  TSUCHIYA Masatoshi  <tsuchiya@namazu.org>

	* w3m.el (w3m-local-file-type): Check whether a regular expression is
	specified, before matching it on a URL.

	* Following changes are to check whether required libraries are
	available.

	* w3mhack.el (toplevel): Do not create `shimbun/shimbun-servers.el' and
	`w3m-kwds.el' only when this file is loaded, to suppress excessive
	messages.
	(w3mhack-check-shimbun-servers-file): New function.
	(w3mhack-check-colon-keywords-file): New function.
	(w3mhack-compile): Call these functions explicitly.
	(w3mhack-batch-compile, w3mhack-locate-library, w3mhack-print-status):
	New functions.

	* configure.in: Check that egrep is available and that regexp-opt.el
	and xml.el are available.

	* aclocal.m4 (AC_EMACS_LISP): Add `-q' option and `-no-site-file'
	option.
	(AC_ADD_LOAD_PATH): Define `--with-attic' option.
	(AC_CHECK_ELISP): New function.

	* Makefile.in (.el.elc): Call `w3mhack-batch-compile' instead of
	`batch-byte-compile'.
	(very-slow): Always call `keywords' target.
	(keywords): Call `w3mhack-check-colon-keywords-file'.

2003-07-03  TSUCHIYA Masatoshi  <tsuchiya@namazu.org>

	* w3m-antenna.el (w3m-about-antenna): Fix the expression to decide
	changed sites.

	* w3m.el (w3m-retrieve-and-render): Do not overwrite an arrived time
	with a modified time, even if the modified time is newer than the
	arrived time.  Store a real URL to arrived DB.
	(w3m-about-db-history): Small clean up.

	* attic/xml.el: Import contrib/xml.el of Oort Gnus.  Require cl and
	poe.

2003-07-02  TSUCHIYA Masatoshi  <tsuchiya@namazu.org>

	* w3m-bookmark.el (w3m-bookmark-add): Encode special characters
	included in a URL and a title.

	* w3m-antenna.el (w3m-antenna-check-all-sites): Use `w3m-antenna-alist'
	instead of `w3m-antenna-sites'; this change must have no ill effects
	because `w3m-use-setup' merges site informations kept by
	`w3m-antenna-sites' into `w3m-antenna-alist'.
	(w3m-about-antenna): Fix.
	(w3m-antenna-add-current-url): Encode special characters included in
	`w3m-current-title'.

	* w3m.el: Changes of functions handling the arrived database, and clean
	up w3m-retrieve-and-render() and related parts.
	(w3m-content-type-alist): Change spec.
	(w3m-attributes): Strip authentication part from URL before checking
	charsets given by a user.
	(w3m-arrived-add-1): Removed.
	(w3m-arrived-add): Reimplemented.
	(w3m-arrived-modify): Removed.
	(w3m-arrived-time): Define its `setf' method.
	(w3m-arrived-get, w3m-arrived-put): New inline functions.
	(w3m-arrived-title): Define as a macro using `w3m-arrived-get'.
	(w3m-arrived-last-modified): Ditto
	(w3m-arrived-content-charset): Ditto
	(w3m-arrived-content-type): Ditto.
	(w3m-arrived-shutdown): Modify a predicate used for comparing arrived
	elements, to ensure that every URL precedes its variants with
	fragments.
	(w3m-encode-specials-string): New function.
	(w3m-safe-decode-buffer): New function.
	(w3m-rendering-extract-title): Simplified.
	(w3m-rendering-half-dump): Define as a normal function.
	(w3m-rendering-buffer): Do not call `w3m-filter'.
	(w3m-retrieve-and-render): Reimplemented.
	(w3m-show-error-information): Change its argument spec.
	(w3m-content-prepare-functions): Abolished.
	(w3m-prepare-content): Reimplemented.
	(w3m-prepare-text-content, w3m-prepare-image-content): Removed.
	(w3m-create-text-page, w3m-create-image-page): New functions; the
	successors of the aboves.
	(w3m-create-page): New function.
	(w3m-goto-url): Follow above changes and clean up.
	(w3m-redisplay-and-reset): Call `setf' methods instead of using
	`w3m-arrived-modify'.
	(w3m-redisplay-with-charset): Ditto.
	(w3m-redisplay-with-content-type): Ditto.
	(w3m-about-header): Strip authentication part from URL before
	extracting titles.
	(w3m-about-history): Encode special characters included in a title.
	(w3m-about-db-history): Encode special characters in the title.  Ignore
	URLs that include fragments.

2003-07-01  TAKAHASHI Kaoru  <kaoru@kaisei.org>

	* doc/ptexinfmt.el: @verb, @tie, @/ support.
	(ptexinfmt-broken-facility): Abolish NO-NOTICE argument.  Use
	`ptexinfmt-disable-broken-notice-flag' instead.

2003-07-01  Hideyuki SHIRAI  <shirai@meadowy.org>

	* mew-w3m.el (mew-mime-text/html-w3m): Add CHARSET argument of
	`w3m-region' when no w3m-m17n.

2003-07-01  TSUCHIYA Masatoshi  <tsuchiya@namazu.org>

	* mime-w3m.el (mime-w3m-preview-text/html): Call `w3m-region' with
	`charset' option.

2003-07-01  Katsumi Yamaoka  <yamaoka@jpl.org>

	* w3m.el (w3m-goto-url): Use `w3m-url-strip-fragment' instead of
	`w3m-base-url' for local files.

2003-07-01  TSUCHIYA Masatoshi  <tsuchiya@namazu.org>

	* w3m.el (w3m-arrived-load-list): Check that `w3m-arrived-file' exists
	before deleting it.
	(w3m-check-refresh-attribute): Condition relaxed.
	(w3m-region): Disable checking refresh attribute.

2003-06-30  TSUCHIYA Masatoshi  <tsuchiya@namazu.org>

	* w3m.el: Some miscellaneous changes and large changes to make a filter
	module cooperate with w3mmee and w3m-m17n.
	(w3m-language): Stricten its customize spec.
	(w3m-attributes): Call `w3m-url-strip-fragment' instead of using a
	literal regular expression.
	(w3m-arrived-load-list): New function.
	(w3m-arrived-setup, w3m-arrived-shutdown): Use the above.
	(w3m-url-decode-string): Call `vector' instead of `string' to avoid
	making unexpected multibyte characters.
	(w3m-decode-buffer): Do not call `w3m-decode-get-refresh'.
	(w3m-decode-get-refresh): Removed.
	(w3m-check-refresh-attribute): New function, the successor of the
	above.
	(w3m-rendering-half-dump): Encode a content for w3mmee and w3m-m17n
	with `w3m-current-coding-system' instead of giving it as a binary data.
	Because `w3m-current-coding-system' keeps a coding system used to
	decode the current buffer, all characters should be recovered by this
	encoding.
	(w3m-rendering-buffer-1): Removed.
	(w3m-rendering-buffer): New function, the successor of the above.
	(w3m-rendering-unibyte-buffer): Removed.
	(w3m-rendering-multibyte-buffer): Removed.
	(w3m-prepare-text-content): Always call `w3m-decode-buffer'. Call
	`w3m-rendering-buffer' instead of `w3m-rendering-unibyte-buffer'.
	(w3m-goto-url): Fix regular expressions.
	(w3m-region): Accept the 4th optional argument, `charset'.  Set
	`w3m-current-coding-system' to the coding system based on the given
	charset.  Call `w3m-rendering-buffer' with the charset.

2003-06-26  Katsumi Yamaoka  <yamaoka@jpl.org>

	* w3mhack.el (w3mhack-makeinfo): Include other files first.

2003-06-23  Katsumi Yamaoka  <yamaoka@jpl.org>

	* w3mhack.el (w3mhack-shimbun-modules-using-rss): Don't use
	`with-temp-buffer'.

2003-06-22  TSUCHIYA Masatoshi  <tsuchiya@namazu.org>

	* w3mhack.el (w3mhack-shimbun-modules-using-rss): New function.
	(w3mhack-examine-modules): Call the above instead of a literal list.

2003-06-20  Katsumi Yamaoka  <yamaoka@jpl.org>

	* doc/Makefile.in (install): Don't run install-info for non- existent
	info files.

	* w3mhack.el (w3mhack-examine-modules): Also examine
	"sb-pukiwiki-rss.el".

2003-06-19  TSUCHIYA Masatoshi  <tsuchiya@namazu.org>

	* w3m-namazu.el (w3m-namazu-complete-index): Consider `predicate'
	option.

	* w3m-weather.el (w3m-weather-completion-table): Add `oki' as the
	shortend form of `shimanekenoki'.

2003-06-18  TSUCHIYA Masatoshi  <tsuchiya@namazu.org>

	* w3m.el (w3m-fontify-anchors): Do not encode fragment parts.

2003-06-18  Katsumi Yamaoka  <yamaoka@jpl.org>

	* w3mhack.el (w3mhack-examine-modules): Ignore the shimbun modules
	which need xml.el if it is not available.

2003-06-18  Katsumi Yamaoka  <yamaoka@jpl.org>

	* w3mhack.el (w3mhack-makeinfo): Improve the last change.


2003-06-18  TSUCHIYA Masatoshi  <tsuchiya@namazu.org>

	* Release emacs-w3m-1.3.4 from emacs-w3m-1_3 branch.

2003-06-18  TSUCHIYA Masatoshi  <tsuchiya@namazu.org>

	* w3m.el (w3m-arrived-ignored-regexp): Use "\`" instead of "^".
	(w3m-history-ignored-regexp): Ditto.
	(w3m-url-transfer-encode-string): New inline function.
	(w3m-fontify-anchors): Encode URL with the attribute `charset'.
	(w3m-input-url): Encode URL with `w3m-default-coding-system'.
	(w3m-about-header): Display the current anchor information.

	* w3m-form.el (w3m-form-parse-and-fontify): Encode URL with the
	attribute `charset'.

2003-06-17  Katsumi Yamaoka  <yamaoka@jpl.org>

	* w3mhack.el (w3mhack-makeinfo): Encode messages to terminal while
	formatting info pages.

2003-06-12  Katsumi Yamaoka  <yamaoka@jpl.org>

	* w3m.el (w3m-w3m-attributes): Improve the regexp to extract
	content-types.

2003-06-08  Yuuichi Teranishi  <teranisi@gohome.org>

	* w3m-form.el (w3m-form-parse-and-fontify): Apply
	`w3m-decode-anchor-string' to the form action url.

2003-06-05  TSUCHIYA Masatoshi  <tsuchiya@namazu.org>

	* doc/emacs-w3m.texi, doc/emacs-w3m-ja.texi: Their license is changed
	from GNU Free Documentation License to GNU General Public License.

2003-05-30  Yuuichi Teranishi  <teranisi@gohome.org>

	* octet.el (toplevel): Require poe.
	(octet-filter-call1): Use `make-temp-file' instead of `make-temp-name'.
	(octet-filter-call2): Ditto.
	(octet-filter-call2-extra): Ditto.
	(octet-temp-directory): Changed default value to
	`temporary-file-directory'.

2003-05-29  TSUCHIYA Masatoshi  <tsuchiya@namazu.org>

	* Makefile.in (DOCS): FAQ, FAQ.ja, README.namazu.ja, README.shimbun.ja,
	TIPS and TIPS.ja are merged into Info.

2003-05-29  TSUCHIYA Masatoshi  <tsuchiya@namazu.org>

	* doc/Makefile.in (dvi): New target to create dvi files; related
	targets and macros are installed.

	* doc/.cvsignore: Ignore dvi files.

	* configure.in: Check whether texi2dvi, ptex and jbibtex exists.

2003-05-28  TSUCHIYA Masatoshi  <tsuchiya@namazu.org>

	* .cvsignore: Ignore tarballs.

	* Makefile.in (SUBDIRS): New macro.
	(tarball): Refer the above macro, and put texinfo sources into a
	tarball.

	* aclocal.m4 (AC_ADD_LOAD_PATH): Use the variable `EGREP' instead of
	the literal `grep'.

2003-05-27  Katsumi Yamaoka  <yamaoka@jpl.org>

	* w3mhack.el (byte-optimizer for match-string-no-properties): `lenght'
	-> `length'.

2003-05-27  TSUCHIYA Masatoshi  <tsuchiya@namazu.org>

	* w3m.el: Simplify functions that rewrite URIs.
	(toplevel): Autoload `w3m-search-uri-replace' instead of
	`w3m-search-quick-search-handler'.
	(w3m-uri-replace-alist): Changed its default value and its customize
	spec.
	(w3m-pattern-uri-replace): New function.
	(w3m-uri-replace): Reimplemented.

	* w3m-search.el (w3m-search-quick-search-engine-alist): Abolished.
	(w3m-search-quick-search-engines): Removed.
	(w3m-search-quick-search-handler): Removed.
	(w3m-search-uri-replace): New function.

2003-05-26  Katsumi Yamaoka  <yamaoka@jpl.org>

	* w3m.el (w3m-highlight-current-anchor): Don't infloop even if a w3m
	buffer is narrowed.

2003-05-22  Katsumi Yamaoka  <yamaoka@jpl.org>

	* w3mhack.el (w3mhack-make-package): Make it work under non-Mule
	XEmacs.

2003-05-19  Hideyuki SHIRAI  <shirai@meadowy.org>

	* mew-w3m.el (mew-w3m-use-safe-url-regexp): New variable.
	(mew-w3m-view-inline-image, mew-mime-text/html-w3m): Use
	`mew-w3m-use-safe-url-regexp' for `w3m-safe-url-regexp'.

2003-05-12  Hideyuki SHIRAI  <shirai@meadowy.org>

	* w3m.el (Top): Use w3m-treat-drive-letter for `w3m-expand-path-name'.

2003-05-12  TSUCHIYA Masatoshi  <tsuchiya@namazu.org>

	* mime-w3m.el (mime-w3m-preview-text/html): Apply the patch posted by
	Yoichi NAKAYAMA <yoichi@geiin.org> in [emacs-w3m:04836], that correct
	the wrong usage of `message'.

2003-05-06  Katsumi Yamaoka  <yamaoka@jpl.org>

	* w3m.el (w3m-fontify-anchors): Invalidate the widget keymap in XEmacs;
	add a help-echo to the widget button.
	(w3m-make-minor-mode-keymap): Bind [down-mouse-2] to `undefined' to
	invalidate the `widget-button-click' command in FSF Emacs.

2003-04-30  Katsumi Yamaoka  <yamaoka@jpl.org>

	* w3m.el (w3m-imitate-widget-button): New variable.
	(w3m-imitate-widget-button): New function.
	(w3m-fontify-anchors): Imitate the widget button.
	(w3m-next-anchor): Look for the widget button.
	(w3m-previous-anchor): Ditto.

2003-04-30  TSUCHIYA Masatoshi  <tsuchiya@namazu.org>

	* w3m.el (w3m-retrieve-and-render): Hide a exit status from an error
	message unless `w3m-process-exit-status'.

2003-04-30  Katsumi Yamaoka  <yamaoka@jpl.org>

	* w3m.el (w3m-goto-url): Improve and bug fix the find-file code.

2003-04-16  Chihiro Kuroda  <chee@iijmio-mail.jp>

	* w3m.el (w3m-download): Download a directory url to index.html
	(by default) instead of signaling an error.

2003-04-11  Katsumi Yamaoka  <yamaoka@jpl.org>

	* w3m.el (w3m-local-find-file-regexps): New user option.
	(w3m-local-find-file-function): New user option.
	(w3m-goto-url): Use the function specified by the
	`w3m-local-find-file-function' variable for local files when the file
	name matches the `w3m-local-find-file-regexps' variable.

2003-04-04  Hideyuki SHIRAI  <shirai@meadowy.org>

	* w3m-search.el (w3m-search-engine-alist): Change coding-system to
	`euc-japan' of "waei" and "kokugo". Tnx, Mr. Saito (sai@yedo.com) for
	his report.

2003-03-26  TSUCHIYA Masatoshi  <tsuchiya@namazu.org>

	* w3m-antenna.el (w3m-antenna-check-all-sites): Call `make-symbol'
	instead of `gensym', in order to make this function free from runtime
	CL functions.

2003-03-07  Katsumi Yamaoka  <yamaoka@jpl.org>

	* w3m-bug.el (report-emacs-w3m-bug): Make it possible to send a bug
	report even if emacs-w3m is not running.

2003-03-03  Michael Shields  <shields@msrl.com>

	* w3m-xmas.el (w3m-create-image): Protect against images which are not
	permitted to be loaded according to `w3m-safe-url-regexp'.

2003-02-28  Hideyuki SHIRAI  <shirai@meadowy.org>

	* w3m-util.el (w3m-get-server-hostname): Rename and move from
	`w3m-process-get-server-root' in `w3m-proc.el'.

	* w3m-proc.el (w3m-process-set-authinfo, w3m-process-read-user)
	(w3m-process-read-passwd, w3m-process-y-or-n-p): Use
	`w3m-get-server-hostname' instead of `w3m-process-get-server-root'.

	* w3m.el (w3m-show-error-information): New customized variable.
	(w3m-w3m-attributes): Message strange `Location:' like lynx.
	(w3m-retrieve-and-render): When error occur, show error message in `w3m
	buffer' to be accompanied by `w3m-show-error-information'.
	(w3m-show-error-information): New function.
	(w3m-reload-this-page, w3m-redisplay-this-page)
	(w3m-redisplay-and-reset, w3m-redisplay-with-charset)
	(w3m-view-source, w3m-view-header): If `w3m-current-url' is nil, dont'
	execute command.
	(w3m): Guard from the bug of `select-frame-set-input-focus' in
	Emacs-21.3.x. If `w3m-current-url' is nil in `w3m buffer'

2003-02-27  Katsumi Yamaoka  <yamaoka@jpl.org>

	* w3mhack.el (w3mhack-generate-shimbun-servers-file): Exclude fml,
	glimpse, lump, mailarc, mailman, mhonarc and text; indent.
	(w3mhack-generate-colon-keywords-file): indent.

2003-02-26  Katsumi Yamaoka  <yamaoka@jpl.org>

	* w3m-search.el (w3m-search-engine-alist): Add www.alltheweb.com
	suggested by Chris Beggy <chrisb@kippona.com>; make the default value
	more suitable to the language environment; don't use the old fashioned
	backquotes.
	(w3m-search-default-engine): Always default to google.
	(w3m-search-prefer-japanese-site): Remove.
	(w3m-search-inhibited-japanese-engines): Remove.
	(w3m-search): Bind `completion-ignore-case' to t.
	(w3m-search-quick-search-handler): Remove
	`w3m-search-prefer-japanese-site' and
	`w3m-search-inhibited-japanese-engines'.

2003-02-26  Hideyuki SHIRAI  <shirai@meadowy.org>

	* w3m.el (w3m-w3m-attributes): Allow imperfect Status-Line like no
	Reason-Phrase. Guard broken header like no location field.

2003-02-25  Hideyuki SHIRAI  <shirai@meadowy.org>

	* w3m-util.el (w3m-url-local-p): Use `\`' instead of `^'.

2003-02-21  Hideyuki SHIRAI  <shirai@meadowy.org>

	* w3m.el (w3m-local-dirlist-cgi): Treat a `local cookie file', again.

2003-02-16  ARISAWA Akihiro  <ari@mbf.sphere.ne.jp>

	* w3m.el (w3m-type): Support "release candidate" of w3m.

2003-02-14  Katsumi Yamaoka  <yamaoka@jpl.org>

	* w3m-xmas.el (w3m-insert-image): Use `map-extents' instead of
	`extent-at' repeatedly.
	(w3m-remove-image): Ditto.

2003-02-05  Hideyuki SHIRAI  <shirai@meadowy.org>

	* w3m-form.el (w3m-form-submit): Remove `!CURRENT_URL!' from action
	tag.

2003-02-04  Katsumi Yamaoka  <yamaoka@jpl.org>

	* w3mhack.el (TopLevel): Don't gererate the w3m-kwds.el file if there
	is no permission to write.

	* Makefile.in (clean): Remove shimbun/shimbun-servers.el.

2003-02-04  Yoichi NAKAYAMA  <yoichi@eken.phys.nagoya-u.ac.jp>
	Katsumi Yamaoka <yamaoka@jpl.org>

	* w3mhack.el (w3mhack-generate-shimbun-servers-file): New function.
	(TopLevel): Call it.

2003-02-04  Yoichi NAKAYAMA  <yoichi@eken.phys.nagoya-u.ac.jp>

	* w3mhack.el (shimbun-servers-file): New constant.

2003-02-04  Hideyuki SHIRAI  <shirai@meadowy.org>

	* w3m.el (w3m-mode): Bind `auto-hscroll-mode' for Emacs-21.3.

2003-01-30  Katsumi Yamaoka  <yamaoka@jpl.org>

	* w3m.el (w3m-image-type): Move forward.
	(w3m-fontify-images): Use `w3m-action' and `w3m-anchor' instead of
	`get-text-property'.
	(w3m-toggle-inline-images-internal): Use `w3m-image' instead of
	`get-text-property'.
	(w3m-toggle-inline-image): Don't specify the arg to `w3m-image'.
	(w3m-resize-inline-image-internal): Use `w3m-image' instead of
	`get-text-property'.
	(w3m-zoom-in-image): Don't specify the arg to `w3m-image'.
	(w3m-zoom-out-image): Ditto.
	(w3m-view-this-url): Don't bother to call `w3m-anchor' if it is
	needless.
	(w3m-print-this-url): Don't pull-in the point into the link if it is
	called non-interactively.
	(w3m-highlight-current-anchor-1): Use `w3m-anchor-sequence' instead of
	`get-text-property'.
	(w3m-next-anchor): Don't put `nil' element into `w3m-goto-anchor-hist';
	use `push' instead of `cons'.
	(w3m-previous-anchor): Ditto.
	(w3m-next-form): Use `w3m-action' instead of `get-text-property'; don't
	put `nil' element into `w3m-goto-anchor-hist'; specify the current
	position to `w3m-action'; use `push' instead of `cons'.
	(w3m-goto-previous-form): indent.
	(w3m-previous-form): Use `w3m-action' instead of `get-text-property';
	don't put `nil' element into `w3m-goto-anchor-hist'; specify the
	current position to `w3m-action'; use `push' instead of `cons'.
	(w3m-next-image): Use `w3m-image' instead of `get-text-property'; don't
	put `nil' element into `w3m-goto-anchor-hist'; specify the current
	position to `w3m-image'; use `push' instead of `cons'.
	(w3m-previous-image): Ditto.

	* w3m-form.el (w3m-form-resume): Use `w3m-action' instead of
	`get-text-property'; specify the current position to `w3m-action'.
	(w3m-fontify-textareas): Use `w3m-anchor-sequence' instead of
	`get-text-property'.
	(w3m-form-replace): Use `w3m-action' instead of `get-text-property'.
	(w3m-form-textarea-info): Use `get-text-property' instead of
	`w3m-get-text-property-around'.
	(w3m-form-reset): Use `w3m-action' instead of `get-text-property'.

	* w3m-util.el (w3m-get-text-property-around): Always search for the
	text prop around there and pull-in the point into the position where
	the prop exists.
	(w3m-action, w3m-anchor, w3m-image, w3m-submit): Use
	`get-text-property' if the argument is omitted.
	(w3m-image-scale): Abolished.
	(w3m-anchor-sequence): Simplified.

	* mime-w3m.el (mime-w3m-mode-map): Bind it when compiling.

2003-01-28  Katsumi Yamaoka  <yamaoka@jpl.org>

	* w3mhack.el (top): Move the last addition (modifying the value for
	`shell-file-name') just after loading `cl'.

2003-01-28  Hideyuki SHIRAI  <shirai@meadowy.org>

	* w3mhack.el (top): Set `cmdproxy.exe' to `shell-file-name' when Win32
	environment.

2003-01-28  Hideyuki SHIRAI  <shirai@meadowy.org>

	* w3m.el (w3m-local-dirlist-cgi): Treat a `local cookie file'.

2003-01-27  Hideyuki SHIRAI  <shirai@meadowy.org>

	* w3m-ucs.el (w3m-ucs-to-char): Guard error for Mule-UCS 0.85.

2003-01-26  Katsumi Yamaoka  <yamaoka@jpl.org>

	* w3mhack.el (w3mhack-byte-optimize-letX): Add `pathname-coding-system'
	to be removed from `let' bindings.

2003-01-26  MIYOSHI Masanori  <miyoshi@boreas.dti.ne.jp>

	* w3m-e21.el (w3m-favicon-type): Add BMP at the head of the list.
	(w3m-favicon-type): Undo the last change and make the priority of BMP
	the lowest.

2003-01-24  Katsumi Yamaoka  <yamaoka@jpl.org>

	* w3mhack.el (w3mhack-makeinfo): Withdraw the change of 2003-01-09.

2003-01-24  TSUCHIYA Masatoshi  <tsuchiya@namazu.org>

	* w3mhack.el (w3mhack-examine-modules, w3mhack-load-path): Check the
	existence of Gnus for shimbun/nnshimbun.el.

2003-01-21  Katsumi Yamaoka  <yamaoka@jpl.org>

	* w3m-util.el (w3m-function-max-args): Don't use the arglist
	destructively.

	* mime-w3m.el (kill-new): Don't refer to the whole arglist of the
	original function.

2003-01-21  Masatake YAMATO  <jet@gyve.org>

	* w3m.el (w3m-scroll-down-or-previous-url): Added doc string.

2003-01-19  TSUCHIYA Masatoshi  <tsuchiya@pine.kuee.kyoto-u.ac.jp>

	* w3m.el (toplevel): Strict checking that buggy `w3m-time-parse-string'
	is used.

2003-01-14  Katsumi Yamaoka  <yamaoka@jpl.org>
	Suggested by KURIHARA Kenichi <kenichi_kurihara@nifty.com>.

	* w3m.el (w3m-async-exec): Always default to `t'.
	(w3m-process-connection-type): Default to `nil' under MacOS X.

2003-01-09  Katsumi Yamaoka  <yamaoka@jpl.org>

	* w3mhack.el (w3mhack-makeinfo): Insert one excessive newline after a
	@foo{bar} thing to prevent clinging of a line and a line
	(old texinfmt bug?) if it should be considered only one thing in a
	line.

2003-01-07  Hideyuki SHIRAI  <shirai@meadowy.org>

	* mew-w3m.el (mew-w3m-ext-url-show): Use `mew-buffer-message' instead
	of `mew-window-configure'.

2003-01-06  Hideyuki SHIRAI  <shirai@meadowy.org>

	* mew-w3m.el (mew-w3m-ext-url-show): New funcition.
	(mew-w3m-ext-url-fetch): Ditto.
	(top): Modify comment. Avoid byte-compile warning for
	`mew-window-configure'.

2002-12-20  Hideyuki SHIRAI  <shirai@meadowy.org>

	* w3m.el (w3m-about-db-history): Display the information of page.

2002-12-19  Hideyuki SHIRAI  <shirai@meadowy.org>

	* w3m.el (w3m-local-dirlist-cgi): Treat a local cookie.

2002-12-18  Hideyuki SHIRAI  <shirai@meadowy.org>

	* w3m-e21.el (w3m-favicon-type): Change default value and type of
	custom.
	(w3m-favicon-type-alist): New internal variable.
	(w3m-setup-favicon): Don't check 'xpm.
	(w3m-buffer-favicon): Decide image type of Emacs use
	`w3m-favicon-type-alist'.

2002-12-17  Hideyuki SHIRAI  <shirai@meadowy.org>

	* w3m.el (w3m-type): Suppert `stable version notation' of w3m-m17n.

2002-12-12  ARISAWA Akihiro  <ari@mbf.sphere.ne.jp>

	* w3m.el (w3m-use-favicon): Moved from w3m-e21.el.

	* w3m-image.el (w3m-favicon-usable-p): Moved from w3m-e21.el.

	* w3m-e21.el : Bind `w3m-use-favicon' when compiling.
	(w3m-favicon-usable-p): Moved to w3m-image.el.
	(w3m-use-favicon): Moved to w3m.el.

2002-12-07  Yuuichi Teranishi  <teranisi@gohome.org>

	* w3m-form.el (w3m-form-text-chop): Added nil check.

2002-12-06  Katsumi Yamaoka  <yamaoka@jpl.org>

	* w3mhack.el (w3mhack-what-where): Don't say [-ja] especially.

2002-12-03  Katsumi Yamaoka  <yamaoka@jpl.org>

	* doc/ptexinfmt.el: Modify it not to use APEL functions.

	* w3mhack.el (w3mhack-makeinfo): Remove last temporal mod.

2002-12-02  Katsumi Yamaoka  <yamaoka@jpl.org>

	* w3mhack.el (w3mhack-makeinfo): Temporally fix to help users who don't
	have APEL that use texinfmt if loading doc/ptexinfmt.el is failed.

2002-12-02  ARISAWA Akihiro  <ari@mbf.sphere.ne.jp>

	* doc/Makefile.in: Remove GNU make things.

2002-12-02  Katsumi Yamaoka  <yamaoka@jpl.org>

	* w3mhack.el (w3mhack-makeinfo): Don't format Japanes info if the mule
	feature is not provided.

	* aclocal.m4 (AC_PATH_LISPDIR, AC_PATH_ICONDIR): Undo last change.

	* doc/Makefile.in (INSTALL_INFO): New variable.
	(install): Use it.

2002-11-29  Katsumi Yamaoka  <yamaoka@jpl.org>

	* Makefile.in (srcdir): New variable.
	(FLAGS): Specify an absolute path to w3mhack.el.
	(all-en): New rule.
	(all-ja): Made it make only Japanese info.
	(info-en): New rule.
	(install-en): New rule.
	(install-ja): Made it install only Japanese info.
	(install-lisp): Use `$(srcdir)/' instead of `./'.
	(install-icons): Ditto.
	(install-info-en): New rule.
	(Makefile): Use `$(srcdir)/' instead of `./'.
	(config.status): Ditto.
	(very-slow): Specify an absolute path to attic/addpath.el.

	* doc/.cvsignore: Add version.texi.

	* doc/ChangeLog: Removed.

	* doc/Makefile.in (srcdir, subdir, top_srcdir): New variables.
	(FLAGS): Specify an absolute path to w3mhack.el.
	(EMACSINFO): Use `$(top_srcdir)' instead of `..'.
	(INFO_DEPS): Include both emacs-w3m.info and emacs-w3m-ja.info.
	(INFO_DEPS_EN): New variable.
	(en): New rule.
	(version.texi): New rule.
	(emacs-w3m.info): Made it depend on version.texi.
	(emacs-w3m-ja.info): Ditto.
	(install): Use `$(top_srcdir)/' instead of `../'.
	(install-en): New rule.

	* doc/version.texi: Removed from the CVS repository.

2002-11-29  TSUCHIYA Masatoshi  <tsuchiya@namazu.org>

	* doc/Makefile.in (clean): Fix target.

2002-11-29  ARISAWA Akihiro  <ari@mbf.sphere.ne.jp>

	* w3mhack.el (w3mhack-nonunix-install): Create parent directories.

2002-11-28  Katsumi Yamaoka  <yamaoka@jpl.org>

	* doc/texinfo.tex: Replaced with the latest version.

2002-11-28  Katsumi Yamaoka  <yamaoka@jpl.org>

	* w3m.el (w3m-header-line-map): Prevent tool-bar from being doubled
	under Emacs 21.

2002-11-28  Katsumi Yamaoka  <yamaoka@jpl.org>

	* Makefile.in (infodir): Add a variable.
	(default): Use `all'.
	(all, all-ja): New rules.
	(lisp): Renamed from `default'.
	(what-where): Pass `infodir' to `w3mhack-what-where'.
	(info, info-ja): New rules.
	(install): Use `install-lisp' and `install-info'.
	(install-ja): New rule.
	(install-lisp): Renamed from `install'.
	(install-info, install-info-ja): New rules.
	(install-package): Use `install-lisp' instead of `install'; install
	info files as well.
	(install-package-ja): New rule.
	(clean): Remove info files as well.
	(distclean): Remove doc.Makefile as well.

	* aclocal.m4 (AC_PATH_LISPDIR, AC_PATH_ICONDIR): Modify a message for
	`install-package'.

	* configure.in: Check for the makeinfo command; create doc/Makefile.

	* w3mhack.el (w3mhack-make-package): Add info file names into a
	MANIFEST file.
	(w3mhack-what-where): Show where info files will go.
	(w3mhack-makeinfo): New function.

2002-11-28  Katsumi Yamaoka  <yamaoka@jpl.org>

	* doc/Makefile.in, .cvsignore: New file.

	* doc/emacs-w3m.texi, emacs-w3m-ja.texi: Correct copyright holder.

	* doc/emacs-w3m.texi: Renamed from emacs-w3m-en.texi.

	* doc/txi.tex: Renamed from txi-en.tex.

2002-11-27  Katsumi Yamaoka  <yamaoka@jpl.org>

	* w3m-search.el (w3m-search-engine-alist): Specify coding-system for
	the waei and kokugo entries.  Suggested by Hideyuki SHIRAI.

2002-11-27  Katsumi Yamaoka  <yamaoka@jpl.org>

	* doc/emacs-w3m-en.texi, emacs-w3m-en.texi: Convert to GFDL.

2002-11-27  Yoichi NAKAYAMA  <yoichi@eken.phys.nagoya-u.ac.jp>

	* doc/emacs-w3m-en.texi: New files.
	* doc/emacs-w3m-ja.texi:
	* doc/ptexinfmt.el:
	* doc/texinfo.tex:
	* doc/txi-en.tex:
	* doc/txi-ja.tex:
	* doc/version.texi:

2002-11-27  Katsumi Yamaoka  <yamaoka@jpl.org>

	* w3m-tabmenu.el (w3m-tab-menubar-update): Do nothing when there's no
	menubar.

2002-11-18  Hideyuki SHIRAI  <shirai@meadowy.org>

	* w3m.el (w3m-view-this-url-1): Keep position when new-session and
	`w3m-view-this-url-new-session-in-background' is non-nil.

2002-11-17  Hideyuki SHIRAI  <shirai@meadowy.org>

	* mew-w3m.el (mew-mime-text/html-w3m): Use `match-string-no-properties'
	if it exist.

2002-11-15  Katsumi Yamaoka  <yamaoka@jpl.org>

	* w3m.el (w3m-goto-url): Use an optional argument and the function
	`interactive' to examine whether it is called interactively instead of
	the function `interactive-p'.  Suggested by TSUCHIYA Masatoshi.
	(w3m-goto-url-new-session): Ditto.
	(w3m): Ditto.
	(w3m-select-buffer-show-this-line): Ditto.

2002-11-14  Hideyuki SHIRAI  <shirai@meadowy.org>

	* w3m.el (w3m-w3m-attributes): Bind `case-fold-search' to t.

2002-11-14  Katsumi Yamaoka  <yamaoka@jpl.org>

	* w3m-search.el (w3m-search-engine-alist): Add some dictionaries.
	(w3m-search-default-engine): Default to google.
	(w3m-search-quick-search-engine-alist): Add iij-archie; add
	customization type.
	(w3m-search-prefer-japanese-site): New user option.
	(w3m-search-inhibited-japanese-engines): New user option.
	(w3m-search-quick-search-engines): New function.
	(w3m-search-quick-search-handler): Maybe use a Japanese site; use
	`w3m-search-quick-search-engines' to merge `w-s-engine-alist' and
	`w-s-quick-search-engine-alist'.

	* w3m.el (w3m): Allow quicksearch urls if interactive.

2002-11-12  Katsumi Yamaoka  <yamaoka@jpl.org>

	* w3.el (w3m-view-this-url-1): Copy `w3m-current-url' into a copied
	buffer.
	(w3m-goto-url): Allow the 7th argument `qsearch'; use it to recursive
	call the function itself if the quicksearch feature is permitted.
	(w3m-goto-url-new-session): Specify the 7th arg of `w3m-goto-url' if it
	is called interactively.

2002-11-08  Romain FRANCOISE  <romain@orebokech.com>

	* w3m-search.el (w3m-search-engine-alist): Add "google groups".
	(w3m-search-quick-search-engine-alist): New user option.
	(w3m-search-quick-search-handler): New function.

	* w3m.el: Autoload `w3m-search-quick-search-handler'.
	(w3m-goto-url): Use `w3m-search-quick-search-handler' to parse
	quicksearch url schemes.

2002-11-06  TSUCHIYA Masatoshi  <tsuchiya@namazu.org>

	* w3m-bookmark.el (w3m-bookmark-safe-string): Abolish its 2nd `coding'
	argument.  Instead of it, use the coding system to be used for encoding
	the buffer contents on saving.
	(w3m-bookmark-write-file): Follow the above change.

2002-11-06  Yuuichi Teranishi  <teranisi@gohome.org>

	* w3m-form.el (w3m-fontify-textareas): Replace textarea string only
	when form data contains non-nil data.

2002-11-05  Yuuichi Teranishi  <teranisi@gohome.org>

	* w3m.el (toplevel): Added autoload setting for
	`w3m-fontify-textareas'.
	(w3m-fontify): Don't remove tag strings in the textareas; Call
	`w3m-fontify-textareas'.

	* w3m-form.el (w3m-form-treat-textarea-size): New option.
	(w3m-form-resume): Do nothing if forms is nil.
	(w3m-fontify-textareas): New function.
	(w3m-form-parse-and-fontify): Decode entities for form value; Record
	textarea rows as text property.
	(w3m-form-parse-and-fontify): Treat CRLF as a newline character.
	(w3m-form-search-textarea): New function.
	(w3m-form-textarea-replace): Rewrite.
	(w3m-form-textarea-info): Ditto.

2002-11-05  TSUCHIYA Masatoshi  <tsuchiya@namazu.org>

	* w3m-bookmark.el (w3m-bookmark-file-coding-system): Fix its docstring.
	(w3m-bookmark-verify-modtime): Keep buffer modified status.
	(w3m-bookmark-safe-string): New function.
	(w3m-bookmark-write-file): Call it to make given strings be safe.

2002-11-03  TSUCHIYA Masatoshi  <tsuchiya@namazu.org>

	* w3m-bookmark.el: Use non-visiting working buffer; Auto-detection of
	bookmark file coding system.
	(w3m-bookmark-file-coding-system): Fix its docstring.
	(w3m-bookmark-buffer-file-name): New internal variable.
	(w3m-bookmark-mode): Add documents for commands.
	(w3m-bookmark-mode-setter): Set `default-directory'.
	(w3m-bookmark-buffer): Use non-visiting working buffer.
	(w3m-bookmark-sections): Follow the above change.
	(w3m-bookmark-kill-entries): Likewise.
	(w3m-bookmark-file-modtime, w3m-bookmark-verify-modtime)
	(w3m-bookmark-save-buffer): New functions.
	(w3m-bookmark-write-file): Use it; Stricten check.
	(w3m-bookmark-add-current-url-group): Call `w3m-bookmark-add' without
	2nd argument.
	(w3m-about-bookmark): Give unique id to sections.
	(w3m-bookmark-current-number): Follow the above change.
	(w3m-bookmark-kill-entry): If the bookmark file is reverted, reload it.
	(w3m-bookmark-undo): Ditto.
	(w3m-bookmark-edit): New function.

2002-11-02  TSUCHIYA Masatoshi  <tsuchiya@namazu.org>

	* w3m-bookmark.el (w3m-about-bookmark): Fix.
	(w3m-bookmark-current-number): Return nil on no entry line.
	(w3m-bookmark-kill-entry): On no entry line, do not call
	`w3m-bookmark-kill-entries'.
	(w3m-bookmark-kill-entries): Fix.

2002-11-01  TSUCHIYA Masatoshi  <tsuchiya@namazu.org>

	* w3m-namazu.el (w3m-namazu): Change prompt.
	(w3m-namazu): Change prompt; Small fix.

	* w3m-bookmark.el: Experimental bookmark editer.
	(w3m-bookmark-read-file): Removed.
	(w3m-bookmark-buffer): New function.
	(w3m-bookmark-sections): Use it.
	(w3m-bookmark-write-file): Use it; Call `basic-save-buffer'.
	(w3m-bookmark-view): View about://bookmark/ instead of
	w3m-bookmark-file directly.
	(w3m-about-bookmark, w3m-bookmark-current-number)
	(w3m-bookmark-kill-entry, w3m-bookmark-kill-entries)
	(w3m-bookmark-undo): New functions.
	(w3m-bookmark-mode, w3m-bookmark-mode-map): New variables.
	(w3m-bookmark-mode-hook): New hook.
	(w3m-bookmark-mode): New minor mode.
	(w3m-bookmark-mode-setter): New function.
	(toplevel): Register it to `w3m-display-functions'.

2002-10-30  TSUCHIYA Masatoshi  <tsuchiya@namazu.org>

	* w3mhack.el (w3mhack-generate-colon-keywords-file): Protect against
	unexpected data structure.

2002-10-28  TSUCHIYA Masatoshi  <tsuchiya@namazu.org>

	* w3m.el (w3m-w3m-attributes): Remove workaround for servers which do
	not support HEAD operations.


2002-10-25  TSUCHIYA Masatoshi  <tsuchiya@namazu.org>

	* Release emacs-w3m-1.3.3 from emacs-w3m-1_3 branch.

2002-10-25  Katsumi Yamaoka  <yamaoka@jpl.org>

	* w3m-xmas.el (find-charset): Alias to ignore if no-Mule.

2002-10-25  Hideyuki SHIRAI  <shirai@meadowy.org>

	* w3m.el (w3m-entity-alist): Use `w3m-mule-unicode-p' instead of
	`w3m-use-mule-ucs'.

	* w3m-xmas.el (w3m-mule-unicode-p): New function.

	* w3m-fsf.el (w3m-mule-unicode-p): New function.

	* w3m-om.el (w3m-mule-unicode-p): Set aliase to `ignore'.

	* w3m-e19.el (w3m-mule-unicode-p): Set aliase to `ignore'.

2002-10-25  Masayuki Ataka  <ataka@milk.freemail.ne.jp>

	* w3m.el (w3m-entity-alist): Support all entities using Mule-UCS.

2002-10-24  TSUCHIYA Masatoshi  <tsuchiya@namazu.org>

	* mew-w3m.el: Cancel the last change.  Use `w3m-minor-mode'.

	* mime-w3m.el (mime-w3m-display-inline-images): Fix its docstring.
	(mime-w3m-safe-url-regexp): Fill its docstring.
	(mime-w3m-setup-hook): New hook.
	(mime-w3m-setup): Do not initialize `mime-w3m-mode-map'; Run the above
	hook.
	(mime-w3m-mode-map): It is not defined for XEmacs and Emacs21.
	(mime-w3m-local-map-property): New function.
	(mime-w3m-preview-text/html): Call it.

	* w3m.el (w3m-key-binding): Cancel the last change.
	(w3m-region): Change the interactive form; Do not process <base> tag by
	itself.
	(w3m-minor-mode-command-alist): Cancel the last change.
	(w3m-minor-mode-map, w3m-minor-mode-hook, w3m-minor-mode): Revival.

2002-10-23  Hideyuki SHIRAI  <shirai@meadowy.org>

	* w3m.el (w3m-toggle-inline-images-internal)
	(w3m-toggle-inline-image, w3m-view-this-url, w3m-view-this-url)
	(w3m-submit-form, w3m-external-view, w3m-view-image)
	(w3m-save-image, w3m-view-url-with-external-browser)
	(w3m-download-this-url, w3m-edit-this-url, w3m-goto-url)
	(w3m-goto-url-with-timer, w3m-safe-view-this-url)
	(w3m-safe-view-this-url): Check validity of the URL.
	(w3m-print-current-url, w3m-edit-current-url): Check `w3m-current-url'.

	* w3m-util.el (w3m-url-fallback-base): Move from `w3m.el'.
	(w3m-url-invalid-regexp): New constant.
	(w3m-url-valid): New inline function.

	* mew-w3m.el (mew-mime-text/html-w3m): Remove any properties from
	`xref'.

2002-10-23  Katsumi Yamaoka  <yamaoka@jpl.org>

	* w3m-om.el (coding-system-list): Use `defalias' and `lambda' instead
	of `defun'; allow an optional dummy argument; don't ignore `*noconv*'.
	(read-passwd): Use `defalias' and `lambda' instead of `defun'.
	(compose-mail): Ditto.

2002-10-22  TSUCHIYA Masatoshi  <tsuchiya@namazu.org>

	* w3m.el (w3m-key-binding): Remove the code to reset
	`w3m-minor-mode-map'.
	(w3m-minor-mode-command-alist): Update its docstring.
	(w3m-minor-mode-map, w3m-minor-mode-hook, w3m-minor-mode): Abolished.
	(w3m-minor-mode): Removed.

	* mime-w3m.el (mime-w3m-setup): Call `w3m-make-minor-mode-keymap'
	without using `w3m-minor-mode-map'.

	* mew-w3m.el (mew-use-w3m-minor-mode): Update its docstring.
	(mew-w3m-minor-mode-map): New variable.
	(toplevel): Revival the code to add a minor mode.
	(mew-w3m-minor-mode-setter): Cancel the last change.

2002-10-22  TSUCHIYA Masatoshi  <tsuchiya@namazu.org>

	* w3m.el (w3m-key-binding): Revival the code to reset
	`mime-w3m-mode-map'.

	* mime-w3m.el (mime-w3m-mode-map): Revival.
	(mime-w3m-setup): Initialize `mime-w3m-mode-map' based on
	`w3m-minor-mode-map'; Modify it to set its parent map to
	`mime-view-mode-default-map'.
	(mime-w3m-preview-text/html) [XEmacs,Emacs21]: Unify `local-map' as
	text property.

	* w3m.el (w3m-make-minor-mode-keymap): Call `make-spase-keymap' instead
	of `make-keymap'.

2002-10-22  Shun-ichi GOTO  <gotoh@taiyo.co.jp>

	* w3m.el (w3m-entity-regexp): As simple regexp. Existance of final
	semi-collon is to be detected.
	(w3m-entity-value): 2nd argument STRICT is added. If not STRICT, find
	entity from db by maxmum length matching, and returns it with appending
	unused chars. Returns nil if not match.  And also use defun instead of
	defsubst.
	(w3m-decode-entities): Use new `w3m-entity-value' with 2nd arg.

2002-10-22  TSUCHIYA Masatoshi  <tsuchiya@namazu.org>

	* w3m.el (w3m-minor-mode): Define without `define-minor-mode'.
	(w3m-minor-mode): Ditto.
	(w3m-minor-mode-hook): Ditto.
	(w3m-entity-regexp): Set 3000 to `max-specpdl-size' locally to avoid
	max-specpdl-size error.

	* w3m-e19.el: Cancel the last change to define `define-minor-mode'.
	* w3m-fsf.el: Ditto.
	* w3m-om.el: Ditto.

	* attic/easy-mmode.el: Removed.

2002-10-22  Katsumi Yamaoka  <yamaoka@jpl.org>

	* w3m-e19.el: Require `easy-mmode'; make the alias `define-minor-mode'
	to `easy-mmode-define-minor-mode'.
	* w3m-fsf.el: Ditto.
	* w3m-om.el: Ditto.

	* attic/easy-mmode.el: New file imported from Emacs 20.7.

2002-10-22  TSUCHIYA Masatoshi  <tsuchiya@namazu.org>

	* w3m.el (w3m-lynx-like-map, w3m-info-like-map): Add [tab] for
	`w3m-next-anchor'.
	(w3m-safe-view-this-url, w3m-mouse-safe-view-this-url): New command.
	(w3m-minor-mode-command-alist): New constant.
	(w3m-make-minor-mode-keymap): New function.
	(w3m-minor-mode-map): New keymap.
	(w3m-minor-mode): New function.

	* mime-w3m.el (mime-w3m-mode-map): Abolished.
	(mime-w3m-mode-command-alist): Abolished.
	(mime-w3m-mode-dont-bind-keys): Abolished.
	(mime-w3m-mode-ignored-keys): Abolished.
	(mime-w3m-setup): Do not initialize `mime-w3m-mode-map'.
	(mime-w3m-preview-text/html): Use `w3m-minor-mode-map' instead of
	`mime-w3m-mode-map'.
	(mime-w3m-view-this-url, mime-w3m-mouse-view-this-url): Removed.

	* mew-w3m.el (mew-w3m-minor-mode): Abolished.
	(mew-w3m-minor-mode-setter): Call `w3m-minor-mode'.

2002-10-21  Katsumi Yamaoka  <yamaoka@jpl.org>

	* w3m-e19.el: Cancel last change for providing the base64 codec.

2002-10-21  Yuuichi Teranishi  <teranisi@gohome.org>

	* w3m.el (w3m-goto-url): Use 'group:' scheme instead of
	'about://group/...'; Use url encoding for the member of URL group
	instead of base64 encoding.

	* w3m-bookmark.el (w3m-bookmark-add-current-url-group): Follow the
	change above.

2002-10-21  Katsumi Yamaoka  <yamaoka@jpl.org>

	* w3m-e19.el: Require `poe' and `path-util'; attempt to define the
	functions `base64-decode-string' and `base64-encode-string'.

	* w3m-util.el (w3m-display-progress-message): New function.
	* w3m.el (w3m-goto-url-new-session): Use it.
	(w3m): Use it.

2002-10-21  Yuuichi Teranishi  <teranisi@gohome.org>

	* w3m.el (w3m-goto-url): Process 'about://group/...'.

	* w3m-bookmark.el (w3m-bookmark-add-current-url-group): New function.

2002-10-21  Katsumi Yamaoka  <yamaoka@jpl.org>

	* w3m.el (w3m-delete-buffer): Run `w3m-delete-buffer-hook' only when a
	buffer is killed.
	(w3m-pack-buffer-numbers): Arrange buffers sequentially from 1 instead
	of 0.
	(w3m-select-buffer-next-line): Update gutter tabs for XEmacs.
	(w3m-select-buffer-delete-buffer): Run `w3m-delete-buffer-hook'.

	* w3m-util.el (w3m-buffer-number): Assume the buffer number has begun
	from 1 instead of 0.
	(w3m-buffer-set-number): Ditto.
	(w3m-buffer-name-lessp): Ditto.

2002-10-19  Masayuki Ataka  <ataka@milk.freemail.ne.jp>

	* w3m.el (w3m-entity-alist): Support Greek.

2002-10-20  TSUCHIYA Masatoshi  <tsuchiya@namazu.org>

	* w3m.el (w3m-goto-url): Display a help message to stop asynchronous
	process.

2002-10-18  Katsumi Yamaoka  <yamaoka@jpl.org>

	* w3m-form.el (w3m-form-input-textarea-keymap): Don't bind C-g.
	(w3m-form-input-select-keymap): Ditto.
	(w3m-form-input-map-keymap): Ditto.

	* w3m.el (w3m-select-buffer-mode): Add some key descriptions to the
	doc-string.

2002-10-17  ARISAWA Akihiro  <ari@mbf.sphere.ne.jp>

	* icons/db-history-up.xpm: Add missing comma.

2002-07-19  ARISAWA Akihiro  <ari@mbf.sphere.ne.jp>

	* w3m-symbol.el: New file.

	* w3m.el: Autoload "w3m-symbol" for `w3m-replace-symbol'.
	(w3m-use-symbol): New variable.
	(w3m-fontify): Call `w3m-replace-symbol'.

	* w3mhack.el (w3mhack-examine-modules): Don't byte-compile
	w3m-symbol.el if no-MULE.

2002-10-17  TSUCHIYA Masatoshi  <tsuchiya@namazu.org>

	* w3m-e21.el (w3m-buffer-favicon): Bind local null handler with
	`w3m-process-with-null-handler' instead of `lexical-let'.

2002-10-16  Hideyuki SHIRAI  <shirai@meadowy.org>

	* w3m-proc.el (w3m-process-push, w3m-process-start): Fix last change.

2002-10-16  TSUCHIYA Masatoshi  <tsuchiya@namazu.org>

	* w3m.el (w3m-rendering-half-dump): To decide whether
	`w3m-treat-image-size' is ignored, use `w3m-display-inline-images-p'
	instead of `w3m-display-graphic-p'.  Thanks to Mito for his report.
	(w3m-about): Add `witdh' and `height' property to <img> tag.

2002-10-16  Katsumi Yamaoka  <yamaoka@jpl.org>

	* w3m.el (w3m-emacs-w3m-icon): Use helvetica-bold to widen image.

2002-10-15  TSUCHIYA Masatoshi  <tsuchiya@namazu.org>

	* w3m.el (w3m-lynx-like-map): Don't define key bindings for
	`w3m-zoom-out-image' and `w3m-zoom-in-image' when emacs-w3m in running
	in non-graphical display.
	(w3m-info-like-map): Ditto.

2002-10-15  TSUCHIYA Masatoshi  <tsuchiya@namazu.org>
	    Mito <mito@mxa.nes.nec.co.jp>

	* w3m.el (w3m-rendering-half-dump): Ignore `w3m-treat-image-size' when
	emacs-w3m is running in non-graphical display.

2002-10-13  TSUCHIYA Masatoshi  <tsuchiya@namazu.org>

	* w3m.el (w3m-local-dirlist-cgi): Follow the change of
	`w3m-process-start'.
	(w3m-w3m-get-header): Ditto.
	(w3m-w3m-dump-head-source): Ditto.

	* w3m-image.el (w3m-imagick-convert-async-exec): Abolished.
	(w3m-imagick-start): Removed.
	(w3m-imagick-start-convert-buffer): Call `w3m-process-start' instead of
	the above function.

	* w3m-proc.el (w3m-process-push): Accept `command' argument.
	(w3m-process-start): Ditto.

2002-10-12  TSUCHIYA Masatoshi  <tsuchiya@namazu.org>

	* w3m.el (w3m-w3m-dump-head-source): Do not display the help message
	when `w3m-process-with-wait-handler' is evaluated.
	(w3m-make-separator): New function.
	(w3m-about-header): Use the above function.

	* w3m-proc.el (w3m-process-waited): New variable.
	(w3m-process-error-handler): New function.
	(w3m-process-with-wait-handler): Wrap the critical part with
	`condition-case' to clean running processes up when `quit' signal is
	occured.

2002-10-10  TSUCHIYA Masatoshi  <tsuchiya@namazu.org>

	* w3m.el (w3m-w3m-dump-head-source): Display the message which
	describes how to stop asynchronous process.
	(w3m-lynx-like-map): Changed the key binded to `w3m-process-stop' from
	`C-c C-g' to `C-c C-k'.
	(w3m-info-like-map): Ditto.

2002-10-08  MIYOSHI Masanori  <miyoshi@boreas.dti.ne.jp>

	* README.shimbun.ja: Add notice that f1express requires Mule-UCS.

	* README.shimbun.ja: Ditto.

2002-10-04  Katsumi Yamaoka  <yamaoka@jpl.org>

	* w3m.el (w3m-toggle-inline-images-internal): Simplify the code.
	(w3m-resize-inline-image-internal): Remove an existing bitmap image
	first.

	* w3m-bitmap.el (w3m-bitmap-image-insert): Replace
	`insert-before-markers' with `insert' (return to the state before
	2002-04-15).

2002-10-03  Katsumi Yamaoka  <yamaoka@jpl.org>

	* w3m-bitmap.el (w3m-create-resized-image): Return nil when resizing is
	failed; set buffer multibyte before converting xbm to bitmap.

	* w3m-xmas.el (w3m-create-resized-image): Return nil when resizing is
	failed.

	* w3m-image.el (w3m-resize-image-by-rate): Undo last change.

2002-10-03  Katsumi Yamaoka  <yamaoka@jpl.org>

	* w3m-bitmap.el (w3m-create-resized-image): New function.

	* w3m-e19.el (w3m-create-resized-image): Alias to `ignore'.
	* w3m-e20.el (w3m-create-resized-image): Alias to `ignore' if the
	BITMAP-MULE is not available.
	* w3m-om.el (w3m-create-resized-image): Ditto.

	* w3m-image (w3m-resize-image-by-rate): Limit the minimum scale.

	* w3m.el (w3m-resize-inline-image-internal): Remove an existing image
	only for XEmacs.

2002-10-02  Katsumi Yamaoka  <yamaoka@jpl.org>

	* w3m-xmas.el (w3m-create-resized-image): New function.

	* w3m.el (w3m-resize-inline-image-internal): Remove an existing image
	before resizing.

2002-10-01  Hideyuki SHIRAI  <shirai@meadowy.org>

	* w3m-e21.el (w3m-favicon-type): New user variable.
	(w3m-setup-favicon): Check `w3m-favicon-type'.
	(w3m-buffer-favicon): Convert image to `w3m-favicon-type' instead of
	'xpm.

2002-10-01  Katsumi Yamaoka  <yamaoka@jpl.org>

	* w3m-filter.el (w3m-filter-server-regexp): Fix the value; translate
	the comment into English.

2002-10-01  Katsumi Yamaoka  <yamaoka@jpl.org>

	* w3m.el (w3m-lynx-like-map): Bind key M-] to `w3m-zoom-in-image'; bind
	key M-[ to `w3m-zoom-out-image'.
	(w3m-info-like-map): Ditto.
	(w3m-mode): Document those new keys.

2002-09-30  KURODA Chihiro  <chee@iijmio-mail.jp>

	* w3m.el (w3m-resize-image-scale): New user option.
	(w3m-toggle-inline-image): Call `w3m-zoom-in-image' without resizing.
	(w3m-resize-inline-image-internal): New inline function.
	(w3m-zoom-in-image): New command.
	(w3m-zoom-out-image): New command.

	* w3m-util.el (w3m-image-scale): New macro.

	* w3m-image.el (w3m-resize-image-by-rate): New function.

	* w3m-e21.el (w3m-create-resized-image): New function.

2002-09-21  Kahlil HODGSON  <dorge@tpg.com.au>

	* w3m.el (ffap-url-regexp): Make sure it is non-nil.

2002-09-27  Katsumi Yamaoka  <yamaoka@jpl.org>
	Follow the change in Gnus.

	* mime-w3m.el (mime-w3m-mode-ignored-keys): New variable.
	(mime-w3m-setup): Use it.

2002-09-27  TSUCHIYA Masatoshi  <tsuchiya@namazu.org>

	* w3m.el (w3m-lynx-like-map): Unbind the key "N" to the command
	`w3m-namazu' in order to avoid binding collision to
	`w3m-view-next-page'.  Thanks to Satoshi TAOKA for his report.
	(w3m-mode): Fix its docstring for `w3m-antenna-add-current-url'.
	Thanks to Satoshi TAOKA and Yoichi NAKAYAMA for the advice.

2002-09-25  Katsumi Yamaoka  <yamaoka@jpl.org>

	* w3mhack.el: Ignore byte-compile warnings for the dummy autoloads,
	mis-judging of cl run-time functions and the obsoleteness of
	`make-local-hook' under Emacs CVS.

2002-09-25  Hideyuki SHIRAI  <shirai@meadowy.org>

	* w3mhack.el (w3mhack-examine-modules): Do not compile `mew-shimbun.el'
	with old Mew.

	* mew-w3m.el (top): Avoid byte-compile error and warning for old
	Mew. Do not push 'mew-w3m-cid-retrieve' for old Mew.

2002-09-24  TSUCHIYA Masatoshi  <tsuchiya@namazu.org>

	* w3m.el (w3m-arrived-setup): Use 0 instead of nil as the initial value
	for the new obarray.

	* w3m-filter.el (w3m-filter-setup): Use 0 instead of nil as the initial
	value for the new obarray.

2002-09-22  TSUCHIYA Masatoshi  <tsuchiya@namazu.org>

	* w3m.el (w3m-mode): Fix typo in its docstring.

2002-09-20  Kahlil HODGSON  <dorge@tpg.com.au>

	* w3m.el (w3m-fontify-bold): Permit class attributes, newlines or
	whitespaces in the tag.
	(w3m-fontify-underline): Ditto.

2002-09-18  Hideyuki SHIRAI  <shirai@meadowy.org>

	* w3m.el (w3m-treat-drive-letter): New constant.
	(w3m-url-to-file-name): Check `w3m-treat-drive-letter'.

	* w3m-dtree.el (w3m-dtree-directory-name): Check
	`w3m-treat-drive-letter'.

2002-09-12  Hideyuki SHIRAI  <shirai@meadowy.org>

	* w3m-filter.el (w3m-filter-rules): Add 'assahi shimbun' rule.
	(w3m-filter-asahi-shimbun): New function.

2002-09-05  TSUCHIYA Masatoshi  <tsuchiya@namazu.org>

	* w3m-antenna.el (w3m-antenna-setup): Check new entries registered in
	`w3m-antenna-sites'.
	(w3m-antenna-shutdown): Return the value of `w3m-antenna-alist'.
	(w3m-antenna-check-all-sites): Simplified.
	(w3m-about-antenna): Do not call `w3m-antenna-setup'.


2002-09-03  TSUCHIYA Masatoshi  <tsuchiya@namazu.org>

	* Release emacs-w3m-1.3.2 from emacs-w3m-1_3 branch.

	* w3m.el (w3m-init-file): Changed its default value.

	* Makefile.in (PACKAGE): Use `emacs-w3m' instead of `w3m_el'.

	* w3m-antenna.el (w3m-antenna-make-summary-function): Use
	`function-item' instead of `const'.
	(w3m-antenna-sort-changed-sites-function): Ditto.
	(w3m-antenna-sort-unchanged-sites-function): Ditto.
	(w3m-antenna-hns-last-modified): Asynchronized.
	(w3m-antenna-last-modified): Removed.
	(w3m-antenna-check-site): New function
	(w3m-antenna-check-site-after): New function.
	(w3m-antenna-check-sites): Removed.
	(w3m-antenna-check-all-sites): New function.
	(w3m-about-antenna): Asynchronized.
	(w3m-about-antenna-edit): Reset post-data after its content is
	displayed.
	(w3m-antenna-edit-reset-post-data): New function.

2002-09-02  TSUCHIYA Masatoshi  <tsuchiya@namazu.org>

	* w3m.el (w3m-init-file): Changed its default value.
	(toplevel): When Emacs is running without interactive terminal, do not
	load the startup file and do not evaluate `w3m-load-hook'.  Load a byte
	compiled startup file safely.

2002-09-02  Katsumi Yamaoka  <yamaoka@jpl.org>

	* w3m.el (w3m-mailto-url-popup-function-alist): New user option.
	(w3m-view-this-url-1): Don't save a window configuration for mailto
	urls here.
	(w3m-goto-mailto-url): Save a window configuration while composing a
	mail message; popup a mail window if the major-mode of a mail buffer
	matches to `w3m-mailto-url-popup-function-alist'.

2002-09-01  Andrew M. Scott  <ascott@sedona.ch.intel.com>

	* w3m-weather.el (w3m-weather-default-area): Fix typo in its docstring.

2002-08-30  Katsumi Yamaoka  <yamaoka@jpl.org>

	* w3m.el: Provide the feature `w3m' before loading an init file or
	evaluating `w3m-load-hook'.  Suggested by Seiichi NAMBA
	<sn@asahi-net.email.ne.jp>.

2002-08-30  TSUCHIYA Masatoshi  <tsuchiya@namazu.org>

	* w3m.el (w3m-init-file, w3m-load-hook): New option.
	(toplevel): Load `w3m-init-file' and run `w3m-load-hook'.

2002-08-29  Katsumi Yamaoka  <yamaoka@jpl.org>

	* w3m-util.el: Require `custom' for Emacs 19 because of the function
	`custom-initialize-set'.

2002-08-29  TSUCHIYA Masatoshi  <tsuchiya@namazu.org>

	* w3m.el: Clean up hook options.
	(toplevel): Define the dummy function of `w3m-update-tab-line'.
	(w3m-mode-hook, w3m-fontify-after-hook, w3m-select-buffer-hook): Clean
	up its default value to nil.
	(w3m-display-hook, w3m-delete-buffer-hook): Minimize its default value
	and use `w3m-custom-hook-initialize' as the initialize function.
	(w3m-arrived-setup-hook, w3m-arrived-shutdown-hook): Abolished.
	(w3m-arrived-setup-functions, w3m-arrived-shutdown-functions,
	w3m-mode-setup-functions, w3m-display-functions): New interanal
	variables.
	(w3m-arrived-setup): Refer `w3m-arrived-setup-functions' instead of
	`w3m-arrived-setup-hook'.
	(w3m-arrived-shutdown): Refer `w3m-arrived-shutdown-functions' instead
	of `w3m-arrived-shutdown-hook'.
	(w3m-fontify): Call `w3m-header-line-insert' by itself.
	(w3m-next-buffer, w3m-delete-buffer, w3m-delete-other-buffers): Call
	`w3m-select-buffer-update' by itself.
	(w3m-clean-hook-options): New function.
	(w3m-mode): Call `w3m-clean-hook-options', and run functions registered
	to `w3m-mode-setup-functions'.
	(w3m-goto-url): Call `w3m-select-buffer-update' by itself, and Run
	functions registered to `w3m-display-functions'.
	(w3m-select-buffer-update): Call `w3m-update-tab-line'.

	* w3m-util.el (w3m-custom-hook-initialize): New function.

	* w3m-xmas.el: Cancel the last change and refer `w3m-display-functions'
	instead of `w3m-display-hook'.

	* w3m-e21.el (toplevel): Add `w3m-setup-favicon' to
	`w3m-display-functions', `w3m-favicon-load-cache-file' to
	`w3m-arrived-setup-functions', `w3m-favicon-save-cache-file' to
	`w3m-arrived-shutdown-functions', and add `w3m-setup-header-line' and
	`w3m-setup-widget-faces' to `w3m-mode-setup-functions'

	* w3mhack.el (w3mhack-load-path) [Mule]: Add the path of bitmap.el to
	`load-path'.

	* w3m.el (w3m-select-buffer-hook): Renamed from
	`w3m-change-buffer-hook'.
	(w3m-next-buffer): Accept a numerical argument.
	(w3m-previous-buffer): Accept a numerical argument, and call
	`w3m-next-buffer'.
	(w3m-delete-buffer): Call `w3m-next-buffer' instead of
	`w3m-previous-buffer'.

	* w3m.el (w3m-delete-buffer-hook): Change its default value.
	(w3m-change-buffer-hook): New option.
	(w3m-delete-other-buffers-hook, w3m-previous-buffer-hook,
	w3m-next-buffer-hook): Abolished.
	(w3m-next-buffer): Run `w3m-change-buffer-hook' instead of
	`w3m-next-buffer-hook'.
	(w3m-previous-buffer): Run `w3m-change-buffer-hook' instead of
	`w3m-previous-buffer-hook'.
	(w3m-delete-buffer): Not call `w3m-select-buffer-update', which is
	added to `w3m-delete-buffer-hook'.
	(w3m-delete-other-buffers): Likewise.  Run `w3m-delete-buffer-hook'
	instead of `w3m-delete-other-buffers-hook'.

2002-08-28  TSUCHIYA Masatoshi  <tsuchiya@namazu.org>

	* w3m.el (toplevel): Remove expressions to register hook functions to
	`w3m-delete-buffer-hook', `w3m-delete-other-buffers-hook',
	`w3m-display-hook', and `w3m-fontify-after-hook'.
	(w3m-mode-hook, w3m-fontify-after-hookk, w3m-display-hook,
	w3m-arrived-setup-hook, w3m-arrived-shutdown-hook,
	w3m-delete-buffer-hook, w3m-delete-other-buffers-hook,
	w3m-previous-buffer-hook, w3m-next-buffer-hook): Changed their default
	values to avoid inconsistency of their customize.
	(w3m-toolbar): Fix its help messages.
	(w3m-arrived-file, w3m-keep-arrived-urls, w3m-db-history-display-size):
	Fix their docstrings.
	(w3m-history): Moved to avoid a byte compile warning.

	* w3m-xmas.el (toplevel): Remove an expression to register
	`w3m-xmas-update-tab-in-gutter' to `w3m-display-hook'.
	(w3m-xmas-show-current-title-in-buffer-tab): Remove expressions to
	handle `w3m-display-hook' from the form to change its value.

	* w3m-e21.el (toplevel): Remove expressions to register hook functions
	to `w3m-display-hook', `w3m-arrived-setup-hook',
	`w3m-arrived-shutdown-hook', `w3m-mode-hook', `w3m-fontify-after-hook',
	`w3m-next-buffer-hook', `w3m-previous-buffer-hook',
	`w3m-delete-buffer-hook' and `w3m-delete-other-buffers-hook'.

2002-08-28  Yuuichi Teranishi  <teranisi@gohome.org>

	* w3m.el (w3m-delete-buffer-hook): New hook.
	(w3m-other-delete-buffers-hook): Ditto.
	(w3m-previous-buffer-hook): Ditto.
	(w3m-next-buffer-hook): Ditto.
	(w3m-view-this-url-new-session-in-background): Fixed docstring.
	(w3m-next-buffer): Run `w3m-next-buffer-hook'.
	(w3m-previous-buffer): Run `w3m-previous-buffer-hook'.
	(w3m-delete-buffer): Run `w3m-delete-buffer-hook'.
	(w3m-delete-other-buffers): Run `w3m-delete-other-buffers-hook'.
	(w3m-pack-buffer-numbers): New function.
	(w3m-delete-buffer-hook): Add `w3m-pack-buffer-numbers'.
	(w3m-delete-other-buffer-hook): Add `w3m-pack-buffer-numbers'.

	* w3m-util.el (w3m-buffer-number): New inline function.
	(w3m-buffer-set-number): Ditto.

	* w3m-e21.el (w3m-update-tab-line): New function.
	(w3m-mode-hook): Add `w3m-update-tab-line'.
	(w3m-fontify-after-hook): Ditto.
	(w3m-previous-buffer-hook): Ditto.
	(w3m-next-buffer-hook): Ditto.
	(w3m-delete-buffer-hook): Ditto.
	(w3m-delete-other-buffers-hook): Ditto.
	(w3m-tab-width): Changed default value to 16.
	(w3m-tab-line): Calculate tab width dynamically.

2002-08-27  Hideyuki SHIRAI  <shirai@meadowy.org>

	* w3m.el (w3m-output-coding-system, w3m-halfdump-command-arguments):
	Use 'utf-8 when `w3m-m17n' with Mule-UCS environment.
	(w3m-charset-coding-system-alist): Add Windows Code Point.
	(w3m-current-content-charset): New buffer-local variable.
	(w3m-clear-local-variables, w3m-copy-local-variables): Handle it.
	(w3m-decode-buffer): Set `w3m-current-content-charset'.
	(w3m-rendering-half-dump): Use `w3m-current-content-charset' when
	`w3m-m17n' or `w3mmee'.

2002-08-27  Katsumi Yamaoka  <yamaoka@jpl.org>

	* w3m.el (w3m-lynx-like-map): Change the key `C-c w' to `C-c M-w' for
	the command `w3m-delete-other-buffers'.
	(w3m-info-like-map): Ditto.

2002-08-27  TSUCHIYA Masatoshi  <tsuchiya@namazu.org>

	* w3m.el (emacs-w3m-version): Reset for development series toward
	emacs-w3m-1.4.

2002-08-27  Hideyuki SHIRAI  <shirai@meadowy.org>

	* w3m.el (w3m-history): Call `w3m-db-history' instead of goto
	`about://db-history/'.

2002-08-27  Katsumi Yamaoka  <yamaoka@jpl.org>

	* w3m.el (w3m-delete-other-buffers): New user command.
	(w3m-lynx-like-map): Bind the key `C-c w' to the command
	`w3m-delete-other-buffers'.
	(w3m-info-like-map): Ditto.
	(w3m-select-buffer-mode-map): Bind the key to the command
	`w3m-select-buffer-delete-other-buffers'.
	(w3m-select-buffer-delete-other-buffers): New user command.

2002-08-27  TSUCHIYA Masatoshi  <tsuchiya@namazu.org>

	* w3m.el (w3m-check-header-tags): Ignore case of tags.
	(w3m-about-db-history): Accept range specification in URL.
	(w3m-db-history-display-size): New option.
	(w3m-db-history): Refer it.

	* w3m-antenna.el (w3m-antenna-html-skeleton): Add link to
	about://antenna-edit/.
	(w3m-about-antenna-edit): New function.  This is an experimental
	imprement of the editor for Antenna sites.

2002-08-27  Katsumi Yamaoka  <yamaoka@jpl.org>

	* w3mhack.el (char-after): Byte-optimize it for old Emacsen.
	(char-before): Ditto.

2002-08-23  Yuuichi Teranishi  <teranisi@gohome.org>

	* w3m.el (w3m-view-this-url-new-session-in-background): New user
	option.
	(w3m-view-this-url-1): Use it; enclose `w3m-goto-url' with
	`save-window-excursion'.

	* w3m-form.el (w3m-form-resume): Confirm `value' for text form is a
	string.

2002-08-22  Hideyuki SHIRAI  <shirai@meadowy.org>

	* w3m.el (ffap-url-regexp): Fix last change.

2002-08-22  Katsumi Yamaoka  <yamaoka@jpl.org>

	* w3m.el (ffap-url-regexp): Modify the value to make it match to nntp
	urls.

2002-08-22  Katsumi Yamaoka  <yamaoka@jpl.org>

	* Makefile.in (very-slow): New rule.

	* attic/addpath.el: New file.

2002-08-22  Katsumi Yamaoka  <yamaoka@jpl.org>

	* w3m-e21.el: Require `cl' when compiling to provide the function
	`gensym'.  It is needed to byte-compile this file alone because of the
	w3m-proc macros.
	* w3m-image.el: Ditto.
	* w3m-bitmap.el: Don't bother to load cl-macs.

2002-08-21  Katsumi Yamaoka  <yamaoka@jpl.org>

	* w3m-util.el (w3m-display-message-enable-logging): New variable.
	(w3m-display-message): Use it.

2002-08-08  TSUCHIYA Masatoshi  <tsuchiya@namazu.org>

	* w3m.el (w3m-w3m-retrieve-1): Do not make error but return nil, even
	if decoding is failed.

2002-08-08  Nishimoto Masaki  <nishimoto@gaju.org>

	* w3m-proc.el (w3m-process-with-environment): Copy
	`process-environment' before `getenv' is called, in order to avoid
	putting side effects to environment variables.

2002-07-17  Katsumi Yamaoka  <yamaoka@jpl.org>

	* w3m-e21.el (w3m-ucs-to-char): Return char for tilde by default.


2002-07-17  TSUCHIYA Masatoshi  <tsuchiya@namazu.org>

	* Release emacs-w3m-1.3.1 from emacs-w3m-1_3 branch.

2002-07-16  TSUCHIYA Masatoshi  <tsuchiya@namazu.org>

	* mime-w3m.el (toplevel): Bind `mime-preview-condition' to avoid
	byte-compile warnings.
	(mime-w3m-insinuate): Install code to overwrite
	`mime-preview-condition' which is already initialized before this
	functions is called.

2002-07-11  TSUCHIYA Masatoshi  <tsuchiya@namazu.org>

	* w3m.el (w3m-image-viewer): New option.
	(w3m-content-type-alist): Refer it.

2002-07-09  Katsumi Yamaoka  <yamaoka@jpl.org>

	* w3m.el (w3m-decoder-alist): Don't examine the existence of w3m
	command when compiling.
	(w3m-dirlist-cgi-program): Ditto.

2002-07-09  Hironori FUJII  <fujii@chi.its.hiroshima-cu.ac.jp>

	* w3m.el (w3m-highlight-current-anchor): Don't infloop at the beginning
	of a buffer.

2002-07-09  TSUCHIYA Masatoshi  <tsuchiya@namazu.org>

	* w3m-perldoc.el (w3m-about-perldoc): Install workaround to specify the
	place in which pod2html generates its cache files.  Adjust links
	pointing other perldocs.

2002-07-08  Hideyuki SHIRAI  <shirai@meadowy.org>

	* w3m.el (w3m-mode): Make `list-buffers-directory' to buffer local
	variable.
	(w3m-goto-url): Set title of the URL to `list-buffers-directory'.

	* w3m-tabmenu.el (w3m-switch-buffer): Bind `completion-ignore-case' to
	`t'.

2002-07-08  OKAZAKI Tetsurou  <okazaki@be.to>

	* configure.in: Use `AC_PATH_EMACS' instead of `AC_CHECK_EMACS'.

	* aclocal.m4 (AC_PATH_EMACS): New macro.
	(AC_CHECK_EMACS): Removed.


2002-07-07  TSUCHIYA Masatoshi  <tsuchiya@namazu.org>

	* Release emacs-w3m-1.3 from emacs-w3m-1_3 branch.

2002-07-04  Katsumi Yamaoka  <yamaoka@jpl.org>

	* w3mhack.el (byte-optimize-form-code-walker): Advise to make it
	optimize throughout the and/or forms.
	(max-specpdl-size): Increase the value by 5 times for Mule 2.

2002-07-03  Katsumi Yamaoka  <yamaoka@jpl.org>

	* w3m.el (w3m-accept-japanese-characters): Don't call the external
	command when compiling.
	(examining the value for `w3m-command'): Ditto.

2002-07-01  Katsumi Yamaoka  <yamaoka@jpl.org>

	* w3m.el (w3m-lynx-like-map): Use the key `(control space)' instead of
	`C- ' for the command `w3m-history-store-position' under XEmacs.

2002-06-29  TSUCHIYA Masatoshi  <tsuchiya@namazu.org>

	* w3mhack.el (w3mhack-nonunix-lispdir): New option.
	(w3mhack-nonunix-icondir): Ditto.
	(w3mhack-nonunix-dryrun): Ditto.
	(w3mhack-nonunix-install): New function.

2002-06-28  TSUCHIYA Masatoshi  <tsuchiya@namazu.org>

	* Makefile.in (DOCS): Add `TIPS'.

2002-06-26  Ando Tsutomu  <ando-tom@ff.iij4u.or.jp>

	* w3m-weather.el (w3m-weather-completion-table): Fix typo.

2002-06-27  TSUCHIYA Masatoshi  <tsuchiya@namazu.org>

	* w3m.el (w3m-info-like-map): Remove redundant code.

2002-06-27  Hideyuki SHIRAI  <shirai@meadowy.org>

	* w3m.el (w3m-fontify-anchors): Put `w3m-name-anchor' property to
	point-max().
	(w3m-fontify): Remove `w3m-name-anchor' handling.
	(w3m-search-name-anchor): Move in the screen.

2002-06-26  Tadashi Watanabe  <watanabe@sigmaitec.co.jp>

	* w3m.el (w3m-info-like-map): Don't use FSF Emacs style key format for
	XEmacs.

2002-06-26  TSUCHIYA Masatoshi  <tsuchiya@namazu.org>

	* w3m.el (toplevel): Stricten the pattern to detect w3m version.
	(w3m-info-like-map): Changed key bindings of `w3m-shift-left' and
	`w3m-shift-right'.

2002-06-25  TSUCHIYA Masatoshi  <tsuchiya@namazu.org>

	* w3m.el (w3m-use-ange-ftp): Chenged its default value to nil.

2002-06-21  Yuuichi Teranishi  <teranisi@gohome.org>

	* w3m.el (w3m-w3m-retrieve-1): Specify -no-cookie option only when the
	w3m command is configured to accept it.

2002-06-20  Yuuichi Teranishi  <teranisi@gohome.org>

	* octet.el (octet-type-filter-alist): Fixed parenthesis.
	(octet-filter-call1, octet-filter-call2, octet-filter-call2-extra):
	Enclose call-process with as-binary-process.

2002-05-31  Hiroya Murata  <lapis-lazuli@pop06.odn.ne.jp>

	* octet.el (octet-find-file): Bind `buffer-read-only', only while
	calling `octet-buffer'.


2002-06-20  TSUCHIYA Masatoshi  <tsuchiya@namazu.org>

	* Release emacs-w3m-1.2.8 from emacs-w3m-1_2 branch.

2002-06-19  Katsumi Yamaoka  <yamaoka@jpl.org>

	* w3m-bug.el: Require `w3m-e19' for Emacs 19 to be able to compile this
	module alone.

2002-06-18  Katsumi Yamaoka  <yamaoka@jpl.org>

	* w3m-search.el (w3m-search): Don't extract a default word from the
	header line.

2002-06-18  Katsumi Yamaoka  <yamaoka@jpl.org>

	* w3m.el (w3m-header-line-insert): Use the property `keymap' instead of
	`local-map' for the recent Emacsen; add a help echo; fix a typo.

	* w3m-xmas.el (w3m-setup-header-line): Remove.

2002-06-13  Katsumi Yamaoka  <yamaoka@jpl.org>

	* w3m-e19.el: Remove many emulating functions on the condition that
	APEL should be used; require `cl' only when compiling; require
	`pcustom' instead of `custom'.
	(compose-mail): New function.
	(read-passwd): Autoload "ange-ftp".

	* w3m-proc.el (read-passwd): Autoload "w3m-e19" for Emacs 19.

	* w3m-util.el (cancel-timer): Autoload "timer" for not only Mule 2 but
	also Emacs 19.

	* w3m.el: Require `w3m-e19' for Emacs 19.

	* w3mhack.el (w3mhack-emacs-major-version): New constant.
	(TopLevel): Silence the byte-compiler for not only Mule 2 but also
	Emacs 19.
	(w3mhack-mdelete): New function.
	(w3mhack-examine-modules): Use it to make the code simple.
	(w3mhack-generate-colon-keywords-file): Be sure to go to the beginning
	of each file before looking for colon keywords (I noticed that
	`insert-file-contents' doesn't always position point to the top).

	* README.ja: Update for the use of Emacs 19.

2002-05-30  Kevin Rodgers  <kevin.rodgers@ihs.com>

	NOTE: The following changes have been posted to the emacs-w3m
	mailing list, they were not installed in the CVS repository at the
	time.  The original article has been archived in:

	http://emacs-w3m.namazu.org/ml/msg03472.html

	* w3m-e19.el: New file.

	* w3m.el: Require `w3m-e19' for Emacs 19.
	(w3m-key-binding): Replace the widget `other' with `const'.

	* w3mhack.el (w3mhack-examine-modules): Include w3m-e19.el in the
	listing for Emacs 19.

	* README: Update for the use of Emacs 19.

2002-06-13  ARISAWA Akihiro  <ari@mbf.sphere.ne.jp>

	* w3m.el (w3m-prepare-content): When cdr of
	`w3m-content-prepare-functions' element is not function, call
	`w3m-prepare-content' recursively.
	(w3m-content-prepare-functions): Add "application/xhtml+xml" entry.

2002-06-12  ARISAWA Akihiro  <ari@mbf.sphere.ne.jp>

	* w3m.el (w3m-uri-replace-alist): New user option.
	(w3m-uri-replace): New function.
	(w3m-goto-url): Call `w3m-uri-replace'.

2002-06-02  ARISAWA Akihiro  <ari@mbf.sphere.ne.jp>

	* w3m-e21.el (w3m-ucs-to-char): Don't define it when already defined.

	* w3m-xmas.el (w3m-ucs-to-char): Ditto.


2002-06-03  TSUCHIYA Masatoshi  <tsuchiya@namazu.org>

	* Release emacs-w3m-1.2.7 from emacs-w3m-1_2 branch.

	* w3m-weather.el: Require CL when this module is byte-compiled.
	(w3m-weather-completion-table): Fix typos, which are noticed by Ando
	Tsutomu <ando-tom@ff.iij4u.or.jp> in [emacs-w3m:03487].

2002-05-31  Mito <mito@mxa.nes.nec.co.jp>

	* w3m-weather.el (w3m-weather-completion-table): Fix "niigata-kaetsu".

2002-05-30  Katsumi Yamaoka  <yamaoka@jpl.org>

	* w3m-xmas.el (w3m-make-ccl-coding-system): Make it recallable for the
	existing coding-systems (we can now reload w3m.elc under XEmacs 21.5-b6
	and later).

2002-05-29  Hideyuki SHIRAI  <shirai@meadowy.org>

	* w3m.el (w3m-w3m-retrieve-1): Don't decode the contents when redirect.

2002-05-29  Katsumi Yamaoka  <yamaoka@jpl.org>

	* w3m-xmas.el (define-ccl-program): Remove advice when non-MULE.  It
	might be specified by pccl.elc if it has been mis-compiled for XEmacs
	with MULE.

	* w3m.el (w3m-delete-frame-maybe): Don't delete the current frame if it
	is the sole frame in the screen.

2002-05-28  Katsumi Yamaoka  <yamaoka@jpl.org>

	* w3m-xmas.el (unicode-to-char): Shut XEmacs 21.5-b5 and earlier up
	when compiling.

2002-05-28  ARISAWA Akihiro  <ari@mbf.sphere.ne.jp>

	* w3m-e21.el (w3m-ucs-to-char): New function.

	* w3m-xmas.el (w3m-ucs-to-char): New function for XEmacs-21.5.

2002-05-16  Katsumi Yamaoka  <yamaoka@jpl.org>

	* Makefile.in (tarball): Chmod 755 configure.

2002-05-16  Hideyuki SHIRAI  <shirai@meadowy.org>

	* w3m.el (w3m-auto-show): Check multiple command like a
	`previous|next-line' or `beginning|end-of-buffer' at the buffer's edge.
	(w3m-window-hscroll): New function to rescue for XEmacs with Mule.
	(w3m-current-column, w3m-set-window-hscroll): Chenge method of the
	calculation point.  the difference points.
	(w3m-horizontal-scroll, w3m-horizontal-on-screen)
	(w3m-horizontal-recenter): Use `w3m-window-hscroll'.
	(w3m-redisplay-this-page): Don't handle store|restore position.
	(w3m-goto-url): If reload or redisplay, restore position of history.

2002-05-15  Hideyuki SHIRAI  <shirai@meadowy.org>

	* w3m.el (w3m-after-cursor-move-hook): Add `w3m-auto-show'.
	(w3m-auto-show, w3m-horizontal-scroll-division): New options.
	(w3m-next-anchor, w3m-previous-anchor, w3m-next-form)
	(w3m-previous-form, w3m-next-image, w3m-previous-image): Call
	`w3m-horizontal-on-screen'.
	(w3m-mode): Bind many variables for automatic scrolling when
	`w3m-auto-show' is non-nil.
	(w3m-scroll-left, w3m-scroll-right, w3m-shift-left)
	(w3m-shift-right): Call `w3m-horizontal-scroll'.
	(w3m-horizontal-scroll-done): New buffer local variable.
	(w3m-current-position): Modify initial value.
	(w3m-auto-show, w3m-horizontal-scroll, w3m-horizontal-on-screen): New
	functions.
	(w3m-horizontal-recenter, w3m-beginning-of-line)
	(w3m-end-of-line): Use `w3m-set-window-hscroll' and
	`w3m-current-column'.
	(w3m-store-current-position): Set markers of beginning of line and end
	of line.
	(w3m-check-current-position): Check car of `w3m-current-position'.
	(w3m-current-column, w3m-set-window-hscroll): New functions to rescue
	for XEmacs with Mule.

2002-05-15  Katsumi Yamaoka  <yamaoka@jpl.org>

	* w3m-form.el (w3m-form-replace): Don't pad the form slot with spaces
	if a string is longer than that width.

2002-05-14  TSUCHIYA Masatoshi  <tsuchiya@namazu.org>

	* w3m.el (w3m-arrived-p): Move its definition in order to avoid
	byte-compile warning.

	* Makefile.in (default, what-where): Change order.

2002-05-14  Katsumi Yamaoka  <yamaoka@jpl.org>

	* w3mhack.el: Modify the error message that XEmacs APEL package
	versions 1.23 and later can barely be used to run emacs-w3m.

2002-05-13  Katsumi Yamaoka  <yamaoka@jpl.org>

	* w3m.el (w3m-mode): Suppress compile warning under old Emacsen.

	* Makefile.in (what-where): New rule.

	* w3mhack.el (w3mhack-what-where): New function.
	(locate-library): Make the function silent for Mule first.

2002-05-13  Hideyuki SHIRAI  <shirai@meadowy.org>

	* w3m.el (w3m-horizontal-shift-columns): New user option.
	(w3m-shift-left, w3m-shift-right): New commands.
	(w3m-lynx-like-map, w3m-info-like-map): Add keybind `w3m-shift-left'
	and `w3m-shift-right'.
	(w3m-mode): Modify doc-string for new commands. Bind `auto-show-mode'
	to nil.

2002-05-09  Katsumi Yamaoka  <yamaoka@jpl.org>

	* w3m-hist.el (w3m-history-add-arrived-db): Force update the page.

2002-05-08  Katsumi Yamaoka  <yamaoka@jpl.org>

	* w3m-bug.el (report-emacs-w3m-bug-system-informations): Don't include
	useless infos; eval the value for each time to load it.
	(report-emacs-w3m-bug): Bind `print-length' and `print-level' with nil.

2002-05-07  Katsumi Yamaoka  <yamaoka@jpl.org>

	* w3m.el (w3m-menubar): Modify the label for report-emacs-w3m-bug.
	(w3m-lynx-like-map): Replace the key `C-c C-b' with `C-c C-v' for
	`w3m-history-restore-position'; replace the key `C-c b' with `C-c C-b'
	for `report-emacs-w3m-bug'.
	(w3m-info-like-map): Ditto.
	(w3m-mode): Add a document for `report-emacs-w3m-bug'.

	* w3mhack.el: Check for the validity on APEL also for XEmacs with MULE.

	* w3m-bug.el (report-emacs-w3m-bug-system-informations): Add
	(featurep 'mule) and (featurep 'file-coding).

2002-05-07  Hideyuki SHIRAI  <shirai@meadowy.org>

	* w3m.el (w3m-download): Modify string of the prompt.
	(w3m-prepare-content): Add 5th optional argument `retry'. If not
	determine content-type, ask its.

2002-04-30  Katsumi Yamaoka  <yamaoka@jpl.org>

	* w3m-bug.el (report-emacs-w3m-bug): Bind `after-load-alist' to nil
	while loading the file itself; examine system info in the `w3m-mode'
	buffer.

2002-04-27  Hideyuki SHIRAI  <shirai@meadowy.org>

	* w3m-bug.el (report-emacs-w3m-bug-system-informations): Add
	`mule-version' and `Meadow-version'.
	(report-emacs-w3m-bug): Fix when info is a function.

	* w3m.el (w3m-menubar): Add many functions.

2002-04-26  Katsumi Yamaoka  <yamaoka@jpl.org>

	* w3m-bug.el: New file.

	* w3m.el: Autoload "w3m-bug" for `report-emacs-w3m-bug'.
	(w3m-lynx-like-map): Bind `report-emacs-w3m-bug' to C-cb.<
	(w3m-info-like-map): Ditto.

	* w3m-om.el (compose-mail): New function.

	* w3mhack.el: Check for the validity on APEL.

2002-04-26  Hideyuki SHIRAI  <shirai@meadowy.org>

	* w3m.el (w3m-arrived-modify): New function.
	(w3m-local-attributes): If set Content-type in arrived DB, return it.
	(w3m-redisplay-this-page, w3m-redisplay-and-reset)
	(w3m-redisplay-with-content-type): New commands.
	(w3m-redisplay-with-charset): Use `w3m-arrived-modify'.
	(w3m-lynx-like-map): Bind all new commands and modify bind for
	`w3m-redisplay-with-charset'.
	(w3m-info-like-map): Ditto.
	(w3m-mode): Document them.
	(w3m-goto-url): If reload is 'redisplay, do redisplay only. Modify
	content-type decided method at local URL.
	(w3m-about-header): Display `Modifer Information'.
	(w3m-header-line-insert): Display modifers when type are setting.

2002-04-25  Katsumi Yamaoka  <yamaoka@jpl.org>

	* w3m.el (w3m-horizontal-recenter): New command.
	(w3m-beginning-of-line): New command.
	(w3m-end-of-line): New command.
	(w3m-lynx-like-map): Bind them.
	(w3m-info-like-map): Bind them.
	(w3m-mode): Document them.

2002-04-24  Katsumi Yamaoka  <yamaoka@jpl.org>

	* w3m-bitmap.el (w3m-bitmap-image-face-inherit): Default to t.

	* w3m-om.el (w3m-om-use-overstrike-to-make-face-bold): New var.
	(custom-declare-face): Advise it to use `set-face-bold-p' to make faces
	bold by overstriking.

	* w3m-util.el (w3m-default-face-colors): New constant.
	* w3m.el (w3m-bold-face, w3m-underline-face): Use it.

2002-04-24  Katsumi Yamaoka  <yamaoka@jpl.org>

	* w3m-bitmap.el (w3m-bitmap-image-insert): Don't put the transparent
	face except for Emacs 20.

	* w3m.el (w3m-key-binding): Don't manipulate key bindings if w3m.elc
	has not been loaded (it will fix the problem that the face colors might
	not be specified under Mule 2).

2002-04-23  Katsumi Yamaoka  <yamaoka@jpl.org>

	* w3m-bitmap.el (w3m-bitmap-transparent-face): Remove.
	(w3m-bitmap-image-insert): Use the list form instead of
	`w3m-bitmap-transparent-face' to make the overlay transparent.

2002-04-23  Hideyuki SHIRAI  <shirai@meadowy.org>

	* w3m-bitmap.el (w3m-bitmap-convert-arguments)
	(w3m-bitmap-image-face-inherit): New customize values.
	(w3m-create-image): Append argument `w3m-bitmap-convert-arguments' when
	call `w3m-imagick-start-convert-buffer'.
	(w3m-insert-image): If `w3m-bitmap-image-face-inherit' is non-nil,
	inherit the face of bitmap image from the face of text at point.

2002-04-23  Katsumi Yamaoka  <yamaoka@jpl.org>

	* Makefile.in (distclean): Remove autom4te*.cache rather than
	autom4te.cache.

	* w3m-bitmap.el (w3m-bitmap-transparent-face): New face.
	(w3m-bitmap-image-insert): Put `w3m-bitmap-transparent-face' to
	overlays; don't use overlays to highlight bitmap images.
	(w3m-insert-image): Add `w3m-bitmap-image-face' to a bitmap image as a
	text property.

2002-04-23  Hideyuki SHIRAI  <shirai@meadowy.org>

	* w3m.el (w3m-toggle-inline-images-internal): Call `w3m-insert-image'
	with the url of image.

	* w3m-xmas.el (w3m-insert-image): Add dummy argument.

	* w3m-e21.el (w3m-insert-image): Add dummy argument.

	* w3m-bitmap.el (w3m-bitmap-cache-image-hook): New hook.
	(w3m-create-image): Run `w3m-bitmap-cache-image-hook' with `url' when
	use the cached image.
	(w3m-insert-image): Add 4th argument `url'. Do nothing which have no
	'w3m-image property or differ its url.

2002-04-23  Katsumi Yamaoka  <yamaoka@jpl.org>

	Make emacs-w3m can be compiled by `make slow' with no warnings.
	* Makefile.in (slow): Don't echo the values for EMACS and FLAGS.
	* octet.el: Require `w3m-util' for `w3m-insert-string'.
	* w3m-bitmap.el: Autoload w3m-om for `move-to-column-force'.
	* w3m-hist.el: Load w3m-kwds.el for old Emacsen.
	* w3m-image.el: Require `pcustom' for old Emacsen; bind some external
	vars when compiling.
	* w3m.el: Enclose the definitions for `w3m-current-title' and
	`w3m-current-url' with `eval-and-compile', and move them forward.
	(w3m-url-at-point): Enclose with `eval-and-compile'.
	(w3m-add-local-hook): Ditto.
	(w3m-about-retrieve): Call `base64-decode-string' indirectly to avoid
	compile warn under old Emacsen.

	* w3m-util.el (w3m-insert-string): Fix doc-string.

2002-04-22  Hideyuki SHIRAI  <shirai@meadowy.org>

	* w3m.el (w3m-region): Call `w3m-process-stop' first.

	* mew-w3m.el (mew-w3m-view-inline-image): Toggle
	`mew-w3m-auto-insert-image'.
	(mew-w3m-cid-retrieve-hook): New customize hook.
	(mew-w3m-cid-retrieve): Run `mew-w3m-cid-retrieve-hook'.

2002-04-22  Katsumi Yamaoka  <yamaoka@jpl.org>

	* w3m-util.el (w3m-insert-string): Prevent doubling expansion on the
	arg.

2002-04-20  Hiroya Murata  <lapis-lazuli@pop06.odn.ne.jp>

	* mime-w3m.el (mime-w3m-cid-retrieve): Use `w3m-insert-string' instead
	of `insert' to prevent multibyte/unibyte problems.
	* octet.el (mime-preview-octet, mime-view-octet): Ditto.

	* w3m-util.el (w3m-insert-string): Moved from shimbun/shimbun.el.

2002-04-20  ARISAWA Akihiro  <ari@mbf.sphere.ne.jp>

	* w3m.el (w3m-w3m-attributes): Set type to downcase.

2002-04-19  Katsumi Yamaoka  <yamaoka@jpl.org>

	* w3m.el (w3m-about-header): Don't use `make-string' to make a
	separator text under Mule.

2002-04-19  Hideyuki SHIRAI  <shirai@meadowy.org>

	* mew-w3m.el (mew-w3m-cid-retrieve): Support w3m-bitmap.el when
	retrieve `cid image' (Mew cache has multibyte strings, but work buffer
	is unibyte).

2002-04-19  Katsumi Yamaoka  <yamaoka@jpl.org>

	* w3mhack.el (TopLevel): Not to get the byte-code for `current-column'
	inlined under old Emacsen.

	* w3m-bitmap.el (w3m-bitmap-emacs-broken-p): Use
	`ad-Orig-current-column' rather than `current-column' if it has already
	been defined.
	(TopLevel): Not to get the byte-code for `current-column' inlined under
	the broken Emacsen in case when compiling manually.

2002-04-19  Katsumi Yamaoka  <yamaoka@jpl.org>

	* w3m-bitmap.el (TopLevel) Require `cl' and possibly load cl-macs.  The
	following changes are for old Emacsen.
	(w3m-bitmap-emacs-broken-p): New constant.
	(TopLevel): Warn if Emacs has a bug on managing column numbers.
	(w3m-bitmap-move-to-column): Allow the 3rd arg `strictly'; don't modify
	the buffer contents unless the 3rd arg has been set.
	(w3m-bitmap-defadvice-if-broken): New macro; use it to advise the
	functions `current-column', `move-to-column', `move-to-column-force',
	`next-line' and `previous-line' to work under the broken Emacsen.
	(w3m-bitmap-byte-indexed-characters-p): Remove.
	(TopLevel): Don't alias `w3m-bitmap-current-column' to
	`current-column'; don't alias `w3m-bitmap-move-to-column-force' to
	`move-to-column-force'.
	(w3m-bitmap-substitute-key-definitions): Remove.
	(w3m-bitmap-image-insert): Replace `w3m-bitmap-current-column' with
	`current-column'; replace `w3m-bitmap-move-to-column-force' with
	`move-to-column-force'.
	(w3m-bitmap-image-delete-internal): Ditto.

	* w3m-om.el (move-to-column-force): New function using
	`move-to-column-strictly'.

2002-04-18  Katsumi Yamaoka  <yamaoka@jpl.org>

	* w3m-bitmap.el (w3m-bitmap-next-line): Handle `temporary-goal-column'.

2002-04-18  Hideyuki SHIRAI  <shirai@meadowy.org>

	* w3m.el (w3m-halfdump-command-arguments): Fix last change.

2002-04-17  Katsumi Yamaoka  <yamaoka@jpl.org>

	* w3m-bitmap.el (w3m-bitmap-byte-indexed-characters-p): New macro.  The
	following changes are for old Emacsen.
	(w3m-bitmap-move-to-column): New function.
	(w3m-bitmap-move-to-column-force): Use it.
	(w3m-bitmap-next-line): New command.
	(w3m-bitmap-previous-line): New command.
	(w3m-bitmap-substitute-key-definitions): New function; add it to
	`w3m-mode-hook' as the one-shot function.

2002-04-17  Hideyuki SHIRAI  <shirai@meadowy.org>

	* w3m.el (w3m-halfdump-command-arguments): Add `-I e' option to w3m
	under Japanese environment.

2002-04-17  Katsumi Yamaoka  <yamaoka@jpl.org>

	* mime-w3m.el (mime-w3m-cid-retrieve): Use `mime-decode-string',
	`mime-entity-body' and `mime-entity-encoding' instead of
	`mime-insert-entity-content' to make it work even if the entity buffer
	is multibyte.

2002-04-16  Yuuichi Teranishi  <teranisi@gohome.org>

	* w3m.el (w3m-check-header-tags): Renamed from w3m-check-link-tags.
	(w3m-check-header-tags): Parse base tag too.
	(w3m-rendering-buffer-1): Use it.
	(w3m-prepare-text-content): Don't use w3m-base-url.

2002-04-15  Katsumi Yamaoka  <yamaoka@jpl.org>

	* w3m-bitmap.el (w3m-bitmap-image-insert): Replace `insert' with
	`insert-before-markers'.
	(w3m-bitmap-image-delete-internal): Delete trailing newlines.
	(w3m-insert-image): Don't check for the existence of an image.

	* w3m.el (w3m-history-current-url-face): Provide `font' temporally to
	avoid loading it and `cl'.

2002-04-12  Katsumi Yamaoka  <yamaoka@jpl.org>

	* w3m-bitmap.el (w3m-bitmap-image-get-overlay): Don't clear the
	`evaorate' property here.
	(w3m-bitmap-image-insert-internal): Rename to
	`w3m-bitmap-image-insert'; change the meaning of the 2nd arg `image'
	(see docs); allow the optional arg `ovr'; don't scan for an overlay
	here; handle `w3m-bitmap-image-count'; use overlays to highlight bitmap
	images.
	(w3m-bitmap-image-insert): Remove old one.
	(w3m-bitmap-image-delete-internal): Allow the 2nd arg `ovr'; don't scan
	for an overlay here; clear the `evaorate' property here.
	(w3m-bitmap-image-delete): Allow the 2nd arg `ovr'; don't scan for an
	overlay here; don't delete an overlay.
	(w3m-bitmap-image-delete-string): Remove.
	(w3m-insert-image): Scan for an overlay here; don't use text props to
	highlight bitmap images.
	(w3m-remove-image): Scan for an overlay here.

2002-04-12  Katsumi Yamaoka  <yamaoka@jpl.org>

	* w3m-bitmap.el (w3m-bitmap-image-cleanup): Remove.
	(w3m-bitmap-image-get-overlay): Clear the `evaorate' property in an
	overlay temporally.
	(w3m-bitmap-image-insert-internal): Put the `evaorate' property in an
	overlay; return an overlay.
	(w3m-bitmap-image-insert): Use the return value of
	`w3m-bitmap-image-insert-internal' instead of to call
	`w3m-bitmap-image-get-overlay'.
	(w3m-bitmap-image-insert-string): Remove.
	(w3m-insert-image): Use `w3m-modify-plist' to cleanup plist; don't move
	the point.
	(w3m-remove-image): Replace `w3m-bitmap-image-insert-string' with
	`w3m-bitmap-image-insert-internal'.

	* w3m-util.el (w3m-modify-plist): New function.

2002-04-12  Hideyuki SHIRAI  <shirai@meadowy.org>

	* w3m-proc.el (w3m-process-kill-surely): New internal variable.
	(w3m-process-kill-process): When `w3m-process-kill-surely' is non-nil,
	wait for the completion to kill process surely.

2002-04-10  Katsumi Yamaoka  <yamaoka@jpl.org>

	* w3m-bitmap.el (w3m-bitmap-image-get-overlay): Speed up a bit.
	(w3m-bitmap-image-insert-internal): Replace `current-column' with
	`w3m-bitmap-current-column'; call `w3m-add-text-properties' only when
	props are specified; use `overlay-end' dynamically (fix a bug I've
	made); replace `move-to-column-force' with
	`w3m-bitmap-move-to-column-force'.
	(w3m-bitmap-image-delete-internal): Make the 2nd arg optional; replace
	`current-column' with `w3m-bitmap-current-column'; replace
	`move-to-column-force' with `w3m-bitmap-move-to-column-force'; guess
	the end position of an overlay by itself when the 2nd arg is omitted.
	(w3m-bitmap-image-delete): Remove the 2nd arg.
	(w3m-bitmap-image-delete-string): Alias to
	`w3m-bitmap-image-delete-internal' instead of defining as a function.
	(w3m-insert-image): Don't use the length of a bitmap image.
	(w3m-remove-image): Ditto.

	* w3m-om.el (move-to-column-force): Remove.

2002-04-10  Hideyuki SHIRAI  <shirai@meadowy.org>

	* w3m-image.el (w3m-imagick-convert-async-exec): Change default value
	for Meadow.

2002-04-10  Yuuichi Teranishi  <teranisi@gohome.org>

	* w3m-e21.el (w3m-favicon-converted): New buffer-local variable.
	(w3m-setup-favicon): Set w3m-favicon-converted as nil.
	(w3m-buffer-favicon): If w3m-favicon-converted is non-nil, don't start
	conversion.  Set w3m-favicon-converted as t before conversion.

2002-04-10  Hideyuki SHIRAI  <shirai@meadowy.org>

	* w3m.el (w3m-about-retrieve): Change behavior according to whether the
	return value of `base64-decode-string' is multibyte or not.

	* w3m-image.el (w3m-imagick-convert-async-exec): New user option.
	(w3m-imagick-start): Use `call-process' when
	`w3m-imagick-convert-async-exec' is nil.
	(w3m-imagick-convert-buffer): Don't use stdin because `convert' can not
	handle an animation GIF that it input from stdin.

2002-04-10  Yuuichi Teranishi  <teranisi@gohome.org>

	* w3m-bitmap.el (w3m-create-image): Use w3m-process-do-with-temp-buffer
	instead of w3m-process-do.
	(w3m-create-image): Don't call `set-buffer-multibyte' if old mule.

	* w3m-image.el (w3m-imagick-start-convert-buffer): Removed needless
	`concat'.

	* w3m-bitmap.el (w3m-create-image): Call
	`w3m-imagick-start-convert-buffer' instead of
	`w3m-imagick-convert-data'.

2002-04-10  Katsumi Yamaoka  <yamaoka@jpl.org>

	* w3m-bitmap.el (w3m-bitmap-current-column): New function for old
	Emacsen; alias to `current-column' for the recent Emacsen.
	(w3m-bitmap-move-to-column-force): New function for old Emacsen; alias
	to `move-to-column-force' for the recent Emacsen.

2002-04-10  Yuuichi Teranishi  <teranisi@gohome.org>

	* w3m-image.el (w3m-imagick-convert-data): Check buffer size.
	(w3m-imagick-start-convert-data): Ditto.
	(w3m-imagick-start-convert-buffer): Don't use output file
	(Because it sometimes causes multiple files).

2002-04-10  Hideyuki SHIRAI  <shirai@meadowy.org>

	* w3mhack.el (w3mhack-examine-modules): Reverse the turn of the load
	with `bitmap' and `un-define'.

2002-04-09  Katsumi Yamaoka  <yamaoka@jpl.org>

	* w3m-bitmap.el (w3m-bitmap-image-face): New face.
	(w3m-bitmap-image-insert-internal): Put text properties.
	(w3m-bitmap-image-insert): Pass text properties argument to
	`w3m-bitmap-image-insert-internal'.
	(w3m-bitmap-image-add-text-properties): Remove.
	(w3m-insert-image): Pass text properties to `w3m-bitmap-image-insert'.

2002-04-09  Katsumi Yamaoka  <yamaoka@jpl.org>

	* w3m-bitmap.el (w3m-bitmap-image-get-overlay): Use
	`line-beginning-position' and/or `line-end-position'.
	(w3m-bitmap-image-insert-internal): Ditto.
	(w3m-bitmap-image-delete-internal): Ditto.
	(w3m-bitmap-image-add-text-properties): Ditto.

	* w3m-om.el: Require `w3m-bitmap' if BITMAP-MULE is available.
	(move-to-column-force): Define it if void.

2002-04-09  Hideyuki SHIRAI  <shirai@meadowy.org>

	* w3m-bitmap.el: Convert CRLF to LF.
	(w3m-display-graphic-p): Ruturn nil if no window-system.
	(w3m-image-type-available-p): Ruturn nil if not found "convert".

	* w3mhack.el (w3mhack-examine-modules): Don't byte-compile
	w3m-bitmap.el under XEmacs or FSF Emacs-21.

	* w3m.el (w3m-fontify): When delete duplicated empty line, keep
	'w3m-name-anchor property surely.

	* w3m-e20.el (top): Require 'w3m-bitmap if have BITMAP.

2002-04-09  Taiki SUGAWARA  <taiki.s@cityfujisawa.ne.jp>

	* w3mhack.el (w3mhack-examine-modules): Don't byte-compile
	w3m-bitmap.el if bitmap.el is not installed.
	(w3mhack-examine-modules): Add condition to w3m-bitmap.el check.

	* w3m-bitmap.el: New file.

	* w3m-e20.el (w3m-create-image, w3m-insert-image, w3m-remove-image,
	w3m-image-type-available-p, w3m-display-graphic-p,
	w3m-display-inline-images-p): Alias to `ignore'. Bitmap image
	implementation is moved to w3m-bitmap.el.
	(w3m-bitmap-image-cache-alist, w3m-bitmap-image-use-cache,
	w3m-bitmap-image-cleanup, w3m-bitmap-image-buffer,
	w3m-bitmap-image-get-overlay, w3m-bitmap-image-insert-internal,
	w3m-bitmap-image-insert, w3m-bitmap-image-insert-string,
	w3m-bitmap-image-delete-internal, w3m-bitmap-image-delete,
	w3m-bitmap-image-delete-string, w3m-bitmap-image-add-text-properties):
	Move to w3m-bitmap.el.

2002-04-09  Taiki SUGAWARA  <taiki.s@cityfujisawa.ne.jp>

	* w3m-e20.el (w3m-create-image): Return nil if
	w3m-imagick-convert-buffer is failed.
	(w3m-insert-image): Not insert image if image is nil.

2002-04-08  Hideyuki SHIRAI  <shirai@meadowy.org>

	* w3m.el (w3m-coding-system): Change default value to
	'iso-2022-7bit-ss2 when use w3mmee under mule environment.

2002-04-08  Yuuichi Teranishi  <teranisi@gohome.org>

	* w3m-xmas.el (w3m-create-image): Resize gif images, too.

2002-04-08  Katsumi Yamaoka  <yamaoka@jpl.org>

	* w3m-xmas.el (w3m-make-glyph): Remove unused var.

2002-04-08  Yuuichi Teranishi  <teranisi@gohome.org>

	* w3m-form.el (w3m-char-to-int): New alias.
	(w3m-form-mee-attr-unquote): Use it.
	(w3m-form-mee-new): Ditto.

	* w3m-xmas.el (toplevel): Require 'w3m-image.
	(w3m-make-glyph): New inline function.
	(w3m-create-image): Resize images when w3m-resize-images is non-nil.

	* w3m-form.el (w3m-string-to-char-list)[XEmacs]: Use string-to-list
	instead of string-to-char-list.
	(w3m-int-to-char): New alias.
	(w3m-form-mee-select-value): Use it.

2002-04-08  Taiki SUGAWARA  <taiki.s@cityfujisawa.ne.jp>

	* w3m-e20.el (w3m-bitmap-image-insert-internal): Begin the overlay on
	`begion-of-line'.

2002-04-08  Yuuichi Teranishi  <teranisi@gohome.org>

	* octet.el: Update URL for xlhtml.

2002-04-08  Katsumi Yamaoka  <yamaoka@jpl.org>

	* w3m-util.el: Don't require `pcustom'.

2002-04-08  Yuuichi Teranishi  <teranisi@gohome.org>

	* w3m-image.el: New file.

	* w3m.el (w3m-halfdump-command-arguments): Specify single-row-image
	dump option instead of image.
	(w3m-goto-mailto-url): Added optional post-data argument and use it.
	(w3m-goto-url): Set post-data of w3m-goto-mailto-url.

	* w3m-util.el (w3m-imagick-convert-program, w3m-imagick-convert-buffer,
	w3m-imagick-convert-data): Moved to w3m-image.el.

	* w3m-e21.el (toplevel): Require 'w3m-image.
	(w3m-resize-images, w3m-imagick-start-convert-data,
	w3m-imagick-start-convert-buffer, w3m-imagick-start, w3m-resize-image):
	Moved to w3m-image.el;
	(w3m-create-image): Follow the change in w3m-resize-image.
	(w3m-favicon-usable-p): Renamed from w3m-imagick-convert-usable-p.
	(w3m-use-favicon): Follow the change above.
	(w3m-favicon-cache-data): Fixed typo.
	(w3m-favicon-cache-retrieved): Ditto.
	(w3m-retrieve-favicon): Ditto.

	* w3m-e20.el (w3m-image): Require 'w3m-image.

2002-04-08  Katsumi Yamaoka  <yamaoka@jpl.org>

	* w3m-xmas.el (multibyte-string-p): Alias to `stringp' if MULE,
	otherwise `ignore'.

	* w3m-om.el (multibyte-string-p): Alias to `stringp'.

	* w3m-util.el: Require `pcustom' for old Emacsen.

2002-04-05  Yuuichi Teranishi  <teranisi@gohome.org>

	* w3m.el (w3m-w3m-retrieve): Revert previous change.
	(w3m-w3m-dump-head-source): Add argument orig-url; Cache header and
	body using orig-url.
	(w3m-w3m-retrieve): Don't cache header here; Return error response when
	follow redirection number exceeds w3m-follow-redirection; Pass orig-url
	to w3m-w3m-retrieve-1.
	(w3m-w3m-retrieve-1): Add argument orig-url; Call w3m-dump-head-source
	with orig-url argument.
	(w3m-redirect-with-get): Changed default value to t.

2002-04-05  Taiki SUGAWARA  <taiki.s@cityfujisawa.ne.jp>

	* w3m-e20.el (w3m-bitmap-image-insert): Fix (point) -> pos.

2002-04-04  Yuuichi Teranishi  <teranisi@gohome.org>

	* w3m-form.el (w3m-form-input-map): If menu string is empty, use href
	string instead.

	* w3m.el (w3m-w3m-dump-head-source): Fixed caching logic.
	(w3m-w3m-retrieve): Use cache if available after redirection.

2002-04-04  Hideyuki SHIRAI  <shirai@meadowy.org>

	* w3m-e20.el (top): Avoid byte-compile warnings when not found
	`bitmap'.
	(w3m-image-type-available-p): Return nil if not have `bitmap'.

2002-04-04  Yuuichi Teranishi  <teranisi@gohome.org>

	* w3m.el (w3m-fontify-anchors): Set default icon type as ico.

	* w3m-e21.el (w3m-buffer-favicon): Asynchronous implementation.

2002-04-04  Hideyuki SHIRAI  <shirai@meadowy.org>

	* w3mhack.el (top): Avoid byte-compile error for `w3m-ucs.el' with
	Emacs20 when it has `un-define' and `bitmap'.
	(w3mhack-load-path): Add the path of `bitmap.el' on Emacs20.

2002-04-04  Yuuichi Teranishi  <teranisi@gohome.org>

	* w3m.el (w3m-request-arguments): Use -header option if no cookie nor
	no body.
	(w3m-w3m-retrieve-1): Delete temp-file only when it exists.

	* w3m-e21.el (w3m-imagick-start-convert-data): Don't use
	string-as-unibyte (no use).

2002-04-04  Taiki SUGAWARA  <taiki.s@cityfujisawa.ne.jp>

	* w3m.el (w3m-toggle-inline-images-internal): Support w3m-bitmap-image.

	* w3m-e21.el (w3m-imagick-convert-program): Move to w3m-util.el.
	(w3m-imagick-convert-buffer): Ditto.
	(w3m-imagick-convert-data): Ditto.

	* w3m-util.el (w3m-imagick-convert-program): Move from w3m-e21.el.
	(w3m-imagick-convert-buffer): Ditto.
	(w3m-imagick-convert-data): Ditto.

	* w3m-e20.el (w3m-bitmap-image-cache-alist): New variable.
	(w3m-bitmap-image-use-cache): Ditto.
	(w3m-bitmap-image-cleanup): New function.
	(w3m-bitmap-image-buffer): Ditto.
	(w3m-bitmap-image-get-overlay): Ditto.
	(w3m-bitmap-image-insert-internal): Ditto.
	(w3m-bitmap-image-insert): Ditto.
	(w3m-bitmap-image-insert-string): Ditto.
	(w3m-bitmap-image-delete-internal): Ditto.
	(w3m-bitmap-image-delete): Ditto.
	(w3m-bitmap-image-delete-string): Ditto.
	(w3m-bitmap-image-add-text-properties): Ditto.
	(w3m-display-graphic-p): New implementation.
	(w3m-display-inline-images-p): Ditto.
	(w3m-image-type-available-p): Ditto.
	(w3m-create-image): New implementation. It use w3m-bitmap-image-*.
	(w3m-insert-image): Ditto.
	(w3m-remove-image): Ditto.

2002-04-03  Hideyuki SHIRAI  <shirai@meadowy.org>

	* w3m.el (w3m-fontify): Put invisible and intangible properties at the
	duplicated empty lines instead of delete them.

2002-04-03  Yuuichi Teranishi  <teranisi@gohome.org>

	* w3m-e21.el (w3m-resize-image): Asynchronous implementation.
	(w3m-imagick-start-convert-data): New function.
	(w3m-imagick-start-convert-buffer): Ditto.
	(w3m-imagick-start): Ditto.
	(w3m-create-image): Rewrite to resize images asynchronously.
	(w3m-insert-image): Don't resize.

2002-04-03  TSUCHIYA Masatoshi  <tsuchiya@namazu.org>

	* w3m.el (w3m-check-link-tags): Relax the pattern to detect headers.

2002-04-02  Yuuichi Teranishi  <teranisi@gohome.org>

	* w3m-form.el (w3m-form-submit): Confirm when posting from secure page
	to normal page.

	* w3m.el (w3m-redirect-with-get): New user option.
	(w3m-w3m-retrieve): If w3m-redirect-with-get is non-nil, use GET method
	after redirection; Ask user to use POST data after redirection.
	(w3m-w3m-attributes): Set w3m-current-redirect as a cons cell of
	(CODE . LOCATION).
	(w3m-w3m-dump-head-source): Don't cache content if the response code is
	one of 302, 303, 307.
	(w3m-w3m-retrieve): Change POST redirection behavior according to
	response code.
	(w3m-retrieve-and-render): Confirm leaving secure pages.

	* octet.el (mime-preview-octet): Change behavior according to whether
	the return value of mime-entity-content is multibyte or not.
	(mime-view-octet): Ditto.

	* w3m.el (w3m-w3m-retrieve): Don't call w3m-cache-request-header when
	type is nil.

2002-04-01  Yuuichi Teranishi  <teranisi@gohome.org>

	* w3m.el (w3m-follow-redirection): New user option.
	(w3m-w3m-attributes): Set w3m-current-redirect as nil.
	(w3m-cookie-command-arguments): Abolish.
	(w3m-request-arguments): Use cookie only when w3m-use-cookies is
	non-nil.
	(w3m-header-arguments): New function.
	(w3m-w3m-retrieve): Treat redirection when w3m-follow-redirection is
	non-nil.
	(w3m-w3m-retrieve-1): Renamed from w3m-w3m-retrieve.
	(w3m-prepare-content): Don't care w3m-current-redirect.
	(w3m-goto-url): Ditto.

	* w3m-form.el (w3m-form-new): Added argumnet enctype.
	(w3m-form-enctype): New macro.
	(w3m-form-plist): Changed definition.
	(w3m-form-put-property): Ditto.
	(w3m-form-make-form-data): Removed optional argument urlencode; Encode
	form data acording to w3m-form-enctype.
	(w3m-form-mee-new): Set enctype field.
	(w3m-form-parse-and-fontify): Parse enctype.
	(w3m-form-submit): Don't pass enctype argumnet.

2002-04-01  Hideyuki SHIRAI  <shirai@meadowy.org>

	* w3m.el (w3m-fontify-anchors): Put a property of `w3m-name-anchor' as
	a list.
	(w3m-move-point-for-localcgi): Use `w3m-search-name-anchor'.
	(w3m-search-name-anchor): Use `member' when compare a name with
	`w3m-name-anchor'. Fix continuous name-anchor.

2002-03-29  Hideyuki SHIRAI  <shirai@meadowy.org>

	* mew-w3m.el (mew-mime-text/html-w3m): Use `match-string' instead of
	`mew-match'.

	* w3m.el (w3m-fontify-anchors): Modify the point for 'w3m-name-anchor
	property when its has an empty body.

2002-03-28  Yuuichi Teranishi  <teranisi@gohome.org>

	* w3m.el (w3m-dump-head-source-command-arguments)[w3mmee]: Don't add
	Accept-Language header option.
	(w3m-cookie-command-arguments)[w3mmee]: Don't add Cookie header option.
	(w3m-request-arguments): New function to generate -request option.
	(w3m-w3m-retrieve)[w3mmee]: Use w3m-request-arguments to make request
	header and body.

2002-03-28  Katsumi Yamaoka  <yamaoka@jpl.org>

	* w3m.el (w3m-url-at-point (ffap)): Strip text props under XEmacs.
	(ffap-url-regexp): Modify the value to make it match to https urls for
	Emacs 19, 20 and XEmacs.

2002-03-27  Yuuichi Teranishi  <teranisi@gohome.org>

	* w3m-e21.el (w3m-tab-drag-mouse-function): Fix problem when dragged
	mouse position is outside of the original frame.

	* w3m.el (w3m-version): New variable.
	(toplevel): Detect w3m version.
	(w3m-user-agent): New user option.
	(w3m-add-user-agent): Ditto.
	(w3m-w3m-retrieve): Add User-Agent: field if w3m-add-user-agent is
	non-nil.

	* w3m-e21.el (w3m-tab-drag-mouse-function): New function.
	(w3m-tab-make-keymap): Add mouse-1, mouse-2, drag-mouse-1 and
	drag-mouse-2.

	* w3m-cookie.el (w3m-cookie-set): Fixed docstring.

2002-03-26  Katsumi Yamaoka  <yamaoka@jpl.org>

	* w3m-xmas.el (w3m-find-coding-system): Alias to ignore if the function
	`find-coding-system' is not available.
	(w3m-make-ccl-coding-system): Check whether the function
	`make-ccl-coding-system' is available instead of checking the feature
	`mule' to determine what function should be aliased to.
	(coding-system-list): Alias to ignore if it is not available.
	(define-ccl-program): Check whether it is available instead of checking
	the feature `mule' to determine if it is aliased to `ignore'.
	(w3m-detect-coding-with-priority): Quote `w3m-default-coding-system'.

2002-03-24  Nix  <nix@esperi.demon.co.uk>

	* w3m-xmas.el (w3m-detect-coding-with-priority): New macro, handle
	non-MULE XEmacsen.
	(w3m-detect-coding-region): Use it.

2002-03-26  Yuuichi Teranishi  <teranisi@gohome.org>

	* w3m-cookie.el (w3m-cookie-1-set): Fixed problem when no `Expires',
	ignore is ignored.

2002-03-26  TSUCHIYA Masatoshi  <tsuchiya@namazu.org>

	* w3m-cookie.el (w3m-cookie-url, w3m-cookie-domain, w3m-cookie-secure,
	w3m-cookie-name, w3m-cookie-value, w3m-cookie-path, w3m-cookie-version,
	w3m-cookie-expires, w3m-cookie-ignore): Define as macro.
	(w3m-cookie-set-url, w3m-cookie-set-domain, w3m-cookie-set-secure,
	w3m-cookie-set-name, w3m-cookie-set-value, w3m-cookie-set-path,
	w3m-cookie-set-version, w3m-cookie-set-expires, w3m-cookie-set-ignore):
	Removed.
	(w3m-cookie-create): New implementation.
	(w3m-about-cookie): Call `setf' instead of `w3m-cookie-set-ignore'.

2002-03-26  Yuuichi Teranishi  <teranisi@gohome.org>

	* w3m.el (w3m-fontify-anchors): Changed anchor name property position.
	(w3m-lynx-like-map): Bind w3m-cookie as `M-k'.
	(w3m-info-like-map): Ditto.

2002-03-26  Hideyuki SHIRAI  <shirai@meadowy.org>

	* w3m-cookie.el (w3m-cookie-save): Use `w3m-time-newer-p' instead of
	`w3m-time-lapse-seconds'.

2002-03-26  Yuuichi Teranishi  <teranisi@gohome.org>

	* w3m-cookie.el (w3m-cookie): New command.
	(w3m-about-cookie): Do nothing if w3m-use-cookies is nil.

	* w3m.el (toplevel): Added autoload setting for w3m-about-cookie; Added
	autoload setting for w3m-cookie.

	* w3m-cookie.el (w3m-cookie-store): Don't replace if ignored cookie.
	(w3m-cookie-retrieve): Don't use cookie which is ignored.
	(w3m-about-cookie): New function.

	* w3m-e21.el (w3m-setup-favicon): Do nothing when w3m-current-url is
	nil.

	* w3m.el (w3m-goto-url): Force reload if w3m-current-redirect is set.
	(w3m): If w3m-current-url is nil, erase buffer.

	* w3m-util.el (w3m-time-less-p): Abolish.
	(w3m-assoc-ignore-case): Moved from w3m-cookie.el and rewrote not to
	use assoc* (because it's cl function).

	* w3m-cookie.el (w3m-cookie-retrieve): Use w3m-time-newer-p instead of
	w3m-time-less-p.
	(w3m-cookie-1-set): Ditto.
	(w3m-assoc-ignore-case): Moved to w3m-util.el.

2002-03-25  Yuuichi Teranishi  <teranisi@gohome.org>

	* w3m-cookie.el (w3m-cookie-1-set): Use w3m-time-less-p instead of
	w3m-time-lapse-seconds.
	(w3m-cookie-retrieve): Ditto.

	* w3m-util.el (w3m-time-less-p): New inline function.

	* w3m.el (w3m-current-redirect): New buffer local variable.
	(w3m-clear-local-variables): Add w3m-current-redirect.
	(w3m-copy-local-variables): Treat w3m-current-redirect.
	(w3m-w3m-attributes): Set w3m-current-redirect instead of
	w3m-current-refresh when 30x response.
	(w3m-prepare-content): Use w3m-current-redirect instead of
	w3m-current-refresh.
	(w3m-goto-url): Do nothing but w3m-goto-url after retrieval if
	w3m-current-redirect is set.

2002-03-25  TSUCHIYA Masatoshi  <tsuchiya@namazu.org>

	* w3m-cookie.el (w3m-cookie-file): Changed default value.
	(w3m-cookie-save): Follow the above change.
	(w3m-cookie-load): Ditto.

2002-03-25  Yuuichi Teranishi  <teranisi@gohome.org>

	* w3m.el (w3m-w3m-attributes): Don't call w3m-cookie-set.
	(w3m-w3m-dump-head-source): Call w3m-cookie-set.
	(w3m-cookie-command-arguments): Set `-no-cookie'; Don't set
	cookie_accept_domains, cookie_reject_domains.

	* w3m-cookie.el (toplevel): Require 'w3m.
	(w3m-cookie-accept-domains): Moved from w3m.el.
	(w3m-cookie-reject-domains): Ditto.
	(w3m-cookie-accept-bad-cookies): New user option.
	(w3m-cookie-file): Ditto.
	(w3m-cookie-set-ignore): Fix.
	(w3m-cookie-retrieve): Remove expired cookies.
	(w3m-cookie-trusted-host-p): Fixed domain match.
	(w3m-cookie-1-set): Treat all cookies.  Accept bad cookies according to
	w3m-cookie-accept-bad-cookies.
	(w3m-cookie-init): New variable.
	(w3m-cookie-clear): New function.
	(w3m-cookie-save): Ditto.
	(w3m-cookie-load): Ditto.
	(w3m-cookie-setup): Ditto.
	(w3m-cookie-shutdown): Rewrite.
	(w3m-cookie-set): Call w3m-cookie-setup; Changed API.
	(w3m-cookie-get): Call w3m-cookie-setup.

	* w3m.el (w3m-goto-url): Don't resume form from history when POST.

2002-03-24  Yuuichi Teranishi  <teranisi@gohome.org>

	* w3m-cookie.el: New file.

	* w3m-form.el (w3m-form-resume): Use cdr of forms if car is t
	(Just in case).
	(w3m-form-parse-and-fontify)[w3m]: Search form structure according to
	fid.

	* w3m.el (toplevel): Added autoload setting for w3m-cookie.
	(w3m-use-cookies): New user option.
	(w3m-cookie-accept-domains): Ditto.
	(w3m-cookie-reject-domains): Ditto.
	(toplevel): Bind system-time-locale as "C" while calling
	format-time-string.
	(w3m-w3m-attributes): Call w3m-cookie-set; When 30x response is
	received, set w3m-current-refresh as
	(0 . Location).
	(w3m-cookie-command-arguments): New function.
	(w3m-w3m-retrieve): Use it.
	(w3m-retrieve-and-render): Mark w3m-current-forms as `not history' if
	retrieval failed.
	(w3m-prepare-content): If w3m-current-refresh rate is 0, do nothing.
	(w3m-quit): Call `w3m-cookie-shutdown'.

2002-03-24  TSUCHIYA Masatoshi  <tsuchiya@namazu.org>

	* w3m.el (w3m-decode-encoded-contents): Convert encoding to lower case
	before checking alist.

2002-03-24  TSUCHIYA Masatoshi  <tsuchiya@namazu.org>

	* w3m.el (w3m-remove-redundant-spaces): New implementation.
	(w3m-about-retrieve): Call `insert-buffer-substring' instead of
	`insert-buffer'.
	(w3m-rendering-unibyte-buffer): Ditto.
	(w3m-rendering-multibyte-buffer): Ditto.
	(w3m-prepare-text-content): Ditto.

2002-03-22  Katsumi Yamaoka  <yamaoka@jpl.org>

	* w3m.el (w3m-w3m-attributes): Ignore trailing whitespaces in header
	lines.

2002-03-20  Yuuichi Teranishi  <teranisi@gohome.org>

	* w3m.el (w3m-view-this-url): Eval action even when anchor is set.

	* w3m-form.el (w3m-form-parse-and-fontify): Clear mapval if it is set.

	* w3m.el (w3m-halfdump-command-arguments)[w3mmee]: Add `image' to the
	-dump argument only if `w3m-treat-image-size' is non-nil.

2002-03-20  Hideyuki SHIRAI  <shirai@meadowy.org>

	* w3m-form.el (w3m-form-parse-and-fontify): If not detect `usemap'
	attribute of `img_alt', use `value' attribute of `input_alt' for the
	select map name; W3M removes `usemap' attribute when
	"display_image=off".

2002-03-19  Hideyuki SHIRAI  <shirai@meadowy.org>

	* w3m.el (w3m-w3m-attributes): Ignore `w3m-document-charset' when
	w3m-m17n.

2002-03-19  Yuuichi Teranishi  <teranisi@gohome.org>

	* w3m.el (w3m-fontify-images): Parse width and height attributes of
	img_alt.
	(w3m-toggle-inline-images-internal): Set `size' argument of
	w3m-create-image.
	(w3m-highlight-current-anchor): Fixed logic.

	* w3m-xmas.el (w3m-create-image): Added optional argument `size'
	(ignored currently).

	* w3m-e21.el (w3m-imagick-convert-program): Use w3m-which to set
	initial value.
	(w3m-resize-images): New user option.
	(w3m-resize-image): New function.
	(w3m-create-image): Added optional argument `size'; Changed return
	value.
	(w3m-insert-image): Call w3m-resize-image if size is specified.
	(w3m-imagick-convert-buffer): Accept nil for from-type and to-type.

2002-03-18  Yuuichi Teranishi  <teranisi@gohome.org>

	* w3m-form.el (w3m-form-mee-select-value): Fix.
	(w3m-form-parse-and-fontify): If w3m-type is not w3mmee, use last form
	object as current form.

2002-03-18  Yuuichi Teranishi  <teranisi@gohome.org>

	* w3m.el (w3m-highlight-current-anchor): New implementation.
	(w3m-highlight-current-anchor-1): New function.

	* w3m-form.el (w3m-form-replace): Fixed problem when string is nil.

2002-03-16  Yuuichi Teranishi  <teranisi@gohome.org>

	* w3m-form.el (w3m-string-to-char-list): Fixed.

2002-03-15  Yuuichi Teranishi  <teranisi@gohome.org>

	* w3m-form.el (w3m-form-mee-select-value): Use w3m-output-coding-system
	instead of w3m-current-coding-system.
	(w3m-form-parse-and-fontify)[w3mmee]: Ditto.
	(w3m-form-mee-select-value): Fixed select value.
	(w3m-form-resume): Fixed checkbox resuming.
	(w3m-form-parse-and-fontify): Use `form' instead of `(car forms)';
	Search the form which corresponds to input_alt by fid; Use `nconc'
	instead of `push'.

	* w3m-form.el (w3m-form-mee-select-value): New function.
	(w3m-form-parse-and-fontify)[w3mmee]: Set select value.

	* w3m.el (w3m-halfdump-command-arguments)[w3mmee]: Added image.

	* w3m-form.el (w3m-form-parse-and-fontify): Set the value of form only
	if the method is not internal; Add internal form to the
	w3m-current-forms; Treat input type `image' as same as `submit'.
	(w3m-form-mee-attr-unquote): New function.
	(w3m-string-to-char-list): New function/alias.
	(w3m-form-mee-new): New function.
	(w3m-form-parse-and-fontify): Parse w3mmee's form info.
	(w3m-form-input-textarea-keymap): Bind C-g.
	(w3m-form-input-select-keymap): Bind C-g, h,j,k,l.
	(w3m-form-input-map-keymap): Ditto.
	(w3m-form-parse-and-fontify): Set textarea value.

2002-03-13  Katsumi Yamaoka  <yamaoka@jpl.org>

	* w3m-form.el (w3m-form-resume): Typo.

2002-03-13  Yuuichi Teranishi  <teranisi@gohome.org>

	* w3m.el (toplevel): Removed autoload setting for
	`w3m-form-parse-buffer'.
	(w3m-clear-local-variables): Don't treat w3m-current-forms any more.
	(w3m-copy-local-variables): Ditto.
	(w3m-additional-command-arguments): Fixed problem when no-proxy host
	has port number other than 80.
	(w3m-rendering-buffer-1): Don't call w3m-form-parse-buffer.
	(w3m-goto-url): Setup w3m-current-forms from history structure.

	* w3m-form.el (w3m-form-parse-buffer): Abolish.
	(w3m-form-parse-forms): Ditto.
	(w3m-form-resume): Set value of `w3m-current-forms'.
	(w3m-fontify-forms): Call `w3m-form-parse-and-fontify' instead of
	`w3m-form-fontify'.
	(w3m-form-parse-and-fontify): New function.
	(w3m-form-input-select): Fix problem when candidate label is "".

2002-03-13  Katsumi Yamaoka  <yamaoka@jpl.org>
	Suggested by HAYASHI Chifumi <chifumi@mscom.or.jp>.

	* w3m-form.el (w3m-form-new): Ignore the 2nd arg `action' if it is nil.
	(w3m-form-parse-forms): Don't parse the value of `w3m-current-url' if
	it is nil.


2002-03-12  TSUCHIYA Masatoshi  <tsuchiya@namazu.org>

	* Release emacs-w3m-1.2.6 from emacs-w3m-1_2 branch.

2002-03-11  ARISAWA Akihiro  <ari@mbf.sphere.ne.jp>

	* w3m-ucs.el (w3m-euc-japan-encoder): Treat japanese-jisx0208-1978 as
	japanese-jisx0208.

2002-03-11  Katsumi Yamaoka  <yamaoka@jpl.org>

	* w3m.el (w3m-view-this-url, w3m-goto-url-new-session,
	w3m-select-buffer-copy-buffer): Remove unused non-global variables.

2002-03-11  Katsumi Yamaoka  <yamaoka@jpl.org>
	Suggested by Yuuichi Teranishi <teranisi@gohome.org> with mod.

	* w3m.el (w3m-no-proxy-domains): New user option renamed from
	`w3m-no-proxy-hosts' and changed the meaning.
	(w3m-additional-command-arguments): Refer to it.

2002-03-10  TSUCHIYA Masatoshi  <tsuchiya@namazu.org>

	* Makefile.in (tarball): Fix permissions.

2002-03-08  Katsumi Yamaoka  <yamaoka@jpl.org>

	* w3m.el (w3m-command-arguments-alist): Change the meaning that the car
	of each element will be compared with a url instead of a hostname.
	(w3m-no-proxy-hosts): New user option.
	(w3m-additional-command-arguments): Look into it.

2002-03-08  Katsumi Yamaoka  <yamaoka@jpl.org>

	* w3m.el (w3m-command-arguments-alist): New user option.
	(w3m-additional-command-arguments): New function.
	(w3m-w3m-retrieve): Use it.
	(w3m-history-current-url-face, w3m-copy-buffer, w3m-about-header):
	Remove unused non-global variables.

2002-03-08  ARISAWA Akihiro  <ari@mbf.sphere.ne.jp>

	* w3m.el (w3m-w3m-attributes) [w3mmee]: Fetch content-encoding from
	"x-w3m-content-encoding" filed.

2002-03-07  Hideyuki SHIRAI  <shirai@meadowy.org>

	* mew-w3m.el (mew-w3m-cid-retrieve): Return lowercase string always
	because `w3m-image-type-alist' has lowercase keys.

2002-03-07  Yoichi NAKAYAMA  <yoichi@eken.phys.nagoya-u.ac.jp>

	* w3m.el (w3m-lynx-like-map): Switch J and K so as to behave like w3m.

2002-03-07  Katsumi Yamaoka  <yamaoka@jpl.org>

	* aclocal.m4 (AC_EXAMINE_PACKAGEDIR): Use `(eq 0 foo)' instead of
	`(zerop foo)' because foo might not be a number.
	(AC_PATH_ICONDIR): Ditto.

2002-03-07  Hideyuki SHIRAI  <shirai@meadowy.org>

	* w3m.el (w3m-decoder-alist): Change default commands to `gzip' and
	`bzip2' instead of `gunzip' and `bunzip2' because some broken OS and
	its environment does not work them.

2002-03-07  Katsumi Yamaoka  <yamaoka@jpl.org>

	* Makefile.in (datadir): New variable.

2002-03-06  Hideyuki SHIRAI  <shirai@meadowy.org>

	* w3m-proc.el (w3m-process-filter): Modify a regexp for "Password:".

2002-03-06  Katsumi Yamaoka  <yamaoka@jpl.org>

	* Makefile.in (install): Don't chdir to shimbun/ while installing
	shimbun modules.
	(install-icons): Don't chdir to icons/ while installing icons.

2002-03-05  Katsumi Yamaoka  <yamaoka@jpl.org>

	* Makefile.in (install): Install all ChangeLog files.
	* w3mhack.el (w3mhack-make-package): List all ChangeLog files in the
	manifest.

2002-03-05  Hideyuki SHIRAI  <shirai@meadowy.org>

	* w3m.el (w3m-local-dirlist-cgi): Set `w3m-current-url' for avoid error
	in `w3m-process-start-process()'.
	(w3m-goto-url): When use w3m-dtree and the URL is local directory,
	change the URL to `about://dtree' securely.

2002-03-04  Katsumi Yamaoka  <yamaoka@jpl.org>

	* w3m-util.el (w3m-function-max-args): Alias to `function-max-args'
	under XEmacs, otherwise define it as a function.
	(symbol-for-testing-whether-colon-keyword-is-available-or-not): Use
	`dont-compile' instead of `eval'.


2002-03-02  TSUCHIYA Masatoshi  <tsuchiya@namazu.org>

	* Release emacs-w3m-1.2.5 from emacs-w3m-1_2 branch.

2002-03-01  Yuuichi Teranishi  <teranisi@gohome.org>

	* octet.el (octet-find-file): Decode even in the read-only buffer.

2002-02-26  TSUCHIYA Masatoshi  <tsuchiya@namazu.org>

	* Makefile.in (DOCS): Add ChangeLog.1.


Local Variables:
coding: iso-2022-7bit
fill-column: 79
indent-tabs-mode: t
End:<|MERGE_RESOLUTION|>--- conflicted
+++ resolved
@@ -1,15 +1,14 @@
-<<<<<<< HEAD
+2019-05-05  Boruch Baum  <boruch_baum@gmx.com>
+
+	* w3m.el (w3m--goto-torrent-url): New feature to support torrent and
+	magnet links, using for now external programs from the `transmission'
+	suite.
+	(w3m-goto-url): Integrate the new feature.
+
 2019-05-03  Kazuhiro Ito  <kzhr@d1.dion.ne.jp>
 
 	* w3m-util.el (w3m-insert-string): Don't touch unibyte string.
 	encode-coding-string may modify unibyte string.
-=======
-2019-05-05  Boruch Baum  <boruch_baum@gmx.com>
-
-	* w3m.el (w3m--goto-torrent-url): New feature to support torrent and
-	magnet links, using for now external programs from the `transmission' suite.
-	(w3m-goto-url): Integrate the new feature.
->>>>>>> 8ae3a378
 
 2019-04-17  Tatsuya Kinoshita  <tats@debian.org>
 
