--- conflicted
+++ resolved
@@ -1,4 +1,3 @@
-<<<<<<< HEAD
 2019-03-13  Boruch Baum  <boruch_baum@gmx.com>
 
 	* w3m-download.el: New file with new features for better downloads,
@@ -12,12 +11,11 @@
 
 	* w3m.el (w3m-cache-request-contents): don't eval current-buffer when
 	we know what it is.
-=======
+
 2019-03-13  Katsumi Yamaoka  <yamaoka@jpl.org>
 
 	* w3mhack.el (w3mhack-insert-git-revision): Allow git-revision
 	no matter what kind of object it is, including nil.
->>>>>>> 43bb43b0
 
 2019-03-08  Katsumi Yamaoka  <yamaoka@jpl.org>
 
