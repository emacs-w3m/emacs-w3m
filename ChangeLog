<<<<<<< HEAD
2019-02-18  Boruch Baum  <boruch_baum@gmx.com>, TSUCHIYA Masatoshi  <tsuchiya@namazu.org>

	* octet.el: Documentation update

2019-02-18  Boruch Baum  <boruch_baum@gmx.com>

	* w3m.el (w3m-decode-entities-string): Simplify function.

2019-02-18  Boruch Baum  <boruch_baum@gmx.com>

	* w3m-form.el (w3m-form-make-form-data, w3m-form-resume)
	(w3m-form-parse-and-fontify), w3m-hist.el
	(w3m-history-slimmed-history-flat), w3m-mail.el
	(w3m-mail-compose-with-semi), w3m-proc.el (w3m-process-new),
	w3m-session.el (w3m-session-save), w3m-util.el
	(w3m-make-menu-commands), w3m.el (w3m-toggle-inline-image): Simplify
	forms '(setq x (cons (cons ...  ) x))'

2019-02-18  Boruch Baum  <boruch_baum@gmx.com>

	* w3m.el (w3m-encode-specials-string): Simplify, remove need for
	nreverse, remove need for constant w3m-entity-reverse-table.
=======
2019-02-19  Katsumi Yamaoka  <yamaoka@jpl.org>

	Add some tweaks to Boruch Baum's changes

	* w3m.el (w3m-db-history-fix-indentation): New function.
	(w3m-create-text-page): Use it to fix indentation in db history.
	(w3m-about-db-history): Don't fold Time/Date string.
	(w3m-db-history): Raise GUI dialog box if called from GUI.

2019-02-19  Boruch Baum  <boruch_baum@gmx.com>

	Improve history display

	Fix the handling of the START and SIZE args for the global history
	display, applies cosmetic changes to that display, and adds an option
	for all forms of history display to be done in a new buffer.

	* w3m.el (w3m-history-in-new-buffer): New option.
	(w3m-db-history): Apply the new option.  Add details to docstring.
	Allow interactive user to set function options START and SIZE.
	(w3m-history): Apply the new option.  Improve docstring.
	(w3m-about-history): Add programmer's note.  Modify Docstring.
	(w3m-about-db-history): Add programmer's note.  Modify Docstring.
	Properly handle START and SIZE arguments.
	Modify html output for: clarity, date display format, use of ellipsis,
	maximum use of page width, center heading, align page navigation links
	to page edges, remove extraneous ';' after url's, add ellipsis when
	truncating url's.
>>>>>>> 7fa00f90

2019-02-14  Boruch Baum  <boruch_baum@gmx.com>

	* w3m.el (w3m-resize-image-interactive): Refactor function to remove
	code duplications.

2019-02-12  Boruch Baum  <boruch_baum@gmx.com>

	* w3m-dtree.el (w3m-dtree-create-sub): BUGFIX: don't abort if a subdir
	denies permission to read.

2019-02-03  Boruch Baum  <boruch_baum@gmx.com>

	* Refactor entire codebase for utf-8. There were a zillion changes in
	this commit, spread over very many files. See the git commit extended
	message for details.

2019-02-03  Boruch Baum  <boruch_baum@gmx.com>

	* w3m-cookie.el (w3m-cookie-shutdown): avoid duplicate get-buffer call.

	* w3m-form.el (w3m-form-textarea-file-cleanup)
	(w3m-form-textarea-files-remove): use pop instead of (cdr
	(car x))

	* w3m-session.el (w3m-session-select-sessions): Add docstring

	* w3m.el (w3m-cleanup-temp-files): Add cache and tmp files to list.

2019-02-03  Boruch Baum  <boruch_baum@gmx.com>

	* w3m-filter.el (w3m-filter-xkcd, w3m-filter-github-repo-main-page):
	New filters.
	(w3m-filter-configuration): Add the new filters.

2019-01-31  Katsumi Yamaoka  <yamaoka@jpl.org>

	* w3m-bug.el (report-emacs-w3m-bug-system-informations):
	Add emacs-w3m-git-revision.

2019-01-30  TSUCHIYA Masatoshi  <tsuchiya@namazu.org>

	* w3m.el (emacs-w3m-git-revision): Moved to w3m-load.el.

	* w3mhack.el (w3mhack-insert-git-revision): New function to set the
	value of `emacs-w3m-git-revision'.
	(w3mhack-generate-load-file): Call the above and check the timestamp of
	w3mhack.el to decide necessity of updating w3m-load.el.

2018-12-01  TSUCHIYA Masatoshi  <tsuchiya@namazu.org>

	* w3m.el (emacs-w3m-git-revision): New constant.
	(emacs-w3m-version): Separated from revision string.

2018-10-22  Katsumi Yamaoka  <yamaoka@jpl.org>

	* w3m.el (w3m-decode-encoded-contents): Use the conventional way if
	zlib-decompress-region returns nil ([emacs-w3m:13038]).

2018-06-13  Katsumi Yamaoka  <yamaoka@jpl.org>

	* w3m.el (w3m-user-agent-default-alist): Fix default value;
	move "Don't send..." item to `w3m-user-agent-change'.
	(w3m-user-agent-change): Don't sort collection.

2018-06-08  Boruch Baum  <boruch_baum@gmx.com>

	* w3m.el (w3m-content-type-alist): Remove extraneous fields from two
	elements (bzip2, gzip) in the alist ([emacs-w3m:13081]).

2018-06-08  Boruch Baum  <boruch_baum@gmx.com>

	Refactor w3m-process-queue memory and redability ([emacs-w3m:13013]).

	* w3m.el (w3m--dump-extra--handler-function)
	(w3m--retrieve--handler-function, w3m--retrieve-1--handler-function)
	(defun w3m--retrieve-and-render--handler-function)
	(w3m--goto-url--handler-function, w3m--goto-url--valid-url):
	New functions to reduce memory footprint of `w3m-process-queue',
	aid readability debugging.

	* w3m.el (w3m-w3m-dump-extra, w3m-w3m-retrieve, w3m-w3m-retrieve-1)
	(w3m-retrieve-and-render, w3m-goto-url):
	Use the new functions listed above.

2018-06-07  Boruch Baum  <boruch_baum@gmx.com>

	* w3m-filter.el (w3m-filter-stackexchange): Rewrite ([emacs-w3m:13010]).

2018-06-01  Boruch Baum  <boruch_baum@gmx.com>

	* w3m-filter.el (w3m-filter-stackexchange, w3m-filter-youtube):
	New filters ([emacs-w3m:12999]).
	(w3m-filter-configuration): Add those filters.

2018-05-30  Boruch Baum  <boruch_baum@gmx.com>

	* w3m-filter.el (w3m-filter-generic-page-header):
	New filter ([emacs-w3m:12996]).
	(w3m-filter-configuration): Add it but not activated by default.

2018-05-23  Boruch Baum  <boruch_baum@gmx.com>

	* w3m.el (w3m-delete-buffer): Perform some operations from a temporary
	buffer in order not to lose information such as `w3m-current-url'
	([emacs-w3m:12989]).

2018-05-23  Boruch Baum  <boruch_baum@gmx.com>

	* w3m.el (w3m-select-buffer): Pass correct current buffer value to
	`w3m-select-buffer-generate-contents' ([emacs-w3m:12988]).
	(w3m-select-buffer-generate-contents): Variable rename.

2018-05-19  Kevin Ryde  <user42_kevin@yahoo.com.au>

	* w3m-favicon.el (w3m-favicon-setup): Enable favicons be taken from
	file://, too ([emacs-w3m:12983]).

2018-05-18  Boruch Baum  <boruch_baum@gmx.com>

	Make progress messages more uniform and more useful
	([emacs-w3m:12980] [emacs-w3m:12986]).

	* w3m.el (w3m-display-progress-message): Combine code from
	`w3m-retrieve-and-render', separate url from "...", and add
	user-friendly advice message.
	(w3m-retrieve-and-render): Replace snippet with call to
	`w3m-display-progress-message'.

	* w3m-proc.el (w3m-process-stop): Document in the buffer when an
	operation has been aborted by the user, what that operation was, and
	remove progress message.

2018-05-18  Katsumi Yamaoka  <yamaoka@jpl.org>

	* w3m-proc.el (w3m-process-stop): Don't move point ([emacs-w3m:12976]).

2018-05-17  Katsumi Yamaoka  <yamaoka@jpl.org>

	Work for mailto urls.

	* w3m.el (w3m-url-readable-string): Make w3m-url-decode-string detect
	coding system for mailto url instead of using w3m-url-coding-system.
	(w3m-fontify-anchors, w3m-goto-url): Don't encode mailto url.
	(w3m-goto-mailto-url): Remove CR from, but preserve LF in mailto url;
	don't decode mailto url containing non-ASCII letters.

2018-05-09  Boruch Baum  <boruch_baum@gmx.com>

	Update faces for all navigation cases ([emacs-w3m:12969]).

	* w3m-session.el (w3m--session-update-faces): New function for
	`pre-command-hook' and `post-command-hook' in w3m-session buffers.
	(w3m-session-select-mode): Apply it.
	(w3m-session-select-list-all-sessions, w3m-session-select-next):
	Don't set the "selected" face, because it is now done by the new hook
	function.

2018-05-09  Boruch Baum  <boruch_baum@gmx.com>

	Fix two bugs in navigating the w3m-session-select popup window
	([emacs-w3m:12968]).

	* w3m-session.el (w3m-session-select-list-all-sessions): Fix navigation
	errors that happen when using functions beginning-of-buffer,
	end-of-buffer.
	(w3m-session-select-next): Fix navigation so previous line of first
	rotates back to last line. Remove unnecessary loop.

2018-05-09  Boruch Baum  <boruch_baum@gmx.com>

	* w3m.el (w3m-mode): Don't visually indicate non-breaking spaces
	([emacs-w3m:12967]).

2018-05-09  Boruch Baum  <boruch_baum@gmx.com>

	Bugfix for the creation of session pop-up window ([emacs-w3m:12966]).

	* w3m.el (w3m--setup-popup-window): New function.
	(w3m-select-buffer): Use it.
	(w3m-select-buffer-horizontal-window): Update documentation.

	* w3m-session.el (w3m-session-select): Use the new function, thus
	fixing a display bug, and making popup windows consistent.

2018-05-09  Boruch Baum  <boruch_baum@gmx.com>

	Uniform error handling and message presentation ([emacs-w3m:12964]).

	* w3m.el (w3m--buffer-busy-error): New function for uniform error
	handling and message presentation.
	(w3m-goto-url): Use it.

	* w3m-search.el (w3m-search-read-variables): Use it.

2018-05-09  Boruch Baum  <boruch_baum@gmx.com>

	Introduce w3m-display-mode ([emacs-w3m:12963]).

	* w3m.el (w3m-display-mode): New user option.
	(w3m-display-mode): New function.
	(w3m-use-tab, w3m-use-tab-menubar, w3m-pop-up-windows)
	(w3m-pop-up-frames, w3m-copy-buffer, w3m-delete-buffer, w3m-doc-view)
	(w3m, w3m-browse-url, w3m-select-buffer, w3m-use-header-line-title)
	(w3m-safe-view-this-url): Doc fix.

	* w3m-fb.el (Commentary): Doc fix.
	(w3m-fb-mode): Fix warning message.

	* w3m-util.el (w3m-popup-buffer): Doc fix.
	(w3m-add-w3m-initial-frames): Comment fix.
	(w3m-device-on-window-system-p): Typo fix.

2018-05-08  Boruch Baum  <boruch_baum@gmx.com>

	* w3m-session.el (w3m-session-select-list-all-sessions): Don't display
	urls in the session select window ([emacs-w3m:12960]).

2018-05-02  Katsumi Yamaoka  <yamaoka@jpl.org>

	* w3m-image.el (w3m-favicon-usable-p): Relax the criterion.

	* aclocal.m4 (AC_PATH_EMACS): Work for Emacs >= 26 in which
	the emacs-version variable no longer includes the build number.

	* w3m-favicon.el (w3m-favicon-retrieve): Gunzip data if necessary.

2018-04-05  Katsumi Yamaoka  <yamaoka@jpl.org>

	* w3m.el (w3m-cache-available-p, w3m-w3m-retrieve-1): Revert.
	See [emacs-w3m:12951].

2018-04-03  Boruch Baum  <boruch_baum@gmx.com>

	Send a cached ETag to the remote server so as to check whether
	the server responds with 304 meaning the cache is still up-to-date.
	[emacs-w3m:12947]

	* w3m.el (w3m-cache-available-p): Fetch Etag.
	(w3m-w3m-retrieve-1): Send it to the server.

2018-03-05  TSUCHIYA Masatoshi  <tsuchiya@namazu.org>

	* w3m-perldoc.el (w3m-about-perldoc): Expand "~" before setting
	`default-directory' to avoid an error calling a process.

2018-02-27  Katsumi Yamaoka  <yamaoka@jpl.org>

	[emacs-w3m:12929]
	* w3m.el (w3m-previous-session-buffer):
	New variable, a successor to w3m-parent-session-buffer.
	(w3m-next-buffer): Set it.
	(w3m-delete-buffer): Return to it after deletion.

	* w3m-util.el (w3m-generate-new-buffer): Set it.

	* w3m-ems.el (w3m-tab-drag-mouse-function)
	(w3m-tab-click-mouse-function): Set it.

2018-02-26  Katsumi Yamaoka  <yamaoka@jpl.org>

	[emacs-w3m:12928]
	* w3m.el (w3m-parent-session-buffer): Remove it (temporarily).

	* w3m-util.el (w3m-generate-new-buffer): Run w3m-mode here.

2018-02-26  Vladimir Sedach  <vas@oneofus.la>

	[emacs-w3m:12892]
	* w3m.el (w3m-view-this-url-1): Fix LAST parameter to w3m-copy-buffer
	to make new buffer go after the current buffer, as intended in revision
	1.1691 on 2017-10-13.

	* w3m-util.el (w3m-generate-new-buffer): Fix bug introduced in revision
	1.3628 on 2017-10-13 where new buffers were always assigned number 1.

2018-02-23  Katsumi Yamaoka  <yamaoka@jpl.org>

	* w3m-ems.el (w3m-toolbar-define-keys): Don't show button names in
	tool-bar in order to prevent the rightmost buttons from being pushed
	out.  Instead, hover the mouse on a button and see the help-echo.

2018-02-22  Katsumi Yamaoka  <yamaoka@jpl.org>

	* w3m-util.el (w3m-generate-new-buffer): Work for w3m-fb-mode correctly
	([emacs-w3m:12904]).

2018-02-20  Boruch Baum  <boruch_baum@gmx.com>

	* w3m.el (w3m-relationship-estimate-rules): Remove rule for
	discontinued freshmeat.net website.  Improve docstring
	([emacs-w3m:12924]).

2018-02-21  Katsumi Yamaoka  <yamaoka@jpl.org>

	Delete about://cookie/ buffer when w3m-view-previous-page is performed.
	Suggested by Dan Jacobson.

	* w3m-cookie.el (w3m-cookie): Clear history.

	* w3m.el (w3m-view-previous-page): Delete about://cookie/ buffer
	if there is no other w3m-mode buffer.

2018-02-18  Boruch Baum  <boruch_baum@gmx.com>

	* w3m-session.el (w3m-session-select-quit): Remove cruft:
	w3m-session-select-wincfg is used, but never set.  This caused a bad
	(nil) window configuration to be used when exiting a session-select
	window in w3m-fb mode ([emacs-w3m:12918]).

2018-02-18  Boruch Baum  <boruch_baum@gmx.com>

	* w3m-session.el (w3m-session-rename): BUGFIX: had been failing to find
	buffers with identical names to rename candidate ([emacs-w3m:12917]).

2018-02-18  Boruch Baum  <boruch_baum@gmx.com>

	* w3m.el (w3m-quit): Maintain frame isolation when in fb-mode.
	Update docstring.
	(w3m-close-window): Update doscstring.

	* w3m-fb.el (w3m-fb-delete-frame-buffers): Kill all buffers directly
	instead of incrementally moving to next one.  This also is part of the
	fix so that frame isolation is maintained in fb-mode after quitting.
	[emacs-w3m:12916].

2018-02-18  Boruch Baum  <boruch_baum@gmx.com>

	* w3m-search.el (w3m-search-default-engine): Restrict options to valid
	current choices and present them as radio buttons ([emacs-w3m:12915]).

2018-02-18  Katsumi Yamaoka  <yamaoka@jpl.org>

	* w3m-session.el: Tidy up source code so as to be within 80-column.

2018-02-16  Boruch Baum  <boruch_baum@gmx.com>

	* w3m-session.el: Reformat docstrings for proper opening summary
	sentence ([emacs-w3m:12912]).

2018-02-16  Katsumi Yamaoka  <yamaoka@jpl.org>

	* w3m-fb.el (w3m-fb-mode, w3m-fb-delete-frame-kill-buffers):
	Use delete-frame-functions.
	(w3m-fb-delete-frame-functions): Remove.

	* w3m-util.el (w3m-delete-frames-and-windows): Bind
	delete-frame-functions so as not to run w3m-fb-delete-frame-buffers.
	(w3m-delete-w3m-initial-frames): Remove obsolete delete-frame-hook.

2018-02-15  Boruch Baum  <boruch_baum@gmx.com>

	* w3m-session.el: Add commentary, correct grammar of prompts..
	(w3m-session-group-open): New variable
	(w3m-session-select-quit): Quitting a session-group display returns to
	its parent session list display.
	(w3m-session-select-open-session-group, w3m-session-select-rename)
	(w3m-session-select-delete): Stay on proper line when within
	session-group display, after renaming or deleting an entry.
	This required adding an optional arg to the function.
	(w3m-session-rename): Allow renaming individual tabs of a session.
	(w3m-session-delete): Allow deleting individual tabs of a session.
	[emacs-w3m:12907]

2018-02-14  Boruch Baum  <boruch_baum@gmx.com>

	* w3m.el (w3m-external-view): Fix regex for url's that contain uri
	'query' and or 'fragment' components ([emacs-w3m:12901]).

2018-02-05  Katsumi Yamaoka  <yamaoka@jpl.org>

	* w3m-util.el (w3m-string-match-url-components)
	(w3m-string-match-url-components-1, w3m-url-strip-fragment):
	Don't recognize a url fragment "#/foo" as a name attribution.

2018-02-02  Katsumi Yamaoka  <yamaoka@jpl.org>

	* w3m-filter.el (w3m-filter-gnome-bugzilla):
	Limit to <pre class="bz_comment_text">.  Thanks to Kevin Ryde
	([emacs-w3m:12890]).

2018-01-30  Katsumi Yamaoka  <yamaoka@jpl.org>

	* w3m-filter.el (w3m-filter-gnome-bugzilla): New ([emacs-w3m:12885]).

2018-01-19  Boruch Baum  <boruch_baum@gmx.com>

	* w3m.el (w3m-user-agent-site-specific): Remove debug message.
	[emacs-w3m:12883]

2018-01-18  Boruch Baum  <boruch_baum@gmx.com>

	* w3m.el (w3m-add-referer): Update for https support.
	(w3m-user-agent-site-specific-alist, w3m-user-agent-site-specific):
	New feature.
	(w3m-header-arguments, w3m-request-arguments): Integrate new feature.
	[emacs-w3m:12881]

2018-01-17  Boruch Baum  <boruch_baum@gmx.com>

	* w3m.el (w3m-user-agent-change): New feature.
	(w3m-reload-this-page): Integrate new feature.
	(w3m-request-arguments, w3m-header-arguments): Ensure w3m and
	w3mmee honor `w3m-add-user-agent'.  [emacs-w3m:12876]

2018-01-16  Katsumi Yamaoka  <yamaoka@jpl.org>

	Make `cd doc; make pdf' work again  [emacs-w3m:12875]

	This requires Texinfo the version >=6.3, and either (or both) of LuaTeX
	>=0.95 (i.e., TeXLive >=2016) or XeTeX >=0.9998 (i.e., TeXLive >=2012).

	* Makefile.in (clean): Use doc/Makefile's clean.

	* aclocal.m4 (AC_CHECK_TEXINFO): New function.

	* configure.in (MAKEINFO, TEXI2PDF): Check version.
	(TEXI2DVI, PTEX, PBIBTEX, DVIPDFMX, TEXI2PDF): Remove.

	* doc/Makefile.in (TEXI2DVI, PTEX, PBIBTEX, DVIPDFMX, TEXI2PDF): Remove.
	(PDFTEX): New internal variable.
	(dvi, dvi-en, dvi-ja, emacs-w3m.dvi, emacs-w3m-ja.dvi, .texi.dvi):
	Remove targets.
	(.texi.pdf): Use texi2pdf instead of dvipdfmx.
	(clean): Renew.

	* doc/emacs-w3m-ja.texi (texinfo-ja.tex): Use it instead of texinfo.tex.
	(@documentencoding): New.
	(@usedvipdfmx): Remove.

	* doc/texinfo-ja.tex: New file.
	* doc/texinfo.tex, doc/txi-en.tex, doc/txi-ja.tex: Renew.

2017-12-22  Katsumi Yamaoka  <yamaoka@jpl.org>

	Update selection buffer properly after deletion or renaming.
	Suggested by Boruch Baum ([emacs-w3m:12847]).

	* w3m-session.el (w3m-session-save): Update selection buffer.
	(w3m-session-select-rename, w3m-session-select-delete):
	Make the selected session highlighted after renaming or deletion.
	(w3m-session-select): Allow specifying the session number;
	close selection window when no session remains after deletion.
	(w3m-session-save, w3m-session-rename): Emulate INITIAL-INPUT.

2017-12-12  Boruch Baum  <boruch_baum@gmx.com>

	* w3m.el (w3m-lynx-like-map): Remap "s" to `w3m-search', "S" to
	`w3m-search-new-session'. [emacs-w3m:12838]
	(w3m-ctl-c-map): Remap "C-c M-h" to `w3m-history' [emacs-w3m:12842]

2017-12-08  Boruch Baum  <boruch_baum@gmx.com>

	[emacs-w3m:12840]
	* w3m.el (w3m-edit-url, w3m-edit-current-url, w3m-edit-this-url):
	Enable editing non-local files. In such cases, the user is prompted to
	save the emacs-w3m buffer locally, prior to beginning the editing
	session. Edit docstring.
	(w3m-goto-url, w3m-goto-url-new-session): Clarify in docstring
	and in input prompt whether the action is to happen in the current or
	in a new buffer.
	* w3m-save.el (w3m-save-buffer): function returns the saved file name.
	* w3m-bookmark.el (w3m-bookmark-view-new-session): Add to docstring
	whether the bookmark list will be presented in the current or in a new
	buffer.
	* w3m-search.el (w3m-search-read-variables): Add to docstring
	information on new arg, rename arg to `where', change terminology from
	`session' to `buffer'.
	(w3m-search, w3m-search-new-session): Add to docstring whether results
	will be repesented in the current or in a new buffer.

2017-12-07  Boruch Baum  <boruch_baum@gmx.com>

	* w3m-search.el (w3m-search, w3m-search-new-session)
	(w3m-search-read-variables): Provide visual feedback for whether search
	will be in new or current session ([emacs-w3m:12837]).

2017-12-07  Katsumi Yamaoka  <yamaoka@jpl.org>

	* w3mhack.el: Require seq.

	* w3m-session.el (w3m-session-save, w3m-session-crash-recovery-save)
	(w3m-session-crash-recovery-remove, w3m-session-rename)
	(w3m-session-delete): Use delq rather than delete.

2017-12-07  Boruch Baum  <boruch_baum@gmx.com>

	* w3m-session.el (w3m-session-select-delete)
	(w3m-session-select-rename): Retain cursor position after completion;
	simplify code ([emacs-w3m:12832]).

2017-12-04  Katsumi Yamaoka  <yamaoka@jpl.org>

	* w3m-filter.el (w3m-filter-add-name-anchors): Relax regexp
	([emacs-w3m:12824]).  Thanks to Musha-san and Shirai-san.

2017-12-03  Katsumi Yamaoka  <yamaoka@jpl.org>

	* w3m.el (w3m-detect-meta-charset): Ignore comment ([emacs-w3m:12828]).
	Thanks to Renato Ferreira.

2017-11-18  Hideyuki SHIRAI  <shirai@meadowy.org>

	* w3m-filter.el (w3m-filter-add-name-anchors):
	Work for id="name" where name begins with "." ([emacs-w3m:12812]).

2017-10-13  Katsumi Yamaoka  <yamaoka@jpl.org>

	* w3m.el (w3m-copy-buffer): Make the copied buffer the next of the
	current buffer by default (like Firefox does); use the new argument
	LAST to make it the last in order of buffers.
	(w3m-view-this-url-1, w3m-goto-url, w3m-goto-url-new-session): Set LAST.

	* w3m-util.el (w3m-generate-new-buffer): Make the new buffer the next
	of the current buffer if the new argument NEXT is set.

	* w3m-util.el (w3m-about-cookie): Use input instead of textarea.

2017-10-13  Katsumi Yamaoka  <yamaoka@jpl.org>

	Make `w3m-retrieve' do onload redirection.

	* w3m.el (w3m-retrieve-and-render): Move onload redirection stuff to
	(w3m-w3m-onload-redirection): New function.
	(w3m-w3m-retrieve-1): Use it.
	(w3m-decode-encoded-contents): Use zlib-decompress-region for gzip.

2017-09-26  Katsumi Yamaoka  <yamaoka@jpl.org>

	* w3m-cookie.el (w3m-about-cookie): Work for old Emacsen.
	* aclocal.m4 (AC_PATH_EMACS): Work for Emacs 27 and greater.

2017-09-25  Boruch Baum  <boruch_baum@gmx.com>

	* w3m.el (w3m-confirm-leaving-secure-page):
	Move forward ([emacs-w3m:12807]).

2017-09-25  Boruch Baum  <boruch_baum@gmx.com>

	* w3m.el (w3m-goto-url-new-session): Fix the problem ([emacs-w3m:12584])
	that a w3m buffer is mis-named "*server*-nnnnnn";
	Use (if (not CONDITION) FOO BAR) instead of (if CONDITION BAR FOO) style
	in order to improve the visibility of the code.

2017-09-11  Katsumi Yamaoka  <yamaoka@jpl.org>

	* w3m.el (w3m-retrieve-and-render): Workaround: don't do redirection if
	the onload function name doesn't end with ".submit" ([emacs-w3m:12795]).

	* w3m.el (w3m-content-type-alist): Run mailcap-parse-mailcaps and
	mailcap-parse-mimetypes before setting it.
	(w3m-create-page): Run w3m-external-view in tty for images, etc.
	(w3m-external-view-file): Make deleting of temp file delayed.
	[emacs-w3m:12793]

2017-09-06  Katsumi Yamaoka  <yamaoka@jpl.org>

	* w3m.el (w3m-verbose, w3m-message-silent, w3m-message): Doc fix.

	* w3m-cookie.el (w3m-about-cookie):
	Add GUIs that support limiting and deleting ([emacs-w3m:12790]).
	* w3m-form.el (w3m-form-make-form-data):
	Don't encode SPC in a search word used for w3m-cookie.

2017-08-25  Katsumi Yamaoka  <yamaoka@jpl.org>

	* w3m.el (w3m-retrieve-and-render): Parse a form in its page buffer.

2017-08-11  Boruch Baum  <boruch_baum@gmx.com>

	* w3m.el (w3m-italic):
	* w3m-lnum.el (w3m-lnum-minibuffer-prompt, w3m-lnum-match):
	* w3m-session.el (w3m-session-select, w3m-session-selected):
	Update "face spec" DISPLAY form "type" to be `nil' for character-only
	terminals.  [emacs-w3m:12788]

2017-08-10  Katsumi Yamaoka  <yamaoka@jpl.org>

	* w3m.el (w3m-retrieve-and-render): Do onload redirection.
	[emacs-w3m:12787]

2017-08-08  Katsumi Yamaoka  <yamaoka@jpl.org>

	* w3m.el (w3m-arrived-shutdown):
	* w3m-cookie.el (w3m-cookie-shutdown): Don't error out.

2017-08-08  Akinori MUSHA  <knu@iDaemons.org>

	* w3m.el: Don't add autoload functions to hooks (see below).
	[emacs-w3m:12784]

	* w3m-cookie.el: Add w3m-cookie-shutdown to kill-emacs-hook here.

	* w3m-sesseion.el: Add w3m-session-crash-recovery-remove and
	w3m-session-automatic-save to w3m-arrived-shutdown-functions here.

2017-08-08  Katsumi Yamaoka  <yamaoka@jpl.org>

	* w3m.el (w3m-scroll-up, w3m-scroll-down): Make argument default to 1
	if and only if called interactively so that w3m-scroll-up-or-next-url
	and w3m-scroll-down-or-previous-url work as before.  [emacs-w3m:12783]

2017-08-04  Katsumi Yamaoka  <yamaoka@jpl.org>

	* w3m-cookie.el (w3m-cookie-1-acceptable-p):
	Use url-domsuf-cookie-allowed-p if available to check if a domain is
	unique to allow having cookies set.  [emacs-w3m:12782]

2017-08-03  Boruch Baum  <boruch_baum@gmx.com>

	* w3m.el (w3m-scroll-up, w3m-scroll-down): Remove restriction of using
	prefix-argument, remove code that fixes bug in emacs v21.
	(w3m-mwheel-scroll-up, w3m-mwheel-scroll-down): Delete.
	(w3m-mode): Change local bindings of `mwheel-scroll-up-function' and
	`mwheel-scroll-down-function' to `w3m-scroll-up' and `w3m-scroll-down'.
	[emacs-w3m:12779]

2017-08-02  Boruch Baum  <boruch_baum@gmx.com>

	* w3m-search.el (w3m-search-engine-alist): Update URL for debian
	package search, and change its default parameters from i386
	architecture to amd64.  [emacs-w3m:12776]

2017-07-28  defanor  <defanor@uberspace.net>

	"google feeling lucky" to "feeling searchy" ([emacs-w3m:12774])

	* w3m.el (w3m-enable-feeling-searchy):
	Rename from w3m-enable-google-feeling-lucky.
	(w3m-canonicalize-url):
	Doc fix; use w3m-search-do-search to generate url.
	(w3m-canonicalize-url, w3m-input-url, w3m-view-this-url, w3m-goto-url)
	(w3m-goto-url-new-session, w3m): feeling-lucky to feeling-searchy.

2017-07-26  Katsumi Yamaoka  <yamaoka@jpl.org>

	Fix cookies handling ([emacs-w3m:12768], [emacs-w3m:12772])

	Regard a Set-Cookie header as it contains a single cookie, that is,
	the one at the beginning of the field is it and succeeding semi-colon
	separated ones are the attributions of it.  Formerly the Lisp code
	regarded the semi-colon separated ones as all individual cookies, and
	therefore the locally stored cookies would potentially be all bogus.
	So, we highly recommend resetting it once when you start using or if
	you are already using this version of w3m-cookie.el.  To do that,
	shutdown Emacs and delete the "~/.w3m/.cookie" file (or the ".cookie"
	file existing in the `w3m-profile-directory').

	* w3m-cookie.el (w3m-cookie-parse-args): Reverse the order of the value.
	(w3m-cookie-1-set): Regard a Set-Cookie header as it contains a single
	cookie; prefer Max-Age than Expires and convert it to Expires.
	(w3m-cookie-get): Use "NAME", not "NAME=", if the value of NAME is null.

2017-07-25  Katsumi Yamaoka  <yamaoka@jpl.org>

	* w3m.el (w3m-content-type-alist): Exclude zero-length extension.
	(w3m-canonicalize-url): Test preferentially if URL is a local file.

2017-07-21  Katsumi Yamaoka  <yamaoka@jpl.org>

	* w3m-util.el (w3m-url-invalid-regexp): Remove.
	(w3m-url-valid): Use w3m-url-invalid-base instead.  [emacs-w3m:12767]

2017-07-20  Boruch Baum  <boruch_baum@gmx.com>

	* w3m.el, w3m-util.el (w3m-url-fallback-base):
	Rename `w3m-url-fallback-base' to more descriptive
	`w3m-url-invalid-base' ([emacs-w3m:12763]).

2017-07-20  Katsumi Yamaoka  <yamaoka@jpl.org>

	* w3m-filter.el (w3m-filter-subst-disabled-with-readonly):
	Work for two or more disabled tags.

2017-07-16  Boruch Baum  <boruch_baum@gmx.com>

	* w3m.el (w3m-canonicalize-url): Make scheme default to https, not http.
	[emacs-w3m:12749]

2017-07-14  Katsumi Yamaoka  <yamaoka@jpl.org>

	* w3m-util.el (w3m-delete-frames-and-windows): Replace `one-window-p'
	with a custom function that works for unselected windows as well.

2017-07-11  Katsumi Yamaoka  <yamaoka@jpl.org>

	* w3m-util.el (w3m-delete-frames-and-windows): Work for Emacs on tty;
	always delete w3m windows if possible ([emacs-w3m:12733]).
	* w3m.el (w3m-select-buffer-delete-buffer):
	No need to wind up selection buffer when quitting.

2017-07-10  Katsumi Yamaoka  <yamaoka@jpl.org>

	* w3m.el (w3m-show-form-hint): Clarify echo message.
	* w3m-form.el (w3m-form-expand-form, w3m-form-unexpand-form):
	Work for mouse-clicking ([emacs-w3m:12731]).

2017-07-07  Katsumi Yamaoka  <yamaoka@jpl.org>

	* w3m.el (w3m-show-form-hint): Expand form so at to show text fully.
	* w3m-form.el (w3m-form-input): Revert 2017-06-30 change.
	(w3m-form-expand-form, w3m-form-unexpand-form): New functions.
	[emacs-w3m:12728]

2017-07-05  Katsumi Yamaoka  <yamaoka@jpl.org>

	* w3m-form.el (w3m-form-input-textarea-mode-hook): Fix mismatched paren;
	use outline-show-all instead of show-all if available.

2017-07-04  Katsumi Yamaoka  <yamaoka@jpl.org>

	* w3m.el (w3m-content-type-alist): Use mailcap.
	(w3m-image-viewer): Abolish.
	(w3m-create-page): Allow user to download file of unknown content-type.

2017-06-30  Vladimir Sedach  <vas@oneofus.la>

	* w3m-form.el (w3m-form-input): If input is readonly, put the input
	value on the kill ring in addition to displaying it in the echo area.
	[emacs-w3m:12724]

2017-06-28  Katsumi Yamaoka  <yamaoka@jpl.org>

	* mime-w3m.el, w3m-antenna.el, w3m-bookmark.el, w3m-cookie.el,
	w3m-dtree.el, w3m-ems.el, w3m-favicon.el, w3m-filter.el, w3m-form.el,
	w3m-namazu.el, w3m-perldoc.el, w3m-search.el, w3m-session.el,
	w3m-symbol.el, w3m.el:
	Remove `:size 0' from defcustoms ([emacs-w3m:12709]).

2017-06-26  Vladimir Sedach  <vas@oneofus.la>

	* w3m.el (w3m-url-completion-map): Bind "?" to self-insert-command.
	[emacs-w3m:12721]

2017-06-22  Vladimir Sedach  <vas@oneofus.la>

	* w3m.el (w3m-external-view-temp-directory): New user option.
	(w3m-external-view): Use it control which directory files are saved to
	before being opened with the external viewer.  [emacs-w3m:12708]

2017-06-20  Vladimir Sedach  <vas@oneofus.la>

	* w3m.el (w3m-goto-url-new-session): Handle POST data.
	[emacs-w3m:12704]

2017-06-14  Boruch Baum  <boruch_baum@gmx.com>

	* w3m-cookie.el (w3m-cookie-url, w3m-cookie-domain, w3m-cookie-secure)
	(w3m-cookie-name, w3m-cookie-value, w3m-cookie-path)
	(w3m-cookie-version, w3m-cookie-expires, w3m-cookie-ignore): Add docs.
	(w3m-cookie): Test w3m-use-cookies here insted.
	(w3m-about-cookie): Don't test it.  [emacs-w3m:12699]

2017-06-13  Katsumi Yamaoka  <yamaoka@jpl.org>

	* w3mhack.el (w3mhack-makeinfo): Simplify the tweaking of `message'.

2017-06-12  Boruch Baum  <boruch_baum@gmx.com>

	* w3m-cookie.el (w3m-cookie-clear): Make it a user command.
	(w3m-cookie): Open it as a new session ([emacs-w3m:12685]).

	* w3m.el (w3m-select-buffer-delete-buffer): Don't move point forward
	([emacs-w3m:12684]); clarify doc string.

	* w3m-filter.el (w3m-filter-rt): Bind ephemeral var ([emacs-w3m:12682]).

2017-06-12  Boruch Baum  <boruch_baum@gmx.com>

	* w3m-filter.el (w3m-filter-rt, w3m-filter-slashdot):
	Update ([emacs-w3m:12678]).

2017-06-12  Katsumi Yamaoka  <yamaoka@jpl.org>

	* w3mhack.el (w3mhack-compile-file): Silence compile warnings when
	compiling w3m-filter.el ([emacs-w3m:12676]).

2017-06-11  Boruch Baum  <boruch_baum@gmx.com>

	* w3m-filter.el (w3m-filter-delete-regions, w3m-filter-replace-regexp):
	Make a return value always mean deletion or replacement is made
	([emacs-w3m:12674]).

2017-06-01  Katsumi Yamaoka  <yamaoka@jpl.org>

	* w3m-filter.el (w3m-filter-delete-regions, w3m-filter-replace-regexp):
	Refactor to Lisp macros.
	(w3m-filter-geocities-remove-garbage, w3m-filter-infoseek-remove-ads)
	(w3m-filter-ascii24-remove-ads): New filters that replace the ones
	having existed in w3m-filter-configuration ([emacs-w3m:12669]).

2017-05-30  Boruch Baum  <boruch_baum@gmx.com>

	* w3m-filter.el (w3m-filter-delete-regions, w3m-filter-replace-regexp):
	Allow optional args used to modify search/replace boundaries.
	(w3m-filter-rt, w3m-filter-slashdot): New filters.
	(w3m-filter-configuration): Add new filters ([emacs-w3m:12666]).

	* w3m.el (w3m-uri-replace-alist): Remove Google groups, Altavista, and
	iij-archie ([emacs-w3m:12661]).

	* w3m-search.el (w3m-search-engine-alist): Remove Google groups that
	requires javascript and alltheweb that is forwarded to Yahoo!; use
	https on all urls ([emacs-w3m:12657]).

2017-05-29  Katsumi Yamaoka  <yamaoka@jpl.org>

	* w3m-filter.el (w3m-toggle-filtering): Use completing-read.

2017-05-28  Boruch Baum  <boruch_baum@gmx.com>

	* w3m-filter.el (w3m-toggle-filtering): New user command.

	* w3m.el (w3m-lynx-like-map, w3m-info-like-map): Bind "f" to it.

	* w3m-lnum.el (w3m-lnum-mode-map): Don't bind f, F, and w keys;
	use `L'-prefixed version defined in `w3m-lnum-map' instead.

2017-05-26  Aubrey Raech  <aubrey@raech.net>

	* w3m-search.el (w3m-search-engine-alist):
	Replace freshmeat with duckduckgo.

2017-05-24  Katsumi Yamaoka  <yamaoka@jpl.org>

	* w3m.el (w3m-url-decode-string): Fix previous commit, that breaks url
	of being not encoded.

2017-05-22  Katsumi Yamaoka  <yamaoka@jpl.org>

	Don't use string-(as|make|to)-(multi|uni)byte ([emacs-w3m:12630]).

	* w3m.el (w3m-url-decode-string): Use a unibyte buffer to represent
	encoded byte stream.

	* w3m-util.el (w3m-decode-coding-string-with-priority): Simplify.

2017-05-11  Katsumi Yamaoka  <yamaoka@jpl.org>

	* w3m-proc.el: Bind w3m-clear-display-while-reading, w3m-current-title.

2017-05-10  Katsumi Yamaoka  <yamaoka@jpl.org>

	Allow local file of which the name is not absolute ([emacs-w3m:12643])

	* w3m.el (w3m-canonicalize-url): Allow local file of relative name.
	* w3m-util.el (w3m-popup-buffer): Preserve the current directory.

2017-03-16  Katsumi Yamaoka  <yamaoka@jpl.org>

	* w3m-proc.el (w3m-process-stop): Blank page if
	w3m-clear-display-while-reading is non-nil ([emacs-w3m:12633]).
	(w3m-process-kill-stray-processes): Separate it from
	w3m-process-start-queued-processes.

2017-02-20  Katsumi Yamaoka  <yamaoka@jpl.org>

	Revert last change in w3m-decode-coding-string-with-priority.

	* w3m-util.el (w3m-decode-coding-string-with-priority): Revert.
	[emacs-w3m:12630]

2017-02-03  Katsumi Yamaoka  <yamaoka@jpl.org>

	Don't use string-make-(multi|uni)byte that got obsolete in Emacs 26.

	* octet.el (w3m-about-octet-attachments, octet-w3m-region):
	Use (decode|encode)-coding-string.
	* w3m-image.el (w3m-imagick-convert-buffer): Bind LC_ALL with C.
	* w3m-proc.el (w3m-process-start-after):
	Bind LC_ALL with C in w3m-command-environment.
	* w3m-util.el (w3m-decode-coding-string-with-priority): Don't use it.
	(w3m-insert-string): Encode a string by utf-8-emacs when inserting it
	into a unibyte buffer.
	* w3m.el (w3m-command-environment): Bind LC_ALL with C.

2017-01-10  Katsumi Yamaoka  <yamaoka@jpl.org>

	* w3m.el (w3m-external-view-this-url, w3m-external-view-current-url)
	(w3m-view-url-with-external-browser):
	Don't make obsolete.  [emacs-w3m:12627]

2017-01-06  Katsumi Yamaoka  <yamaoka@jpl.org>

	* w3m.el (w3m-real-url): Preserve #name portion.  [emacs-w3m:12618]

2017-01-04  Kevin Ryde  <user42_kevin@yahoo.com.au>

	* w3m-save.el (w3m-save-buffer): Use w3m-expand-file-name-as-url for
	w3m-history-push in case filename ~/foo etc.  [emacs-w3m:12617]

2016-10-04  Katsumi Yamaoka  <yamaoka@jpl.org>

	* aclocal.m4 (AC_PATH_EMACS): Work for Emacs 26.

2016-09-27  Katsumi Yamaoka  <yamaoka@jpl.org>

	* w3m-util.el (w3m-flet, w3m-labels): Add edebug spec.

2016-09-21  Katsumi Yamaoka  <yamaoka@jpl.org>

	* w3m.el (w3m-retrieve-and-render): Reset hscroll.

2016-09-08  Katsumi Yamaoka  <yamaoka@jpl.org>

	* w3m-util.el (w3m-delete-frames-and-windows): Don't try to delete
	window that this function deleted already in conjunction with its frame.
	It happened when a frame has two or more emacs-w3m windows.

2016-09-08  Boruch Baum  <boruch_baum@gmx.com>

	* w3m-save.el (w3m-save-buffer-html-only): New user option.
	(w3m-save-buffer): Use it; improve docstring.  [emacs-w3m:12595]

2016-08-25  Katsumi Yamaoka  <yamaoka@jpl.org>

	* w3m.el (w3m-url-at-point): Refactor.

2016-08-18  Boruch Baum  <boruch_baum@gmx.com>

	* w3m.el (w3m-image-viewer): Make it defcustom.

2016-08-17  Katsumi Yamaoka  <yamaoka@jpl.org>

	Don't use `string-as-multibyte' and `string-as-unibyte' that are
	obsolete in Emacs 25.2.
	Use `string-make-multibyte' and `string-make-unibyte' instead.

	* octet.el (octet-w3m-region):
	* w3m-image.el (w3m-imagick-convert-buffer):
	* w3m-proc.el (w3m-process-start-after):
	* w3m-util.el (w3m-insert-string): Do.

	Remove Gmane mailing list archive stuff.

	* w3m.el (w3m-gmane-url-at-point): Remove.

2016-08-01  Boruch Baum  <boruch_baum@gmx.com>

	* w3m-lnum.el: Do a boundp test for browse-url-generic-program.

2016-07-27  Katsumi Yamaoka  <yamaoka@jpl.org>

	Make w3m-delete-buffer return to the buffer that launches
	the buffer to be deleted if w3m-use-tab is non-nil.

	* w3m.el (w3m-parent-session-buffer): New internal variable.
	(w3m-view-this-url-1):
	Save the current session in it when launching a new session.
	(w3m-delete-buffer, w3m-next-buffer):
	Return to the buffer that launches the buffer to be deleted.

2016-07-26  Katsumi Yamaoka  <yamaoka@jpl.org>

	* w3m.el (w3m-lynx-like-map): Bind "K" to w3m-scroll-down.
	[emacs-w3m:12570]

2016-07-19  Katsumi Yamaoka  <yamaoka@jpl.org>

	* w3m-ems.el (w3m-create-image): Run w3m-image-animate in page buffer.

	* w3m.el (w3m-goto-url): Run w3m-select-buffer-update after evaluating
	w3m-display-hook and w3m-display-functions.  [emacs-w3m:12568]
	It seems to be rational to run w3m-force-window-update, that
	w3m-select-buffer-update runs, after settling down the page display.

2016-04-22  Katsumi Yamaoka  <yamaoka@jpl.org>

	* w3m-util.el (w3m-buffer-name-lessp): Work for Emacs 25.2 that starts
	numbered buffer names with *w3m*<1>, not *w3m*<2>.

2016-03-04  TSUCHIYA Masatoshi  <tsuchiya@namazu.org>

	* w3m.el (w3m-markdown-converter): New option to select the command to
	convert markdown formed files into HTML format.
	(w3m-prepare-markdown-content): Use the above.

2016-03-03  TSUCHIYA Masatoshi  <tsuchiya@namazu.org>

	* w3m.el: Add support for markdown formed files.
	(w3m-content-type-alist, w3m-local-find-file-regexps): Add markdown
	entry.
	(w3m-prepare-markdown-content): New function.

2015-11-27  Katsumi Yamaoka  <yamaoka@jpl.org>

	Prefer Cygwin pathnames when building emacs-w3m on Cygwin for
	Windows-native Emacs.  [emacs-w3m:12540]

	* aclocal.m4 (AC_PATH_CYGWIN): New function.
	(AC_PATH_LISPDIR, AC_PATH_ICONDIR): Use it.
	* configure.in: Check for cygpath program.

2015-11-26  Katsumi Yamaoka  <yamaoka@jpl.org>

	* Makefile.in (lisp, what-where, install-package, install-package-ja)
	(dist, .el.elc, slow, very-slow)
	* doc/Makefile.in (EMACSINFO, version.texi): Quote Emacs's path name.

2015-11-25  Katsumi Yamaoka  <yamaoka@jpl.org>

	* aclocal.m4 (AC_SET_VANILLA_FLAG, AC_SET_XEMACSDEBUG, AC_EMACS_LISP)
	(AC_ADD_LOAD_PATH):
	* Makefile.in (FLAGS, lisp, what-where, install-lisp, install-package)
	(install-package-ja, dist, tarball, .el.elc, slow, very-slow):
	* doc/Makefile.in (FLAGS, EMACSINFO, version.texi, install, install-en)
	(install-ja): Work for path names containing whitespace.
	[emacs-w3m:12530]

2015-10-13  Bruno F$(D+1(Blix Rezende Ribeiro  <oitofelix@gnu.org>

	* w3m-form.el (w3m-form-make-form-data): Protect against empty token.
	[emacs-w3m:12517]

2015-10-13  Katsumi Yamaoka  <yamaoka@jpl.org>

	* w3m.el (w3m-gmane-url-at-point):
	Change query url to <http://news.gmane.org/group/thread=MESSAGE-ID>.

	* doc/txi-ja.tex: Make the pdf document display a bookmark by default.

2015-10-09  Katsumi Yamaoka  <yamaoka@jpl.org>

	* configure.in:
	* doc/Makefile.in (.texi.dvi): Use pbibtex rather than jbibtex.
	* doc/emacs-w3m-ja.texi: Add @usedvipdfmx to generate pdf bookmark.
	* doc/txi-ja.tex: Copy from <https://github.com/fukusaka/texinfo-ja/>.

2015-09-29  Kevin Ryde  <user42_kevin@yahoo.com.au>

	* w3m.el (w3m-check-header-tags): w3m-expand-url <base> to tolerate
	a non-absolute there, as for example from archive.org.
	(If w3m-current-base-url is relative then form setups error out.)

2015-06-09  Katsumi Yamaoka  <yamaoka@jpl.org>

	* w3m.el (w3m-retrieve-and-render):
	Set w3m-current-url (and w3m-current-title) so as to enable moving back
	to the past page (in the case w3m-clear-display-while-reading is t).
	(w3m-goto-url): Don't move point to the top when it failed to retrieve.
	[emacs-w3m:12471]

2015-06-02  Katsumi Yamaoka  <yamaoka@jpl.org>

	* w3m.el (w3m-retrieve-and-render):
	Don't display progress message for `about:' pages.  [emacs-w3m:12465]

2015-05-22  Katsumi Yamaoka  <yamaoka@jpl.org>

	* w3m.el (w3m-refresh-at-time): Remove workaround.  [emacs-w3m:12459]

2015-05-13  Katsumi Yamaoka  <yamaoka@jpl.org>

	* w3m.el (w3m-use-refresh): Mention Google looping problem in docstring.
	(w3m-refresh-minimum-interval): Default to 5; change the meaning.
	(w3m-check-refresh-attribute, w3m-view-previous-page):
	Do nothing for w3m-refresh-minimum-interval.
	(w3m-refresh-at-time):
	Override meta refresh seconds by w3m-refresh-minimum-interval.
	(w3m-goto-url-with-timer): Check for buffer's existence correctly.

2015-05-10  Katsumi Yamaoka  <yamaoka@jpl.org>

	* w3m.el (w3m-error): Work for XEmacs.  [emacs-w3m:12444]
	(w3m-retrieve-and-render): Work for XEmacs.
	Note: `get-buffer-window' requires a buffer for the 1st arg in XEmacs.

2015-05-08  Katsumi Yamaoka  <yamaoka@jpl.org>

	* w3m.el (w3m-refresh-at-time):
	Temporary fix to avoid Google search looping.  [emacs-w3m:12440]

2015-04-27  Katsumi Yamaoka  <yamaoka@jpl.org>

	* w3m.el (w3m-error): New face.
	(w3m-retrieve-and-render): Denote `failed' if it did so.

2015-04-06  Katsumi Yamaoka  <yamaoka@jpl.org>

	* w3m.el (w3m-clear-display-while-reading): New user option.
	(w3m-retrieve-and-render): Clear the current display while reading
	a new page if w3m-clear-display-while-reading is non-nil.
	[emacs-w3m:12428]

2015-04-03  Katsumi Yamaoka  <yamaoka@jpl.org>

	* w3m.el (w3m-url-savable-p): New function.
	(w3m-toolbar, w3m-menubar): Use it.

	* w3m-save.el: Provide the feature.

2015-04-02  Katsumi Yamaoka  <yamaoka@jpl.org>

	* w3m.el (w3m-toolbar-buttons, w3m-toolbar): Add `Save' button.

	* icons/save-up.png, icons/save-up.xpm
	* icons30/save-up.png, icons30/save-up.xpm: New files.

2015-04-01  Katsumi Yamaoka  <yamaoka@jpl.org>

	* w3m-save.el: New file.

	* w3m.el (w3m-menubar, w3m-lynx-like-map, w3m-info-like-map):
	Add w3m-save-buffer and bind `C-x C-s' to it.

2015-03-13  Katsumi Yamaoka  <yamaoka@jpl.org>

	* w3m-filter.el (w3m-filter-add-name-anchors):
	Don't use ambiguous regexp.  [emacs-w3m:12422]

2015-02-08  Katsumi Yamaoka  <yamaoka@jpl.org>

	* w3m.el (w3m-search-name-anchor): Search for both "name" and
	(w3m-url-decode-string "name").  [emacs-w3m:12392]

2015-01-28  Katsumi Yamaoka  <yamaoka@jpl.org>

	* w3m.el (w3m-extra-numeric-character-reference):
	Use #x20 instead of ? .
	(w3m-scroll-up-1): Remove obsolete function alias to w3m-scroll-up.

2015-01-22  Katsumi Yamaoka  <yamaoka@jpl.org>

	* w3mhack.el (w3mhack-compile-file): New function.
	(w3mhack-compile): Use it.

2014-11-24  Andrey Kotlarski  <m00naticus@gmail.com>

	* w3m-lnum.el (w3m-lnum-actions-link-alist): Add open in background
	bindings.
	(w3m-lnum-remove-overlays): Enlarge default region to clean.
	(w3m-lnum-set-numbering): Use w3m-lnum-remove-overlays.
	(w3m-lnum-next-filter): New function.
	(w3m-lnum-read-interactive): Use it to search below and above when
	filter has no matches left.
	(w3m-with-lnum): Guarantee cleanup of right buffer.
	(w3m-lnum-get-action): Fix checkdoc warning.
	(w3m-lnum-visit): Make it function.  Enable visiting in background.
	(w3m-lnum-follow): Add prefix combinations to visit links in
	background.

2014-10-06  Katsumi Yamaoka  <yamaoka@jpl.org>

	* w3m.el (w3m-extra-numeric-character-reference): Add (?\C-m . ? ).
	[emacs-w3m:12378]

2014-10-01  Herbert J. Skuhra  <h.skuhra@gmail.com>

	* aclocal.m4 (AC_PATH_EMACS): Work for Emacs 25.

2014-08-01  Michael Heerdegen  <michael_heerdegen@web.de>
	Katsumi Yamaoka <yamaoka@jpl.org>

	* w3m.el (w3m-input-url-next-history-element): Abolish.
	(w3m-url-completion-map): Don't bind M-n key.
	(w3m-input-url-default-add-completions): New function.
	(w3m-input-url):
	Bind minibuffer-default-add-function to it locally in minibuffer.

2014-07-29  Katsumi Yamaoka  <yamaoka@jpl.org>

	* w3m.el (w3m-input-url-provide-initial-content): New user option.
	(w3m-input-url): Use it.
	(w3m-input-url-next-history-element): New function.
	(w3m-url-completion-map): Bind it.
	[emacs-w3m:12345]

2014-07-24  Katsumi Yamaoka  <yamaoka@jpl.org>

	* w3m-filter.el (w3m-filter-add-name-anchors): Subdivide long regexp.
	[emacs-w3m:12339]

2014-06-12  Katsumi Yamaoka  <yamaoka@jpl.org>

	* Makefile.in (install-lisp): Compress .el files.
	* doc/Makefile.in (install): Compress info files.

	* aclocal.m4 (AC_COMPRESS_INSTALL): New function.
	* configure.in: Use it.

2014-06-11  Kevin Ryde  <user42_kevin@yahoo.com.au>

	* w3m.el (w3m-zoom-out-image, w3m-resize-image-interactive): Treat
	zoom-out percentage as inverse of zoom-in, so "in" then "out" returns
	to the original size.
	(w3m-resize-inline-image-internal): Set w3m-image-scale property to
	flonum to avoid integer round-off when resizing in and out.  Use
	`round' rather than `truncate' when calling "convert" so flonum
	round-off 99.999 is original 100%.

2014-06-11  Katsumi Yamaoka  <yamaoka@jpl.org>

	* w3m.el (w3m-content-type-alist): Don't bug out for the case where
	browse-url-browser-function is set to a function symbol that is not yet
	defined.  [emacs-w3m:12317]

2014-04-21  Michael Ernst  <mernst@cs.washington.edu>

	* w3m-util.el (w3m-beginning-of-tag, w3m-end-of-tag): Work correctly
	for the case there is only whitespace between <tag> and </tag>.

2014-03-31  Katsumi Yamaoka  <yamaoka@jpl.org>

	* w3m.el (w3m-markup-urls-nobreak): Don't modify textarea.
	[emacs-w3m:12308]

2014-03-26  Katsumi Yamaoka  <yamaoka@jpl.org>

	* w3m.el (w3m-relationship-estimate-rules): Update regexps for Google.

2014-02-13  Katsumi Yamaoka  <yamaoka@jpl.org>

	* w3m.el (w3m-url-encode-string): Encode `:' and `/'.
	Suggested by Dan Jacobson <jidanni@jidanni.org>.

	* w3m-form.el (w3m-form-make-form-data, w3m-form-parse-and-fontify):
	Use car-less-than-car.

2014-02-10  Katsumi Yamaoka  <yamaoka@jpl.org>

	* w3m-filter.el (w3m-filter-subst-disabled-with-readonly): Relax regexp.

	* w3m-form.el (w3m-form-submit): Work for a url having no query part.

2014-01-08  Mirko M.  <mirko.m@hotmail.com>

	* w3m-util.el (w3m-delete-frames-and-windows): Don't clear the windows
	layout that used to be before visiting an emacs-w3m buffer.
	[emacs-w3m:12273]

2014-01-07  Katsumi Yamaoka  <yamaoka@jpl.org>

	* w3m-util.el (w3m-static-if, w3m-static-when, w3m-static-unless)
	(w3m-static-cond): Add edebug spec.

	* octet.el: Fix edebug spec for the static-* macros.

2013-12-03  Tatsuya Kinoshita  <tats@vega.ocn.ne.jp>

	* mew-w3m.el (mew-w3m-region): Set point to the end of <div> tag to
	prevent infinite loop.

2013-12-01  Tatsuya Kinoshita  <tats@vega.ocn.ne.jp>

	* mew-w3m.el (mew-w3m-region): Set point to minimum for
	`mew-w3m-cite-blockquote' to work.

2013-11-05  Katsumi Yamaoka  <yamaoka@jpl.org>

	* mew-w3m.el (mew-w3m-cite-blockquote): New function.
	(mew-w3m-region): Use it.

2013-11-26  Katsumi Yamaoka  <yamaoka@jpl.org>

	* w3m-filter.el (w3m-filter-subst-disabled-with-readonly): Rewrite.

	* w3m-filter.el (w3m-filter-subst-disabled-with-readonly):
	Fix the width of disabled select form.

2013-11-25  Katsumi Yamaoka  <yamaoka@jpl.org>

	* w3m-filter.el (w3m-filter-subst-disabled-with-readonly): Replace
	disabled or readonly select forms, that w3m doesn't support, with
	read-only input forms.  [emacs-w3m:12222]

	* w3m-form.el (w3m-form-parse-and-fontify): Make read-only text buttons
	for image, reset, and submit forms if readonly attr is turned on.

	* w3m-ems.el, w3m-form (w3m-form-make-button): Add the optional
	readonly argument; make a read-only text button if it is non-nil.

2013-11-20  Katsumi Yamaoka  <yamaoka@jpl.org>

	Make non-link urls unbreakable.  [emacs-w3m:12215]

	* w3m.el (w3m-markup-urls-nobreak): New function.
	(w3m-rendering-buffer): Use it.

2013-10-22  Katsumi Yamaoka  <yamaoka@jpl.org>

	Simplify the tab line control so as not to consume CPU.
	Thanks to Michael Heerdegen for good suggestions.

	* w3m-ems.el (w3m-tab-line-format, w3m-tab-timer): Abolish.
	(w3m-tab-mouse-track-selected-tab): Run `w3m-tab-line' instead of using
	its cache; remove unused argument `buffers'.
	(w3m-tab-line): Don't use chache and timer.

2013-10-17  Katsumi Yamaoka  <yamaoka@jpl.org>

	Replace `w3m-external-view-current-url', `w3m-external-view-this-url',
	and `w3m-view-url-with-external-browser' with
	`w3m-view-url-with-browse-url' that runs `browse-url'. [emacs-w3m:12190]

	* w3m.el (w3m-menubar, w3m-tab-button-menu-commands, w3m-link-map): Do.
	(w3m-external-view-current-url, w3m-external-view-this-url)
	(w3m-view-url-with-external-browser): Make obsolete.
	(w3m-view-url-with-browse-url): New function.
	(w3m-mode-map): Bind "M" to it.

	* w3m-lnum.el (w3m-lnum-actions-link-alist): Bind "M" to
	w3m-view-url-with-browse-url instead of w3m-external-view.
	(w3m-lnum-mode-map): Use the key bound to w3m-view-url-with-browse-url
	for w3m-lnum-external-view-this-url.
	(w3m-lnum-external-view-this-url): Use w3m-view-url-with-browse-url
	instead of w3m-external-view.

2013-10-16  Michael Heerdegen  <michael_heerdegen@web.de>

	* w3m-ems.el (w3m-tab-line):
	Run w3m-force-window-update unconditionally.  [emacs-w3m:12175]

2013-10-09  Katsumi Yamaoka  <yamaoka@jpl.org>

	* w3m-form.el (w3m-form-inactive): Add underline property.
	(w3m-form-input-textarea): Don't use it to view read-only textarea.

2013-10-08  Katsumi Yamaoka  <yamaoka@jpl.org>

	Make disabled or read-only forms inatcive.

	* w3m-form.el (w3m-form-parse-and-fontify): Make `select', `checkbox',
	`radio', and `file' input forms inactive.
	(w3m-form-input-checkbox, w3m-form-input-radio, w3m-form-input-file)
	(w3m-form-input-select): Don't allow keys if it is inactive.

2013-10-08  Thorsten Jolitz  <tjolitz@gmail.com>

	* w3m-form.el (w3m-form-input-textarea-mode-setup): New option for
	setting up the textarea input buffer in org-mode instead of text-mode.

	(w3m-form-input-textarea-org-mode-map) New minor-mode-map.
	(w3m-form-textarea-use-org-mode-p) New variable.
	(w3m-form-textarea-toggle-major-mode) New function.
	(w3m-form-input-textarea-mode-setup) Setup textarea edit buffer with
	major-mode 'org-mode if `w3m-form-textarea-use-org-mode-p' is non-nil.
	(w3m-form-input-textarea) Split window sensibly if
	`w3m-form-textarea-use-org-mode-p' is non-nil.
	(w3m-form-input-textarea-mode) Override default minor-mode map with
	new minor-mode-map in case major-mode is 'org-mode.

2013-10-08  Katsumi Yamaoka  <yamaoka@jpl.org>

	* w3m-form.el (w3m-form-input-textarea-mode-setup):
	Fix typo (unquoted `view-mode').

2013-10-04  Katsumi Yamaoka  <yamaoka@jpl.org>

	* w3m-form.el (w3m-form-input-textarea-mode-setup): Use view-mode to
	show disabled or readonly textarea.
	(w3m-form-input-textarea): Revert last change; use w3m-form-inactive
	face to show disabled or readonly textarea.

2013-10-03  Katsumi Yamaoka  <yamaoka@jpl.org>

	Make disabled forms not editable.  [emacs-w3m:12146]

	* w3m.el (w3m-use-filter): Default to t.
	(w3m-show-form-hint): Notice form is inactive.

	* w3m-filter.el (w3m-filter-subst-disabled-with-readonly): New function
	that substitutes the `disabled' attribute with the `readonly' attribute
	in an html source so as to enable w3m to handle.
	(w3m-filter-configuration): Add it.

	* w3m-form.el (w3m-form-inactive): New face.
	(w3m-fontify-textareas, w3m-form-parse-and-fontify): Use it if text is
	not editable.
	(w3m-form-input): Use w3m-message rather than message.
	(w3m-form-input-textarea): Don't allow editing text if it is disabled.
	(w3m-form-last-position): New variable.
	(w3m-form-restore-last-position): New function.
	(w3m-form-submit): Add it to w3m-fontify-after-hook.

2013-09-10  Katsumi Yamaoka  <yamaoka@jpl.org>

	* w3m.el (w3m-input-url): Default to `default' or "".
	(w3m-download): Prompt for url endlessly instead of bugging out.
	(w3m): Doc fix.

2013-09-09  Katsumi Yamaoka  <yamaoka@jpl.org>

	* w3m.el (w3m-url-completion-map): New overriding keymap.
	(w3m-input-url): Use it.
	Suggested by Manuel Giraud <manuel@ledu-giraud.fr>.

2013-09-06  Katsumi Yamaoka  <yamaoka@jpl.org>

	* w3m-ems.el (w3m-toolbar-make-buttons): Make tool-bar button use
	a single icon image if Emacs built with Gtk+ is running.
	cf.
	<https://lists.gnu.org/archive/html/bug-gnu-emacs/2013-09/msg00170.html>
	(w3m-toolbar-use-single-image-per-icon): Add a note to docstring.

2013-09-04  Katsumi Yamaoka  <yamaoka@jpl.org>

	* w3m-util.el (w3m-decode-coding-string-with-priority):
	Move from w3m-ems.el and w3m-xmas.el.
	* w3m-ems.el, w3m-xmas.el
	(w3m-decode-coding-string-with-priority): Move to w3m-util.el.
	* w3m-proc.el: Don't Fbind it.

	* w3mhack.el (w3mhack-make-package):
	Avoid making a hard link for w3m-load.el twice.

2013-09-03  Manuel Giraud  <manuel@ledu-giraud.fr>

	* w3m.el (w3m-canonicalize-url): Do uri replace before normal parsing.

2013-09-02  Katsumi Yamaoka  <yamaoka@jpl.org>

	Prefer uris based on w3m-uri-replace-alist to Google's feeling lucky.
	Suggested by Michael Heerdegen <michael_heerdegen@web.de>.

	* w3m.el (w3m-canonicalize-url): Run w3m-uri-replace before falling
	back to Google's feeling lucky.
	(w3m-uri-replace): Simply return nil if there is no replacement.
	(w3m-goto-url): Move forward w3m-uri-replace to w3m-canonicalize-url.

2013-08-26  Katsumi Yamaoka  <yamaoka@jpl.org>

	* w3m.el (w3m-retrieve-and-render): Record failed urls as well to the
	arrived database.  Suggested by Dan Jacobson.
	(w3m-delete-buffer): Kill form buffers before killing a page buffer.
	(w3m-delete-buffer): Work around mysterious bug where window positions
	aren't restored if this command is called by a mouse event.  Reported
	by Dan Jacobson.

2013-08-26  Dan Jacobson  <jidanni@jidanni.org>

	* w3m.el (w3m-toolbar): Simplify the label used for w3m-history.

2013-08-13  Kevin Ryde  <user42@zip.com.au>

	* w3mhack.el (w3mhack-module-list): Remove w3mhack-load-file from the
	modules not to be byte compiled, so that it is byte compiled.
	(w3mhack-generate-load-file): Remove no-byte-compile from w3m-load.el.

2013-08-01  Katsumi Yamaoka  <yamaoka@jpl.org>

	* w3m-form.el (w3m-form-parse-and-fontify): Prefer base url if any
	rather than the current url when constructing urls that form buttons
	specify.  Thanks to Thorsten Jolitz [emacs-w3m: 12107].

2013-07-01  Katsumi Yamaoka  <yamaoka@jpl.org>

	* w3m.el (w3m): Enable it again to fetch Gmane url and others.
	(w3m-gmane-url-at-point): Update url.

2013-06-26  Katsumi Yamaoka  <yamaoka@jpl.org>

	* w3m.el (w3m-use-cookies): Default to t.

	Make `w3m-input-url' offer no useless initial string.
	* w3m.el (w3m-active-region-or-url-at-point, w3m-input-url)
	(w3m-download, w3m-view-this-url, w3m-view-url-with-external-browser)
	(w3m-goto-url, w3m-goto-url-new-session, w3m): Do.

2013-06-21  Katsumi Yamaoka  <yamaoka@jpl.org>

	* aclocal.m4: Make configure work for term-mode running in Emacs.

2013-06-18  Katsumi Yamaoka  <yamaoka@jpl.org>

	* w3m.el (ffap-url-regexp): Silence the byte compiler.

	* mime-w3m.el: Require calist when compiling.

2013-05-30  Katsumi Yamaoka  <yamaoka@jpl.org>

	* mime-w3m.el: Don't use obsolete macro dont-compile.

	* w3m.el (w3m-goto-mailto-url): Bind display-buffer-alist instead of
	special-display-buffer-names and special-display-regexps for Emacs >=
	24.3.

	* w3m-ems.el (w3m-image-multi-frame-p): Exclude images that don't
	specify a delay.

2013-04-19  Katsumi Yamaoka  <yamaoka@jpl.org>

	* w3m-filter.el (w3m-filter): Don't modify w3m-filter-rules.

2013-04-12  REN Lifeng  <renlifeng@wowfly.com>

	* w3m-session.el (w3m-session-rename): Don't infloop.

2013-04-11  Katsumi Yamaoka  <yamaoka@jpl.org>

	* w3m-filter.el (w3m-filter-configuration):
	Use w3m-language rather than w3m-use-japanese-menu.

2013-04-10  Katsumi Yamaoka  <yamaoka@jpl.org>

	* w3m-filter.el (w3m-filter-add-name-anchors): Fix regexp matching name
	anchors.  Reported by Dan Jacobson <jidanni@jidanni.org>.

2013-04-08  Katsumi Yamaoka  <yamaoka@jpl.org>

	* w3m-form.el (w3m-form-get-by-name): Distinguish the type of forms of
	the same names.  Reported by Kevin Ryde <user42@zip.com.au>.
	(w3m-form-resume, w3m-form-parse-and-fontify, w3m-form-input-map): Do.

2013-04-05  Katsumi Yamaoka  <yamaoka@jpl.org>

	* w3m-filter.el (w3m-filter-fix-tfoot-rendering): New filter.
	(w3m-filter-configuration): Add it but not activate.

	* w3m-ems.el (w3m-image-multi-frame-p): New alias.
	(w3m-image-animate): Use it.

2013-02-04  Katsumi Yamaoka  <yamaoka@jpl.org>

	* w3m.el (w3m-retrieve-and-render): Remove workaround.
	* w3m-util.el (w3m-force-window-update-later): Make 1st arg optional.
	* w3m-ems.el (w3m-force-window-update): A window need to be redisplayed
	for `force-window-update' to work (see the docstring).

2013-01-23  Katsumi Yamaoka  <yamaoka@jpl.org>

	* w3m-lnum.el (w3m-lnum-read-interactive): Replace w3m-scroll-up-1 with
	w3m-scroll-up.

	* w3m.el (w3m-scroll-up): Rename from w3m-scroll-up-1.
	(w3m-scroll-up, w3m-scroll-up-or-next-url): Make the bottom of a page
	border on the bottom of a screen when having finished scrolling
	the page up.
	(w3m-scroll-down): New function detached from
	w3m-scroll-down-or-previous-url.
	(w3m-scroll-down-or-previous-url): Move point to the top when having
	finished scrolling a page down.
	(w3m-mwheel-scroll-up, w3m-mwheel-scroll-down): New functions.
	(w3m-mode): Bind mwheel-scroll-(up,down)-function to
	w3m-mwheel-scroll-(up,down).
	Suggested by Dan Jacobson <jidanni@jidanni.org>.

2013-01-11  Katsumi Yamaoka  <yamaoka@jpl.org>

	* w3m.el (w3m-retrieve-and-render): Do (sit-for 0) to update the
	header-line appearance as a workaround; see the 2013-01-11 comment.
	(w3m-view-this-url-1): Revert 2010-01-15 change; don't popup new
	session if w3m-new-session-in-background is non-nil.
	Reported by Michael Heerdegen <michael_heerdegen@web.de>.

2012-12-25  Katsumi Yamaoka  <yamaoka@jpl.org>

	* w3m-search.el (w3m-search-do-search): Save history position.
	Reported by Dan Jacobson <jidanni@jidanni.org>.

2012-12-17  Katsumi Yamaoka  <yamaoka@jpl.org>

	* w3m-ems.el (w3m-ems-create-image): Abolish.
	(w3m-image-animate-seconds): New user option.
	(w3m-image-animate): New function.
	(w3m-create-image): Use it.

	* w3m.el (w3m-resize-inline-image-internal): Use w3m-image-animate.

	* w3m-xmas.el (w3m-image-animate): Alias to identity.

2012-12-10  Katsumi Yamaoka  <yamaoka@jpl.org>

	* w3m.el (w3m-decode-anchor-string): Decode url used to next/prev/...
	cf. http://emacs-w3m.namazu.org/ml/msg11824.html

2012-12-05  Katsumi Yamaoka  <yamaoka@jpl.org>

	* w3m-util.el (w3m-flet): Rewrite it using cl-letf.

2012-12-04  Katsumi Yamaoka  <yamaoka@jpl.org>

	* w3m-util.el (w3m-labels): Revert; use cl-labels if available.

2012-12-04  Katsumi Yamaoka  <yamaoka@jpl.org>

	* w3m-util.el (w3m-labels): Rewrite.

2012-11-19  Uday S Reddy  <u.s.reddy@cs.bham.ac.uk>

	* w3m.el (w3m-command-environment): Make the "CYGWIN" environment
	variable default to "binmode" for NTEmacs.

2012-10-18  Katsumi Yamaoka  <yamaoka@jpl.org>

	* w3m-filter.el (w3m-filter-configuration): Work around a widget bug.

2012-10-17  Katsumi Yamaoka  <yamaoka@jpl.org>

	* w3m-filter.el: Change file coding system to utf-8.
	(w3m-filter-configuration):
	New user option, a successor to w3m-filter-rules.
	(w3m-filter-rules):
	Make it semi-obsolete (but still usable) and default to nil.
	(w3m-filter):
	Use w3m-filter-configuration in addition to w3m-filter-rules.
	(w3m-filter-google-click-tracking)
	(w3m-filter-google-shrink-table-width, w3m-filter-add-name-anchors):
	New filters.

	* w3m.el (w3m-rendering-half-dump):
	Move function, that adds name anchors, to w3m-filter.el.
	(w3m-create-page): Move Google click-tracking filter to w3m-filter.el.

	* w3m-util.el (w3m-widget-type-convert-widget):
	Don't modify default sexp values.

2012-10-10  Katsumi Yamaoka  <yamaoka@jpl.org>

	* w3m-bookmark.el (w3m-bookmark-buffer): Use (0 0) as the Unix epoch.

	* w3m.el (w3m-create-page): Fix regexp matching Google's click-
	tracking urls.

2012-07-22  Katsumi Yamaoka  <yamaoka@jpl.org>

	* w3m.el (w3m-rendering-half-dump): Add name anchors for only existing
	internal links.

2012-07-19  Katsumi Yamaoka  <yamaoka@jpl.org>

	* w3m-util.el (w3m-flet): New macro.

2012-07-18  Katsumi Yamaoka  <yamaoka@jpl.org>

	* w3m.el (w3m-input-url): Decode url string by the coding system that
	url itself specifies if any.

	* w3m.el (w3m-goto-url): Allow optional save-pos argument, that leads
	it to run w3m-history-store-position.
	(w3m-view-parent-page, w3m-scroll-up-or-next-url)
	(w3m-scroll-down-or-previous-url): Run w3m-history-store-position.
	(w3m-gohome, w3m-browse-url, w3m-find-file, w3m-db-history)
	(w3m-history): Run w3m-history-store-position by way of w3m-goto-url.

	* w3m-util.el (w3m-labels): New macro that runs cl-labels in Emacs 24.2
	and later, otherwise runs labels.

	* mime-w3m.el (mime-w3m-insinuate):
	* w3m-bookmark.el (w3m-bookmark-safe-string):
	* w3m-proc.el (w3m-process-do-with-temp-buffer):
	* w3m-rss.el (w3m-rss-parse-date-string):
	* w3m-weather.el (w3m-weather-completion-table):
	Replace labels with w3m-labels.

	* w3mhack.el (w3mhack-nonunix-install): Don't use labels.

2012-07-13  Katsumi Yamaoka  <yamaoka@jpl.org>

	* w3m.el (w3m-input-url, w3m-header-line-insert):
	Don't decode only control characters.

2012-07-12  Katsumi Yamaoka  <yamaoka@jpl.org>

	* w3m.el (w3m-input-url): Don't decode %00~%1F and %7F~%9F in url.

2012-07-11  Katsumi Yamaoka  <yamaoka@jpl.org>

	* w3m.el (w3m-url-decode-string): Allow optional regexp matching %**.
	(w3m-header-line-insert): Don't decode %00~%1F and %7F~%9F in url.

	* w3m.el (w3m-create-page): Show raw contents briefly, not fully, when
	prompting a user for the content type.

2012-07-10  Katsumi Yamaoka  <yamaoka@jpl.org>

	* w3m.el (w3m-rendering-half-dump): Add name anchors fast.

2012-07-10  Naohiro Aota  <naota@elisp.net>

	* w3m.el: (w3m-data-retrieve): URL-decode data-string. It can have
	"%2b%2d%3d" representing "/+=".

2012-07-08  Katsumi Yamaoka  <yamaoka@jpl.org>

	* w3m.el (w3m-rendering-half-dump): Add name anchors that w3m can
	handle in nested tags.

2012-07-02  Katsumi Yamaoka  <yamaoka@jpl.org>

	* w3m.el (w3m-view-url-with-external-browser): Improve prompt string.
	Suggested by Dan Jacobson <jidanni@jidanni.org>.

2012-06-25  Katsumi Yamaoka  <yamaoka@jpl.org>

	* w3m.el (w3m-active-region-or-url-at-point, w3m-print-this-url):
	Try to pick #name anchor out.

	* w3m-search.el (w3m-search-read-variables): Make commands that use it
	error out when other processes run in the current w3m buffer.

	* w3m.el (w3m-mode): Add description of some missing commands to doc.

2012-06-20  Katsumi Yamaoka  <yamaoka@jpl.org>

	* w3m.el (w3m-create-page): Safely quit session when a user hits C-g;
	make sure to set w3m-current-url.

2012-06-19  Katsumi Yamaoka  <yamaoka@jpl.org>

	* w3m.el (w3m-cache-header, w3m-cache-request-header)
	(w3m-cache-contents, w3m-cache-request-contents)
	(w3m-cache-available-p): Canonicalize given url.
	(w3m-show-error-information): Show as many info as possible.

2012-06-18  Katsumi Yamaoka  <yamaoka@jpl.org>

	* w3m-util.el (w3m-popup-buffer): Do nothing for the current buffer.

	* w3m.el (w3m-history-highlight-current-url): Extend href anchor to bol.

	* w3m.el (w3m-http-status-alist): New variable.
	(w3m-http-status): New variable.
	(w3m-w3m-retrieve): Set it.
	(w3m-retrieve): Clear it.
	(w3m-download, w3m-retrieve-and-render, w3m-show-error-information):
	Show http status if download or retrieving fails.

2012-06-14  Katsumi Yamaoka  <yamaoka@jpl.org>

	* w3m.el (w3m-url-encode-string-2): Encode only `(' and `)'.

2012-06-12  Katsumi Yamaoka  <yamaoka@jpl.org>

	* w3m-proc.el (w3m-process-do-with-temp-buffer): Use labels macro again.
	Functions that the labels form generates to be used in the outside of
	the labels form should be prefixed with #' from now on.
	Thanks to Michael Heerdegen and Andreas Schwab.

	* w3m-proc.el (w3m-process-do-with-temp-buffer): Don't use labels macro
	of which the spec has been changed in the most recent Emacs.

2012-06-04  Katsumi Yamaoka  <yamaoka@jpl.org>

	* w3m.el (w3m-expand-url): Work for scheme name containing upcase
	letters.  Reported by Dan Jacobson <jidanni@jidanni.org>.

	* w3m-util.el (w3m-force-mode-line-update): New alias.

	* w3m-lnum.el (w3m-with-lnum, w3m-lnum-universal-dispatch): Use it.

2012-06-03  Katsumi Yamaoka  <yamaoka@jpl.org>

	* w3m.el (w3m-create-page): Improve regexp matching Google's click-
	tracking urls.

2012-05-14  Katsumi Yamaoka  <yamaoka@jpl.org>

	* w3m.el (w3m-url-encode-string-2): New function.
	(w3m-print-current-url, w3m-print-this-url, w3m-print-this-image-url):
	Use it to encode url characters that are apt to be misidentified as
	word boundaries.

2012-04-22  Katsumi Yamaoka  <yamaoka@jpl.org>

	* w3m.el (w3m-create-page): Decode url in Google's click-tracking
	filter.

2012-04-18  Andrey Kotlarski  <m00naticus@gmail.com>

	* w3m-lnum.el (w3m-with-lnum, w3m-lnum-universal-dispatch):
	Explicitly redraw mode line.
	(w3m-lnum-visit): Fix prompt; add --insecure option to Curl.

2012-04-17  Katsumi Yamaoka  <yamaoka@jpl.org>

	* w3m.el (w3m-create-page): Add a filter for Google's click-tracking
	temporarily --- maybe this should be incorporated in w3m-filter.el.

2012-04-13  Katsumi Yamaoka  <yamaoka@jpl.org>

	* w3m.el (w3m-goto-mailto-url): Protect against nil value of body=;
	decode url string; don't change mail buffer's modification status;
	make sure body text is inserted to the message body.

2012-04-12  Katsumi Yamaoka  <yamaoka@jpl.org>

	* w3m.el (w3m-shr-url-at-point): New function.
	(w3m-url-at-point): Use it.

	* doc/ptexinfmt.el (texinfo-format-syntax-table): Modify character
	syntax of " and \ to w, as a workaround.
	(texinfo-format-comma): Support @comma.
	(texinfo-format-parse-args): Tweak it so as to work for @comma.

2012-03-16  Katsumi Yamaoka  <yamaoka@jpl.org>

	* w3m.el (w3m-scroll-left, w3m-scroll-right): Use image-mode function
	for an image page.
	(w3m-shift-left, w3m-shift-right): Pass prefix argument to image-mode
	function.

2012-03-12  Dan Jacobson  <jidanni@jidanni.org>

	* w3m.el (w3m-ctl-c-map): Bind `C-c C-e' to w3m-goto-new-session-url.

2012-02-27  Katsumi Yamaoka  <yamaoka@jpl.org>

	* w3m.el (w3m-relationship-estimate-rules)
	(w3m-open-all-links-in-new-session): Work for https Google pages.

2012-02-20  Katsumi Yamaoka  <yamaoka@jpl.org>

	* w3m.el (w3m-goto-mailto-url): Work for mail body.

2012-02-13  Katsumi Yamaoka  <yamaoka@jpl.org>

	* w3m-util.el (w3m-switch-to-buffer): Abolish.

	* w3m-bookmark.el (w3m-bookmark-add-all-urls):
	* w3m-ems.el (w3m-tab-drag-mouse-function)
	(w3m-tab-click-mouse-function, w3m-tab-next-buffer)
	(w3m-tab-make-keymap):
	* w3m-form.el (w3m-form-input-textarea, w3m-form-input-select)
	(w3m-form-input-map):
	* w3m-session.el (w3m-session-select):
	* w3m-tabmenu.el (w3m-switch-buffer, w3m-tab-menubar-open-item):
	* w3m-util.el (w3m-popup-buffer, w3m-make-menu-commands):
	* w3m.el (w3m-next-buffer, w3m-move-unseen-buffer)
	(w3m-goto-url-new-session, w3m-reload-all-pages): Revert to using
	switch-to-buffer.

2012-02-10  Katsumi Yamaoka  <yamaoka@jpl.org>

	* w3m-hist.el (w3m-history-store-position): Don't trust column position
	that Emacs tells if there's an image.
	(w3m-history-restore-position): Revert 2011-10-21 change.

2012-02-10  Kevin Ryde  <user42@zip.com.au>

	* w3m.el (w3m-about-header): Show info of image where point stays.

2012-01-26  Katsumi Yamaoka  <yamaoka@jpl.org>

	* w3m.el (w3m-mode): Don't make bidi-paragraph-direction bound globally
	in old Emacsen and XEmacsen.
	(w3m-goto-url): Work for name anchors.

2012-01-23  Katsumi Yamaoka  <yamaoka@jpl.org>

	* w3m-ems.el (w3m-form-make-button): Use "submit" instead for an empty
	text, that won't be buttonized.
	Reported by Roland Winkler <winkler@gnu.org>.

2012-01-13  Hideyuki SHIRAI  <shirai@meadowy.org>

	* w3m.el (w3m-fontify-anchors, w3m-goto-url): Not encode and decode
	the anchor values to use Punycode.

2012-01-10  Katsumi Yamaoka  <yamaoka@jpl.org>

	* w3m.el (w3m-image-type-alist): Add image/tiff.
	(w3m-view-previous-page): Protect against empty history.

2012-01-06  Katsumi Yamaoka  <yamaoka@jpl.org>

	* Makefile.in (install-icons, install-icons30, install-info)
	(install-info-en, install-info-ja, install-package)
	(install-package-ja):
	* doc/Makefile.in (install): Add DESTDIR variable to installation
	directory.

	* w3mhack.el (w3mhack-expand-file-name): New function.
	(w3mhack-what-where): Use it.

	* aclocal.m4 (AC_SET_VANILLA_FLAG): Remove --no-unibyte option.

2012-01-02  Elias Pipping  <pipping@lavabit.com>

	* Makefile.in (install-lisp): Add DESTDIR variable to installation
	directory.

2011-12-26  Dan Jacobson  <jidanni@jidanni.org>

	* w3m.el (w3m-gohome): Always reload the home page.

2011-12-07  Katsumi Yamaoka  <yamaoka@jpl.org>

	* w3m.el (w3m-mode): Force paragraph direction to be left-to-right.
	Suggested by Naohiro Aota <naota@elisp.net>.

2011-12-06  Katsumi Yamaoka  <yamaoka@jpl.org>

	* Makefile.in (.el.elc): Shut up.

	* w3m-lnum.el (w3m-lnum-read-interactive): Use (sit-for 0) instead of
	redisplay for Emacs 21.1, too.

2011-12-05  Katsumi Yamaoka  <yamaoka@jpl.org>

	* aclocal.m4 (AC_EMACS_LISP): Simplify.
	(AC_PATH_EMACS): Simplify Lisp code so as to make it work for recent
	XEmacsen.

	* w3m-favicon.el (w3m-favicon-type): Silence SXEmacs 22.1.14's byte
	compiler.

	* w3m-lnum.el (w3m-lnum-read-interactive): Use (sit-for 0) instead of
	redisplay for XEmacs.

	* w3m.el (w3m-resize-image-interactive): Use read-char-exclusive with
	no arg for XEmacs.

2011-12-05  Katsumi Yamaoka  <yamaoka@jpl.org>

	* w3m.el (w3m-read-file-name): Don't strip query part from given url.
	(w3m-download): Always prompt for file name; don't strip query part.
	Suggested by Dan Jacobson <jidanni@jidanni.org>.

2011-12-04  Katsumi Yamaoka  <yamaoka@jpl.org>

	* w3m-lnum.el (w3m-lnum-universal-dispatch): Add argument passed to
	kill-buffer, Emacs 22 requires it; use beginning-of-line rather than
	move-beginning-of-line that XEmacs doesn't provide.

2011-12-02  Dan Jacobson  <jidanni@jidanni.org>

	* w3m-search.el (w3m-search-engine-alist): Put search string first in
	query form.

2011-11-30  Katsumi Yamaoka  <yamaoka@jpl.org>

	* w3m-util.el (w3m-popup-buffer): Restore history position always.

	* w3m.el (w3m-copy-buffer): Save history position.

2011-11-17  Katsumi Yamaoka  <yamaoka@jpl.org>

	* w3m-lnum.el (w3m-lnum-actions-custom-type): New variable.
	(w3m-lnum-actions-general, w3m-lnum-actions-image-alist)
	(w3m-lnum-actions-link-alist w3m-lnum-actions-button-alist)
	(w3m-lnum-actions-form-alist): Use it to improve custom type.

2011-11-16  Andrey Kotlarski  <m00naticus@gmail.com>

	Add alternative selection->action method.

	* w3m-lnum.el: Update comment section.
	(w3m-lnum-quick-browsing): Change default value.
	(w3m-lnum-actions-general, w3m-lnum-actions-image-alist)
	(w3m-lnum-actions-link-alist, w3m-lnum-actions-button-alist)
	(w3m-lnum-actions-form-alist): New custom options.
	(w3m-lnum-remove-overlays): Add optional parameters for start and end.
	(w3m-lnum, w3m-lnum-prompt-str, w3m-lnum-highlight-anchor): Sanitize
	variable naming.
	(w3m-read-event, w3m-lnum-visit, w3m-lnum-make-action): New macros.
	(w3m-lnum-read-interactive): Add optional parameters for previous filter
	and selected number.  Return last applied filter along selected value.
	Use `w3m-read-event'.  Remove lnum overlays within all buffer on
	scroll.
	(w3m-with-lnum): Add parameter for initial filter.  Change mode-line
	during selection.
	(w3m-lnum-get-action): If single image during image selection -
	immediately select it.  Accommodate to new return format of
	`w3m-lnum-read-interactive'.
	(w3m-lnum-follow): Use `w3m-lnum-visit'.
	(w3m-lnum-universal-dispatch): New function.
	(w3m-lnum-universal): New command.
	(w3m-lnum-view-image, w3m-lnum-save-image, w3m-lnum-print-this-url):
	Use nth.
	(w3m-lnum-zoom-image): Use `w3m-resize-image-interactive'.
	(w3m-lnum-zoom-in-image, w3m-lnum-zoom-out-image): Update doc string.
	(w3m-lnum-bookmark-add-this-url): Fix bookmarking of current url.
	(w3m-lnum-actions-link-alist): Add actions for generic browser and Curl
	if present.

	* w3m.el (autoload): Autoload `w3m-lnum-universal'.
	(w3m-resize-image-interactive): New function.
	(w3m-lnum-map): Add key for `w3m-lnum-universal'.

2011-11-14  Katsumi Yamaoka  <yamaoka@jpl.org>

	* w3m.el (w3m-expand-url): Assume only a name anchor, that has no
	scheme part nor directory part, to be the buffer: scheme.
	(w3m-buffer-local-url): Move forward.

2011-10-24  Katsumi Yamaoka  <yamaoka@jpl.org>

	* w3m-hist.el: Require w3m-util.

2011-10-22  Naohiro Aota  <naota@elisp.net>

	* w3m.el (w3m-goto-url): Check name anchor after redirect resolution.

2011-10-21  Katsumi Yamaoka  <yamaoka@jpl.org>

	* w3m-hist.el (w3m-history-restore-position): Don't hscroll if there
	are images ([emacs-w3m:11658]).

2011-10-17  Katsumi Yamaoka  <yamaoka@jpl.org>

	* w3m.el (w3m-canonicalize-url): Fix url that fails to have put
	a separator following a domain name.
	Suggested by Dan Jacobson <jidanni@jidanni.org>.

2011-10-14  Katsumi Yamaoka  <yamaoka@jpl.org>

	* w3m.el (w3m-url-coding-system-alist): Add a rule for Google.
	(w3m-url-coding-system): Allow function to determine coding system.

2011-10-14  Katsumi Yamaoka  <yamaoka@jpl.org>

	* w3m.el (w3m-url-encode-string, w3m-url-transfer-encode-string):
	Restore optional coding argument.
	(w3m-gmane-url-at-point, w3m-canonicalize-url): Do.
	(w3m-download): Decode file name in url.

	* w3m-form.el (w3m-form-make-form-data, w3m-form-parse-and-fontify):
	* w3m-search.el (w3m-search-escape-query-string, w3m-search-do-search)
	(w3m-search-uri-replace): Revert last change.

2011-10-13  Katsumi Yamaoka  <yamaoka@jpl.org>

	* w3m.el (w3m-url-coding-system-alist): New user option.
	(w3m-show-decoded-url, w3m-google-feeling-lucky-charset): Abolish.
	(w3m-url-coding-system): New function.
	(w3m-url-encode-string, w3m-url-readable-string)
	(w3m-url-transfer-encode-string): Use it.

	* w3m.el (w3m-fontify-anchors, w3m-gmane-url-at-point)
	(w3m-canonicalize-url, w3m-goto-url):
	* w3m-form.el (w3m-form-make-form-data, w3m-form-parse-and-fontify):
	* w3m-search.el (w3m-search-escape-query-string, w3m-search-do-search)
	(w3m-search-uri-replace): Don't specify coding system for encoding url.

2011-10-07  Katsumi Yamaoka  <yamaoka@jpl.org>

	* w3m-favicon.el (w3m-favicon-type): Prefer gif.
	(w3m-favicon-convert): Work for gif icons named "favicon.ico".

2011-09-08  Katsumi Yamaoka  <yamaoka@jpl.org>

	* w3m-lnum.el (w3m-lnum-face): Remove face alias.
	(w3m-lnum-quick-browsing): Add custom type.
	(w3m-lnum-remove-overlays, w3m-lnum-set-numbering)
	(w3m-lnum-highlight-anchor, w3m-lnum-get-match-info): Fix overlay end
	range, too.

2011-09-07  Andrey Kotlarski  <m00naticus@gmail.com>

	* w3m.el: Use `w3m-lnum' as naming prefix for commands and
	maps from `w3m-lnum.el'.

	* w3m-lnum.el: Use `w3m-lnum' as naming prefix everywhere instead of
	`w3m-linknum' or `w3m-link-numbering'.
	(w3m-lnum-set-numbering, w3m-lnum): Optionally don't clean previous
	numbering.
	(w3m-lnum-read-interactive): Don't clean previous numbering with
	`w3m-lnum' in cases when there is no such.
	(w3m-lnum-remove-overlays, w3m-lnum-set-numbering): Fix overlay start
	range to make it work for XEmacs.
	(w3m-lnum-get-action): Don't invoke `w3m-lnum-read-interactive' with 0
	numbered items.

	* w3m-util.el (w3m-goto-next-defun): New macro.
	(w3m-goto-next-anchor-or-image, w3m-substitute-key-definitions): Move
	from w3m-lnum.el

2011-09-04  Katsumi Yamaoka  <yamaoka@jpl.org>

	* w3m-lnum.el (w3m-link-numbering, w3m-linknum-minibuffer-prompt)
	(w3m-linknum-match): Use old defface style for XEmacs.
	(w3m-link-set-numbering): Replace string-match-p w/ w3m-string-match-p.
	(w3m-highlight-numbered-anchor, w3m-get-match-info): Fix range passed
	to overlays-in to make it work for XEmacs.

2011-09-04  Andrey Kotlarski  <m00naticus@gmail.com>

	* w3m-lnum.el: Update copyright years. Don't require `cl'.
	(w3m-linknum-match): Make numbering face visible for some
	consoles.
	(w3m-link-numbering-quick-browsing)
	(w3m-link-numbering-context-alist): New custom variables.
	(w3m-linknum-remove-overlays): Delete overlays only within the
	visible window part.
	(w3m-link-set-overlay): Don't use `incf'.
	(w3m-link-set-numbering): Number additional context items as
	specified by `w3m-link-numbering-context-alist'. Return index of
	the last matched item.
	(w3m-goto-next-image2): Fix doc typo.
	(w3m-goto-next-anchor-or-image, w3m-link-numbering): Cosmetic
	indent.
	(w3m-linknum-prompt-str): Don't show 0 when this is being current
	default for selection.
	(w3m-read-int-interactive): Up and down scrolling preserves text
	filter and cleans previous numbering. Allow <enter> shortcutting
	options as specified by `w3m-link-numbering-quick-browsing'. Don't
	let the text filter grow when no items match.
	(w3m-with-linknum): Make `last-index' variable visible within body
	and set as the last index currently used for numbering.
	(w3m-get-match-info): New macro.
	(w3m-get-anchor-info): Use `w3m-get-match-info'.
	(w3m-go-to-linknum, w3m-linknum-get-action): Call
	`w3m-get-anchor-info' with a selection number.
	(w3m-linknum-follow, w3m-linknum-view-image)
	(w3m-linknum-save-image, w3m-linknum-print-this-url): Don't use cl
	functions.
	(w3m-linknum-zoom-image): Cosmetic doc string change.
	(w3m-linknum-bookmark-add-this-url): Use 1+.

2011-09-03  Dan Jacobson  <jidanni@jidanni.org>

	* w3m.el (w3m-lynx-like-map, w3m-info-like-map): Bind the `C-t t' key
	to w3m-create-empty-session.

2011-09-02  Katsumi Yamaoka  <yamaoka@jpl.org>

	* w3m.el (w3m-create-empty-session): New user command.
	(w3m-new-session-url): Default to about:blank.
	(w3m-input-url): Don't use about:* as initial value.
	(w3m-goto-url-new-session): Use w3m-new-session-url as the default.

2011-07-20  Katsumi Yamaoka  <yamaoka@jpl.org>

	* w3m-ems.el (w3m-toolbar-define-keys): No need to take care of
	the tool-bar default bindings for Emacs 24.

2011-07-13  Katsumi Yamaoka  <yamaoka@jpl.org>

	* w3m-ccl.el (charset-id): Work for old Emacsen.

2011-07-11  Katsumi Yamaoka  <yamaoka@jpl.org>

	* w3m.el (w3m-delete-buffer): Switch to the previous emacs-w3m buffer
	explicitly; bind frame-auto-delete and ignore-window-parameters while
	killing the buffer.
	(w3m-goto-url): Change the order of retrieving group:* urls so as to
	arrange the buffer list in turn.

2011-07-08  Katsumi Yamaoka  <yamaoka@jpl.org>

	* w3m-ccl.el (charset-id): Silence the byte compiler.

	* w3m-ems.el (w3m-detect-coding-region): Use with-coding-priority.
	(w3m-make-ccl-coding-system): Silence the byte compiler.

2011-07-07  Katsumi Yamaoka  <yamaoka@jpl.org>

	* w3m-util.el (w3m-switch-to-buffer): New function.

	* w3m-bookmark.el (w3m-bookmark-add-all-urls):
	* w3m-ems.el (w3m-tab-drag-mouse-function)
	(w3m-tab-click-mouse-function, w3m-tab-next-buffer)
	(w3m-tab-make-keymap):
	* w3m-form.el (w3m-form-input-textarea, w3m-form-input-select)
	(w3m-form-input-map):
	* w3m-session.el (w3m-session-select):
	* w3m-tabmenu.el (w3m-switch-buffer, w3m-tab-menubar-open-item):
	* w3m-util.el (w3m-popup-buffer, w3m-make-menu-commands):
	* w3m.el (w3m-next-buffer, w3m-move-unseen-buffer)
	(w3m-goto-url-new-session, w3m-reload-all-pages): Use it.

2011-07-07  Katsumi Yamaoka  <yamaoka@jpl.org>

	* w3m.el (w3m-goto-mailto-url): Pass other headers to the agent.
	Suggested by Dan Jacobson <jidanni@jidanni.org>.

2011-07-06  Katsumi Yamaoka  <yamaoka@jpl.org>

	* w3m-util.el (w3m-interactive-p): New macro.

	* w3m.el (w3m-toggle-inline-image, w3m-toggle-inline-images)
	(w3m-goto-url, w3m-safe-view-this-url):
	* w3m-hist.el (w3m-history-store-position)
	(w3m-history-restore-position): Use it.

	* w3m-ems.el (w3m-toolbar-define-keys): Work around the Emacs 24 error
	"`keymap' is reserved for embedded parent maps".

2011-05-11  Katsumi Yamaoka  <yamaoka@jpl.org>

	* w3m.el (w3m-show-form-hint): Give point as arg to w3m-submit to
	prevent cursor from being caught in form area.

2011-04-20  TAKAHASHI Kaoru  <kaoru@kaisei.org>

	* doc/ptexinfmt.el: Fix description comment style.

2011-04-13  TAKAHASHI Kaoru  <kaoru@kaisei.org>

	* doc/ptexinfmt.el: Use lexical binding.
	(ptexinfmt-broken-facility): Rename _dummy argument.
	(texinfo-enclosure-list, texinfo-alias-list): Add defvar stub for
	lexical binding.

2011-03-10  TSUCHIYA Masatoshi  <tsuchiya@namazu.org>

	* w3m.el (w3m-content-type-alist): Use functionp instead of symbolp for
	the users who set their own private function to
	browse-url-browser-function.

2011-02-28  Hideyuki SHIRAI  <shirai@meadowy.org>

	* w3m.el (w3m-active-region-or-url-at-point): Move w3m-url-at-point()
	after to check the properties of w3m-URL.

2011-02-23  Naohiro Aota  <naota@elisp.net>

	* w3m.el (w3m-goto-url): Invoke error if you try to invoke another w3m
	process when one loading.

2011-02-09  Naohiro Aota  <naota@elisp.net>

	* w3m.el (w3m-show-form-hint): New function to display submitting form
	hint.
	(w3m-after-cursor-move-hook): Use it.

2011-01-31  Johan Claesson  <johanclaesson@bredband.net>

	* w3m.el (w3m-content-type-alist): When selecting which external html
	browser to use, handle the case where browse-url-browser-function is
	an alist.

2011-01-26  Hideyuki SHIRAI  <shirai@meadowy.org>

	* w3m.el (w3m-rendering-half-dump): Protect against things that look
	like tags but aren't.

2011-01-23  Hideyuki SHIRAI  <shirai@meadowy.org>

	* w3m.el (w3m-fontify-anchors): Decode entities in title of anchor.

2011-01-23  Kevin Ryde  <user42@zip.com.au>

	* w3m.el (w3m-print-this-url): Correction to my last, use string-width
	not length.

2011-01-13  Hideyuki SHIRAI  <shirai@meadowy.org>

	* w3m.el (w3m-goto-mailto-url): Decode entities in URL.

2011-01-11  Kevin Ryde  <user42@zip.com.au>

	* w3m.el (w3m-print-this-url): If anchor-title plus url is wider than
	the frame then use two lines "Title\nURL".
	(w3m-about-header): Show anchor-title of link at point.

2011-01-04  Hideyuki SHIRAI  <shirai@meadowy.org>

	* w3m.el (w3m-fontify-anchors): If exist `title' in anchor, it adds to
	w3m-balloon-help property and puts it to w3m-anchor-title property.
	(w3m-print-this-url): Treat w3m-anchor-title property.

	* w3m-util.el (w3m-anchor-title): New macro.

2011-01-03  Hideyuki SHIRAI  <shirai@meadowy.org>

	* w3m.el (w3m-fix-illegal-blocks): Fix FIXEDCASE and LITERAL options of
	replace-match to `t'.

2010-12-28  Katsumi Yamaoka  <yamaoka@jpl.org>

	* w3m.el (w3m-rendering-half-dump): Add name anchors that w3m can
	handle ([emacs-w3m:11153]).

2010-12-27  Katsumi Yamaoka  <yamaoka@jpl.org>

	* w3m-util.el (w3m-replace-regexps-in-string): Move from w3m-lnum.el;
	use w3m-replace-in-string instead of replace-regexp-in-string that is
	not available in XEmacs 21.4; make it a Lisp function.
	(w3m-string-match-p, w3m-substring-no-properties): New functions.

	* w3m-lnum.el (w3m-link-set-numbering): Use w3m-string-match-p instead
	of string-match-p that is not available in Emacs 21~22 and XEmacs.
	(w3m-read-int-interactive): Use w3m-substring-no-properties instead of
	substring-no-properties that is not available in Emacs 21, XEmacs 21.4,
	and SXEmacs.
	(w3m-linknum-follow): Remove the 5th arg passed to read-string.  It is
	not available in XEmacs.

2010-12-26  Andrey Kotlarski  <m00naticus@gmail.com>

	* w3m-lnum.el: Updated comments section.
	(w3m-link-numbering-mode-hook, w3m-link-numbering-mode-map):
	Updated doc string.
	(w3m-link-set-overlay): No more need for save-excursion.
	(w3m-replace-regexps-in-string, w3m-linknum-prompt-str): New
	macros.
	(w3m-link-set-numbering): Refactored, does filtering as well.
	Does numbering only within the visible window part.
	(w3m-goto-next-link, w3m-goto-next-image2): New functions.
	(w3m-goto-next-anchor-or-image): Take optional argument for
	position.  No need to use goto-char.
	(w3m-link-numbering): Take additional argument for filtering
	string.  Use `w3m-goto-next-link', `w3m-goto-next-image2'.  No
	more need for `save-excursion'.
	(w3m-read-int-interactive): I-search functionality added.  Offer
	to select firstly numbered option when possible.
	(w3m-with-linknum): Put the call to `w3m-link-numbering' inside
	the `unwind-protect'.
	(w3m-highlight-numbered-anchor): Highlight only within the visible
	window part.  Return text for the form fields or buttons as well.
	(w3m-get-anchor-info): Operate only within the visible window
	part.
	(w3m-go-to-linknum, w3m-linknum-get-action): Updated for the
	changed `w3m-link-numbering' argument codes.
	(w3m-linknum-follow): According to prefix arguments may toggle
	instead of visit image links.  Also options to edit link before
	visiting.

2010-12-22  Katsumi Yamaoka  <yamaoka@jpl.org>

	* w3m.el (w3m-fix-illegal-blocks): Save restriction.

2010-12-20  Katsumi Yamaoka  <yamaoka@jpl.org>

	* mime-w3m.el (kill-new): Don't compile defadvice form when building
	emacs-w3m.

	* w3m.el (w3m-fix-illegal-blocks): New function.
	(w3m-rendering-buffer): Use it.

	* w3m-util.el (w3m-beginning-of-tag, w3m-end-of-tag): Move from
	shimbun/shimbun.el.

2010-12-13  Hideyuki SHIRAI  <shirai@meadowy.org>

	* w3m.el (w3m-external-view): Execute default web browser insted of
	download if content-type is not supported.

2010-12-09  Katsumi Yamaoka  <yamaoka@jpl.org>

	* w3m.el (w3m-print-this-url, w3m-print-this-image-url):
	Fix "no url" message.  Suggested by Dan Jacobson <jidanni@jidanni.org>.

2010-12-08  Katsumi Yamaoka  <yamaoka@jpl.org>

	* w3m-session.el (w3m-session-crash-recovery-remove):
	Add autoload cookie.

2010-12-06  Katsumi Yamaoka  <yamaoka@jpl.org>

	* w3m.el (w3m-input-url): Return nil for empty url.
	(w3m-view-url-with-external-browser): Prompt user to edit url, not to
	answer y/n.  Suggested by Dan Jacobson <jidanni@jidanni.org>.

2010-11-03  Kevin Ryde  <user42@zip.com.au>

	* w3m-util.el (w3m-condition-case): Add a missing quote
	([emacs-w3m:11405]).

2010-10-21  Katsumi Yamaoka  <yamaoka@jpl.org>

	* bookmark-w3m.el (bookmark-make-record-function): Don't bind it to any
	value.  Suggested by David Engster ([emacs-w3m:11395]).

2010-10-13  IRIE Shinsuke  <irieshinsuke@yahoo.co.jp>

	* w3m-ems.el (w3m-tab-previous-buffer): Work when called interactively
	with no arg.

2010-10-08  Katsumi Yamaoka  <yamaoka@jpl.org>

	* w3m.el: Load bookmark-w3m for Emacs >=23.

	* w3mhack.el (w3mhack-module-list): Exclude bookmark-w3m.el from
	compilation under Emacs <23 and XEmacs.

	* bookmark-w3m.el: Provide the feature; add comment.
	(bookmark-w3m-bookmark-jump): Add autoload cookie.

2010-10-08  Masatake YAMATO  <yamato@redhat.com>

	* bookmark-w3m.el: New file.

2010-10-07  Katsumi Yamaoka  <yamaoka@jpl.org>

	* w3m-util.el (w3m-make-local-hook): New function.

	* mime-w3m.el (mime-display-message)
	* w3m-mail.el (w3m-mail-compose-with-vm)
	* w3m.el (w3m-set-buffer-unseen, w3m-buffer-setup): Use it.

2010-10-06  Katsumi Yamaoka  <yamaoka@jpl.org>

	* w3m-ems.el (w3m-add-local-hook, w3m-remove-local-hook): Abolish.

	* mime-w3m.el (mime-display-message)
	* w3m-mail.el (w3m-mail-compose-with-vm)
	* w3m.el (w3m-set-buffer-unseen, w3m-set-buffer-seen)
	(w3m-buffer-setup): Don't use w3m-add-local-hook and
	w3m-remove-local-hook.

2010-09-25  Andrey Kotlarski  <m00naticus@gmail.com>

	* w3m-lnum.el: Update Commentary section.
	(w3m-link-set-overlay): New macro.
	(w3m-link-set-numbering, w3m-goto-next-anchor-or-image): New
	functions.
	(w3m-link-numbering): Refactor, use `w3m-link-set-numbering'.
	(w3m-read-int-interactive): Echo currently to be selected element.
	(w3m-with-linknum): Update docstring.
	(w3m-highlight-numbered-anchor): Properly highlight and
	unhighlight multiline elements and return selection info.
	(w3m-get-anchor-info): Always return 4 element list.
	(w3m-go-to-linknum): Echo `w3m-current-url' for default selection.
	(w3m-linknum-follow): Add support for toggling non link images.
	Inverse prefix argument behaviour for some elements.
	(w3m-linknum-toggle-inline-image, w3m-linknum-edit-this-url)
	(w3m-linknum-print-this-url): Cosmetic indentation changes.

2010-09-22  Katsumi Yamaoka  <yamaoka@jpl.org>

	* w3m.el (w3m-init-file): Allow nil.  Suggested by Leo.

2010-09-09  Leo  <sdl.web@gmail.com>

	* w3m.el (w3m-input-url): Pass DEFAULT argument to completing-read,
	instead of replacing its return value, to enable a user to edit.

2010-09-09  Katsumi Yamaoka  <yamaoka@jpl.org>

	* w3m.el (w3m-active-region-or-url-at-point): Remove only newlines and
	leading and trailing whitespace in region string.
	(w3m-input-url): Treat INITIAL if it is "" as nil but don't mind region
	even if it is active; treat DEFAULT if it is "" as nil but don't regard
	to w3m-home-page; always show DEFAULT if any within prompt string.
	Suggested by Leo <sdl.web@gmail.com>.

2010-09-06  Katsumi Yamaoka  <yamaoka@jpl.org>

	* w3m-lnum.el (w3m-read-int-interactive): Make it work for XEmacs
	(note: `?<' is not `eq' to `60' in XEmacs, for example).

2010-09-06  Andrey Kotlarski  <m00naticus@gmail.com>

	* w3m-lnum.el (w3m-linknum-remove-overlays): Simplified.
	(w3m-link-numbering-mode): Using `or' instead of `unless'.
	(w3m-read-int-interactive): Added ability to scroll page while
	selecting number.

2010-09-06  Katsumi Yamaoka  <yamaoka@jpl.org>

	* w3m.el (w3m-input-url): Move cursor to place where a user likely
	begins to edit.

2010-09-02  TAKAHASHI Kaoru  <kaoru@kaisei.org>

	* doc/ptexinfmt.el (texinfo-multitable-widths): Use `make-char'
	instead of KANJI literal.

2010-08-24  TAKAHASHI Kaoru  <kaoru@kaisei.org>

	* doc/ptexinfmt.el (texinfo-format-verb): Use (delete-char -1)
	instead of (delete-backward-char 1); For Emacs24.

2010-08-20  ARISAWA Akihiro  <ari@mbf.sphere.ne.jp>

	* w3m.el (w3m-entity-table): Reverte last change.
	(w3m-extra-numeric-character-reference): New variable.
	(w3m-entity-value): Use it.

2010-08-18  Katsumi Yamaoka  <yamaoka@jpl.org>

	* octet.el (octet-find-file)
	* w3m-form.el (w3m-fontify-textareas, w3m-form-replace)
	* w3m-proc.el (w3m-process-filter)
	* w3m-session.el (w3m-session-select-list-all-sessions)
	(w3m-session-select-list-session-group, w3m-session-select-next)
	* w3m.el (w3m-idle-images-show, w3m-toggle-inline-images-internal)
	(w3m-resize-inline-image-internal, w3m-fontify, w3m-refontify-anchor)
	(w3m-cache-remove-oldest, w3m-cache-remove, w3m-cache-contents)
	(w3m-cache-request-contents, w3m-create-text-page)
	(w3m-create-image-page, w3m-select-buffer-generate-contents)
	(w3m-select-buffer-recheck): Replace let-bindings of buffer-read-only
	to nil with inhibit-read-only to t.

2010-08-18  Katsumi Yamaoka  <yamaoka@jpl.org>

	* w3m-search.el (w3m-search-engine-alist): Fix `google news' url forms
	used to non-Japanese utf-8 environments.

	* w3m.el (w3m-entity-table): Add table for "&#149;".
	(w3m-entity-value): Prefer "&#NUM;" type entities specified in
	w3m-entity-table.

2010-08-17  Katsumi Yamaoka  <yamaoka@jpl.org>

	* w3m.el (w3m-safe-view-this-url): Never query "Are you sure..." if
	prefix arg is given.

2010-08-10  Katsumi Yamaoka  <yamaoka@jpl.org>

	* w3m.el (w3m-create-text-page): Make point and window start be the
	start of contents, especially for text/plain pages.

2010-08-05  Katsumi Yamaoka  <yamaoka@jpl.org>

	* w3m.el (w3m-relationship-estimate-rules): Update regexps for Google.

2010-07-30  Katsumi Yamaoka  <yamaoka@jpl.org>

	* w3m.el: Autoload w3m-bookmark-add.

	* w3m-lnum.el (w3m-read-int-interactive): Ignore mouse event in XEmacs.

2010-07-29  Andrey Kotlarski  <m00naticus@gmail.com>

	* w3m.el (autoload, w3m-linknum-map):
	`w3m-linknum-bookmark-add-this-url', `w3m-linknum-zoom-in-image'
	and `w3m-linknum-zoom-out-image' added.

	* w3m-lnum.el (w3m-link-numbering-mode-map):
	`w3m-linknum-bookmark-add-this-url', `w3m-linknum-zoom-in-image'
	and `w3m-linknum-zoom-out-image' added.
	(w3m-link-numbering-mode, w3m-with-linknum)
	(w3m-linknum-get-action): Use `zerop'.
	(w3m-link-numbering): Simplify argument list and checks assosiated
	with it.
	(w3m-read-int-interactive): Add <escape> for quit.
	(w3m-linknum-follow): Add position to history when visiting url in
	curent page.  Change message when no valid anchor is selected.
	(w3m-linknum-view-image, w3m-linknum-save-image): Rewrite using
	`cond'.
	(w3m-linknum-zoom-image): New macro.
	(w3m-linknum-zoom-in-image, w3m-linknum-zoom-out-image)
	(w3m-linknum-bookmark-add-this-url): New functions.

2010-07-25  Hideyuki SHIRAI  <shirai@meadowy.org>

	* w3m.el (w3m-auto-show): Guard error if this-command is not a symbol.
	Thanks to IRIE Shinsuke san. cf. [emacs-w3m:11282]

2010-07-23  Katsumi Yamaoka  <yamaoka@jpl.org>

	* w3m.el (w3m-goto-url): Save positions iff called interactively.
	(w3m-goto-url-new-session): Save positions.

	* w3m-bookmark.el (w3m-bookmark-view): Save positions.

	* w3m-hist.el (w3m-history-copy): Copy positions.

2010-07-13  Andrey Kotlarski  <m00naticus@gmail.com>

	* w3m-lnum.el (w3m-link-numbering-mode): Using `buffer-list' instead of
	`w3m-list-buffers' as the latter does unnecessary stuff.
	(w3m-linknum-read-url): Removed. It's now equivalent to:
	(car (w3m-linknum-get-action prompt 1))
	(w3m-linknum-toggle-inline-image): If no url under selected image,
	move over it and toggle it.
	(w3m-linknum-external-view-this-url, w3m-linknum-edit-this-url):
	Using `w3m-linknum-get-action' instead of `w3m-linknum-read-url'.

	* w3m.el (autoload): Added `w3m-link-numbering-mode', removed
	`w3m-linknum-read-url'.

2010-07-13  Katsumi Yamaoka  <yamaoka@jpl.org>

	* w3m-lnum.el (w3m-linknum-minibuffer-prompt): Make face config valid
	for XEmacs as well.
	(w3m-linknum-match): New face.
	(w3m-read-int-interactive): Make it work for XEmacs as well.
	(w3m-highlight-numbered-anchor): Use w3m-linknum-match face.

2010-07-12  Andrey Kotlarski  <m00naticus@gmail.com>

	* w3m-lnum.el: Updated commentary and usage sections.
	(w3m-substitute-key-definitions): New macro.
	(w3m-link-numbering-mode-map): Changed keybindings.
	(w3m-link-numbering-mode): Added mode-line indicator. Don't
	activate numbering overlays. Changing status mode causes all other
	w3m buffers to change status as well.
	(w3m-move-numbered-anchor): Removed.
	(w3m-with-linknum): Numbering overlays should never be active
	before invoking linknum functions thus less bookkeeping.
	(w3m-go-to-linknum, w3m-linknum-follow): Add mark for previous
	position.

2010-07-09  Hideyuki SHIRAI  <shirai@meadowy.org>

	* w3m-lnum.el (w3m-read-int-interactive): Add keys to exit event loop,
	C-m & C-j.

2010-07-09  Katsumi Yamaoka  <yamaoka@jpl.org>

	* w3m.el (w3m-ctl-c-map, w3m-redisplay-map)
	(w3m-linknum-map): New sub-keymaps.
	(w3m-lynx-like-map, w3m-info-like-map): Move `C-c' prefixed commands
	and `C' prefixed commands to w3m-ctl-c-map and w3m-redisplay-map
	respectively.

2010-07-09  Andrey Kotlarski  <m00naticus@gmail.com>

	* w3m.el: Autoload w3m-linknum-follow, w3m-linknum-read-url,
	w3m-linknum-toggle-inline-image, w3m-linknum-view-image,
	w3m-linknum-external-view-this-url, w3m-linknum-edit-this-url,
	w3m-linknum-print-this-url, w3m-linknum-download-this-url.

	* w3m-lnum.el: Update usage comment.
	(w3m-link-numbering-mode): Cosmetic change.
	(w3m-get-anchor-info): Added w3m-image-alt char property to return
	list.
	(w3m-go-to-linknum, w3m-linknum-get-action): On 0 input select
	location url.
	(w3m-linknum-follow): Changed prompt and using w3m-message.
	(w3m-linknum-toggle-inline-image): Renamed from
	w3m-linknum-toggle-image and using w3m-message.  When image on
	point, toggle it.
	(w3m-linknum-view-image, w3m-linknum-save-image)
	(w3m-linknum-external-view-this-url)
	(w3m-linknum-edit-this-url, w3m-linknum-print-this-url)
	(w3m-linknum-download-this-url): New commands.

2010-07-08  Andrey Kotlarski  <m00naticus@gmail.com>

	* w3m-lnum.el: Update usage comment.
	(w3m-linknum-minibuffer-prompt): New face.
	(w3m-linknum-remove-overlays): Quit immediately when it finds and
	deletes temporary match overlay.
	(w3m-link-numbering-mode): Pass prefix arg, which makes this function
	index only images if it is 2, to w3m-link-numbering. Remove
	interactive declaration and autoload cookie.
	(w3m-link-numbering, w3m-with-linknum): Vary function according to arg;
	index only images if it is 2.
	(w3m-read-int-interactive): Change prompt face to
	w3m-linknum-minibuffer-prompt.
	(w3m-highlight-numbered-anchor): Use next-single-property-change.
	(w3m-get-anchor-info): New function. Renamed from
	w3m-get-numbered-url. Using macrolet for less clutter.
	(w3m-go-to-linknum): Rewrote it more in style with the other
	user commands.
	(w3m-linknum-get-action): Added optional type argument to
	determine numbering scheme.
	(w3m-linknum-follow): Rewrite to use the new
	w3m-linknum-get-action return format.
	(w3m-linknum-read-url): Rewrite using w3m-linknum-get-action.
	(w3m-linknum-toggle-image): New function.

2010-07-06  Andrey Kotlarski  <m00naticus@gmail.com>

	* w3m-lnum.el: Update usage comment.
	(w3m-linknum-remove-overlays): New function.
	(w3m-link-numbering-mode): Turn mode off if prefix arg is 0;
	index forms as well as url links if prefix arg is 4.
	(w3m-link-numbering): Index forms as well if prefix arg is given.
	(w3m-move-numbered-anchor): Fix grammar in error message.
	(w3m-read-int-interactive): New function.
	(w3m-with-linknum): New macro.
	(w3m-highlight-numbered-anchor, w3m-get-numbered-url): New functions.
	(w3m-go-to-linknum): Add autoload cookie; turn on form numbers as well;
	don't highlight current link if prefix arg is given.
	(w3m-linknum-get-action, w3m-linknum-follow, w3m-linknum-read-url): New
	functions.

2010-06-25  Katsumi Yamaoka  <yamaoka@jpl.org>

	* w3m.el (w3m-toggle-inline-image)
	(w3m-toggle-inline-images): Fix query logic about safe url.

2010-06-24  Katsumi Yamaoka  <yamaoka@jpl.org>

	* w3m.el (w3m-menubar): Add w3m-pipe-source.
	(w3m-lynx-like-map, w3m-info-like-map): Bind "|" to w3m-pipe-source.
	(w3m-pipe-source): New command.

2010-06-22  Katsumi Yamaoka  <yamaoka@jpl.org>

	* w3mhack.el (w3mhack-update-files-autoloads): Strip subdirectory name
	that Emacs 24 doesn't strip from load-name.

2010-06-03  Hideyuki SHIRAI  <shirai@meadowy.org>

	* octet.el (octet-w3m-region): Set to unibyte string for base64
	encoding.

2010-05-24  Fedor Khod'kov  <fedor76@istra.ru>

	* w3m-cookie.el (w3m-cookie-trusted-host-p): Don't bother to add
	excessive "$" to a regexp that w3m-cookie-reject-domains specifies.

2010-05-19  Katsumi Yamaoka  <yamaoka@jpl.org>

	* w3m.el (w3m-relationship-estimate-rules): Update regexps for Google.

2010-04-21  Katsumi Yamaoka  <yamaoka@jpl.org>

	* w3m.el (w3m-view-previous-page): Save positions.

2010-03-29  Katsumi Yamaoka  <yamaoka@jpl.org>

	* w3m.el (w3m-fontify-images): Use the identical Lisp object for a
	string used as w3m-image's property in order to enable XEmacs to
	display images in shimbun articles properly.

2010-03-29  Hideyuki SHIRAI  <shirai@meadowy.org>

	* w3m.el (w3m-active-region-or-url-at-point): Check availability of
	w3m-current-url.

2010-03-12  Katsumi Yamaoka  <yamaoka@jpl.org>

	* w3m-ems.el (w3m-ems-create-image): New function that's an alias to
	create-animated-image or create-image.
	(w3m-create-image): Use it.

	* w3m.el (w3m-emacs-w3m-icon): Replace it with data not optimized.

2010-03-12  Katsumi Yamaoka  <yamaoka@jpl.org>

	* aclocal.m4 (AC_PATH_EMACS): Support Emacs 24.
	(AC_ADD_LOAD_PATH): Pipe stderr to /dev/null when running
	w3mhack-print-status.

2010-03-09  Katsumi Yamaoka  <yamaoka@jpl.org>

	* w3m.el (w3m-ignored-image-url-regexp): Fix custom type.

2010-03-09  Katsumi Yamaoka  <yamaoka@jpl.org>

	* w3m.el (w3m-view-this-url-1): Don't recenter if page is not changed.
	(w3m-goto-url): Don't move point to the top unless redisplaying page.

2010-03-02  Katsumi Yamaoka  <yamaoka@jpl.org>

	* w3m.el: Suppress compiler warnings that Emacs<22.2 and XEmacs issue
	against image-mode functions.

2010-03-02  Naohiro Aota  <naota@elisp.net>

	* w3m.el (top): Require image-mode if available.
	(w3m-image-page-displayed-p): New function.
	(w3m-create-image-page): Setup image-mode's variable if possible.
	(w3m-scroll-up-or-next-url, w3m-scroll-down-or-previous-url)
	(w3m-shift-left, w3m-shift-right, w3m-beginning-of-line)
	(w3m-end-of-line): Call image-mode functions if possible and needed.

2010-02-22  Katsumi Yamaoka  <yamaoka@jpl.org>

	* w3m.el (w3m-goto-url): Turn truncate-lines off for text/plain pages.

2010-02-18  Katsumi Yamaoka  <yamaoka@jpl.org>

	* w3m.el (w3m-fontify-images): Add menu to images.
	(w3m-download-this-image, w3m-print-this-image-url): New functions.
	(w3m-link-menu): Add them; enable menu only when url or image is there.

2010-02-13  Katsumi Yamaoka  <yamaoka@jpl.org>

	* w3m-xmas.el (w3m-window-hscroll): Revert 2010-01-13 change.

2010-02-09  TSUCHIYA Masatoshi  <tsuchiya@namazu.org>

	* w3m.el (w3m-cache-available-p): Now, pages with neither Last-Modified
	header and ETag header are treated as dynamically-generated pages.
	(w3m-cache-header-delete-variable-part): Contination lines are also
	removed.

2010-02-02  Katsumi Yamaoka  <yamaoka@jpl.org>

	* w3m.el (w3m-local-dirlist-cgi, w3m-set-display-ins-del):
	Honor w3m-command-environment.
	Suggested by Toru TSUNEYOSHI <t_tuneyosi@hotmail.com>.

2010-02-01  Hideyuki SHIRAI  <shirai@meadowy.org>

	* w3m.el (w3m-redisplay-this-page): Save positions.

2010-02-01  Katsumi Yamaoka  <yamaoka@jpl.org>

	* w3m.el (w3m-reload-this-page): Save positions.

	* w3m-hist.el (w3m-history-store-position)
	(w3m-history-restore-position): Use line number and column number to
	save positions.

2010-01-25  Katsumi Yamaoka  <yamaoka@jpl.org>

	* w3m.el (w3m-view-previous-page): Restore positions as well when
	jumping within a page.
	(w3m-view-this-url-1): Reset hscroll after retrieving a new page.
	(w3m-view-this-url): Save positions first.
	(w3m-delete-buffer): Restore positions in a page being left.
	(w3m-goto-url): Don't save positions here.

	* w3m-util.el (w3m-popup-buffer): Restore positions only when buffer to
	be displayed is hidden, not always.

2010-01-19  Katsumi Yamaoka  <yamaoka@jpl.org>

	* w3m.el (w3m-next-anchor, w3m-previous-anchor, w3m-next-form)
	(w3m-previous-form, w3m-next-image, w3m-previous-image): Remove unused
	var `st'.

2010-01-19  Katsumi Yamaoka  <yamaoka@jpl.org>

	* w3m.el (w3m-goto-url): Make it work as before for group: urls.

2010-01-15  Katsumi Yamaoka  <yamaoka@jpl.org>

	* w3m.el (w3m-doc-view-map): New variable.
	(w3m-view-this-url-1): Improve the way to keep the window configuration
	for the case where w3m-new-session-in-background is non-nil.
	(w3m-doc-view): Use w3m-doc-view-map.
	(w3m-doc-view-quit): New function.

2010-01-13  Katsumi Yamaoka  <yamaoka@jpl.org>

	* w3m-bug.el (report-emacs-w3m-bug)
	* w3m-session.el (w3m-session-save, w3m-session-automatic-save)
	(w3m-session-deleted-save, w3m-session-crash-recovery-save)
	* w3m.el (w3m-key-binding): Use save-current-buffer instead of
	save-excursion.

	* mew-w3m.el (mew-w3m-view-inline-image, mew-mime-text/html-w3m)
	* w3m-xmas.el (w3m-window-hscroll)
	* w3mhack.el (toplevel, w3mhack-generate-load-file): Use
	with-current-buffer rather than save-excursion + set-buffer.

	* w3m-cookie.el (w3m-cookie-parse-args): Use with-current-buffer rather
	than save-excursion + set-buffer; no need to use save-restriction and
	narrow-to-region; remove duplicate set-syntax-table.

2010-01-12  Katsumi Yamaoka  <yamaoka@jpl.org>

	* w3m.el (w3m-print-this-url): Exclude empty image-alt string.

	* w3m-form.el (w3m-form-parse-and-fontify): Strip text props from
	string elements contained in w3m-current-forms so as to enable XEmacs
	to read ~/.w3m/.sessions file.

2010-01-12  Katsumi Yamaoka  <yamaoka@jpl.org>

	* w3m.el (w3m-refontify-anchor, w3m-cache-setup)
	(w3m-cache-remove-oldest, w3m-cache-remove, w3m-cache-contents)
	(w3m-cache-request-contents, w3m-view-this-url-1)
	(w3m-download-this-url, w3m-goto-url)
	* w3m-session.el (w3m-session-save)
	* w3m-bookmark.el (w3m-bookmark-sections, w3m-bookmark-write-file)
	(w3m-bookmark-kill-entries, w3m-bookmark-undo, w3m-bookmark-iterator)
	* w3m-util.el (w3m-unseen-buffer-p): Use with-current-buffer rather
	than save-excursion + set-buffer.

	* w3m.el (toplevel, w3m-highlight-current-anchor-1): Use point-at-eol
	rather than `(save-excursion (end-of-line) (point))'.

	* w3m-util.el: Autoload w3m-history-restore-position when compiling;
	autoload w3m-fb-frame-parameter only when compiling.

2010-01-12  Katsumi Yamaoka  <yamaoka@jpl.org>

	* w3m.el (w3m-next-buffer): Save and restore positions.
	(w3m-close-window): Save positions.

	* w3m-hist.el (w3m-history-store-position)
	(w3m-history-restore-position): Save and restore hscroll.

	* w3m-util.el (w3m-popup-buffer): Restore positions.

2009-11-06  TSUCHIYA Masatoshi  <tsuchiya@namazu.org>

	* w3m-antenna.el (w3m-antenna-check-rss): Ignore future entries to
	display site announcements.

2009-11-03  Hideyuki SHIRAI  <shirai@meadowy.org>

	* mew-w3m.el (mew-w3m-region-cite-mark): Add new selection.
	(mew-w3m-region): Rewrite.

2009-11-02  Hideyuki SHIRAI  <shirai@meadowy.org>

	* mew-w3m.el (mew-w3m-region-cite-mark): New option.
	(mew-w3m-region): New function.
	(mew-mime-text/html-w3m): Use `mew-w3m-region' instead of `w3m-region'.

2009-09-02  Hideyuki SHIRAI  <shirai@meadowy.org>

	* w3m-image.el (w3m-imagick-convert-program-available-p): If someone
	set `w3m-imagick-convert-program' to nil before load emacs-w3m, do not
	show warning message for ImageMagick's `convert'.

2009-09-02  Katsumi Yamaoka  <yamaoka@jpl.org>

	* w3m-mail.el (w3m-mail-embed-base-url, w3m-mail-compose-with-mml)
	(w3m-mail-compose-with-vm): Don't use
	default-enable-multibyte-characters that is obsolete in Emacs 23.2.

2009-09-01  Hideyuki SHIRAI  <shirai@meadowy.org>

	* w3m.el (w3m-content-type-alist): Support
	`browse-url-default-windows|macosx-browser'. Thanks to Leo.
	Cf. [emacs-w3m:11035].

	* w3m-ems.el (w3m-form-button, w3m-form-button-mouse)
	(w3m-form-button-pressed, w3m-tab-unselected)
	(w3m-tab-unselected-retrieving, w3m-tab-unselected-unseen)
	(w3m-tab-selected, w3m-tab-selected-retrieving, w3m-tab-background)
	(w3m-tab-selected-background, w3m-tab-mouse): Add type ns. Thanks to
	Leo. Cf. [emacs-w3m:11034].

2009-08-25  Hideyuki SHIRAI  <shirai@meadowy.org>

	* w3m.el (w3m-toggle-inline-images-internal): Do not display image, if
	its url is local and current url is not local.

2009-08-24  ARISAWA Akihiro  <ari@mbf.sphere.ne.jp>

	* w3m.el (w3m-output-coding-system): Use `utf-8' except for emacs-21
	under Japaese environment.

2009-08-19  Hideyuki SHIRAI  <shirai@meadowy.org>

	* w3m.el (w3m-use-symbol): Set nil with emacs-23 or later.
	cf. [emacs-w3m:11002].

2009-08-18  Hideyuki SHIRAI  <shirai@meadowy.org>

	* w3m-util.el (w3m-puny-decode-url): Decode the part of hostname only.
	Add doc-strings.
	(w3m-puny-encode-url): Add doc-strings.

2009-08-17  Hideyuki SHIRAI  <shirai@meadowy.org>

	* w3m.el (w3m-puny-utf-16be): New variable.
	(w3m-url-readable-string): Call `w3m-puny-decode-url'.
	(w3m-url-transfer-encode-string): Call `w3m-puny-encode-url'.
	(w3m-header-line-insert): Call `w3m-puny-decode-url'.
	(w3m-input-url): Call `w3m-puny-decode-url' for initial URL.

	* w3m-util.el (top): Add the variable definition of `w3m-puny-utf-16be'
	to avoid byte-compile warnings.
	(w3m-puny-code-regex, w3m-puny-code-nonascii, w3m-puny-base)
	(w3m-puny-tmin, w3m-puny-tmax, w3m-puny-damp, w3m-puny-skew)
	(w3m-puny-initial-bias, w3m-puny-initial-n, w3m-puny-delimiter): New
	constants.
	(w3m-puny-adapt, w3m-puny-decode-digit, w3m-puny-encode-digit)
	(w3m-puny-decode1, w3m-puny-decode, w3m-puny-decode-url)
	(w3m-puny-encode1, w3m-puny-encode, w3m-puny-encode-url): New
	functions.

2009-08-04  Hideyuki SHIRAI  <shirai@meadowy.org>

	* w3m.el (w3m-decode-anchor-string): Convert contol-characters to
	space.

2009-07-17  Naohiro Aota  <naota@elisp.net>

	* w3m.el (w3m-about-retrieve): When type is `nil', decode cached
	contents to display source of 404 page.  Reported by Dan Jacobson
	<jidanni@jidanni.org>.
	(w3m-do-cleanup-temp-files): New customize variable.
	(w3m-cleanup-temp-files): Use it.
	(toplevel): Call it when emacs-w3m shutdown.

2009-07-04  Naohiro Aota  <naota@elisp.net>

	* w3m-search.el (w3m-search-thing-at-point-arg): New variable.
	(w3m-search-read-query): Use it.

	* w3m-util.el (w3m-current-title): Set title to "<retrieving>>" when
	w3m is retrieving a page.

2009-06-13  Kevin Ryde  <user42@zip.com.au>

	* w3m.el (w3m-view-recenter): Only nil,t,integer, not a cons.
	(w3m-search-name-anchor, w3m-view-this-url-1): No arg to w3m-recenter.
	(w3m-next-anchor, w3m-previous-anchor, w3m-next-form,
	w3m-previous-form, w3m-next-image, w3m-previous-image): Don't
	recenter, leave recentering just for following a link, not Tab etc
	within the buffer.
	(w3m-recenter): Remove NAME arg, believe don't need to differentiate
	URLs with an anchor or not since with no anchor `point' is at the
	start of the buffer and can't be recentered anyway.
	Use C-u style "(recenter '(4))" for the `t' middle-of-screen case.
	No need for code to avoid redisplay, `recenter' doesn't redisplay in
	the integer or C-u cases.

2009-06-13  Naohiro Aota  <naota@elisp.net>

	* w3m.el (w3m-fontify-anchors): Decode entities of name anchor.

2009-05-25  Hideyuki SHIRAI  <shirai@meadowy.org>

	* w3m.el (w3m-cache-available-p): Analyze the cache-control header more
	strictly.
	(w3m-scroll-up-or-next-url): Bind w3m-prefer-cache to `t' when goto
	the w3m-next-url.
	(w3m-scroll-down-or-previous-url): Bind w3m-prefer-cache to `t' when
	goto the w3m-previous-url.

2009-05-23  Naohiro Aota  <naota@elisp.net>

	* w3m.el (w3m-reload-this-page): Add new argument `no-popup'; Call
	w3m-goto-url() with the argument.
	(w3m-goto-url-with-timer): Use it.

2009-04-28  Katsumi Yamaoka  <yamaoka@jpl.org>

	* w3m-bookmark.el (w3m-bookmark-make-item)
	* w3m-cookie.el (w3m-cookie-create)
	* w3m-dtree.el (w3m-dtree-expand-file-name, w3m-dtree-directory-name)
	* w3m-form.el (w3m-form-normalize-action, w3m-form-p)
	(w3m-form-set-method, w3m-form-put-property, w3m-form-field-parse)
	(w3m-form-real-reset)
	* w3m-hist.el (w3m-history-set-current)
	* w3m-namazu.el (w3m-namazu-call-process)
	* w3m-proc.el (w3m-process-p, w3m-process-kill-process)
	(w3m-process-error-handler)
	* w3m-session.el (w3m-session-history-to-save, w3m-session-make-item)
	* w3m-tabmenu.el (w3m-tab-menubar-make-items-1)
	* w3m-util.el (w3m-get-buffer-create, w3m-kill-buffer)
	(w3m-current-title, w3m-buffer-title, w3m-buffer-number)
	(w3m-buffer-set-number, w3m-buffer-name-add-title)
	(w3m-generate-new-buffer, w3m-lefttab-exist-p, w3m-righttab-exist-p)
	(w3m-url-valid, w3m-time-newer-p, w3m-time-lapse-seconds)
	(w3m-url-local-p, w3m-url-authinfo, w3m-url-strip-authinfo)
	(w3m-url-strip-fragment, w3m-url-strip-query, w3m-which-command)
	(w3m-assoc-ignore-case, w3m-unseen-buffer-p)
	* w3m-xmas.el (w3m-make-glyph)
	* w3m.el (w3m-clear-local-variables, w3m-copy-local-variables)
	(w3m-arrived-p, w3m-arrived-put, w3m-arrived-get)
	(w3m-url-transfer-encode-string, w3m-entity-value)
	(w3m-decode-anchor-string, w3m-toggle-inline-images-internal)
	(w3m-canonicalize-url, w3m-cache-header-delete-variable-part)
	(w3m-w3m-canonicalize-url, w3m-view-this-url-1)
	* mime-w3m.el (mime-w3m-setup): Don't use defsubst.

	* w3m-hist.el (w3m-history-plist-put, w3m-history-remove-properties):
	Don't inline w3m-history-add-properties.

2009-04-28  Katsumi Yamaoka  <yamaoka@jpl.org>

	* w3m.el (w3m-cache-available-p): Work around too large integer in
	Cache-Control header.

2009-04-27  Katsumi Yamaoka  <yamaoka@jpl.org>

	* w3m.el (w3m-url-to-file-name): Fix regexp used for stripping
	localhost part; make url a Tramp name if it is guessed.

2009-04-24  Katsumi Yamaoka  <yamaoka@jpl.org>

	* w3m.el (w3m-url-to-file-name): Allow "file:/foo.html" in addition to
	"file://foo.html" and "file:///foo.html".

2009-04-23  Katsumi Yamaoka  <yamaoka@jpl.org>

	* w3m-bookmark.el (w3m-bookmark-buffer): Use the time 0 as modtime of
	the bookmark buffer by default.

2009-04-22  Hideyuki SHIRAI  <shirai@meadowy.org>

	* w3m.el (w3m-view-this-url-1): Pass url to sentinel.
	(w3m-recenter): Save excursion.

2009-04-22  Katsumi Yamaoka  <yamaoka@jpl.org>

	* w3m.el (w3m-view-recenter): New user option.
	(w3m-recenter): New function.
	(w3m-search-name-anchor, w3m-view-this-url-1, w3m-next-anchor)
	(w3m-previous-anchor, w3m-next-form, w3m-previous-form, w3m-next-image)
	(w3m-previous-image): Use it.

2009-04-20  Kevin Ryde  <user42@zip.com.au>

	* w3m.el (w3m-local-find-file-regexps): Make regexp-opt group regexps
	explicitly.

2009-04-14  Hideyuki SHIRAI  <shirai@meadowy.org>

	* w3m.el (w3m-cache-available-p): The control of expire is added.
	(w3m-w3m-retrieve-1): The case where the option "no_cache=1" is put has
	been increased.

2009-04-12  Naohiro Aota  <naota@elisp.net>

	* w3m.el (w3m-select-buffer-delete-buffer, w3m-goto-url)
	(w3m-delete-buffers): Unqueue image retrieving process manually.
	(w3m-idle-images-show): Widen narrowing.

	* w3m-proc.el (w3m-process-stop): Don't unqueue image retrieving
	process.

	* w3m.el (w3m-message-silent): New variable.
	(w3m-message): Use it: when the variable is `t', don't show a message.
	(w3m-idle-images-show): Use it.
	(w3m-w3m-dump-head): lexical-let it.
	(w3m-w3m-dump-extra): Ditto.
	(w3m-w3m-retrieve): Ditto.
	(w3m-retrieve-and-render): Ditto.
	(w3m-refresh-minimum-interval): New variable.
	(w3m-check-refresh-attribute): Use it.
	(w3m-view-previous-page): When visiting pages by history-back or
	history-next, don't just ignore refresh, but wait for a while.
	(w3m-idle-images-show): When there are events pended, re-create the
	idle timer; Check current position's item every time loop starts.
	(w3m-idle-images-show-unqueue): Set w3m-idle-images-show-timer
	properly.
	(w3m-arrived-add): Revert recent changes.

	* w3m-favicon.el (w3m-favicon-retrieve): lexical-let w3m-message-silent.

2009-04-02  Hideyuki SHIRAI  <shirai@meadowy.org>

	* w3m.el (w3m-arrived-add): If url has a multi-byte character, do not
	do recursive-call itself. If decoded url does not have a multi-byte
	character, do not do recursive-call itself.

2009-03-28  Naohiro Aota  <naota@elisp.net>

	* w3m.el (w3m-goto-url-with-timer): When going to the same url, use
	`w3m-reload-this-page'.
	(w3m-image-no-idle-timer): New variable.
	(w3m-toggle-inline-images-internal): Use it.
	(w3m-arrived-add): Add also decoded url.
	(w3m-goto-url): Restore forms also when url is local.

2009-03-18  Katsumi Yamaoka  <yamaoka@jpl.org>

	* w3m.el (w3m-link-menu): Always provide title string.  Suggested by
	David Abrahams <dave@boostpro.com>.
	cf. <http://emacs-w3m.namazu.org/ml/msg10658.html>.

2009-03-17  Victor Ren  <victor.ren@ericsson.com>

	* w3m.el (w3m-url-to-file-name): Support "file://c:/" in addition to
	"file:///c:/".

2009-03-12  Hideyuki SHIRAI  <shirai@meadowy.org>

	* w3m.el (w3m-w3m-parse-header): The value of w3m-document-charset is
	not used excluding x-moe-internal.

2009-03-04  Hideyuki SHIRAI  <shirai@meadowy.org>

	* w3m.el (w3m-decode-buffer): If context-charset is x-moe-internal,
	x-moe-internal is used as charset regardless of w3m-type.
	(w3m-w3m-parse-header): Add w3m-document-charset to handle of the
	headers. If w3m-document-charset is x-moe-internal, charset sets to
	x-moe-internal compulsorily. If x-w3m-content-encoding is exist, the
	value of x-w3m-content-encoding is used as encoding method regardless
	of w3m-type.

2009-03-03  Naohiro Aota  <naota@elisp.net>

	* w3m-hist.el (w3m-history-slimmed-history-flat, w3m-history-slim): New
	functions.

	* w3m-session.el (w3m-session-history-to-save): Use it.

2009-02-26  Katsumi Yamaoka  <yamaoka@jpl.org>

	* w3m.el: Require w3m-session instead of autoloading it.

	* w3m-session.el: Don't require w3m; require w3m-util; silent warnings.
	(w3m-session-select): Use w3m-get-buffer-create instead of
	get-buffer-create to kill the session select buffer when quitting.

	* w3m-util.el (w3m-delete-frames-and-windows): Delete frames if the
	other windows visit buffers being related to emacs-w3m or the session
	select buffer.
	(w3m-replace-in-string): eval-and-compile.

2009-02-24  Katsumi Yamaoka  <yamaoka@jpl.org>

	* w3m.el: Autoload w3m-go-to-linknum.
	(w3m-lynx-like-map, w3m-info-like-map): Bind `C-c C-l' to it.
	(w3m-mode): Mention w3m-go-to-linknum in doc string.

	* w3m-util.el (w3m-read-number): New function.

	* w3m-lnum.el (w3m-go-to-linknum): Use w3m-read-number.

2008-04-12  Jose A. Ortega Ruiz  <jao@gnu.org>

	* w3m-lnum.el (w3m-go-to-linknum): New function.

2009-02-23  Katsumi Yamaoka  <yamaoka@jpl.org>

	* w3m-session.el (w3m-session-ignore-errors): New macro.
	(w3m-session-save, w3m-session-automatic-save)
	(w3m-session-deleted-save, w3m-session-crash-recovery-save)
	(w3m-session-crash-recovery-remove, w3m-session-select-mode)
	(w3m-session-select, w3m-session-make-menu-items)
	(w3m-session-last-autosave-session, w3m-session-last-crashed-session):
	Use it.

	(toplevel): Require cl when compiling.
	(w3m-session-crash-recovery-save)
	(w3m-session-select-list-all-sessions): Remove unused variables.

2009-02-16  Hideyuki SHIRAI  <shirai@meadowy.org>

	* w3m-session.el (w3m-session-last-crashed-session): Fix tiny typo.

2009-02-15  Naohiro Aota  <naota@elisp.net>

	* w3m.el (w3m-idle-images-show): If detect deleted buffer, unqueue
	processes related to the buffer.

	* w3m-session.el (w3m-session-crash-recovery): Change the default to t.

2009-02-12  Katsumi Yamaoka  <yamaoka@jpl.org>

	* w3m.el (w3m-buffer-setup): Add keymap that cycles buffers as usual to
	mode-line-buffer-identification.

2009-02-09  Katsumi Yamaoka  <yamaoka@jpl.org>

	* w3m-bookmark.el (w3m-bookmark-view, w3m-bookmark-view-new-session)
	(w3m-bookmark-make-menu-items): Check if bookmark file exists.

2009-02-04  Katsumi Yamaoka  <yamaoka@jpl.org>

	* w3m.el (w3m-header-line-insert): Don't decode url containing
	non-ASCII characters already.  e.g. about://weather/WHERE

2009-02-03  Hideyuki SHIRAI  <shirai@meadowy.org>

	* mew-w3m.el (mew-w3m-cid-retrieve): Remove a wrong set-buffer().

2009-02-03  Katsumi Yamaoka  <yamaoka@jpl.org>

	* w3m.el (w3m-input-url): Offer decoded url in the minibuffer.
	(w3m-copy-buffer): Copy w3m-current-coding-system.
	(w3m-header-line-insert): Display decoded url.

2009-02-02  Naohiro Aota  <naota@elisp.net>

	* w3m.el (w3m-idle-images-show): Change the order of image retrieving.
	(w3m-toggle-inline-images-internal): Use `w3m-idle-image-item'
	text-property.
	(w3m-goto-url): Add new argument `no-popup'.
	(w3m-goto-url-with-timer): Call w3m-goto-url with `no-popup' nil.

2009-02-01  Naohiro Aota  <naota@elisp.net>

	* w3m.el (w3m-toggle-inline-images-internal): Add new argument
	`safe-regexp'.
	(w3m-toggle-inline-images): Pass `safe-regexp' to
	w3m-toggle-inline-images-internal when called non-interactively.

2009-01-28  Katsumi Yamaoka  <yamaoka@jpl.org>

	* w3m-proc.el: Autoload w3m-idle-images-show-unqueue when compiling.

2009-01-27  Naohiro Aota  <naota@elisp.net>

	* w3m-proc.el (w3m-process-stop): Call `w3m-idle-images-show-unqueue'.

	* w3m.el (w3m-idle-images-show-timer, w3m-idle-images-show-list)
	(w3m-idle-images-show-interval): New variables.
	(w3m-idle-images-show, w3m-idle-images-show-unqueue): New functions.
	(w3m-toggle-inline-images-internal): Use them.

2009-01-26  Naohiro Aota  <naota@elisp.net>

	* w3m.el (w3m-content-type-alist): Add "application/x-pdf" content
	type.

2009-01-21  Kevin Ryde  <user42@zip.com.au>

	* w3m.el (w3m-search-name-anchor): Return true meaning "found" if
	point is already at the anchor position.

2009-01-21  Naohiro Aota  <naota@elisp.net>

	* w3m-session.el (w3m-session-last-autosave-session): Check if
	autosaved sessions set exists before asking whether to load the last
	sessions set; Search older sessions sets when the last sessions set
	doesn't exist (maybe it is removed by user); Load autosaved sessions
	set when w3m-session-load-last-sessions is non-nil.
	(w3m-session-load-last-sessions): Fix docstring; Change `auto' to `t'.
	(w3m-session-crash-recovery-title): New variable.
	(w3m-session-load-crashed-sessions): Ditto.
	(w3m-session-crash-recovery-save): New function.

	* w3m.el (w3m-goto-url): Save sessions set for crash recovering.
	(w3m-delete-buffer): Ditto.
	(w3m): Load crashed sessions if necessary.  Suggested by Samuel Wales
	<samologist@gmail.com>.

2009-01-20  Hideyuki SHIRAI  <shirai@meadowy.org>

	* w3m.el (w3m-fontify-anchors): Use new `w3m-balloon-help'
	text-property for balloon help.
	(w3m-fontify-images): Ditto and create help together href, alt and URL
	of image.

2009-01-19  Naohiro Aota  <naota@elisp.net>

	* w3m.el (w3m-image-anchor): Fix docstring.
	(toplevel): Fix w3m-image-anchor-face's alias.

2009-01-15  Hideyuki SHIRAI  <shirai@meadowy.org>

	* w3m.el (w3m-fontify-images): Put the 'full alt text' on new
	'w3m-image-alt' property.
	(w3m-print-this-url): Print the content of 'w3m-image-alt'.

	* w3m-util.el (w3m-image-alt): New macro.

2009-01-14  Katsumi Yamaoka  <yamaoka@jpl.org>

	* doc/Makefile.in (.texi.info): Use --no-split.

2009-01-11  Naohiro Aota  <naota@elisp.net>

	* w3m.el (w3m): Move last session restoring asking afterward, so that
	the restoring wouldn't be avoided by w3m-input-url's input.

	* w3m-session.el (w3m-session-last-autosave-session): Follow the above
	change.

2009-01-10  Naohiro Aota  <naota@elisp.net>

	* w3m.el (w3m): Check whether to load the last autosaved
	sessions.  Suggested by Samuel Wales <samologist@gmail.com>.

	* w3m-session.el (w3m-session-automatic-keep-number): New variable.
	Suggested by Samuel Wales <samologist@gmail.com>.
	(w3m-session-automatic-save): Use it.
	(w3m-session-last-autosave-session): New function.
	(w3m-session-load-last-sessions): New variable.

	* w3m.el (w3m-image-anchor): New face.
	(w3m-fontify-images): Use it.

2009-01-09  Katsumi Yamaoka  <yamaoka@jpl.org>

	* w3m.el (w3m-language): Allow the value like "Japanese (UTF-8)" of
	current-language-environment.

	* w3m-symbol.el (w3m-symbol): Ditto.

	* w3mhack.el (w3mhack-makeinfo): Use locale-coding-system for Emacs to
	encode Japanese messages.

2009-01-09  Naohiro Aota  <naota@elisp.net>

	* w3m.el (w3m-create-text-page, w3m-goto-url): Check if the url is
	arrived before getting real-url.

2009-01-06  Hideyuki SHIRAI  <shirai@meadowy.org>

	* w3m.el (top): Add the variable definitions of
	`w3m-tab-menubar-make-items-preitems' and `w3m-session-menu-items-pre'
	to avoid byte-compile warnings.
	(w3m-setup-menu): Move the postion of session menu.
	(w3m-mouse-major-mode-menu): Add session menu.

	* w3m-xmas.el (autoload): Add w3m-setup-session-menu.
	(w3m-menu-on-forefront): Treat "Session" menu.
	(w3m-setup-menu): Call `w3m-setup-session-menu'.

2008-12-30  Hideyuki SHIRAI  <shirai@meadowy.org>

	* w3m.el (w3m-select-buffer-mode-map): Bind `w3m-select-buffer-quit' to
	C-g.

	* w3m-session.el (w3m-session-select-mode-map): Bind
	`w3m-session-select-quit' to C-g.

	* w3m-form.el (w3m-form-input-select-keymap): Bind
	`w3m-form-input-select-keymap' to C-g.
	(w3m-form-input-map-keymap): Bind `w3m-form-input-map-exit' to C-g.

2008-12-17  Hideyuki SHIRAI  <shirai@meadowy.org>

	* w3m-session.el (w3m-session-select-mode-map): Add new key.
	(w3m-session-select-mode): Modify doc-string.
	(w3m-session-select-rename): New command.
	(w3m-session-rename): New function.

2008-12-17  Naohiro Aota  <naota@elisp.net>

	* w3m.el (autoload): Add w3m-setup-session-menu.
	(w3m-menubar): Moved session menu to w3m-session-menu-items.
	(top): Call w3m-setup-session-menu.

	* w3m-session.el: Change to use major mode; Add session menu.
	(w3m-session-unknown-title): New option.

2008-12-15  Katsumi Yamaoka  <yamaoka@jpl.org>

	* w3m.el (w3m-compatible-encoding-alist): Add (gb2312 . gbk).

2008-12-12  David Engster  <dengste@eml.cc>

	* w3m-proc.el (w3m-process-wait-process): Reduce sit-for time.
	(w3m-process-sentinel): Wait for process output (on Emacs only).

2008-12-08  Katsumi Yamaoka  <yamaoka@jpl.org>

	* w3m.el (w3m-show-redirection-error-information): Improve the
	error message.

2008-12-10  Naohiro Aota  <nao.aota@gmail.com>

	* w3m.el (w3m-next-anchor): Go to the first anchor when next
	anchor is not found.
	(w3m-previous-anchor): Go to the last anchor when previous anchor
	is not found.
	(w3m-url-encode-string): Encode SPC only when encode-space is
	non-nil.

	* w3m-form.el (w3m-form-make-form-data): Follow the above change.

	* w3m.el (w3m-gmane-url-at-point): Ditto.
	(w3m-canonicalize-url): Ditto.

2008-12-08  Katsumi Yamaoka  <yamaoka@jpl.org>

	* w3m-ems.el (w3m-make-ccl-coding-system): Use define-coding-system if
	it is available.

2008-12-06  Naohiro Aota  <nao.aota@gmail.com>

	* w3m.el (w3m-show-redirection-error-information): New function.
	(w3m-retrieve-and-render): Use it.
	(w3m-w3m-retrieve-1): Return 'redirection-exceeded if redirect counter
	exceeded.
	(w3m-w3m-retrieve): Return "X-w3m-error/redirection" if attr eq
	'redirection-exceeded.
	(w3m-w3m-attributes-1): Return dummy attribute if redirect counter
	exceeded.

2008-12-05  Naohiro Aota  <nao.aota@gmail.com>

	* w3m-form.el (w3m-same-window-p): New function.
	(w3m-form-input-textarea): Use it.

	* w3m.el (w3m-local-find-file-regexps): Try to open with emacs-w3m as
	many types as possible.

2008-12-03  Katsumi Yamaoka  <yamaoka@jpl.org>

	* w3m.el (w3m-fontify): Remove hidden anchors like "<a href=url> </a>".
	cf. [emacs-w3m:10484]

2008-12-01  Naohiro Aota  <nao.aota@gmail.com>

	* w3m-form.el (w3m-form-input-textarea): Use the whole current window
	for the textarea when `same-window-buffer-names' contains the buffer
	name "*w3m form textarea*"; simplify the window size calculation.

2008-11-21  Naohiro Aota  <nao.aota@gmail.com>

	* w3m.el (w3m-w3m-parse-header): Also remove parameters when charset is
	specified.

2008-11-11  Katsumi Yamaoka  <yamaoka@jpl.org>

	* w3m-util.el (w3m-visited-file-modtime): New function.

	* w3m-bookmark.el (w3m-bookmark-file-modtime): Just return result of
	file-attributes().

2008-11-11  Naohiro Aota  <nao.aota@gmail.com>

	* w3m-antenna.el (w3m-antenna-check-rss): Support RSS2.0. Check also
	items.
	(w3m-antenna-alist): Update site-class if needed.

	* w3m-bookmark.el (w3m-bookmark-buffer, w3m-bookmark-verify-modtime):
	Replace visited-file-modtime with w3m-visited-file-modtime.

2008-10-28  Naohiro Aota  <nao.aota@gmail.com>

	* w3m.el (w3m-view-header): Check if current page is source of
	about:something.

2008-10-16  Katsumi Yamaoka  <yamaoka@jpl.org>

	* w3m.el (w3m-active-region-or-url-at-point): Take notice of the link
	under the point as well; return the url of the current page by default
	if the new optional argument `default=current' is given.
	(w3m-input-url): Make w3m-active-region-or-url-at-point return the url
	of the current page by default; modify the prompt string according to
	whether there is an initial input.
	(w3m-download, w3m-goto-url, w3m-goto-url-new-session): Simplify args
	passed to w3m-input-url.
	(w3m-view-this-url): Make w3m-active-region-or-url-at-point return the
	url of the current page by default.

2008-10-08  Katsumi Yamaoka  <yamaoka@jpl.org>

	* w3m.el (w3m-italic): Make it be a underline face on a non-window
	system by default.

2008-09-24  Katsumi Yamaoka  <yamaoka@jpl.org>

	* w3m.el (w3m-toggle-inline-images-internal)
	(w3m-resize-inline-image-internal): Confirm whether to retrieve
	insecure image only once, or don't confirm it if
	w3m-confirm-leaving-secure-page is nil.  Suggested by Dan Jacobson
	<jidanni@jidanni.org>.
	(w3m-confirm-leaving-secure-page): Doc fix.

	* w3mhack.el (w3mhack-makeinfo): Remove Emacs 19 stuff; remove TeX
	directives first; don't call texinfo-mode.

2008-09-21  Akinori MUSHA  <knu@iDaemons.org>

	* doc/emacs-w3m.texi (Image Variables): Fix syntax error.

	* doc/emacs-w3m-ja.texi (Image Variables): Ditto.

2008-09-17  Naohiro Aota  <nao.aota@gmail.com>

	* w3m.el (w3m-buffer-local-url): New constant variable.
	(w3m-buffer-local-url-p): New function.
	(w3m-goto-url): Also process buffer local url.
	(w3m-region): Use w3m-buffer-local-url as url if it is not set.
	(w3m-safe-view-this-url, w3m-mouse-safe-view-this-url): Check if url is
	buffer local.

2008-09-12  Katsumi Yamaoka  <yamaoka@jpl.org>

	* w3m.el (w3m-download): Add doc string.
	(w3m-lynx-like-map): Bind M-d key to w3m-download.
	(w3m-mode): Add w3m-download to major mode info; clarify description of
	w3m-download-this-url.

2008-09-11  Katsumi Yamaoka  <yamaoka@jpl.org>

	* w3m.el (w3m-gmane-url-at-point): Return a url used for asking Gmane
	for the thread that begins with the current article instead of the
	whole thread if it is run on the Message-ID header.
	(w3m-examine-command-line-args): Make it an alias to `(lambda nil)'
	instead of `ignore' after it is run for the first time in order to
	silence the byte compiler.

2008-09-01  Katsumi Yamaoka  <yamaoka@jpl.org>

	* w3m.el (w3m-use-favicon): Assume w3m-image.elc is always loaded.
	(w3m-resize-inline-image-internal): Change it to a normal function from
	an inline function; remove interactive.
	(w3m-zoom-in-image, w3m-zoom-out-image): Error if ImageMagick's convert
	program is not available; improve doc string.
	(w3m-auto-show): Don't make the cursor position disappear after
	executing beginning-of-buffer and end-of-buffer.

2008-08-25  David Hansen  <david.hansen@gmx.net>

	* w3m.el (w3m-about-header): Fixed typo.

2008-08-05  Katsumi Yamaoka  <yamaoka@jpl.org>

	* w3m.el (w3m-view-source, w3m-view-header): Save points positioned
	last in pages.  Suggested by Dan Jacobson <jidanni@jidanni.org>.

2008-07-22  Katsumi Yamaoka  <yamaoka@jpl.org>

	* w3m-ems.el: Bind w3m-image-default-background when compiling.

2008-07-20  Naohiro Aota  <nao.aota@gmail.com>

	* w3m-hist.el (w3m-history-restore-position): Run
	w3m-after-cursor-move-hook after restoring cursor position.

2008-07-18  Naohiro Aota  <nao.aota@gmail.com>

	* w3m.el (w3m-image-default-background): New variable.

	* w3m-ems.el (w3m-create-image): Use it.
	(w3m-initialize-graphic-icons): Check if xpm is available.  Reported by
	Diego 'Flameeyes' Petten,Ar(B <flameeyes@gmail.com>.

	* w3m-filter.el (w3m-filter-wikipedia): Improve regexp.

2008-07-01  Katsumi Yamaoka  <yamaoka@jpl.org>

	* w3m-search.el (w3m-search-engine-alist): Test if mule-version is
	bound (XEmacs does not provide it).

2008-06-30  Naohiro Aota  <nao.aota@gmail.com>

	* w3m-form.el (w3m-form-input, w3m-form-input-password): Process
	readonly attribute.

2008-06-25  Naohiro Aota  <nao.aota@gmail.com>

	* w3m.el (w3m-toggle-inline-images-internal): Make it non-interactive.

	* w3m-form.el (w3m-form-input-textarea): Make buffer unmodified when
	user selected to reuse saved text; parse readonly attribute; kill newly
	generated buffer when the reusing question aborted.
	(w3m-form-textarea-info): Also provide readonly info.
	(w3m-fontify-textareas): Parse readonly attribute.
	(w3m-form-parse-and-fontify): Ditto.
	(w3m-form-input): Ignore cursor moving while read from minibuffer.
	(w3m-form-input-password): Ditto.
	(w3m-form-input-file): Ditto.

	* w3m.el (w3m-toggle-inline-image): Don't toggle images that are
	outside of the region even if they are identical to the ones in the
	region; don't do recursive call of itself; rearrange the source code.
	(w3m-toggle-inline-images): Check whether images are safe even if it is
	called with w3m-display-inline-images=t and force=t; rearrange the
	source code.
	(w3m-toggle-inline-images-internal): Add new optional argument:
	`begin-pos' and `end-pos'. Only process region from `begin-pos' to
	`end-pos'.

2008-06-25  Katsumi Yamaoka  <yamaoka@jpl.org>

	* w3m.el (w3m-toggle-inline-image): Work for an image in which there is
	the region end within its anchor.  Reported by Dan Jacobson
	<jidanni@jidanni.org>.

	* w3m-util.el (w3m-deactivate-region): Use zmacs-deactivate-region for
	XEmacs.

2008-06-22  Naohiro Aota  <nao.aota@gmail.com>

	* w3m-search.el (w3m-search-engine-alist): Improve detection of utf-8
	capability.
	(w3m-search-engine-alist): Abolish `yahoo beta' entry; Improve `blog'
	entry to work like `google' entry.

	* w3m-session.el: Add coding cookie.

2008-06-18  Katsumi Yamaoka  <yamaoka@jpl.org>

	* w3m.el (w3m-submit-form-safety-check): New user option.  Suggested by
	Dan Jacobson <jidanni@jidanni.org>.
	(w3m-submit-form): Use it.

2008-06-12  Hideyuki SHIRAI  <shirai@meadowy.org>

	* w3m.el (w3m-auto-show): Scrool horizontally after executing a search
	command.

2008-06-07  Hideyuki SHIRAI  <shirai@meadowy.org>

	* w3m.el (w3m-use-header-line-title): Modify the doc-string.

2008-06-06  Naohiro Aota  <nao.aota@gmail.com>

	* w3m.el (w3m-select-buffer): Don't delete other windows.

	* w3m-filter.el (w3m-filter-wikipedia): New function.
	(w3m-filter-rules): Add w3m-filter-wikipedia.

2008-06-03  Katsumi Yamaoka  <yamaoka@jpl.org>

	* w3m.el: Add coding cookie.

2008-06-02  Naohiro Aota  <nao.aota@gmail.com>

	* w3m.el (w3m-detect-meta-charset): Use also ';' as delimiter.

2008-05-28  Katsumi Yamaoka  <yamaoka@jpl.org>

	* w3m.el (w3m-examine-command-line-args): Treat the null string given
	as a url in the command line args as `w3m-home-page' or "about:".

2008-05-28  Naohiro Aota  <nao.aota@gmail.com>

	* doc/emacs-w3m.texi (Inline Images): Update.

	* doc/emacs-w3m-ja.texi (Inline Images): Ditto.

2008-05-27  Katsumi Yamaoka  <yamaoka@jpl.org>

	* w3m.el (w3m-url-readable-string): Don't decode url if it looks not to
	have been encoded.
	(w3m-current-longest-line): New variable.
	(w3m-set-current-longest-line): New function.
	(w3m-scroll-left, w3m-shift-left): Don't scroll the window endlessly;
	beep if the window can't be scrolled any more.
	(w3m-scroll-right, w3m-shift-right): Beep if the window can't be
	scrolled any more.

2008-05-25  Naohiro Aota  <nao.aota@gmail.com>

	* w3m.el (w3m-relationship-estimate-rules): Fix regexp for Google
	search within EmacsWiki.

2008-05-20  Naohiro Aota  <nao.aota@gmail.com>

	* README: Add information about how to create `configure' script.

	* README.ja: Ditto.

	* w3m.el (w3m-goto-url): Delayed encoding of fragment part.

2008-05-18  Naohiro Aota  <nao.aota@gmail.com>

	* w3m-cookie.el (w3m-cookie-save-current-site-cookies): New function.
	(w3m-cookie-save): Add optional argument "domain".

2008-05-16  Hideyuki SHIRAI  <shirai@meadowy.org>

	* mew-w3m.el (mew-w3m-add-text-properties): New inline macro.
	(mew-w3m-view-inline-image): Use `mew-w3m-add-text-properties'.
	(mew-mime-text/html-w3m): Ditto.

2008-05-09  Naohiro Aota  <nao.aota@gmail.com>

	* w3m-cookie.el (w3m-cookie-save): Make it interactive function.
	(w3m-cookie-save-cookies): New variable.
	(w3m-cookie-shutdown): Use it.

	* w3m.el (toplevel): Shutdown cookie system when exiting emacs.

2008-05-08  Naohiro Aota  <nao.aota@gmail.com>

	* w3m-cookie.el (w3m-cookie-shutdown): Fixed docstring.

2008-05-08  Hideyuki SHIRAI  <shirai@meadowy.org>

	* w3m-filter.el (w3m-filter-amazon): Fix string to search the body.

2008-04-30  Naohiro Aota  <nao.aota@gmail.com>

	* doc/emacs-w3m-ja.texi: Update translation.

	* w3m.el (w3m-goto-url): Use w3m-current-coding-system first to encode
	url if available; Also encode name part when url is local.
	(w3m-ignored-image-url-regexp): New variable.
	(w3m-toggle-inline-images-internal): Don't display image whose url
	match `w3m-ignored-image-url-regexp'.
	(w3m-decode-entities, w3m-decode-entities-string): Replace
	"(match-beginning 2)" with "(match-end 1)" to deal with emacs-21's
	strange behavior.

2008-04-24  Hideyuki SHIRAI  <shirai@meadowy.org>

	* w3m-filter.el (w3m-filter-rules): Support Mixi with SSL.

2008-04-22  TAKAHASHI Kaoru  <kaoru@kaisei.org>

	* doc/ptexinfmt.el: Fix Comments.
	(texinfo-format-geq, texinfo-format-leq,): Support @geq and @leq.

2008-04-18  Hideyuki SHIRAI  <shirai@meadowy.org>

	* w3m-filter.el (w3m-filter-rules): Add rule for the site of Allatanys.
	(w3m-filter-allatanys): New function.

	* w3m.el (w3m-relationship-estimate-rules): Fix regexp for Google
	search within EmacsWiki. Add rule for Google Mobile Proxy.

2008-04-17  Hideyuki SHIRAI  <shirai@meadowy.org>

	* w3m.el (top): Add the variables definition of `w3m-bookmark-mode',
	`w3m-bookmark-menu-items', `w3m-bookmark-menu-items-pre' and
	`w3m-tab-menubar-make-items-preitems' avoid byte-compile warnings.
	(w3m-rmouse-menubar): New user option.
	(w3m-setup-menu): Add the setup of `w3m-rmouse-menubar'.
	(w3m-mouse-major-mode-menu): Rewrite to use `w3m-rmouse-menubar'.
	(w3m-link-menu): Add `w3m-external-view-this-url'.

2008-04-15  Hideyuki SHIRAI  <shirai@meadowy.org>

	* w3m.el (w3m-turnoff-inline-images): New command.
	(w3m-toggle-inline-images): If force is 'turnoff, turn off to display
	images.
	(w3m-menubar): Add w3m-turnoff-inline-images.
	(w3m-lynx-like-map): Ditto.
	(w3m-info-like-map): Ditto.
	(w3m-mode): Ditto.

2008-04-07  Katsumi Yamaoka  <yamaoka@jpl.org>

	* w3m.el (w3m-relationship-estimate-rules): Fix custom type.

2008-04-03  Katsumi Yamaoka  <yamaoka@jpl.org>

	* w3m.el (w3m-relationship-estimate-rules): Support Google search
	within EmacsWiki.  cf. [emacs-w3m:10067]

2008-03-17  Katsumi Yamaoka  <yamaoka@jpl.org>

	* w3m.el (w3m-mouse-safe-view-this-url): Remove redundant confirmation
	of whether to follow link.

2008-03-14  Katsumi Yamaoka  <yamaoka@jpl.org>

	* w3m.el (w3m-doc-view-content-types): New variable.
	(w3m-doc-view): New function.
	(w3m-create-page): Use it.
	(w3m-content-type-alist): Add application/dvi.
	(w3m-delete-buffer): Save windows layout.

2008-03-12  Katsumi Yamaoka  <yamaoka@jpl.org>

	* w3m-image.el (w3m-imagick-convert-program-available-p): Don't use
	w3m-imagick-convert-data which may issue a warning when checking
	whether the convert program supports png32.  cf. [emacs-w3m:10048]

2008-03-03  Naohiro Aota  <nao.aota@gmail.com>

	* doc/emacs-w3m.texi (Inline Images): Updated.

	* doc/emacs-w3m-ja.texi (Inline Images): Ditto.

	* w3m.el (w3m-toggle-inline-images): Only toggle in the region if
	Transient Mark mode.
	(w3m-toggle-inline-image): Ditto.

2008-02-20  Katsumi Yamaoka  <yamaoka@jpl.org>

	* w3m.el (w3m-arrived-intern): Protect against null string.  It enables
	url completion even for null string.  Suggested by Aota-san.

2008-02-07  Naohiro Aota  <nao.aota@gmail.com>

	* w3m.el (w3m-expand-path-name): New function.
	(w3m-expand-url): Remove useless expanded path-name check.

2008-02-06  Katsumi Yamaoka  <yamaoka@jpl.org>

	* Makefile.in (install-lisp, install-icons, install-icons30): Quote
	directory name that might contain whitespace.

	* doc/Makefile.in (install): Ditto.

	* aclocal.m4 (AC_PATH_LISPDIR): Ditto; always report prefix name.

	* mkinstalldirs: Replace it with the 2006-05-11.19 version.

2008-01-30  Naohiro Aota  <nao.aota@gmail.com>

	* w3m.el (w3m-fontify-anchors): Don't expand icon's url when it is nil.

2008-01-26  Katsumi Yamaoka  <yamaoka@jpl.org>

	* w3m.el (w3m-safe-url-regexp): Add note to doc string.
	(w3m-fontify): Hold the value of w3m-safe-url-regexp with the
	w3m-safe-url-regexp text-property.
	(w3m-toggle-inline-image, w3m-toggle-inline-images)
	(w3m-safe-view-this-url, w3m-mouse-safe-view-this-url): Check whether
	url is safe by comparing it with the value of the w3m-safe-url-regexp
	text property; prompt a user to confirm whether to proceed.
	(w3m-safe-toggle-inline-image, w3m-safe-toggle-inline-images): Abolish.
	(w3m-minor-mode-command-alist): Map w3m-toggle-inline-image and
	w3m-toggle-inline-images to themselves.

2008-01-20  Naohiro Aota  <nao.aota@gmail.com>

	* w3m.el (w3m-search-name-anchor): Accept and optional argument
	`no-record'.
	(w3m-goto-url): Going other page's anchor, call
	`w3m-search-name-anchor' with 3rd argument t.

2008-01-16  Naohiro Aota  <nao.aota@gmail.com>

	* w3m-form.el (w3m-form-input-textarea-coding-system): Revert.
	(w3m-form-input-textarea): Set w3m-form-input-textarea-coding-system to
	use in w3m-form-coding-system-accept-region-p.

2008-01-15  Naohiro Aota  <nao.aota@gmail.com>

	* w3m-form.el (w3m-form-textarea-file-coding-system): New variable.
	(w3m-form-input-textarea-save): Use it.
	(w3m-form-input-textarea): Ditto.
	(w3m-form-input-textarea-coding-system): Abolish.

2008-01-11  Naohiro Aota  <nao.aota@gmail.com>

	* w3m-filter.el (w3m-filter-iframe): New function.
	(w3m-filter-rules): Add rule for inserting link to the url iframe
	displays.

2008-01-09  Naohiro Aota  <nao.aota@gmail.com>

	* w3m-form.el (w3m-form-coding-system-accept-region-p): Abolish.

	* w3m-ems.el (w3m-form-coding-system-accept-region-p): Use
	select-safe-coding-system if unencodable-char-position is not
	available.

	* w3m-xmas.el (w3m-form-coding-system-accept-region-p): Use
	decode-coding-string and encode-coding-string instead of
	unencodable-char-position; Only warn coding-system problem.

2008-01-09  Katsumi Yamaoka  <yamaoka@jpl.org>

	* w3m.el (w3m-url-decode-string): Don't replace +'s with spaces.

2007-12-27  Naohiro Aota  <nao.aota@gmail.com>

	* w3m-form.el (w3m-form-coding-system-accept-region-p): New function.
	(w3m-form-input-textarea-save, w3m-form-input-textarea-set): Use it.

2007-12-24  Hideyuki SHIRAI  <shirai@meadowy.org>

	* w3m-session.el (w3m-session-goto-session): Go to the current w3m
	buffer in data of session.

2007-12-24  Naohiro Aota  <nao.aota@gmail.com>

	* w3m-session.el (w3m-session-history-to-save): New function.
	(w3m-session-save): Also record history data.
	(w3m-session-automatic-save, w3m-session-deleted-save): Ditto.
	(w3m-session-select): Follow the format change.
	(w3m-session-goto-session): Also restore history data.

2007-12-23  Hideyuki SHIRAI  <shirai@meadowy.org>

	* w3m-tabmenu.el (w3m-tab-menubar-force-update): New function.
	(top): Register `w3m-tab-menubar-force-update' to
	`w3m-display-functions'.

2007-12-20  Hideyuki SHIRAI  <shirai@meadowy.org>

	* w3m.el (w3m-lynx-like-map): Bind `w3m-move-unseen-buffer'.
	(w3m-info-like-map): Ditto.
	(w3m-buffer-unseen): New buffer local variable.
	(w3m-set-buffer-unseen): New function.
	(w3m-set-buffer-seen): Ditto.
	(w3m-move-unseen-buffer): Ditto.
	(w3m-remove-local-hook): Ditto.
	(w3m-goto-url): Set buffer to unseen.
	(w3m-select-buffer-generate-contents): Support `unseen'.

	* w3m-util.el (top): Add the variable definition of `w3m-buffer-unseen'
	to avoid byte-compile warnings.
	(w3m-unseen-buffer-p): New inline macro.

	* w3m-tabmenu.el (w3m-tab-menubar-make-items-1): Support `unseen'.

	* w3m-ems.el (w3m-remove-local-hook): New function.
	(w3m-tab-unselected-unseen): New face.
	(w3m-tab-line): Support `unseen'.

2007-12-20  Katsumi Yamaoka  <yamaoka@jpl.org>

	* w3m.el (w3m-mode): Set show-trailing-whitespace to nil.

2007-12-18  Katsumi Yamaoka  <yamaoka@jpl.org>

	* w3m-favicon.el (w3m-favicon-default-background): New user option.
	(w3m-favicon-set-image): Don't set background color of favicon here.
	(w3m-favicon-convert): Set the background color of favicon according to
	w3m-favicon-default-background.

	* w3m-ems.el (w3m-tab-line): Don't set the background color of favicon
	here.

	* w3m-image.el (w3m-imagick-identify-program): New user option.

2007-12-17  TSUCHIYA Masatoshi  <tsuchiya@namazu.org>

	* w3m-proc.el (w3m-process-kill-stray-processes): Do not kill
	process when the buffer associated to it is alive.
	(w3m-process-sentinel): Do not call a handler when its parent
	buffer have been killed.

2007-12-15  Naohiro Aota  <nao.aota@gmail.com>

	* w3m-form.el (w3m-form-submit): Remove query part from the form's
	action url when using get method.

2007-12-14  Katsumi Yamaoka  <yamaoka@jpl.org>

	* w3m-favicon.el (w3m-favicon-size): Change the value form into
	the cons of WIDTH and HEIGHT.
	(w3m-favicon-convert-args): New user option.
	(w3m-favicon-convert): Pass it to convert.

	* w3m-ems.el (w3m-tab-mouse-track-selected-tab): Follow change of
	w3m-favicon-size.

2007-12-13  Katsumi Yamaoka  <yamaoka@jpl.org>

	* w3m-ems.el (w3m-tab-line): Set the background color of favicon
	for Emacs 22+.

	* w3m-favicon.el (w3m-favicon-set-image): Ditto.

	* w3m-image.el (w3m-imagick-convert-program-available-p): Check
	whether the convert program supports the image type png32 for
	Emacs 22+.
	(w3m-imagick-convert-buffer, w3m-imagick-start-convert-buffer):
	Use png32 if it is available.

2007-12-11  Katsumi Yamaoka  <yamaoka@jpl.org>

	* w3m-favicon.el (w3m-favicon-convert): Make last change revert.

2007-12-11  Katsumi Yamaoka  <yamaoka@jpl.org>

	* w3m-favicon.el (w3m-favicon-convert): Apply the background color
	of header line or mode line to pixels of which the color is
	transparent.

2007-12-06  Naohiro Aota  <nao.aota@gmail.com>

	* w3m.el (w3m-goto-url): Canonicalize the url when it is called
	non-interactively.

2007-12-01  Naohiro Aota  <nao.aota@gmail.com>

	* w3m.el (w3m-name-anchor-from-hist): New buffer-local variable.
	(w3m-clear-local-variables): Also clear w3m-name-anchor-from-hist.
	(w3m-goto-url): Save and restoe w3m-name-anchor-from-hist.
	(w3m-search-name-anchor): Record (point)s of before and after
	following a name-anchor.
	(w3m-view-previous-page): If possible, move back the cursor to the
	point where it was before following name-anchors.

2007-11-30  Naohiro Aota  <nao.aota@gmail.com>

	* w3m-proc.el (w3m-process-y-or-n-p): Ignore space to avoid
	answering y without intention.

2007-11-29  Katsumi Yamaoka  <yamaoka@jpl.org>

	* w3m.el (w3m-goto-url-new-session): Use
	w3m-active-region-or-url-at-point.  Reported by Naohiro Aota.

	* w3m-ems.el (w3m-create-image): Don't modify case-fold-search.

	* w3m-xmas.el (w3m-create-image): Ditto; parse image data to
	identify its type in the beginning position.

2007-11-29  Naohiro Aota  <nao.aota@gmail.com>

	* w3m.el (w3m-w3m-dump-extra, w3m-w3m-retrieve): Removed image
	data type tests.

	* w3m-xmas.el (w3m-create-image): Parse image data first, use
	server's content-type when it failed to identify type.

	* w3m-ems.el (w3m-create-image): Ditto.

2007-11-29  Katsumi Yamaoka  <yamaoka@jpl.org>

	* w3m-search.el (w3m-search-engine-alist): Fix google news entry.

	* w3m-ems.el (w3m-create-image): Parse image data if it failed in
	identifying type.

	* w3m-xmas.el (w3m-create-image): Ditto.

2007-11-27  Katsumi Yamaoka  <yamaoka@jpl.org>

	* w3m.el (w3m-resize-inline-image-internal): Validate image url.
	Reported by Naohiro Aota <nao.aota@gmail.com>.

2007-11-27  Naohiro Aota  <nao.aota@gmail.com>

	* w3m.el (w3m-toggle-inline-images-internal): Confirm retrieving
	non-secure image.
	(w3m-resize-inline-image-internal): Ditto.

2007-11-27  Katsumi Yamaoka  <yamaoka@jpl.org>,
	    TSUCHIYA Masatoshi  <tsuchiya@namazu.org>

	* w3m.el (w3m-retrieve-and-render): Permit leaving safe pages
	without confirmation for several safe commands.

2007-11-26  Katsumi Yamaoka  <yamaoka@jpl.org>

	* w3m-symbol.el: Autoload w3m-mule-unicode-p when compiling.

	* w3m-proc.el: Update the way to suppress compile warning for gensym.

2007-11-26  Trent W. Buck  <trentbuck@gmail.com>

	* w3m.el (w3m-confirm-leaving-secure-page): New user option.
	(w3m-retrieve-and-render): Use it.

2007-11-22  Katsumi Yamaoka  <yamaoka@jpl.org>

	* w3m.el (w3m-use-japanese-menu): Default to nil for XEmacs 21.4 and
	SXEmacs.
	(w3m-link-map): New variable.
	(w3m-fontify-anchors): Add menu to links.
	(w3m-read-file-name): Don't use default file name if it is "".
	(w3m-link-menu): Define.

2007-11-06  Naohiro Aota  <nao.aota@gmail.com>

	* w3m.el (w3m-redisplay-with-charset): Strip first 'about://source/'
	before setf w3m-arrived-content-charset.
	(w3m-redisplay-and-reset): Ditto.

2007-11-05  Naohiro Aota  <nao.aota@gmail.com>

	* w3m-filter.el (w3m-filter-rules): Add rule for the site of imepita.
	(w3m-filter-imepita): New function.

2007-11-03  David Hansen  <david.hansen@gmx.net>

	* w3m-proc.el (w3m-process-wait-process): Preserve the current buffer
	\(work around an Emacs bug\).

2007-11-03  David Hansen  <david.hansen@gmx.net>

	* w3m.el (w3m-relationship-oddmuse-estimate): Follow new page layout.

2007-11-01  Katsumi Yamaoka  <yamaoka@jpl.org>

	* w3m-xmas.el (w3m-ucs-to-char): Alias to unicode-to-char, ucs-to-char,
	or int-to-char.

	* w3m-ems.el (w3m-ucs-to-char): Always define it.

	* w3m.el (w3m-ucs-to-char): Abolish.

2007-10-26  Katsumi Yamaoka  <yamaoka@jpl.org>

	* w3mhack.el (w3mhack-module-list): Don't compile mew-w3m.el and
	mew-shimbun.el if there is only the official Mew XEmacs package that is
	extremely old.

	* w3m-proc.el: Update the way to suppress compile warning for gensym.

	* w3m-util.el (w3m-list-buffers): Check if w3m-fb-mode is bound.

	* w3m.el (w3m-copy-buffer, w3m-mouse-major-mode-menu): Remove unused
	let-bound variables.

2007-10-25  Katsumi Yamaoka  <yamaoka@jpl.org>

	* Makefile.in (install-lisp): Don't install w3m-ems.el for XEmacs and
	w3m-xmas.el for GNU Emacs.

2007-10-17  Katsumi Yamaoka  <yamaoka@jpl.org>

	* *, doc/*: Fix expressions of the copyright notices.

	* w3mhack.el (w3mhack-makeinfo): Don't split Info file to pieces.

	* doc/emacs-w3m.texi, doc/emacs-w3m-ja.texi: Use @copying and
	@insertcopying to put up the copyright notice.
	(Coding convention of Shimbun): Don't use @itemx with @@multitable.

	* doc/ptexinfmt.el (texinfo-copying-text, texinfo-copying)
	(texinfo-insertcopying, texinfo-format-scan): Add them for old Emacsen.

	* doc/Makefile.in (install): Remove installed *.info-[0-9] files;
	install only *.info files.
	(.texi.dvi): Don't specify "-l ja" to texi2dvi.
	(clean): No need to remove *.info-[0-9] and *.info-[0-9][0-9] files.

2007-10-12  Katsumi Yamaoka  <yamaoka@jpl.org>

	* w3m-xmas.el (w3m-find-coding-system): Return symbol, not coding
	system object.

2007-10-12  TSUCHIYA Masatoshi  <tsuchiya@namazu.org>

	* w3m.el (w3m-entity-regexp, w3m-entity-value): Accept case-insensitive
	numeric character references.

2007-10-09  Katsumi Yamaoka  <yamaoka@jpl.org>

	* w3m.el (w3m-message): Work with XEmacs.

2007-10-04  Katsumi Yamaoka  <yamaoka@jpl.org>

	* w3m-ems.el: Bind w3m-use-title-buffer-name (see the comment).

	* Makefile.in (very-slow): Add missing semicolon.

2007-10-03  Katsumi Yamaoka  <yamaoka@jpl.org>

	* Makefile.in (install-lisp): Don't install ChangeLog~.

2007-10-02  Naohiro Aota  <nao.aota@gmail.com>

	* w3m.el (w3m-show-error-information): When emacs-w3m cannot find
	host, set charset to us-ascii.

2007-10-02  Katsumi Yamaoka  <yamaoka@jpl.org>

	* w3m.el (w3m-show-decoded-url): Add entry for nikkei.co.jp.

2007-09-28  TSUCHIYA Masatoshi  <tsuchiya@namazu.org>

	* w3m.el (w3m-decode-buffer): Don't decode escaped URLs.
	(w3m-toggle-inline-images-internal): Escape non-ASCII characters in the
	URL of the image before retrieving it.

2007-09-27  TSUCHIYA Masatoshi  <tsuchiya@namazu.org>

	* w3m.el (w3m-safe-view-this-url): When a function which is
	specified by `w3m-goto-article-function' returns the
	`w3m-goto-url' symbol, it falls back to emacs-w3m displaying
	functions.  Cf. [emacs-w3m:09660]
	(w3m-goto-article-function): Its comment is updated to follow the
	above change.
	(w3m-entity-value, w3m-decode-entities-string): Change to save
	working memory.

2007-09-27  Katsumi Yamaoka  <yamaoka@jpl.org>

	* w3m.el (w3m-entity-regexp): Bind max-specpdl-size for old Emacsen.
	(w3m): Revert 2007-09-19 change.

2007-09-26  Katsumi Yamaoka  <yamaoka@jpl.org>

	* NEWS: New file.

2007-09-25  Katsumi Yamaoka  <yamaoka@jpl.org>

	* w3m.el (w3m-examine-command-line-args): Don't pass negative number to
	nthcdr.

	* w3m-session.el (w3m-session-save, w3m-session-select): Use mapc
	instead of mapcar.

2007-09-24  TSUCHIYA Masatoshi  <tsuchiya@namazu.org>

	* w3m.el: Changes to stricten entities decoded by
	`w3m-decode-entities'.
	(w3m-entity-table, w3m-entity-reverse-table): New constants.
	(w3m-entity-regexp): Stricten.
	(w3m-entity-alist, w3m-entity-db, w3m-entity-db-size): Abolished.
	(w3m-entity-value, w3m-decode-entities, w3m-decode-entities-string,
	w3m-encode-specials-string): Rewritten to use the above constants.

2007-09-21  TAKAHASHI Kaoru  <kaoru@kaisei.org>

	* doc/ptexinfmt.el: Support @fonttextsize, @textdegree.

2007-09-19  Katsumi Yamaoka  <yamaoka@jpl.org>

	* w3m.el (w3m-examine-command-line-args): Rewrite.
	(w3m): Always call it; set the 2nd arg new-session when Emacs 21 or
	XEmacs runs in the batch mode.

2007-09-19  Katsumi Yamaoka  <yamaoka@jpl.org>

	* w3m.el (w3m-examine-command-line-args): Inhibit Emacs head from
	displaying startup screen when emacs-w3m runs in the batch mode;
	improve parsing of arguments.

2007-09-13  Hideyuki SHIRAI  <shirai@meadowy.org>

	* w3m.el (w3m-expand-path-name): Save the matched data surely.

2007-09-09  Naohiro Aota  <nao.aota@gmail.com>

	* w3m.el (w3m-expand-url): Use "/" as path when it of base-uri is not
	defined; Clear query of base-uri when empty query exist; Changes to
	follow RFC3986.

2007-09-07  Katsumi Yamaoka  <yamaoka@jpl.org>

	* w3m-ems.el (w3m-euc-japan-encoder, w3m-iso-latin-1-encoder): Use
	mule-version to decide whether to redefine them.

	* w3m.el: Use emacs-version instead of emacs-major-version to show the
	version of Emacs that emacs-w3m doesn't support.

2007-09-03  Katsumi Yamaoka  <yamaoka@jpl.org>

	* w3m.el (w3m-local-file-type): Regard news:* urls as text/html.
	(w3m-w3m-retrieve): Return nil if retrieving failed.
	(w3m-show-error-information): Improve error message for news:* urls.

2007-09-03  Katsumi Yamaoka  <yamaoka@jpl.org>

	* aclocal.m4 (AC_PATH_EMACS): Improve expression of Emacs version.

	* doc/ptexinfmt.el (ptexinfmt-broken-facility)
	(ptexinfmt-defun-if-broken, ptexinfmt-defun-if-void)
	(ptexinfmt-defvar-if-void): Don't use old-style backquotes.
	(texinfo-format-cedilla-accent): Quote `,'.

	* w3m-antenna.el (w3m-antenna-site-key, w3m-antenna-site-title)
	(w3m-antenna-site-class, w3m-antenna-site-url)
	(w3m-antenna-site-last-modified, w3m-antenna-site-size)
	(w3m-antenna-site-size-detected): Don't use old-style backquotes.

	* w3m-ccl.el (w3m-ccl-write-repeat, w3m-euc-japan-decoder)
	(w3m-euc-japan-encoder, w3m-iso-latin-1-decoder)
	(w3m-iso-latin-1-encoder): Don't use old-style backquotes.

	* w3m-dtree.el (w3m-dtree-has-child): Don't use old-style backquotes.

	* w3m-form.el (w3m-form-method, w3m-form-action, w3m-form-charlst)
	(w3m-form-enctype, w3m-form-plist, w3m-form-get-property, w3m-form-put)
	(w3m-form-get): Don't use old-style backquotes.

	* w3m-namazu.el (w3m-namazu-default-index-customize-spec): Don't use
	old-style backquotes.

	* w3m-util.el (w3m-static-if, w3m-static-when, w3m-static-unless)
	(w3m-condition-case, w3m-add-text-properties)
	(w3m-get-text-property-around, w3m-action, w3m-anchor, w3m-image)
	(w3m-submit, w3m-anchor-sequence): Don't use old-style backquotes.

	* w3m.el (w3m-dirlist-cgi-program): Don't use old-style backquotes.

	* w3mhack.el (char-before, match-string-no-properties)
	(set-text-properties): Don't use old-style backquotes.

	* w3m-filter.el: Set file's coding-system to euc-japan in order to
	enable non-Mule XEmacsen to byte-compile this module.

2007-08-31  Hideyuki SHIRAI  <shirai@meadowy.org>

	* w3m.el (top): Remove unnecessary space at the line end.
	(w3m-use-title-buffer-name): New option.
	(w3m-copy-buffer): Use `w3m-generate-new-buffer' instead of
	`generate-new-buffer'.
	(w3m-pack-buffer-numbers): Call `w3m-form-set-number' with new name of
	buffer.
	(w3m-buffer-setup): Use `w3m-generate-new-buffer' instead of
	`generate-new-buffer'.
	(w3m-buffer-setup): Do not display title if w3m-use-title-buffer-name
	is non-nil.
	(w3m-modeline-title): Retrun "" if w3m-use-title-buffer-name is
	non-nil.
	(w3m-goto-url): Call `w3m-buffer-name-add-title' when display.
	(w3m): Use `w3m-generate-new-buffer' instead of `generate-new-buffer'.
	(w3m-use-header-line-title): New option.

	* w3m-form.el (w3m-form-set-number): Change 2'nd argument to `newname'
	from `count'.

	* w3m-util.el (top): Add the variable definition of
	`w3m-use-title-buffer-name' to avoid byte-compile warnings.
	(w3m-buffer-number): Support the feature of buffer-name with title.
	(w3m-buffer-set-number): Ditto.
	(w3m-generate-new-buffer): Ditto.
	(w3m-buffer-name-lessp): Ditto.
	(w3m-buffer-name-add-title): New inline macro.

	* w3m-ems.el (top): Add the variable definition of
	`w3m-use-header-line-title' to avoid byte-compile warnings.
	(w3m-setup-header-line): If `w3m-use-header-line-title' is not nil,
	display title and URI.

2007-08-30  Hideyuki SHIRAI  <shirai@meadowy.org>

	* w3m-proc.el (top): Add the function definition of
	`w3m-decode-coding-string-with-priority' to avoid byte-compile
	warnings.

	* w3m-ems.el (top): Add the variable definition of
	`w3m-default-coding-system' and `w3m-coding-system' to avoid
	byte-compile warnings.

	* w3m-xmas.el (top): Add the variable definition of `w3m-coding-system'
	to avoid byte-compile warnings.

2007-08-29  Naohiro Aota  <nao.aota@gmail.com>

	* w3m-proc.el (w3m-process-filter): Decode realm string.

	* w3m.el (w3m-url-decode-string): Define latter half as a function :
	w3m-decode-coding-string-with-priority ,and use it.

	* w3m-ems.el (w3m-decode-coding-string-with-priority): New function.

	* w3m-xmas.el (w3m-decode-coding-string-with-priority): Return string
	itself unless find-coding-system is defined as built-in function.

2007-08-28  Hideyuki SHIRAI  <shirai@meadowy.org>

	* w3m.el (w3m-uri-replace-alist): Add key of "alc:".
	(w3m-relationship-estimate-rules): Add alc's rule.
	(w3m-relationship-alc-estimate): New function.

	* w3m-search.el (w3m-search-engine-alist): Add rule of
	http://eow.alc.co.jp/.

	* w3m-filter.el (w3m-filter-rules): Add w3m-filter-alc.
	(w3m-filter-alc): New function. Supper `goFairWord'.

2007-08-24  Katsumi Yamaoka  <yamaoka@jpl.org>

	* w3m.el (w3m-goto-mailto-url): Make it work even with no rfc2368.el.

2007-08-21  Eugene Oleinik  <eo@aoizora.org>

	* w3m-filter.el (w3m-filter-google-separator): New user option.
	(w3m-filter-google): Replace hard-coded ones with it.
	(w3m-filter): Iterate through all cases in w3m-filter-rules.
	(w3m-filter-replace-regexp): New function.

2007-08-20  Katsumi Yamaoka  <yamaoka@jpl.org>

	* w3m.el (w3m-detect-xml-type): New function that treats
	application/xml looking like xhtml+xml as text/html.
	(w3m-content-type-alist): Use it for application/xml.
	(w3m-w3m-parse-header): Parse Alternates header for a real url.
	(w3m-w3m-retrieve-1): Retrieve real url according to Alternates header.
	(w3m-external-view): Treat xhtml+xml as html.

2007-07-30  Naohiro Aota  <nao.aota@gmail.com>

	* w3m-form.el: Changes to download contents after submitting form.
	(w3m-form-download): New variable.
	(w3m-fontify-textareas, w3m-form-parse-and-fontify): Combine the above
	variable into expressions which represent form actions.
	(w3m-form-submit): Accept and optional argument `download'.

	* w3m.el: Changes to download contents after submitting form.
	(w3m-download): Accept and optional argument `post-data'.
	(w3m-download-this-url): `w3m-form-download' is binded locally.
	(w3m-view-this-url): Ditto.
	(w3m-submit-form): Ditto.

2007-07-30  Katsumi Yamaoka  <yamaoka@jpl.org>

	* w3m-ucs.el (font-ccl-encoder-alist): Bind it for XEmacs 21.5.

2007-07-26  Katsumi Yamaoka  <yamaoka@jpl.org>

	* w3m.el (w3m-relationship-estimate-rules): Make Google rule support
	images.

2007-07-23  Katsumi Yamaoka  <yamaoka@jpl.org>

	* w3m-session.el (w3m-session-select, w3m-session-selected): Add spec
	for dark tty.
	(w3m-session-select): Use read-key-sequence rather than read-event or
	next-command-event in order to enable it to read arrow keys in tty.

2007-07-17  Katsumi Yamaoka  <yamaoka@jpl.org>

	* w3m-form.el (w3m-form-make-button): Make it work.

	* w3m-ems.el (w3m-form-make-button): Work when w3m-form-use-fancy-faces
	is nil.

2007-07-04  Katsumi Yamaoka  <yamaoka@jpl.org>

	* w3m.el (w3m-goto-article-function): Change the default function into
	browse-url; doc fix.
	(w3m-safe-view-this-url): Catch a signal from function which is set to
	w3m-goto-article-function, and don't run the default function if it is
	nil.

2007-07-03  Katsumi Yamaoka  <yamaoka@jpl.org>

	* w3m.el (w3m-goto-article-function): Use defcustom; doc fix.
	(w3m-safe-view-this-url): Use functionp instead of fboundp to check the
	value of w3m-goto-article-function.

	* w3m-favicon.el, w3m-namazu.el, w3m-perldoc.el, w3m-xmas.el, w3m.el:
	Use custom-set-default instead of set-default in defcustom forms.

2007-07-02  Katsumi Yamaoka  <yamaoka@jpl.org>

	* w3m.el (w3m-make-help-echo): Make the function for Emacs bind
	deactivate-mark to nil.

2007-06-26  Katsumi Yamaoka  <yamaoka@jpl.org>

	* w3m-ems.el, w3m-form.el, w3m-lnum.el, w3m-search.el, w3m-session.el
	* w3m.el: Rename w3m-FOO-face with w3m-FOO.

2007-06-21  Katsumi Yamaoka  <yamaoka@jpl.org>

	* w3mhack.el (w3mhack-makeinfo): Format @key{...}.

2007-06-20  Katsumi Yamaoka  <yamaoka@jpl.org>

	* w3m.el (w3m-lynx-like-map, w3m-info-like-map): Bind [backtab] to
	w3m-previous-anchor.

2007-06-08  Katsumi Yamaoka  <yamaoka@jpl.org>

	* w3m.el (w3m-local-retrieve, w3m-w3m-retrieve, w3m-about-retrieve)
	(w3m-cid-retrieve, w3m-data-retrieve, w3m-retrieve, w3m-about-header):
	Change the term and the symbol name `no-decode' into `no-uncompress'.

2007-06-08  Naohiro Aota  <nao.aota@gmail.com>

	* w3m.el (w3m-w3m-retrieve): Check if content-type is wrong after
	decoding encoded contents.

	* w3m-ems.el (w3m-create-image, w3m-create-resized-image): Decode
	content retrieving image.

	* w3m-xmas.el (w3m-create-image, w3m-create-resized-image): Ditto.

2007-06-07  Naohiro Aota  <nao.aota@gmail.com>

	* w3m-search.el (w3m-search-engine-alist): Add output encoding argument
	to google search.

2007-06-06  Katsumi Yamaoka  <yamaoka@jpl.org>

	* w3m-image.el (w3m-imagick-convert-program, w3m-resize-images): Reset
	them if convert program is not really available.
	(w3m-imagick-convert-program-available-p): New function.
	(w3m-imagick-convert-buffer, w3m-imagick-start-convert-data): Use it.

2007-06-05  Yoichi NAKAYAMA  <yoichi@geiin.org>

	* w3m-image.el (w3m-imagick-start-convert-data): Clarify message which
	is issued when convert program is not available.

2007-06-05  Hideyuki SHIRAI  <shirai@meadowy.org>

	* w3m-filter.el (w3m-filter-mixi): Follow the change of Mixi's HTML.

2007-06-01  Katsumi Yamaoka  <yamaoka@jpl.org>

	* attic/vm-w3m.el, attic/vm-7.19.patch: Remove.  They have been
	integrated into VM 8.x.

2007-05-17  Tatsuya Kinoshita  <tats@vega.ocn.ne.jp>

	* w3m.el (w3m-view-this-url-1): Check whether the marker buffer exists.

2007-05-17  Katsumi Yamaoka  <yamaoka@jpl.org>

	* w3m-ems.el (w3m-switch-to-buffer, w3m-subst-switch-to-buffer-keys):
	Remove.

2007-05-17  Hideyuki SHIRAI  <shirai@meadowy.org>

	* w3m.el (w3m-expand-url): Guard error in aref when url is "".

2007-05-16  Naohiro Aota  <nao.aota@gmail.com>

	* w3m.el (w3m-expand-url): Remove query strings when expanding URL like
	"foo.cgi?#bar"; add "./" to top of URL when expanding "?hoge".

2007-05-16  Katsumi Yamaoka  <yamaoka@jpl.org>

	* w3m-ems.el (w3m-switch-to-buffer): Work just like switch-to-buffer.
	Suggested by Robert J. Chassell <bob@rattlesnake.com>.

2007-05-11  Katsumi Yamaoka  <yamaoka@jpl.org>

	* w3m.el (w3m-url-encode-string, w3m-url-transfer-encode-string): Use
	uppercase letters in hexadecimal string.  Suggested by Lukasz Demianiuk
	<ldemianiuk@gmail.com>.

2007-05-09  Hideyuki SHIRAI  <shirai@meadowy.org>

	* w3m.el (w3m-header-line-url): New function.
	(w3m-url-at-point): Call w3m-header-line-url after
	w3m-gmane-url-at-point.
	(w3m-goto-url-with-timer): Execute w3m-goto-url if its buffer does not
	exist foreground.

2007-05-08  Hideyuki SHIRAI  <shirai@meadowy.org>

	* w3m.el (all): Revert SHIRAI's 2007-04-24 changes and fix it to
	accompany Ito-san's patch [w3m-dev 04233].
	(w3m-display-ins-del): New option.
	(w3m-support-emacs-w3m): Remove this variable.
	(w3m-strike-through-face): Modify.
	(w3m-insert-face): Ditto.
	(w3m-strike-through-face-no-windowsystem): Remove this face.
	(w3m-fontify-insert): Remove this variable.
	(w3m-halfdump-command-arguments): Remove w3m-support-emacs-w3m.
	(w3m-halfdump-command-common-arguments): Add w3m-display-ins-del
	support.
	(w3m-fontify-strike-through): Rewrite.
	(w3m-fontify-insert): Ditto.
	(w3m-set-display-ins-del): New function.
	(w3m-rendering-half-dump): Call w3m-set-display-ins-del.

2007-04-30  Naohiro Aota  <nao.aota@gmail.com>

	* w3m-form.el (w3m-form-resume): Also resume contents of forms without
	name.
	(w3m-fontify-textareas): Also fontify textareas without name.
	(w3m-form-field-parse): Also parse form fields without name.

2007-04-28  Naohiro Aota  <nao.aota@gmail.com>

	* w3m.el (w3m-decode-buffer): Use w3m-url-transfer-encode-string
	instead of w3m-url-encode-string.

2007-04-27  Naohiro Aota  <nao.aota@gmail.com>

	* w3m.el (w3m-view-this-url): Check if w3m-current-url is string before
	matching.

2007-04-27  Katsumi Yamaoka  <yamaoka@jpl.org>

	* w3m.el (w3m-decode-buffer): Fully decode a source by default.
	(w3m-view-source): Doc fix.

2007-04-26  Hideyuki SHIRAI  <shirai@meadowy.org>

	* w3m.el (w3m-goto-url): Redisplay to search an anchor sure with
	goto-new-session.

2007-04-26  Katsumi Yamaoka  <yamaoka@jpl.org>

	* w3m.el (w3m-view-source-decode-level): New variable.
	(w3m-decode-buffer): Control how much it decodes an html source
	according to w3m-view-source-decode-level.
	(w3m-view-source): Bind w3m-view-source-decode-level with prefix arg.

2007-04-25  Naohiro Aota  <nao.aota@gmail.com>

	* w3m.el (w3m-decode-buffer): Encode urls containing non-ASCII
	characters quoted with '' as well as those quoted with "".
	(w3m-goto-url): Decode urls when url is local.

	characters when displaying an html source.

2007-04-24  Naohiro Aota  <nao.aota@gmail.com>

	* w3m.el (w3m-decode-buffer): Use charset specified in meta tag even
	for decoding html source.

2007-04-24  Katsumi Yamaoka  <yamaoka@jpl.org>

	* Makefile.in (install-lisp): Install shimbun/ChangeLog file.

2007-04-24  Hideyuki SHIRAI  <shirai@meadowy.org>

	* w3m.el (w3m-support-emacs-w3m): New variable.
	(w3m-compile-options): Set w3m-support-emacs-w3m to t if w3m compiled
	with emacsdump.
	(w3m-strike-through-face-no-windowsystem): New face.
	(w3m-halfdump-command-arguments): Use '-emacsdump' instead of
	'-halfdump' when w3m has it.
	(w3m-fontify-strike-through): Support w3m-support-emacs-w3m.
	(w3m-fontify-insert): Ditto.

2007-04-24  Naohiro Aota  <nao.aota@gmail.com>

	* w3m.el (w3m-goto-url): Set truncate-lines to nil, if a source or
	header view.
	(w3m-view-source): Remove to set truncate-lines.
	(w3m-view-header): Ditto.

2007-04-19  Katsumi Yamaoka  <yamaoka@jpl.org>

	* ChangeLog, ChangeLog.1: Separate shimbun entries.
	(Local Variables): Set fill-column to 79.

2007-04-19  Hideyuki SHIRAI  <shirai@meadowy.org>

	* w3m-form.el (w3m-form-input-textarea-filename): Use MD5 first.

2007-04-14  Naohiro Aota  <nao.aota@gmail.com>

	* w3m-form.el (w3m-form-input-textarea-filename): Truncate filename
	into less than or equal to 255 bytes long.

2007-04-06  Matt Hodges  <M.P.Hodges@rl.ac.uk>

	* w3m.el (w3m-next-buffer): Fix last change when w3m-fb-mode.

2007-04-04  Hideyuki SHIRAI  <shirai@meadowy.org>

	* w3m.el (w3m-view-parent-page): Use numbered prefix argument to move
	the parent directory according to input number.

2007-03-31  Andreas Seltenreich  <seltenreich@gmx.de>

	* w3m.el (w3m-external-view-file): Actually kill the temporary buffer.

2007-03-30  Hideyuki SHIRAI  <shirai@meadowy.org>

	* w3m-ems.el (w3m-tab-mouse-track-selected-tab): Sleep anyway.
	(w3m-tab-make-keymap): Add key-bindings for mouse wheel-up|down to
	w3m-mode-map.

2007-03-30  Katsumi Yamaoka  <yamaoka@jpl.org>

	* w3m-bug.el (report-emacs-w3m-bug-system-informations): Add gtk.
	(report-emacs-w3m-bug): Bind print-quoted to t.

	* w3m-ems.el (w3m-force-window-update): Do split-window-vertically
	instead of performing enlarge-window/shrink-window for Emacs 21.
	(w3m-tab-mouse-track-selected-tab): Add `decelerate' argument; use it
	instead of to check the value of this-command.
	(w3m-tab-move-right): Set it.
	(w3m-tab-make-keymap): Rearrange.
	(w3m-update-tab-line): Remove.

	* w3m.el (w3m-select-buffer-update): Use w3m-force-window-update
	instead of w3m-update-tab-line.

2007-03-29  Hideyuki SHIRAI  <shirai@meadowy.org>

	* w3m-ems.el (w3m-tab-mouse-track-selected-tab): Tiny fix.
	(w3m-tab-make-keymap): Use next|previous-buffer-action instead of
	w3m-tab-next|previous-buffer.

2007-03-29  Katsumi Yamaoka  <yamaoka@jpl.org>

	* w3m-ems.el (w3m-tab-mouse-track-selected-tab): Ignore mouse position
	info if mouse points to other frame; recognize wheel-up and wheel-down
	in addition to mouse-4 and mouse-5; don't respond to too fast operation
	of mouse wheel for moving a tab.

2007-03-28  Katsumi Yamaoka  <yamaoka@jpl.org>

	* w3m-ems.el (w3m-tab-track-mouse): New variable.
	(w3m-tab-mouse-position-adjuster): Express the values in pixel units
	rather than the number of characters.
	(w3m-tab-mouse-track-selected-tab): Be controlled by
	w3m-tab-track-mouse; calculate the mouse position in pixel units rather
	than the number of characters.
	(w3m-tab-make-keymap): Make the buffer selected by a tab the current
	buffer before performing w3m-tab-move-(left|right).
	(w3m-tab-separator-map): New keymap.
	(w3m-tab-separator): Use it as the local-map property.
	(w3m-tab-line): Use it as the local-map property in trailing space.

2007-03-27  Katsumi Yamaoka  <yamaoka@jpl.org>

	* w3m-ems.el (w3m-tab-unselected-face)
	(w3m-tab-unselected-retrieving-face, w3m-tab-selected-face)
	(w3m-tab-selected-retrieving-face, w3m-tab-mouse-face): Make background
	colors bright.
	(w3m-tab-mouse-position-adjuster): New variable.
	(w3m-tab-mouse-track-selected-tab, w3m-tab-next-buffer)
	(w3m-tab-previous-buffer, w3m-tab-move-right, w3m-tab-move-left): New
	functions.
	(w3m-tab-map): Bind C-wheel-up and C-mouse-4 to w3m-tab-move-left; bind
	C-wheel-down and C-mouse-5 to w3m-tab-move-right; use
	w3m-tab-previous-buffer and w3m-tab-next-buffer instead of
	w3m-previous-buffer and w3m-next-buffer.
	(w3m-tab-separator): Add tab-separator property.

	* w3m.el (w3m-next-buffer): Fix calculation.
	(w3m-lynx-like-map, w3m-info-like-map): Bind `C-c C-,' and `C-c C-<' to
	w3m-tab-move-left, and bind `C-c C-.' and `C-c C->' to
	w3m-tab-move-right for GNU Emacs.

2007-03-27  Hideyuki SHIRAI  <shirai@meadowy.org>

	* w3m.el (w3m-add-tab-number): New user option.

	* w3m-ems.el (top): Add w3m-add-tab-number to avoid byte-compile
	warnings.
	(w3m-tab-line): Display sequential number on tab title when
	w3m-add-tab-number is not nil.

	* w3m.el (w3m-menubar): Add w3m-session-save and w3m-session-select.
	(w3m-tab-button-menu-commands): Ditto.

2007-03-23  Katsumi Yamaoka  <yamaoka@jpl.org>

	* w3m-ems.el: New file merging w3m-e21.el, w3m-e23.el and w3m-fsf.el.
	(image-size): No need to silence the byte compiler.
	(w3m-ccl-get-ucs-codepoint-with-emacs-unicode): Remove.
	(w3m-euc-japan-encoder, w3m-euc-japan-encoder)
	(w3m-iso-latin-1-encoder, w3m-iso-latin-1-encoder): Redefine them only
	for Emacs 22 and earlier.

	* w3m-e21.el, w3m-e23.el, w3m-fsf.el: Remove.

	* w3m.el: Load w3m-ems.el instead of w3m-e21.el or w3m-e23.el.
	(w3m-fontify-strike-through): Remove variable.

	* w3mhack.el (w3mhack-mdelete): Remove.
	(w3mhack-module-list): Use w3m-ems.el instead of w3m-fsf.el and
	w3m-e21.el or w3m-e23.el.

	* Makefile.in (tarball): No need to exclude w3m-e23.el.

2007-03-23  Katsumi Yamaoka  <yamaoka@jpl.org>

	* aclocal.m4 (AC_SET_XEMACSDEBUG): Fix the way to quote the value of
	XEMACSDEBUG.  Reported by Norbert Koch <nk@viteno.net>.

2007-03-22  Katsumi Yamaoka  <yamaoka@jpl.org>

	* aclocal.m4 (AC_SET_XEMACSDEBUG): Quote VANILLA_FLAG.

2007-03-16  Katsumi Yamaoka  <yamaoka@jpl.org>

	* aclocal.m4 (AC_SET_XEMACSDEBUG): New function; set XEMACSDEBUG
	environment variable, which is eval'd when XEmacs 21.5 starts, to the
	Lisp form, which sets `log-warning-minimum-level' to `error', in order
	to suppress warnings for Lisp shadows when XEmacs 21.5 starts.
	(AC_PATH_EMACS): Run AC_SET_XEMACSDEBUG.
	(AC_EMACS_LISP, AC_ADD_LOAD_PATH): Use XEMACSDEBUG.

	* Makefile.in (XEMACSDEBUG): New variable.
	(lisp, what-where, install-package, install-package-ja, dist)
	(.el.elc, slow, very-slow): Use it.

	* doc/Makefile.in (XEMACSDEBUG): New variable.
	(EMACSINFO, version.texi, install-en, install-ja): Use it.

	* w3mhack.el: Reset `log-warning-minimum-level' to `info'.

2007-03-15  Hideyuki SHIRAI  <shirai@meadowy.org>

	* w3m-session.el (w3m-session-deleted-save): Sort buffers to use their
	name.

2007-03-13  Hideyuki SHIRAI  <shirai@meadowy.org>

	* w3m.el (autoload): Add w3m-session-deleted-save.
	(w3m-delete-buffer): Call w3m-session-deleted-save.
	(w3m-delete-other-buffers): Call w3m-delete-buffers instead of piece of
	code.
	(w3m-delete-buffers): Call w3m-session-deleted-save.

	* w3m-session.el (w3m-session-deleted-save): New option.
	(w3m-session-deleted-title): Ditto.
	(w3m-session-deleted-keep-number): Ditto.
	(w3m-session-deleted-save): New function.
	(w3m-session-select): Display URLs.
	(w3m-session-select): Add key assignment; `k' and `j'.

2007-03-12  Katsumi Yamaoka  <yamaoka@jpl.org>

	* w3m-bug.el (report-emacs-w3m-bug): Use a new buffer to compose a mail
	if at least mail-user-agent is sendmail-user-agent that is the default.
	cf.
	<https://lists.gnu.org/archive/html/emacs-devel/2007-03/msg00399.html>

2007-03-09  Katsumi Yamaoka  <yamaoka@jpl.org>

	* w3mhack.el (w3mhack-generate-load-file): Advise make-autoload to
	support define-minor-mode if it should be necessary.

2007-03-08  Katsumi Yamaoka  <yamaoka@jpl.org>

	* w3m.el (w3m-async-exec-with-many-urls): New variable; default to t
	except for XEmacs 21.5.
	(w3m-goto-url): Bind w3m-async-exec to nil when retrieving group:* urls
	if w3m-async-exec-with-many-urls is nil.

	* w3m-session.el (w3m-session-goto-session): Bind w3m-async-exec to nil
	if w3m-async-exec-with-many-urls is nil.

2007-03-08  Hideyuki SHIRAI  <shirai@meadowy.org>

	* w3m-session.el (w3m-session-select): Use next-command-event and
	event-key for XEmacs with checked surely.

2007-03-08  Katsumi Yamaoka  <yamaoka@jpl.org>

	* w3m-session.el (w3m-session-automatic-save): Remove unused vars.
	(w3m-session-select): Use next-command-event for XEmacs; clear the echo
	area after entering command.

2007-03-08  Hideyuki SHIRAI  <shirai@meadowy.org>

	* w3m.el (autoload): Add w3m-session-select, w3m-session-save and
	w3m-session-automatic-save.
	(w3m-lynx-like-map): Add w3m-session-select and w3m-session-save to
	map.
	(w3m-info-like-map): Ditto.
	(w3m-arrived-shutdown-functions): Add w3m-session-automatic-save.
	(w3m-quit): Call w3m-session-automatic-save.

	* w3m-session.el: New file.

2007-02-28  Hideyuki SHIRAI  <shirai@meadowy.org>

	* w3m-filter.el (w3m-filter-rules): Add rules for the site of Amazon
	and Mixi.
	(w3m-filter-amazon-regxp): New option.
	(w3m-filter-amazon-short-url-bottom): Ditto.
	(w3m-filter-google): Add doc-string.
	(w3m-filter-amazon): New function.
	(w3m-filter-mixi): New function.

2007-02-24  Tatsuya Kinoshita  <tats@vega.ocn.ne.jp>

	* Makefile.in, doc/Makefile.in (clean): Remove doc/version.texi.

2007-02-22  Katsumi Yamaoka  <yamaoka@jpl.org>

	* w3m.el (w3m-decode-buffer): Improve further regexp matching urls
	containing non-ASCII characters.

2007-02-21  Katsumi Yamaoka  <yamaoka@jpl.org>

	* w3m.el (w3m-decode-buffer): Improve regexp matching urls containing
	non-ASCII characters.

2007-02-20  Katsumi Yamaoka  <yamaoka@jpl.org>

	* w3m.el (w3m-decode-buffer): Encode urls containing non-ASCII
	characters.

2007-02-06  Naohiro Aota  <nao.aota@gmail.com>

	* w3m.el (w3m-decode-entities): Don't decode things like entities in
	forms of the text or the select type having the name property.

2007-02-05  Naohiro Aota  <nao.aota@gmail.com>

	* w3m.el (w3m-fontify): Don't delete things like tags in forms of
	type=text as well as of type=textarea.

2007-02-05  Katsumi Yamaoka  <yamaoka@jpl.org>

	* w3m.el (w3m-arrived-intern): New macro, that normalizes urls by
	stripping last `/'s.
	(w3m-arrived-add, w3m-arrived-p, w3m-arrived-time)
	(w3m-arrived-put, w3m-arrived-get): Use it.
	(w3m-create-text-page): Make sure to set w3m-current-title.

2007-02-04  David Hansen  <david.hansen@physik.fu-berlin.de>

	* w3m.el (w3m-relationship-estimate-rules): Added
	`w3m-relationship-slashdot-estimate'.
	(w3m-relationship-slashdot-estimate): New function.

2007-02-02  Katsumi Yamaoka  <yamaoka@jpl.org>

	* w3m.el (w3m-menu-on-forefront): New variable.
	(w3m-setup-menu): Use it.

	* w3m-e21.el (w3m-menu-on-forefront): New function.

	* w3m-xmas.el (w3m-menu-on-forefront): New function.
	(w3m-setup-menu): Use it.

	* w3m-bookmark.el (w3m-setup-bookmark-menu): Don't arrange the order of
	the menu items here.
	* w3m-tabmenu.el (w3m-setup-tab-menu): Ditto.

2007-02-01  Katsumi Yamaoka  <yamaoka@jpl.org>

	* Makefile.in, doc/Makefile.in: Add datarootdir setting that is
	required for newer autoconfs.

	* w3m.el (w3m-lynx-like-map, w3m-info-like-map): Use (featurep 'gtk)
	instead of (boundp 'gtk-version-string); use down-mouse-3 instead of
	mouse-3, and bind drag-mouse-3 and mouse-3 to undefined for GTK Emacs.

	* w3m-e21.el (w3m-use-toolbar)
	(w3m-toolbar-icon-preferred-image-types): Use (featurep 'gtk) instead
	of (boundp 'gtk-version-string).
	(w3m-toolbar-configurations): Select frame visiting buffer which is
	about to apply configurations; use (featurep 'gtk) instead of \(boundp
	'gtk-version-string); enable it for GTK Emacs; exclude
	auto-resize-tool-bars and auto-raise-tool-bar-buttons.

2007-01-31  Katsumi Yamaoka  <yamaoka@jpl.org>

	* w3m.el (w3m-clean-hook-options): Remove.

2007-01-31  Hideyuki SHIRAI  <shirai@meadowy.org>

	* w3m-search.el (w3m-search-read-query): Check that face property is
	`list' to avoid argument error.

2007-01-30  Katsumi Yamaoka  <yamaoka@jpl.org>

	* w3m-xmas.el (w3m-define-w3m-make-ccl-coding-system): Rename from
	w3m-xmas-define-w3m-make-ccl-coding-system.
	(w3m-toolbar-make-buttons): Rename from w3m-xmas-make-toolbar-buttons.
	(w3m-define-missing-widgets): Rename from
	w3m-xmas-define-missing-widgets.
	(w3m-show-current-title-in-buffer-tab): Rename from
	w3m-xmas-show-current-title-in-buffer-tab.
	(w3m-setup-tab-in-gutter): Rename from w3m-xmas-setup-tab-in-gutter.
	(w3m-update-tab-in-gutter): Rename from w3m-xmas-update-tab-in-gutter.

	* w3m-e21.el (w3m-toolbar-icon-preferred-image-types)
	(w3m-toolbar-icon-preferred-image-types): Use w3m-update-toolbars
	instead of w3m-setup-toolbar.
	(w3m-toolbar-configurations): Rename from
	w3m-e21-toolbar-configurations; make it customizable for LUCID Emacs.
	(w3m-toolbar-define-keys): Rename from w3m-e21-setup-toolbar; don't
	apply w3m-toolbar-configurations here.
	(w3m-toolbar-make-buttons): Rename from w3m-e21-make-toolbar-buttons.
	(w3m-toolbar-set-configurations): New function.
	(w3m-setup-toolbar): Remove force argument; apply
	w3m-toolbar-configurations here.
	(w3m-update-toolbars): New function.
	(w3m-switch-to-buffer): Rename from w3m-e21-switch-to-buffer.
	(w3m-subst-switch-to-buffer-keys): Rename from
	w3m-e21-subst-switch-to-buffer-keys.

	* w3m.el (w3m-message): Clear previous message only if it is longer
	than the window width and running Emacs 22 and greater.

2007-01-29  Katsumi Yamaoka  <yamaoka@jpl.org>

	* w3m-xmas.el (w3m-toolbar-icon-preferred-image-types)
	(w3m-toolbar-use-single-image-per-icon): New variables.
	(w3m-find-image): New function.
	(w3m-xmas-make-toolbar-buttons): Use it; add force argument.
	(w3m-setup-toolbar): Use it; add force and buffer arguments.
	(w3m-initialize-graphic-icons): Use it.

	* w3m-e21.el (w3m-toolbar-icon-preferred-image-types)
	(w3m-toolbar-use-single-image-per-icon): Apply customized value to tool
	bar immediately.
	(w3m-e21-make-toolbar-buttons, w3m-setup-toolbar): Add force arg.

2007-01-26  Katsumi Yamaoka  <yamaoka@jpl.org>

	* icons/*.png, icons30/*.png: New files.

	* Makefile.in (install-icons, install-icons30): Install png files.

	* w3mhack.el (w3mhack-nonunix-install, w3mhack-make-package): Install
	png files.
	(w3mhack-what-where): Update for png files.

	* w3m-e21.el (w3m-use-toolbar): Check whether tool-bar and
	gtk-version-string are available.
	(w3m-toolbar-icon-preferred-image-types)
	(w3m-toolbar-use-single-image-per-icon): New variables.
	(w3m-find-image): New function.
	(w3m-e21-make-toolbar-buttons, w3m-setup-toolbar)
	(w3m-initialize-graphic-icons): Use it.

2007-01-24  Hideyuki SHIRAI  <shirai@meadowy.org>

	* w3m.el (w3m-halfdump-command-arguments): Generate the right values
	for non-Mule XEmacs.

2007-01-24  Katsumi Yamaoka  <yamaoka@jpl.org>

	* w3m.el (w3m-message): Clear previous message first.  Suggested by
	David Hansen <david.hansen@gmx.net>.

2007-01-18  Friedrich Delgado Friedrichs  <delgado@dfn-cert.de>

	* w3m-proc.el (w3m-process-ssl-passphrase): New variable.
	(w3m-process-filter): Enable w3m to authenticate itself with a client
	certificate.

2007-01-16  Katsumi Yamaoka  <yamaoka@jpl.org>

	* w3m-e21.el: Autoload iswitchb-read-buffer when compiling.

2007-01-10  Katsumi Yamaoka  <yamaoka@jpl.org>

	* w3m-e21.el (w3m-e21-switch-to-buffer): Add iswitchb-mode support.

2007-01-09  Katsumi Yamaoka  <yamaoka@jpl.org>

	* w3m.el (w3m-modeline-title): Don't use w3m-force-window-update which
	obstructs viewing of large images.  Reported by Chris Moore
	<dooglus@gmail.com>.

2006-12-21  Hideyuki SHIRAI  <shirai@meadowy.org>

	* w3m-filter.el (w3m-filter-rules): Add rule for the site of Google.
	(w3m-filter-google-use-utf8): New user option.
	(w3m-filter-google-use-ruled-line): Ditto.
	(w3m-filter-google): New function.

2006-12-13  ARISAWA Akihiro  <ari@mbf.sphere.ne.jp>

	* w3m-search.el (w3m-search-engine-alist): Fix amazon entry.

2006-12-11  Katsumi Yamaoka  <yamaoka@jpl.org>

	* aclocal.m4 (AC_EXAMINE_PACKAGEDIR): Check for
	(early|late|last)-package-hierarchies as well as
	(early|late|last)-packages; prefer them to configure-package-path.

2006-12-09  TSUCHIYA Masatoshi  <tsuchiya@namazu.org>

	* w3m-form.el: Changes to create a new session after submitting form.
	(w3m-form-new-session): New variable.
	(w3m-fontify-textareas, w3m-form-parse-and-fontify): Combine the above
	variable into expressions which represent form actions.
	(w3m-form-submit): Accept and optional argument `new-session'.

	* w3m.el: Changes to create a new session after submitting form.
	(w3m-submit-form): Accept and optional argument `new-session'.
	`w3m-form-new-session' is binded locally.
	(w3m-view-this-url): `w3m-form-new-session' is binded locally.

2006-12-08  Hideyuki SHIRAI  <shirai@meadowy.org>

	* w3m.el (w3m-view-parent-page): Add prefix argument `TOP'. If TOP is
	non-nil, visit the top of this site."
	(w3m-parent-page-available-p): Fix regexp.

2006-12-08  Katsumi Yamaoka  <yamaoka@jpl.org>

	* patches/README: Update.
	* patches/italic-text.patch: New file.
	* patches/dot-domain.patch: New file.
	* patches/file-progress.patch: Renew.
	* patches/w3m-0.2.1-inu-1.5-solaris-xemacs.patch: Remove.
	* patches/no-proxy.patch: Remove.

2006-12-07  Katsumi Yamaoka  <yamaoka@jpl.org>

	* w3m.el (w3m-italic-face): New face.
	(w3m-fontify-italic): New function.
	(w3m-fontify): Use it.

2006-11-25  Hideyuki SHIRAI  <shirai@meadowy.org>

	* mew-w3m.el (w3m-mail-compose-with-mew): Refrain handling of
	`current-prefix-arg'.

2006-11-14  Ren Lifeng  <lfren@cad.zju.edu.cn>

	* w3m-cookie.el (w3m-cookie-1-acceptable-p): Accept cookie whose domain
	attribute is ".foo.barz.bar" from host "foo.barz.bar".
	(w3m-cookie-retrieve): Send cookie whose domain attribute is
	".foo.barz.bar" when requesting host "foo.barz.bar".

2006-11-20  Katsumi Yamaoka  <yamaoka@jpl.org>

	* w3m-mail.el (w3m-mail-compose-with-vm): Require vm-startup.

2006-11-20  Hiroya Murata  <lapis-lazuli@pop06.odn.ne.jp>

	* w3m-mail.el (w3m-mail-compose-with-semi): Require mime-edit.

2006-10-11  David Hansen  <david.hansen@physik.fu-berlin.de>

	* w3m.el (w3m-relationship-estimate-rules): Support for google code
	search added.

2006-10-09  Katsumi Yamaoka  <yamaoka@jpl.org>

	* w3m.el, w3m-bookmarks.el, w3m-search.el: Remove misadded Luca Capello
	from the Authors field.

2006-10-06  Katsumi Yamaoka  <yamaoka@jpl.org>

	* w3m.el (w3m-compatible-encoding-alist): Add iso-8859-8/windows-1255
	and iso-8859-9/windows-1254.

2006-10-02  Katsumi Yamaoka  <yamaoka@jpl.org>

	* w3m-mail.el (w3m-mail-compose-with-vm): Treat source as binary data
	for images; encode source according to charset; use mail-send-actions
	to kill source buffer.
	(w3m-mail): Examine charset when the page is displayed normally.

	* w3m-util.el (w3m-coding-system-to-mime-charset): Rename to
	w3m-coding-system-to-charset and move to w3m.el

	* w3m.el (w3m-coding-system-to-charset): Move from w3m-util.el.
	(w3m-buffer): New function.

2006-09-29  Katsumi Yamaoka  <yamaoka@jpl.org>

	* w3m.el (w3m-mail-user-agents): Add vm-user-agent.

	* w3m-mail.el (w3m-mail-user-agent-compose-function-alist): Add
	vm-user-agent.
	(w3m-mail-compose-with-vm): New function.
	(w3m-mail-goto-body-and-clear-body): New function.
	(w3m-mail-position-point): New function.
	(w3m-mail-compose-with-mml, w3m-mail-compose-with-semi): Use them.

2006-09-29  Hideyuki SHIRAI  <shirai@meadowy.org>

	* mew-w3m.el (w3m-mail-compose-with-mew): Handle coding-system and
	charset accurately. When call with `current-prefix-arg', try to use
	existing draft buffer.

	* w3m-mail.el (w3m-mail): Bind `w3m-history-reuse-history-elements' to
	'reload.

2006-09-29  Hiroya Murata  <lapis-lazuli@pop06.odn.ne.jp>

	* w3m-mail.el (w3m-mail-compose-with-semi): Handle types other than
	text/html as well. Decide the charset when the charset is nil though
	the content-type is a text.

2006-09-28  Katsumi Yamaoka  <yamaoka@jpl.org>

	* w3m-mail.el (w3m-mail-compose-with-mml): Treat source as binary data
	for images (we will probably have to do so for some more types); pass
	content-type argument to MML.

2006-09-28  Hideyuki SHIRAI  <shirai@meadowy.org>

	* w3m.el (w3m-mail-user-agents): Add mew-user-agent.

	* w3m-mail.el (top): Autoload w3m-mail-compose-with-mew
	(w3m-mail-user-agent-compose-function-alist): Add mew-user-agent.
	(w3m-mail-compose-with-mml): Add `content-type' argument
	(w3m-mail-compose-with-semi): Ditto.
	(w3m-mail): Handle `content-type' and `about://header/'.

	* mew-w3m.el (w3m-mail-compose-with-mew): New function.  Add
	`content-type' argument and handle it.

2006-09-28  Hiroya Murata  <lapis-lazuli@pop06.odn.ne.jp>

	* w3m-mail.el (w3m-mail-user-agent-compose-function-alist): Add
	wl-user-agent.
	(w3m-mail-compose-with-semi): New function.

	* w3m.el (w3m-mail-user-agents): Add wl-user-agent.

2006-09-28  Katsumi Yamaoka  <yamaoka@jpl.org>

	* w3m-util.el (w3m-coding-system-to-mime-charset): New function.

	* w3m-mail.el (w3m-mail-compose-with-mml): Bind gnus-newsgroup-name to
	nil while composing mail if gnus-user-agent is used instead of removing
	X-Draft-From header.
	(w3m-mail): Use w3m-coding-system-to-mime-charset.

2006-09-27  Katsumi Yamaoka  <yamaoka@jpl.org>

	* w3m-mail.el (w3m-mail-compose-with-mml): Remove X-Draft-From header;
	make charset argument a string.
	(w3m-mail): Make charset argument to be passed to composer a symbol.

2006-09-27  Katsumi Yamaoka  <yamaoka@jpl.org>

	* w3m-mail.el: New file.

	* w3m.el: Autoload w3m-mail.
	(w3m-mail-user-agents): New variable.
	(w3m-menubar): Add w3m-mail.

2006-09-26  Luca Capello  <luca@pca.it>

	* w3m-search.el (w3m-search-new-session): New command.
	(w3m-search-read-variables): Ditto.
	(w3m-search-do-search): Ditto.
	(w3m-search): Rewrite to use the new commands above; add myself to the
	authors list.

	* w3m.el (autoload): Add w3m-search-new-session.
	(w3m-menubar): Add w3m-search-new-session.
	(w3m-info-like-map): Add w3m-search-new-session at the place of the
	called-interactively w3m-search to be compliant with the other
	*-new-session key-bindings.
	(w3m-mode): Add description of w3m-search-new-session to docstring.

2006-09-25  Luca Capello  <luca@pca.it>

	* w3m-bookmark.el: Add myself to the authors list, forgotten when
	submitting the patch for w3m-bookmark-view-new-session.

	* w3m.el: Ditto.

2006-09-22  Hideyuki SHIRAI  <shirai@meadowy.org>

	* w3m-e21.el (w3m-tab-make-keymap): Support mouse wheel on the tab.

	* w3m-e23.el (w3m-tab-make-keymap): Ditto.

2006-09-20  Katsumi Yamaoka  <yamaoka@jpl.org>

	* w3m-fb.el: Bind w3m-delete-buffer, w3m-fb-frame-parameter,
	w3m-list-buffers, w3m-next-buffer, and w3m-pop-up-frames when
	compiling.

2006-09-16  David Hansen  <david.hansen@physik.fu-berlin.de>

	* w3m.el (w3m-relationship-estimate-rules): Changed freshmeat URL
	regexp.

2006-09-13  Katsumi Yamaoka  <yamaoka@jpl.org>

	* w3m.el (w3m-lynx-like-map, w3m-info-like-map): Don't bind M-g key
	because Emacs 22 uses it as a prefix command in global map.  Suggested
	by David Hansen <david.hansen@gmx.net>.

2006-09-09  Masayuki Ataka  <ataka@milk.freemail.ne.jp>

	* w3m-search.el (w3m-search-engine-alist): Instruct explicitly Google
	to return English pages for google-en.

2006-09-07  Katsumi Yamaoka  <yamaoka@jpl.org>

	* w3m.el (w3m-default-directory): New variable.
	(w3m-current-directory): Use it.

2006-09-05  David Hansen  <david.hansen@gmx.net>

	* w3m.el (w3m-local-find-file-regexps): Default to '(nil
	. "\\.[sx]?html?\\'").

2006-08-31  Katsumi Yamaoka  <yamaoka@jpl.org>

	* w3m.el (w3m-enable-google-feeling-lucky): New variable.
	(w3m-input-url): Disable the Google feeling lucky feature if it is nil.

2006-08-30  Katsumi Yamaoka  <yamaoka@jpl.org>

	* w3m.el (w3m-show-decoded-url): Add entry for ohmynews.co.jp.

2006-08-30  TSUCHIYA Masatoshi  <tsuchiya@namazu.org>

	* w3m.el (w3m-relationship-search-patterns): Call
	`w3m-decode-anchor-string' in order to decode "&amp;" in anchor
	strings.
	(w3m-relationship-freshmeat-estimate): Removed.
	(w3m-relationship-estimate-rules): Use
	`w3m-relationship-simple-estimate' instead of the above, to simplify
	related codes.

2006-08-11  David Hansen  <david.hansen@pysik.fu-berlin.de>

	* w3m.el (w3m-relationship-oddmuse-estimate): New function.
	(w3m-relationship-freshmeat-estimate): New function.
	(w3m-relationship-estimate-rules): Fixed regexp for google groups.
	Added above new functions.

2006-07-25  Katsumi Yamaoka  <yamaoka@jpl.org>

	* w3m-util.el (w3m-truncate-string): Don't autoload mule-util.el.

2006-06-19  Hideyuki SHIRAI  <shirai@meadowy.org>

	* w3m-tabmenu.el (w3m-tab-menubar-make-items-precbuf): New internal
	variable.
	(w3m-tab-menubar-make-items-prebuflst): Ditto.
	(w3m-tab-menubar-make-items-preurl): Ditto.
	(w3m-tab-menubar-make-items-preitems): Ditto.
	(w3m-tab-menubar-make-items): Set an use previous variables to used for
	the speed improvement.

	* w3m-util.el (w3m-make-menu-commands-keys): New internal variable.
	(w3m-make-menu-commands): Set and use `w3m-make-menu-commands-keys to
	used for the speed improvement.

2006-06-15  Katsumi Yamaoka  <yamaoka@jpl.org>

	* attic/rfc2368.el: Copy from Emacs 22; modify rfc2368-unhexify-string
	to work with both Emacs and XEmacs.

2006-05-31  Hideyuki SHIRAI  <shirai@meadowy.org>

	* w3m.el (w3m-view-this-url-1): Set 5th argument of `w3m-copy-buffer'
	to `w3m-new-session-in-background'.
	(w3m-copy-buffer): Add `background' argument. When URL is null and
	`background' is not non-nil, stay the current buffer.

2006-05-31  Katsumi Yamaoka  <yamaoka@jpl.org>

	* w3m-search.el (w3m-search-read-query): Ignore page title only in
	w3m-mode buffers.

2006-05-30  Katsumi Yamaoka  <yamaoka@jpl.org>

	* w3m-search.el (w3m-search-read-query): Assume there's not only a list
	of faces but also just a face.

2006-05-30  Yoichi NAKAYAMA  <yoichi@geiin.org>

	* w3m.el (w3m-copy-buffer): Create empty w3m buffer when url is not
	set.  Cause error on meaningless combination of arguments.

2006-05-28  Hideyuki SHIRAI  <shirai@meadowy.org>

	* w3m-e21.el (w3m-tab-selected-background-face): New face.
	(w3m-tab-separator): Put `mouse-face' for the shape of a mouse button.
	(w3m-tab-line): Ditto.

	* w3m-e23.el (w3m-tab-selected-background-face): New face.
	(w3m-tab-separator): Put `mouse-face' for the shape of a mouse button.
	(w3m-tab-line): Ditto.

2006-05-26  Hideyuki SHIRAI  <shirai@meadowy.org>

	* w3m.el (w3m-tab-button-menu-commands): Disable same items if
	`w3m-tab-button-menu-current-buffer' is nil.
	(w3m-tab-button-menu2): New function.

	* w3m-e21.el (top): Add the variables and function to avoid
	byte-compile warnings.
	(w3m-tab-drag-mouse-function): Support drag & drop to out of the
	frame. Don't call `bury-buffer'.
	(w3m-tab-click-mouse-function): Don't call `bury-buffer'.
	(w3m-tab-double-click-mouse1-function): new function.
	(w3m-tab-double-click-mouse2-function): Ditto.
	(w3m-tab-make-keymap): Add some methods.

	* w3m-e23.el (top): Add the variables and function to avoid
	byte-compile warnings.
	(w3m-tab-drag-mouse-function): Support drag & drop to out of the
	frame. Don't call `bury-buffer'.
	(w3m-tab-click-mouse-function): Don't call `bury-buffer'.
	(w3m-tab-double-click-mouse1-function): new function.
	(w3m-tab-double-click-mouse2-function): Ditto.
	(w3m-tab-make-keymap): Add some methods.

	* w3m.el (w3m-tab-button-menu-commands): Change position some items.

2006-05-22  Katsumi Yamaoka  <yamaoka@jpl.org>

	* w3m-util.el (w3m-widget-type-convert-widget): New function.

	* w3m.el (w3m-home-page, w3m-new-session-url)
	(w3m-uri-replace-alist): Use it.

	* w3m-dtree.el (w3m-dtree-indent-strings, w3m-dtree-stop-strings): Use
	it.

	* w3m-symbol.el (w3m-symbol-custom-type): Use it.

2006-05-21  Yoichi NAKAYAMA  <yoichi@geiin.org>

	* w3m.el (autoload): `w3m-bookmark-view-new-sessiont' ->
	`w3m-bookmark-view-new-session'.

2006-05-19  Katsumi Yamaoka  <yamaoka@jpl.org>

	* w3m.el (w3m-home-page): Rewrite :convert-widget function.
	(w3m-new-session-url): Ditto.

2006-05-19  Katsumi Yamaoka  <yamaoka@jpl.org>

	* w3m.el (w3m-new-session-url): Doc fix; improve custom type.
	(w3m-new-session-in-background): Doc fix.

2006-05-19  Hideyuki SHIRAI  <shirai@meadowy.org>

	* w3m.el (w3m-new-session-url): Rename from
	`w3m-tab-button-new-session-url'.
	(w3m-tab-button-focus-new-tab): Delete.
	(w3m-view-this-url-new-session-in-background): This option sets
	obsolete.
	(w3m-new-session-in-background): New option.
	(w3m-menubar): Change and add Some items.
	(w3m-copy-buffer): If call-interactively, set `just-copy' to `t'.  If
	`w3m-new-session-in-background' and `just-copy' is non-nil, swith to
	original buffer when finished.
	(w3m-lynx-like-map): Add `w3m-bookmark-view-new-session'.
	(w3m-tab-button-menu-commands): Use `w3m-new-session-in-background'
	insted of `w3m-tab-button-focus-new-tab'.
	(w3m-goto-new-session-url): New command.
	(w3m-goto-url-new-session): Call `w3m-copy-buffer' with
	`w3m-new-session-in-background'.
	(w3m-select-buffer-generate-contents): Add prefix number to beginning
	of title name.

	* w3m-tabmenu.el (w3m-tab-menubar-items-sub-coeff): New variable.
	(w3m-tab-menubar-items-width): Ditto.
	(w3m-tab-menubar-make-items-1): New inline macro and trancate string of
	tab's title if over `w3m-tab-menubar-items-width'.
	(w3m-tab-menubar-make-items): Use `w3m-tab-menubar-make-items-1'.  If
	the number of tabs over `(- (frame-height)
	w3m-tab-menubar-items-sub-coeff)', make sub-menu.

	* w3m-bookmark.el (w3m-bookmark-view-new-session): Use
	w3m-view-this-url-1 instead of w3m-goto-url; warn if w3m-mode does not
	run.
	(w3m-bookmark-menu-items): Add w3m-bookmark-view-new-session.

2006-05-18  Luca Capello  <luca@pca.it>

	* w3m-bookmark.el (w3m-bookmark-view): Add docstring.
	(w3m-bookmark-view-new-session): New command.

	* w3m.el (autoload): Add docstring to w3m-bookmark-view; add
	w3m-bookmark-view-new-session.
	(w3m-menubar): Add Bookmark submenu and w3m-bookmark-view-new-session.
	(w3m-info-like-map): Add w3m-bookmark-view-new-session.
	(w3m-mode): Add description of w3m-bookmark-view-new-session to
	docstring.

2006-05-18  Hideyuki SHIRAI  <shirai@meadowy.org>

	* w3m.el (w3m-tab-button-focus-new-tab): New option.
	(w3m-menubar): Add some items.
	(w3m-external-view-this-url): New command.
	(w3m-external-view-current-url): Ditto.
	(w3m-tab-button-menu-commands): Use `w3m-tab-button-focus-new-tab' on
	`w3m-goto-url-new-session' and `w3m-copy-buffer'.
	(w3m-tab-button-menu): Make with `w3m-make-menu-commands'.

	* w3m-util.el (top): Add the variable definition of `w3m-mode-map' to
	avoid byte-compile warnings.
	(w3m-make-menu-commands): New function.

	* w3m-tabmenu.el (w3m-tab-menubar-make-items): Use
	`w3m-make-menu-commands'.

2006-05-18  Katsumi Yamaoka  <yamaoka@jpl.org>

	* w3m.el (w3m-view-url-with-external-browser): Add optional url
	argument.
	(w3m-tab-button-menu-commands): Make w3m-copy-buffer and
	w3m-view-url-with-external-browser select the buffer; pass url to
	w3m-view-url-with-external-browser.

2006-05-18  Katsumi Yamaoka  <yamaoka@jpl.org>

	* w3m-bookmark.el (w3m-bookmark-add-all-urls): New function.

	* w3m.el: Autoload w3m-bookmark-add-all-urls.
	(w3m-menubar): Add w3m-reload-all-pages.
	(w3m-lynx-like-map): Add w3m-reload-all-pages and
	w3m-bookmark-add-all-urls.
	(w3m-info-like-map): Ditto.
	(w3m-tab-button-menu-commands): Make it enable to pass arguments to
	function items; use w3m-goto-url-new-session, w3m-reload-all-pages, and
	w3m-bookmark-add-all-urls instead of lambda forms.
	(w3m-tab-button-menu): Pass arguments to functions defined in
	w3m-tab-button-menu-commands.
	(w3m-mode): Add descriptions about w3m-reload-all-pages and
	w3m-bookmark-add-all-urls to docstring.
	(w3m-reload-all-pages): New function.

2006-05-18  Hideyuki SHIRAI  <shirai@meadowy.org>

	* w3m.el (w3m-lynx-like-map): Define `w3m-mouse-major-mode-menu' to
	mouse-3.
	(w3m-info-like-map): Ditto.
	(w3m-mouse-major-mode-menu): New command.

	* w3m-util.el (top): Add the variable definition of
	`w3m-use-japanese-menu' to avoid byte-compile warnings.
	(w3m-make-menu-item): Change method to take measures for garbage
	characters on XEmacs.

	* w3m-bookmark.el (w3m-bookmark-make-item-xmas): New variable.
	(w3m-bookmark-make-item): New inline macro.
	(w3m-bookmark-make-menu-items): Use `w3m-bookmark-make-item'.

2006-05-18  Hideyuki SHIRAI  <shirai@meadowy.org>

	* w3m.el (w3m-menubar): Use `w3m-make-menu-item'.
	(w3m-tab-button-menu-current-buffer): Enable always.
	(w3m-tab-button-menu-commands): Ditto. Use `w3m-make-menu-item'.

	* w3m-util.el (w3m-make-menu-item): New function.

	* w3m-tabmenu.el (w3m-tab-menubar-make-items): Handle
	`w3m-tab-button-menu-commands' always.

	* w3m-bookmark.el (w3m-bookmark-menu-items): Use `w3m-make-menu-item'.

2006-05-17  Hideyuki SHIRAI  <shirai@meadowy.org>

	* w3m.el (w3m-use-japanese-menu): Change default value.
	(w3m-menubar): Simplify the rule to use Japanese menu.
	(w3m-tab-button-menu-commands): Ditto.

	* w3m-bookmark.el (w3m-bookmark-menu-items): Simplify the rule to use
	Japanese menu.

2006-05-17  Katsumi Yamaoka  <yamaoka@jpl.org>

	* w3m.el (w3m-menubar): Escape the Japanese katakana `a' which breaks
	the string syntax in non-Mule XEmacs.

	* w3m-bookmark.el (w3m-bookmark-menu-items): Escape the Japanese kanji
	`etsu' which breaks the string syntax in non-Mule XEmacs.

2006-05-17  Hideyuki SHIRAI  <shirai@meadowy.org>

	* w3m.el (w3m-use-japanese-menu): New option.
	(w3m-menubar): Add Japanese menu.
	(w3m-tab-button-menu-commands): Change the way to check Japanse or
	others.

	* w3m-bookmark.el (w3m-bookmark-menu-items): Add Japanese menu.

2006-05-17  Hideyuki SHIRAI  <shirai@meadowy.org>

	* w3m.el (w3m-tab-button-new-session-url): New option.
	(w3m-delete-other-buffers): New command.
	(w3m-delete-left-tabs): Ditto.
	(w3m-delete-right-tabs): Ditto.
	(w3m-delete-buffers): New function.
	(w3m-lynx-like-map): Add `w3m-delete-left|right-tabs'.
	(w3m-tab-button-menu-commands): New new items.

	* w3m-util.el (w3m-lefttab-exist-p): New inline function.
	(w3m-righttab-exist-p): Ditto.

	* w3m-tabmenu.el (w3m-tab-menubar-make-items): Handle
	`w3m-tab-button-menu-commands' if possible.

2006-05-16  Katsumi Yamaoka  <yamaoka@jpl.org>

	* w3m.el (w3m-tab-button-menu-commands): New variable.
	(w3m-tab-button-menu-current-buffer): New variable.
	(w3m-tab-button-menu): New variable.
	(w3m-tab-button-menu): New function.

	* w3m-e21.el (w3m-tab-make-keymap): Bind mouse-3 to menu.

2006-05-14  Tsuyoshi CHO  <tsuyoshi_cho@ybb.ne.jp>

	* w3m.el (w3m-refontify-anchor): Improve parameter check.
	(w3m-create-image-page): Use `w3m-add-face-property' instead
	`put-text-property'/`add-text-properties'/`w3m-add-text-properties'.
	(w3m-history-highlight-current-url): Ditto.
	(w3m-header-line-insert): Ditto.

	* w3m-search.el (w3m-search-read-query): Improve parameter check.

	* w3m-lnum.el (w3m-link-numbering): Use `w3m-add-face-property' instead
	`put-text-property'.

	* w3m-form.el (w3m-form-make-button): Use `w3m-add-face-property'
	instead `add-text-properties'.
	(w3m-fontify-textareas): Ditto.
	(w3m-form-parse-and-fontify): Ditto.

	* w3m-e21.el,w3m-e23.el (w3m-form-make-button): Improve face property
	append method.
	(w3m-setup-header-line): Ditto.
	(w3m-tab-line): Ditto.
	(w3m-tab-separator): Modify `face' value to list.

2006-05-11  Hideyuki SHIRAI  <shirai@meadowy.org>

	* w3m-search.el (w3m-search-engine-alist): Use utf-8 for google if
	possible.

2006-05-10  Katsumi Yamaoka  <yamaoka@jpl.org>

	* w3m.el (w3m-show-decoded-url): Add entry for hatena.ne.jp.

2006-05-09  Katsumi Yamaoka  <yamaoka@jpl.org>

	* aclocal.m4 (AC_SET_VANILLA_FLAG): Add --no-unibyte option so as to
	invalidate EMACS_UNIBYTE environment variable.

2006-05-07  ARISAWA Akihiro  <ari@mbf.sphere.ne.jp>

	* w3m-symbol.el: Bind w3m-use-symbol when compiling.
	(w3m-use-symbol): New function.
	(w3m-replace-symbol): Use it.

	* w3m.el (w3m-use-symbol): Changed its default value when
	w3m-output-coding-system is utf-8.

2006-05-07  ARISAWA Akihiro  <ari@mbf.sphere.ne.jp>

	* w3m-util.el (w3m-device-on-window-system-p): New function.
	(w3m-popup-frame-p): Use it.

	* w3m-search.el (w3m-search-engine-alist): Ditto.

	* w3m.el (w3m-fontify-strike-through): Ditto.

2006-05-06  Yoichi NAKAYAMA  <yoichi@geiin.org>

	* w3m-search.el (w3m-search-engine-alist): Remove lycos-ja.

2006-05-01  Katsumi Yamaoka  <yamaoka@jpl.org>

	* w3m-search.el (w3m-search-engine-history): New variable.
	(w3m-search): Use it.

2006-05-01  David Hansen  <david.hansen@gmx.net>

	* w3m-search.el (w3m-search-engine-alist): Add freshmeat.

2006-04-28  Katsumi Yamaoka  <yamaoka@jpl.org>

	* w3m.el (w3m-url-decode-string): Don't perform find-coding-system on a
	list of coding system in XEmacs.

2006-04-28  Hideyuki SHIRAI  <shirai@meadowy.org>

	* w3m.el (w3m-google-feeling-lucky-charset): New user option.
	(w3m-canonicalize-url): Support search-keyword for "I'm Feeling Lucky
	on Google". Add 2nd argument.
	(w3m-input-url): Suport "I'm Feeling Lucky".  Add 5th argument
	`feeling-lucky'.  Bind key to `self-insert-command' if `feeling-lucky'.
	Call `w3m-canonicalize-url' with `feeling-lucky'.
	(w3m-view-this-url): Call `w3m-input-url' with `feeling-lucky'.
	(w3m-goto-url-new-session): Ditto.
	(w3m): Ditto.

2006-04-24  Katsumi Yamaoka  <yamaoka@jpl.org>

	* w3mhack.el: Require APEL XEmacs package 1.32 and later.

2006-04-22  Yoichi NAKAYAMA  <yoichi@geiin.org>

	* w3m-search.el (w3m-search-engine-alist): Add msdn.

2006-04-21  Katsumi Yamaoka  <yamaoka@jpl.org>

	* w3m.el (w3m-url-decode-string): Support non-Mule XEmacs
	superficially.

	* w3m-util.el (w3m-replace-in-string): Prefer replace-regexp-in-string
	over of replace-in-string.  It was done in Gnus by Reiner Steib.

2006-04-20  Kazuhiro NISHIYAMA  <zn@mbf.nifty.com>

	* w3m-search.el (w3m-search-engine-alist): Fix url for ja.wikipedia.

2006-04-20  Katsumi Yamaoka  <yamaoka@jpl.org>

	* w3m-search.el (w3m-search-engine-alist): Add ja.wikipedia.

2006-04-20  David Hansen  <david.hansen@gmx.net>

	* w3m-search.el (w3m-search-engine-alist): Add wikipedia, en.wikipedia
	and de.wikipedia.

2006-04-14  Katsumi Yamaoka  <yamaoka@jpl.org>

	* w3m.el (w3m-download): Clear minibuffer after y-or-n-p.

2006-04-06  Katsumi Yamaoka  <yamaoka@jpl.org>

	* attic/vm-w3m.el (vm-w3m-use-w3m-minor-mode-map): New variable.
	(vm-mime-display-internal-text/html): Use it.

2006-04-04  Katsumi Yamaoka  <yamaoka@jpl.org>

	* w3m.el (w3m-url-decode-string): Make string unibyte before decoding.

2006-03-16  Tsuyoshi CHO  <tsuyoshi_cho@ybb.ne.jp>

	* w3m.el (w3m-data-retrieve): New function.
	(w3m-attributes, w3m-retrieve): Add support `data:' scheme handled by
	`w3m-data-retrieve'.

2006-03-15  Katsumi Yamaoka  <yamaoka@jpl.org>

	* w3m-ccl.el (charset-id): Define it as a macro instead of an alias to
	charset-id-internal if Emacs doesn't provide it.

2006-03-12  Tsuyoshi CHO  <tsuyoshi_cho@ybb.ne.jp>

	* w3m.el (w3m-insert-face): New face.
	(w3m-fontify-insert): New variable.
	(w3m-fontify-insert): New function.
	(w3m-fontify): Add calling `w3m-fontify-insert'.

2006-02-28  Katsumi Yamaoka  <yamaoka@jpl.org>

	* w3m.el (w3m-decode-buffer): Decode buffer's string outside the
	buffer.

2006-02-26  ARISAWA Akihiro  <ari@mbf.sphere.ne.jp>

	* w3m.el (w3m-w3m-parse-header): When the url matchs to ftp, rewrite
	type and charset.
	(w3m-w3m-attributes-1): Don't rewrite type and charset.
	(w3m-w3m-retrieve): Don't check status code when the url does not match
	to http.

2006-02-01  Katsumi Yamaoka  <yamaoka@jpl.org>

	* w3m.el (w3m-url-components-regexp): Move to w3m-util.el.
	(w3m-fontify-anchors, w3m-canonicalize-url, w3m-add-referer-p)
	(w3m-expand-url, w3m-view-this-url-1, w3m-goto-url)
	(w3m-goto-url-new-session): Use w3m-string-match-url-components rather
	than to run string-match with w3m-url-components-regexp.
	cf. <URL:http://emacs-w3m.namazu.org/ml/msg08412.html>.

	* w3m-form.el (w3m-form-normalize-action): Ditto.

	* w3m-cookie.el (w3m-parse-http-url): Ditto.

	* w3m-util.el (w3m-string-match-url-components-1): New function.
	(w3m-url-components-regexp): Move from w3m.el.
	(w3m-string-match-url-components): New macro.

2006-01-19  Tsuyoshi CHO  <tsuyoshi_cho@ybb.ne.jp>

	* w3m.el (w3m-fontify-strike-through): Improve matching point.

2006-01-16  Katsumi Yamaoka  <yamaoka@jpl.org>

	* doc/Makefile.in: Add rules to make pdf files.

	* configure.in: Check for dvipdfmx and texi2pdf.

2005-12-31  TSUCHIYA Masatoshi  <tsuchiya@namazu.org>

	* w3m-util.el (top): Add the variable definition of `w3m-mode-hook' to
	avoid byte-compile warnings.

2005-12-30  Tsuyoshi CHO  <tsuyoshi_cho@ybb.ne.jp>

	* w3m.el (w3m-fontify-strike-through): Fix multi `<del>' problem.

2005-12-23  Matt Hodges  <MPHodges@member.fsf.org>

	* w3m-util.el (w3m-list-buffers): Ensure disabling the w3m-fb-mode
	after a careless (setq w3m-fb-mode t).

2005-12-22  Tsuyoshi CHO  <tsuyoshi_cho@ybb.ne.jp>

	* w3m-antenna.el (w3m-antenna-refresh-interval): Add new customize
	variable.
	(w3m-antenna-make-contents): Add new generation rule for refresh
	interval replacing `%R' to META Refresh tag and contents value are
	`w3m-antenna-refresh-interval'.
	(w3m-antenna-html-skelton): Add %R rule.

2005-12-19  Matt Hodges  <MPHodges@member.fsf.org>

	* w3m-util.el (w3m-list-buffers): Further fix against the case where
	someone did (setq w3m-fb-mode t).

2005-12-19  Katsumi Yamaoka  <yamaoka@jpl.org>

	* w3m-fb.el (w3m-fb-mode): Never activate w3m-fb-mode if
	w3m-pop-up-frames is non-nil.

	* w3m-util.el (w3m-list-buffers): Reset w3m-fb-mode if it seems to have
	been set thoughtlessly.

2005-12-19  Katsumi Yamaoka  <yamaoka@jpl.org>

	* w3m-fb.el: Don't require w3m.
	(w3m-fb-frame-parameter): Always define.
	(w3m-fb-delete-frame-functions): Ditto.
	(w3m-fb-select-buffer): Fix the 2nd clause of cond.
	(w3m-fb-advised-functions): Remove.
	(w3m-list-buffers): Move advice code to w3m-fb.el.
	(w3m-close-window): Move advice code to w3m.el.
	(w3m-delete-buffer): Ditto.
	(w3m-quit): Ditto.
	(w3m-fb-mode): Remove w3m-fb-advised-functions stuff.

	* w3m.el (w3m-fb): Require.
	(w3m-delete-buffer, w3m-quit, w3m-close-window): Merge the codes which
	were formerly provided as advices in w3m-fb.el.

	* w3m-util.el (w3m-fb-list-buffers-frame, w3m-fb-mode): Bind them when
	compiling.
	(w3m-fb-frame-parameter): Autoload.
	(w3m-list-buffers): Merge the code which was formerly provided as an
	advice in w3m-fb.el.

2005-11-26  Matt Hodges  <MPHodges@member.fsf.org>

	* w3m-fb.el: New file.

2005-12-09  Katsumi Yamaoka  <yamaoka@jpl.org>

	* w3m-form.el (w3m-form-submit): Use the post method for the
	multipart/form-data enctype according to the proposal of RFC2070 even
	if the form specifies the get method.

2005-11-24  ARISAWA Akihiro  <ari@mbf.sphere.ne.jp>

	* w3m-form.el (w3m-form-submit): If anchor exists, go to the uri.

2005-11-21  Tsuyoshi CHO  <tsuyoshi_cho@ybb.ne.jp>

	* w3m-favicon.el (w3m-favicon-type): Renew default image type list.

2005-11-19  Tsuyoshi CHO  <tsuyoshi_cho@ybb.ne.jp>

	* w3m.el (w3m-menubar): Renew enable/disable condition for `[Copy This
	Session]',`[Download This URL]', and Append `[Toggle This Image]'.

	* w3m-bookmark.el (w3m-bookmark-menu-items): Renew enable/disable
	condition for `[Add This URL to Bookmark]'.

2005-11-16  Hideyuki SHIRAI  <shirai@meadowy.org>

	* w3m.el (w3m-open-all-links-in-new-session): Reverse the list of URLs.

2005-10-21  Katsumi Yamaoka  <yamaoka@jpl.org>

	* w3m-e21.el (w3m-tab-drag-mouse-function): Lower the buffer displayed
	before moving to the other tab.
	(w3m-tab-click-mouse-function): Ditto.

2005-10-17  TSUCHIYA Masatoshi  <tsuchiya@namazu.org>

	* w3m-util.el (w3m-add-face-property): Simplified.

2005-10-15  Tsuyoshi CHO  <tsuyoshi_cho@ybb.ne.jp>

	* w3m-util.el (w3m-add-face-property): Add new functions.
	(w3m-remove-face-property): Ditto.

	* w3m.el (w3m-fontify-bold, w3m-fontify-underline)
	(w3m-fontify-strike-through, w3m-fontify-anchors)
	(w3m-fontify-images): Replace `w3m-add-text-properties' to
	`w3m-add-face-property' at FACE.
	(w3m-refontify-anchor): Change for FACE properly is list type.

2005-10-14  Katsumi Yamaoka  <yamaoka@jpl.org>

	* w3m-e21.el (w3m-insert-image): Make it work with a face text property
	whose value is a list.
	(w3m-remove-image): Remove useless text property.
	* w3m-e23.el (w3m-insert-image,w3m-remove-image): Same as w3m-e21.el's
	modification.

2005-09-29  ARISAWA Akihiro  <ari@mbf.sphere.ne.jp>

	* w3m-proc.el (w3m-process-filter): Fixed regexp.

2005-09-27  ARISAWA Akihiro  <ari@mbf.sphere.ne.jp>

	* w3m-proc.el (w3m-process-filter): Remove SSL warning message for
	basic authentication over SSL.

2005-09-22  Katsumi Yamaoka  <yamaoka@jpl.org>

	* w3m.el (w3m-fontify): Remove empty lines at the beginning of the
	buffer (see the comment).

2005-09-21  Katsumi Yamaoka  <yamaoka@jpl.org>

	* mime-w3m.el (mime-w3m-preview-text/html): Revert.

2005-09-21  Katsumi Yamaoka  <yamaoka@jpl.org>

	* mime-w3m.el (mime-w3m-preview-text/html): Bind w3m-treat-image-size
	to avoid inserting excessive newlines.

2005-09-18  Masayuki Ataka  <ataka@milk.freemail.ne.jp>

	* w3m.el (w3m-relationship-estimate-rules): Add a rule for Google Blog
	Search.

	* w3m-search.el (w3m-search-engine-alist): Use
	`http://blogsearch.google.com/' instead of `http://search.blogger.com/'
	for "blog-*" search, because search.blogger.com does not have a
	explicit link to previous search result page.

2005-09-16  Hideyuki SHIRAI  <shirai@meadowy.org>

	* w3m.el (w3m-redisplay-this-page): Use the cache always.

2005-09-15  Masayuki Ataka  <ataka@milk.freemail.ne.jp>

	* w3m-search.el (w3m-search-engine-alist): Add "blog-*" entries.

2005-09-02  TAKAHASHI Kaoru  <kaoru@kaisei.org>

	* doc/ptexinfmt.el: Support @frenchspacing, @euro, @sansserif.
	(texinfo-format-ordf): Fix typo.

2005-09-01  Hiroshi Fujishima  <hiroshi.fujishima@gmail.com>

	* w3m-search.el (w3m-search-engine-alist): Update goo-ja, waei, eiwa,
	kokugo URL.

2005-08-29  Katsumi Yamaoka  <yamaoka@jpl.org>

	* w3m-ucs.el: Enable XEmacs 21.5-Mule to compile it anyway.

2005-08-29  Hideyuki SHIRAI  <shirai@meadowy.org>

	* w3m.el (w3m-fontify-anchors): Put the encoded anchor names instead of
	the itself.

2005-08-01  Katsumi Yamaoka  <yamaoka@jpl.org>

	* octet.el (octet-insert-buffer): Use insert-buffer-substring instead
	of insert-buffer.

	* w3m-bookmark.el (w3m-about-bookmark): Ditto.

	* w3m-proc.el (w3m-process-sentinel): Ditto.

2005-07-29  Kevin Rodgers  <kevin.rodgers@ihs.com>

	* w3m.el (w3m-content-type-alist): Add the text/sgml entry.

2005-07-29  Katsumi Yamaoka  <yamaoka@jpl.org>

	* w3m.el (w3m-scroll-up-1): New function.
	(w3m-lynx-like-map): Use it for the J command.
	(w3m-scroll-up-or-next-url): Use it.

2005-07-15  TSUCHIYA Masatoshi  <tsuchiya@namazu.org>

	* w3m.el (w3m-current-message): New internal variable.
	(w3m-message): Use the above variable to keep the last displayed
	message, to decide that this function can override the current message
	in the echo area.
	(w3m-make-help-echo): Use `message' instead of `w3m-message' to clear
	the echo area in the foreground context.
	(w3m-quit): Ditto.
	(w3m-goto-ftp-url): Ditto.
	(w3m-select-buffer-show-this-line-and-switch): Ditto.

	* w3m-proc.el (w3m-process-background): New internal variable.
	(w3m-process-sentinel): Set t to the above variable.

2005-07-13  TSUCHIYA Masatoshi  <tsuchiya@namazu.org>

	* w3m.el (w3m-message): Bury messages when the cursor in the echo area
	which is used by `y-or-n-p' etc.
	(w3m-view-parent-page): Refer both `start' link element and `content'
	start element before checking a parent URL.

2005-07-11  Katsumi Yamaoka  <yamaoka@jpl.org>

	* w3m-bookmark.el (w3m-bookmark-menu-dummy-item): Remove.
	(w3m-bookmark-menubar-dummy): Remove.
	(w3m-bookmark-menu-items): Also define the menu for the case where
	w3m-bookmark-mode is turned on.
	(w3m-setup-bookmark-menu): Rewrite it so as to work properly with Emacs
	22.
	(w3m-bookmark-menubar-update): Ditto; remove the iswitchb section.
	(w3m-bookmark-make-menu-items): Return nil if there's no bookmark.

	* w3m-tabmenu.el (w3m-tab-menubar-dummy): Remove.
	(w3m-setup-tab-menu): Rewrite it so as to work properly with Emacs 22.
	(w3m-tab-menubar-update): Ditto; remove the iswitchb section.

2005-07-11  Hideyuki SHIRAI  <shirai@meadowy.org>

	* w3m-bookmark.el (w3m-bookmark-buffer): Disable undo before modify the
	buffer.
	(w3m-bookmark-menu-items-pre): New variable.
	(w3m-bookmark-menu-items-time): Ditto.
	(w3m-bookmark-make-menu-items): Use previous items if it available.

2005-07-09  Tsuyoshi CHO  <tsuyoshi_cho@yahoo.co.jp>

	* w3m-xmas.el (top): Add `w3m-setup-bookmark-menu' to autoload list at
	compiled time.
	(w3m-setup-menu): Append bookmark menu setup calling.

	* w3m-bookmark.el (top): Add requirement `easymenu' and
	`easy-menu-remove-item' autoload at compiled time.
	(w3m-bookmark-menu-open-new-session): Add new customize variable.
	(w3m-bookmark-menu-dummy-item): Add new const variable.
	(w3m-bookmark-menubar-dummy): Ditto.
	(w3m-bookmark-menu-items): Ditto, Define Bookmark const menu items.
	(w3m-setup-bookmark-menu): Add new autoload function.
	(w3m-bookmark-menubar-update): Add new function.
	(w3m-bookmark-iterator): Ditto.
	(w3m-bookmark-menu-open-item): Ditto.
	(w3m-bookmark-make-menu-items): Ditto.

	* w3m.el (top): Add `w3m-setup-bookmark-menu' to autoload list at
	compiled time.
	(w3m-menubar): Remove "Bookmark" menu item.

2005-07-08  Hideyuki SHIRAI  <shirai@meadowy.org>

	* w3m.el (w3m-print-current-url): Bind deactivate-mark.
	(w3m-print-this-url): Ditto.

2005-07-08  Katsumi Yamaoka  <yamaoka@jpl.org>

	* w3m.el (w3m-check-current-position): Bind deactivate-mark.  cf.
	<https://lists.gnu.org/archive/html/emacs-pretest-bug/2005-07/msg00109.html>

2005-07-05  Masayuki Ataka  <ataka@milk.freemail.ne.jp>

	* ChangeLog: Add file local variables to set fill-column 74 and
	indent-tabs-mode t.

2005-07-03  Masayuki Ataka  <ataka@milk.freemail.ne.jp>

	* w3m-search.el (w3m-search-engine-alist): Add "technorati-*" entries.

2005-07-01  Katsumi Yamaoka  <yamaoka@jpl.org>

	* w3m-util.el (w3m-which-command): Make sure the command is not a
	directory.  cf. <URL:http://emacs-w3m.namazu.org/ml/msg08113.html>.

2005-06-26  Masayuki Ataka  <ataka@milk.freemail.ne.jp>

	* w3m.el (w3m-relationship-estimate-rules): Add a rule for Yahoo Search
	Beta.

2005-06-26  Masayuki Ataka  <ataka@milk.freemail.ne.jp>

	* w3m.el (w3m-relationship-estimate-rules): Improve regexp for Google
	in order to make the scroll-to-next-page feature work on Google News as
	well.

2005-06-26  Masayuki Ataka  <ataka@milk.freemail.ne.jp>
	    TSUCHIYA Masatoshi  <tsuchiya@namazu.org>

	* w3m-search.el (w3m-search-engine-alist): Add Yahoo Beta.

2005-06-18  Masayuki Ataka  <ataka@milk.freemail.ne.jp>

	* w3m-search.el (w3m-search-engine-alist): Search Google News in US by
	"google news-en".

2005-06-17  Masayuki Ataka  <ataka@milk.freemail.ne.jp>

	* w3m-search.el (w3m-search-engine-alist): Add "google news" entry.

2005-06-13  Katsumi Yamaoka  <yamaoka@jpl.org>

	* aclocal.m4 (AC_PATH_EMACS): Check whether XEmacs works with the shy
	group regexp and runs call-process-region correctly.

	* w3m-perldoc.el (w3m-about-perldoc): Don't relieve buggy XEmacs 21.5
	for call-process-region.

	* w3m-xmas.el (w3m-fix-gif): Ditto.
	(w3m-initialize-graphic-icons): Ditto.

	* w3m.el (w3m-decode-encoded-contents): Ditto.
	(w3m-x-moe-decode-buffer): Ditto.
	(w3m-rendering-half-dump): Ditto.

	* w3mhack.el: Advise byte-optimize-form-code-walker to avoid the
	``...called for effect'' warnings for Emacs 21.4 as well as 21.3; don't
	relieve buggy XEmacs 21.5 for call-process-region.

2005-06-10  Katsumi Yamaoka  <yamaoka@jpl.org>

	Make emacs-w3m not support the XEmacs versions older than 21.4.17
	or 21.5-b19.

	* aclocal.m4 (AC_PATH_EMACS): Check whether XEmacs runs the timer
	functions correctly.

	* w3m-util.el (w3m-cancel-refresh-timer): Use delete-itimer instead of
	cancel-timer under XEmacs.

	* w3m-xmas.el (call-process-region): Don't advise it.
	(w3m-run-at-time): Remove.

	* w3m.el (w3m-refresh-at-time): Use run-at-time instead of
	w3m-run-at-time.

	* w3mhack.el (w3mhack-byte-optimize-letX): Doc fix.

2005-06-09  Tsuyoshi CHO  <tsuyoshi_cho@ybb.ne.jp>

	* w3m.el: Update my mail address.

2005-06-09  Katsumi Yamaoka  <yamaoka@jpl.org>

	* w3m-antenna.el (w3m-antenna-mapcar): Remove unused temp var.

	* w3m-bookmark.el (w3m-bookmark-buffer): Remove
	file-coding-system-for-read.

	* w3m-form.el (w3m-form-input-textarea-save): Remove
	file-coding-system.
	(w3m-form-input-textarea): Ditto.

	* w3m-image.el (w3m-imagick-convert-buffer): Remove file-coding-system.
	(w3m-imagick-start-convert-buffer): Remove file-coding-system and
	jam-zcat-filename-list.

	* w3m.el (w3m-load-list): Remove file-coding-system-for-read.
	(w3m-save-list): Remove file-coding-system.
	(w3m-local-retrieve): Remove file-coding-system-for-read and
	jam-zcat-filename-list.
	(w3m-download): Remove file-coding-system and jam-zcat-filename-list.
	(w3m-copy-buffer): Remove unused temp var.

	* w3mhack.el (w3mhack-byte-optimize-letX): Remove file-coding-system,
	file-coding-system-for-read and pathname-coding-system.

2005-06-09  Katsumi Yamaoka  <yamaoka@jpl.org>

	* w3m-util.el (w3m-replace-in-string): Don't use eval-and-compile.
	(w3m-compare-strings): Ditto.
	(w3m-force-window-update): Alias to ignore if it is not defined.
	(w3m-force-window-update-later): New function.

	* w3m-favicon.el (w3m-favicon-retrieve): Use
	w3m-force-window-update-later.

	* w3m-proc.el (w3m-process-stop): Use w3m-force-window-update-later.

	* w3m.el (w3m-retrieve-and-render): Use w3m-force-window-update-later.
	(w3m-select-buffer-show-this-line): Always run w3m-force-window-update.

2005-06-09  Masatake YAMATO  <jet@gyve.org>

	* w3m-e21.el (w3m-initialize-graphic-icons): Highlight icon under
	mouse.

2005-06-09  Katsumi Yamaoka  <yamaoka@jpl.org>

	* w3m-e21.el (w3m-tab-mouse-face): New face.
	(w3m-setup-header-line): Use highlight face for bg color.
	(w3m-tab-line): Use w3m-tab-mouse-face.

2005-06-08  Masatake YAMATO  <jet@gyve.org>

	* w3m-e21.el (w3m-setup-header-line): Highlight url under mouse.
	(w3m-tab-line): Highlight tab under mouse.

2005-05-30  Katsumi Yamaoka  <yamaoka@jpl.org>

	* w3m-util.el (w3m-run-mode-hooks): New function.

	* w3m-form.el (w3m-form-input-select-mode): Use it.
	(w3m-form-input-map-mode): Use it.

	* w3m.el (w3m-mode): Use it.

2005-05-26  Katsumi Yamaoka  <yamaoka@jpl.org>

	* w3m-util.el (w3m-truncate-string): Autoload mule-util for
	truncate-string-to-width.

2005-05-26  Yoichi NAKAYAMA  <yoichi@geiin.org>

	* w3m.el (w3m-safe-view-this-url): `unsecure' -> `insecure'.
	(w3m-safe-toggle-inline-image): Ditto.
	(w3m-safe-toggle-inline-images): Ditto.

2005-05-20  Katsumi Yamaoka  <yamaoka@jpl.org>

	* w3m.el (w3m-menubar): Add the "Close Other Sessions" button.
	(w3m-delete-other-buffers): Run w3m-force-window-update.

2005-05-18  Katsumi Yamaoka  <yamaoka@jpl.org>

	* attic/vm-w3m.el (vm-w3m): Provide the feature.

	* attic/vm-7.19.patch: New file.

2005-05-12  Hideyuki SHIRAI  <shirai@meadowy.org>

	* w3m.el (w3m-open-all-links-in-new-session): Fix regexp.

2005-05-11  Katsumi Yamaoka  <yamaoka@jpl.org>

	* w3m-bookmark.el (w3m-about-bookmark): Use shy group in regexp.

	* w3m-cookie.el (w3m-cookie-two-dot-domains-regexp): Ditto.
	(w3m-cookie-set): Ditto.

	* w3m-dtree.el (w3m-dtree-directory-name): Ditto.
	(w3m-about-dtree): Ditto.

	* w3m-favicon.el (w3m-favicon-setup): Ditto.

	* w3m-namazu.el (w3m-about-namazu): Ditto.

	* w3m-proc.el (w3m-process-filter): Ditto.

	* w3m-rss.el (w3m-rss-parse-date-string): Ditto.

	* w3m-util.el (w3m-html-string-regexp): Remove useless quotes.
	(w3m-parse-attributes): Don't use old fashioned backquotes; use shy
	group in regexp.
	(w3m-url-authinfo-regexp): Use shy group in regexp.

	* w3m-weather.el (w3m-weather-completion-table): Ditto.
	(w3m-weather-area-completion): Ditto.

	* w3m-xmas.el (w3m-fix-gif): Ditto.

	* w3m.el: Use shy group in regexp when examining w3m-command.
	(w3m-content-type-alist): Use shy group in regexp.
	(w3m-show-decoded-url): Ditto.
	(w3m-add-referer): Ditto.
	(w3m-relationship-estimate-rules): Ditto.
	(w3m-arrived-ignored-regexp): Ditto.
	(w3m-history-ignored-regexp): Ditto.
	(w3m-url-to-file-name): Ditto.
	(w3m-fontify-strike-through): Ditto.
	(w3m-fontify): Ditto.
	(w3m-url-completion): Ditto.
	(w3m-gmane-url-at-point): Ditto.
	(w3m-cache-header-delete-variable-part): Ditto.
	(w3m-cache-available-p): Ditto.
	(w3m-decode-buffer): Ditto.
	(w3m-local-dirlist-cgi): Ditto.
	(w3m-w3m-canonicalize-url): Ditto.
	(w3m-additional-command-arguments): Ditto.
	(w3m-download): Ditto.
	(w3m-check-header-tags): Ditto.
	(w3m-retrieve-and-render): Ditto.
	(w3m-create-text-page): Ditto.
	(w3m-view-this-url): Ditto.
	(w3m-open-all-links-in-new-session): Ditto.
	(w3m-external-view-file): Ditto.
	(w3m-edit-url): Ditto.
	(w3m-convert-ftp-url-for-emacsen): Ditto.
	(w3m-goto-url): Ditto.
	(w3m-goto-url-new-session): Ditto.
	(w3m-about-db-history): Ditto.
	(w3m-history-highlight-current-url): Ditto.

	* w3mhack.el: Fix the section adding dirs to load-path.
	(w3mhack-make-package): Use shy group in regexp.
	(w3mhack-makeinfo): Ditto.

2005-05-10  Katsumi Yamaoka  <yamaoka@jpl.org>

	* Makefile.in (clean): Don't remove w3m-kwds.el.
	(.el.elc): Use batch-byte-compile instead of w3mhack-batch-compile.
	(very-slow): Don't run keywords.
	(keywords): Remove.

	* aclocal.m4 (AC_PATH_EMACS): Don't support Emacs 19 and 20.
	(AC_PATH_LISPDIR): Follow the change of the EMACS_FLAVOR value.
	(AC_PATH_ICONDIR): Ditto.
	(AC_CHECK_ELISP): Remove.
	(AC_CHECK_XML): Remove.

	* configure.in: Don't check for regexp-opt; don't run AC_CHECK_XML.

	* mime-w3m.el (mime-w3m-mode-map): Remove.
	(mime-w3m-local-map-property): Remove.
	(mime-w3m-preview-text/html): Don't use it.

	* octet.el (octet-decode-image): Ignore Emacs 19 and 20.

	* w3m-bitmap.el: Remove.

	* w3m-bookmark.el (w3m-bookmark-sections): Use point-at-eol.
	(w3m-bookmark-safe-string): Don't support Mule 2.3.
	(w3m-bookmark-current-number): Use point-at-eol.
	(w3m-bookmark-kill-entries): Use point-at-bol.

	* w3m-bug.el: Don't require w3m-om or w3m-e19.

	* w3m-ccl.el: Don't require w3m-om.

	* w3m-e19.el: Remove.

	* w3m-e20.el: Remove.

	* w3m-hist.el: Don't load w3m-kwds.el.

	* w3m-lnum.el (w3m-link-numbering): Don't support Emacs 20.

	* w3m-om.el: Remove.

	* w3m-proc.el: Don't require w3m-om or w3m-e19.

	* w3m-search.el (w3m-search-read-query): Use point-at-bol.

	* w3m-ucs.el: Ignore Emacs 20.

	* w3m-util.el: Don't load w3m-kwds.el; don't support Emacs 19.
	(w3m-use-tab-p): Ignore Emacs 19 and 20.
	(w3m-popup-window-p): Ditto.
	(w3m-add-w3m-initial-frames): Don't support Emacs 19.
	(after-make-frame-hook): Don't use it.
	(delete-frame): Don't advise it for Emacs 19 or 20.
	(w3m-truncate-string): Don't support Emacs 19 and 20.
	(w3m-default-face-colors): Remove.
	(w3m-replace-in-string): Don't support Emacs 19 and 20.

	* w3m-xmas.el (w3m-should-unoptimize-animated-gifs): Default to always
	t.
	(w3m-make-glyph): Use string-to-number instead of string-to-int.

	* w3m.el: Don't require w3m-e20, w3m-om or w3m-e19.
	(emacs-w3m-version): Reset to 1.4.50.
	(w3m-language): Ignore Mule 2.3.
	(w3m-history-current-url-face): Don't require wid-edit.
	(w3m-bold-face): Don't use w3m-default-face-colors.
	(w3m-underline-face): Ditto.
	(w3m-strike-through-face): Ditto.
	(w3m-use-symbol): Ignore Emacs 19 and 20.
	(w3m-show-decoded-url): Ditto.
	(w3m-use-tab): Doc fix.
	(w3m-entity-alist): Don't support Mule 2.3.
	(w3m-make-help-echo): Ignore Emacs version.
	(w3m-toggle-inline-images-internal): Ignore bitmap images.
	(w3m-resize-inline-image-internal): Don't support Emacs 19 and 20.
	(w3m-url-at-point): Always use ffap.
	(w3m-about-retrieve): Consider base64 codec is always available.
	(w3m-close-window): Don't support Emacs 19 and 20.
	(w3m-store-current-position): Use point-at-bol and point-at-eol.
	(w3m-buffer-setup): Ditto.
	(w3m-make-separator): Don't support Mule 2.3.
	(w3m-select-buffer-current-buffer): Use point-at-bol.
	(w3m-header-line-insert): Don't support Emacs 19 and 20.

	* w3mhack.el: Consider w3mhack-batch-compile is not used.
	(locate-library): Don't redefine it for Emacs 19.
	(APEL): Don't check for it for Emacs.
	(w3mhack-colon-keywords-file): Remove.
	(w3mhack-module-list): Ignore Emacs 19, 20, old XEmacsen and
	BITMAP-MULE.
	(w3mhack-shimbun-modules-using-rss): Remove.
	(current-column): Don't take care of it for old Emacsen.
	(w3mhack-compile): Don't run w3mhack-check-colon-keywords-file.
	(w3mhack-batch-compile): Remove.
	(w3mhack-nonunix-install): Ignore Emacs 19 and 20.
	(custom-declare-variable): Don't take care of it for Emacs 19.
	(locate-library): Ditto.
	(w3mhack-generate-colon-keywords-file): Remove.
	(w3mhack-check-colon-keywords-file): Remove.
	(w3mhack-load-path): Ignore Emacs 19, 20 and old XEmacsen.
	(w3mhack-makeinfo): Ignore Mule 2.3.

	* attic/regexp-opt.el: Remove.

	* attic/xml.el: Remove.

	* patches/mule-2.3@19.34.patch: Remove.

2005-04-20  Katsumi Yamaoka  <yamaoka@jpl.org>

	* w3m.el (w3m-remove-invisible-image-alt): New function.
	(w3m-rendering-buffer): Use it.

2005-04-13  Katsumi Yamaoka  <yamaoka@jpl.org>

	* w3m.el (w3m-decode-buffer): Decode "\240" into "&nbsp;".

2005-04-08  Katsumi Yamaoka  <yamaoka@jpl.org>

	* w3m.el (w3m-decode-buffer): Decode `&#nnn;' entities in 128..159.

2005-04-07  Katsumi Yamaoka  <yamaoka@jpl.org>

	* w3m.el (w3m-detect-xml-charset): Return nil if the data don't look
	like xml contents.
	(w3m-compatible-encoding-alist): New variable.
	(w3m-decode-buffer): Always use w3m-detect-xml-charset; use a
	compatible encoding according to w3m-compatible-encoding-alist.

	* w3m-xmas.el (w3m-find-coding-system): Don't return binary for the nil
	argument.


2005-03-25  Katsumi Yamaoka  <yamaoka@jpl.org>

	* Release emacs-w3m-1.4.4 from emacs-w3m-1_4 branch.

2005-03-23  Katsumi Yamaoka  <yamaoka@jpl.org>

	* w3m-xmas.el (w3m-setup-toolbar): Make sure icon files exist.
	(w3m-update-toolbar): Make sure toolbar items have been specified.
	(w3m-initialize-graphic-icons): Make sure icon files exist.

	* w3m-e21.el (w3m-setup-toolbar): Make sure icon files exist.
	(w3m-initialize-graphic-icons): Ditto.

2005-03-23  TSUCHIYA Masatoshi  <tsuchiya@namazu.org>

	* Makefile.in (tarball): Remove `w3m-e23.el' instead of `w3m-e22.el'.

	* w3m.el (w3m-url-readable-string): Decide a scheme to guess encodings
	based on the target URL, instead of the current URL.
	(w3m-show-decoded-url): Doc fix to follow the above change.
	(w3m-copy-buffer): Do not set `w3m-current-url' and
	`w3m-current-coding-system'.
	(w3m-goto-url-new-session): Simplified.

2005-03-22  Katsumi Yamaoka  <yamaoka@jpl.org>

	* w3m-e21.el (display-images-p): Remove alias.

2005-03-18  Katsumi Yamaoka  <yamaoka@jpl.org>

	* Makefile.in (very-slow): Don't mv non-existent files.

	* w3m-e19.el (easy-menu-remove-item): Don't autoload it.

	* w3m-om.el (easy-menu-remove-item): Ditto.

	* w3m-rss.el (match-string-no-properties): Avoid warning for Emacs 19
	and XEmacs.
	(split-string): Avoid warning for Emacs 19.

	* w3m-symbol.el: Require cl when compiling.

	* w3m-tabmenu.el (easy-menu-remove-item): Aautoload it for Emacs 19.

	* w3m.el: Autoload widget-get to avoid compile warning for Emacs 19.
	(w3m): Remove unused bound variable.

	* w3mhack.el: Bind executable-binary-suffixes to the proper value for
	OS/2 and emx while checking for the shell command; cause an error only
	when compiling or formatting files.

	* attic/addpath.el: Make it work with old Emacsen even if cl is not
	loaded; load custom, bind defcustom'ed variables and make the
	locate-library function run quietly for Emacs 19; synch the code
	testing the shell command with w3mhack.el.
	(char-after): Add a byte-optimizer for Emacs 19.

	* w3m-ccl.el: Load w3m-om instead of autoloading it for charset-id.

	* w3m-util.el: Load cl independently when compiling.

2005-03-18  Katsumi Yamaoka  <yamaoka@jpl.org>

	* w3mhack.el: Check whether the shell command can be used.

	* attic/addpath.el: Ditto; add early-package-load-path to load-path for
	XEmacs 21.5.

2005-03-17  ARISAWA Akihiro  <ari@mbf.sphere.ne.jp>

	* w3m-favicon.el: Add autoload of `w3m-url-readable-string'.

2005-03-17  Tsuyoshi CHO  <tsuyoshi_cho@ybb.ne.jp>

	* w3m.el (w3m-check-header-tags): Check abnormal `base' url.

2005-03-16  Katsumi Yamaoka  <yamaoka@jpl.org>

	* w3mhack.el: Add early-package-load-path to load-path for XEmacs 21.5.

	* w3m-xmas.el: Fbind coding-system-type to ignore if it is void.

2005-03-15  Hideyuki SHIRAI  <shirai@meadowy.org>

	* w3m-form.el (w3m-form-mee-new): Display clear signs of coding-system
	for `w3m-url-decode-string'.
	(w3m-form-mee-select-value): Ditto.
	(w3m-form-parse-and-fontify): Ditto.

	* w3m.el (w3m-decode-buffer): Decode the buffer within buffer set the
	`multibyte'.

2005-03-13  MIYOSHI Masanori  <miyoshi@meadowy.org>

	* doc/emacs-w3m-ja.texi (Sport Sites Supported by Shimbun): Update.

	* doc/emacs-w3m.texi (Sport Sites Supported by Shimbun): Ditto.

2005-03-12  MIYOSHI Masanori  <miyoshi@meadowy.org>

	* doc/emacs-w3m-ja.texi (Sport Sites Supported by Shimbun): Update.

	* doc/emacs-w3m.texi (Sport Sites Supported by Shimbun): Ditto.

2005-03-10  Katsumi Yamaoka  <yamaoka@jpl.org>

	* w3m.el: Load w3m-e23.el(c) that exists in the same directory as
	w3m.el(c) so as to exclude ones in other places; report the precise
	error message if it doesn't exist.

2005-03-10  Katsumi Yamaoka  <yamaoka@jpl.org>

	* w3m-xmas.el (w3m-decode-coding-string-with-priority): Ignore
	`undecided' so as not to use it for the priority list.

2005-03-10  Hideyuki SHIRAI  <shirai@meadowy.org>

	* w3m-fsf.el (w3m-detect-coding-region): Guard error for `undecided'.

2005-03-09  Katsumi Yamaoka  <yamaoka@jpl.org>

	* w3mhack.el: Remove the byte-optimizer which replaces truncate-string
	with truncate-string-to-width.

2005-03-09  Katsumi Yamaoka  <yamaoka@jpl.org>

	* w3m.el (w3m-modeline-title): Replace truncate-string-to-width with
	w3m-truncate-string.

	* w3m-util.el (w3m-truncate-string): Use truncate-string-to-width if it
	is available.

2005-03-08  Katsumi Yamaoka  <yamaoka@jpl.org>

	* w3m.el (w3m-info-like-map): Bind the `y' key to the
	w3m-print-current-url command; bind the `Y' key to the
	w3m-print-this-url command; don't bind the `c' key.

2005-03-04  Katsumi Yamaoka  <yamaoka@jpl.org>

	* w3m.el (w3m-make-help-echo): Fix the backquote form.
	(w3m-make-balloon-help): Ditto.

	* w3m-util.el (w3m-set-match-data): Use existing markers.

2005-03-04  TSUCHIYA Masatoshi  <tsuchiya@namazu.org>

	* w3m.el (w3m-url-readable-string): Save matching data.  Check whether
	`w3m-current-url' is string before checking it.
	(w3m-goto-url-new-session, w3m-copy-buffer): Call `w3m-goto-url' with
	`redisplay' option to enforce redisplaying the certain content.

	* w3m-favicon.el (w3m-favicon-retrieve): Decode an URL when displaying
	it.

	* w3m-form.el (w3m-form-input-textarea-mode-setup): An expression is
	evaluated without checking type, and save matching data.

2005-03-03  TSUCHIYA Masatoshi  <tsuchiya@namazu.org>

	* w3m.el (w3m-url-readable-string): Check whether
	`w3m-current-coding-system' is valid before calling
	`w3m-url-decode-string'.
	(w3m-local-dirlist-cgi, w3m-w3m-dump-extra): Use
	`w3m-url-readable-string'.
	(w3m-copy-buffer): Copy all buffer-local variables, and do not cancel
	them even if `empty' option is set.
	(w3m-display-progress-message): Import from w3m-util.el to suppress
	byte-compile warnings.

	* w3m-util.el (w3m-parse-attributes): Accept XHTML format of boolean
	atttibutes.
	(w3m-display-progress-message): Export to w3m.el.

2005-03-03  ARISAWA Akihiro  <ari@mbf.sphere.ne.jp>

	* w3m.el (w3m-url-readable-string): An expression is evaluated without
	checking type.

2005-03-03  TSUCHIYA Masatoshi  <tsuchiya@namazu.org>

	* w3m.el (w3m-show-decoded-url): Update its customize spec to use it as
	the rule set to decode URIs when displaying them.  Changed its default
	value.
	(w3m-url-readable-string): New function to process the above option.
	(w3m-make-help-echo, w3m-make-balloon-help): Do not accept `url-decode'
	option, and use the above function to decore URIs.
	(w3m-fontify-anchors): Follow the above change.
	(w3m-print-current-url, w3m-print-this-url): Call the above function.
	(w3m-make-url-decode-function): Removed.
	(w3m-entity-alist, w3m-about-history): Remove redundant `function'.
	For more detail, see http://www.mew.org/~kazu/doc/elisp/function.html.

2005-03-03  Katsumi Yamaoka  <yamaoka@jpl.org>

	* w3m.el (w3m-modeline-title-string): New variable.
	(w3m-modeline-title-timer): New variable.
	(w3m-modeline-title): New function used to truncate the title string
	not to cut the right end of the mode line.  Works only with Emacs 22
	and newer.
	(w3m-buffer-setup): Use it.

2005-03-03  Katsumi Yamaoka  <yamaoka@jpl.org>

	* w3m.el (w3m-make-help-echo): Make it work with XEmacs.
	(w3m-make-balloon-help): Support decoding URIs.
	(w3m-fontify-anchors): Make the balloon-help show decoded URIs.

2005-03-02  ARISAWA Akihiro  <ari@mbf.ocn.ne.jp>

	* w3m.el (w3m-show-decoded-url): New user option.
	(w3m-make-url-decode-function): New inline function.
	(w3m-make-help-echo): Use it.
	(w3m-fontify-anchors): The function of help-echo property has an
	ability to decode url.

2005-03-01  Katsumi Yamaoka  <yamaoka@jpl.org>

	* w3m-xmas.el (w3m-decode-coding-string-with-priority): New function.

	* w3m.el (w3m-url-decode-string): Use it.

2005-03-01  Hideyuki SHIRAI  <shirai@meadowy.org>

	* w3m.el (w3m-w3m-attributes-1): Support `300 Multiple Choices'.
	(w3m-w3m-retrieve): Ditto.
	(w3m-w3m-retrieve-1): Ditto.

2005-02-28  Katsumi Yamaoka  <yamaoka@jpl.org>

	* w3m-xmas.el (w3m-detect-coding-region): Use the name of the coding
	system instead of the coding category if it is void.

	* w3m-util.el (w3m-set-match-data): New macro which converts points
	into markers under XEmacs.
	(w3m-search-tag-1): Use it.

	* w3m-e19.el: Autoload easymenu in order to avoid compile warning.
	* w3m-om.el: Ditto.

2005-02-25  Hideyuki SHIRAI  <shirai@meadowy.org>

	* w3m.el (all): Use `w3m-form-set-number' and `w3m-form-kill-buffer'
	instead of `w3m-form-textarea-set-number' and
	`w3m-form-textarea-kill-buffer'

	* w3m-form.el (w3m-form-input-select-urlid): New buffer local variable.
	(w3m-form-input-map-urlname): Ditto.
	(w3m-form-set-number): Rename from `w3m-form-textarea-set-number' and
	treate buffers of `select' and `map'.
	(w3m-form-kill-buffer): Ditto.
	(w3m-form-input-select-set): Allways remove own buffer.
	(w3m-form-input-select-exit): Ditto.
	(w3m-form-input-map-set): Ditto.
	(w3m-form-input-map-exit): Ditto.
	(w3m-form-input-select): When exists same from buffer, use it.
	(w3m-form-input-map): Ditto.

2005-02-25  Katsumi Yamaoka  <yamaoka@jpl.org>

	* w3mhack.el (w3mhack-what-where): Fix the form.
	(w3mhack-makeinfo): Silence it when formatting @multitable section.

2005-02-25  Hideyuki SHIRAI  <shirai@meadowy.org>

	* w3m.el (top): Add autoloads of `w3m-form-textarea-kill-buffer' and
	`w3m-form-textarea-set-number' to avoid byte-compile warnings.
	(w3m-delete-buffer): Call `w3m-form-textarea-kill-buffer' when use
	form.
	(w3m-delete-other-buffers): Ditto.
	(w3m-quit): Ditto.
	(w3m-select-buffer-delete-buffer): Ditto.
	(w3m-pack-buffer-numbers): Call `w3m-form-textarea-set-number' when use
	form.

	* w3m-form.el (top): Move all buffer local variables on the top to
	avoid byte-compile warnings.
	(w3m-form-parse-and-fontify): Set `w3m-form-use-textarea-backup-p' to
	nil.
	(w3m-form-input-textarea-save): Use `w3m-form-use-textarea-backup-p'
	instead of `w3m-form-use-textarea-backup'.
	(w3m-form-input-textarea-set): Allways remove textarea buffer and
	window.
	(w3m-form-input-textarea-exit): Ditto.
	(w3m-form-input-textarea): Check to call for backup. Check identity of
	existed textarea buffer and w3m buffer. Treat
	`w3m-form-use-textarea-backup-p'.
	(w3m-form-use-textarea-backup-p): New function.
	(w3m-form-textarea-set-number): Ditto.
	(w3m-form-textarea-kill-buffer): Ditto.
	(w3m-form-submit-get-textarea-files): If no backup, return nil.

2005-02-24  Katsumi Yamaoka  <yamaoka@jpl.org>

	* w3m-util.el: Autoload cancel-timer for XEmacs.

	* w3m-xmas.el (w3m-run-at-time): Use run-at-time which comes from
	timer-funcs.el if it seems to work correctly.
	(cancel-timer): Defun if it is void.

2005-02-24  Katsumi Yamaoka  <yamaoka@jpl.org>

	* doc/ptexinfmt.el (texinfo-multitable-widths): Reverse the logic that
	shows whether it is broken.

	* w3m-util.el: Autoload regexp-opt for Emacs 19.

	* w3mhack.el (w3mhack-makeinfo): Load poe for Emacs 19.

2005-02-24  Romain Francoise  <romain@orebokech.com>

	* w3m.el (w3m-lynx-like-map): Bind [follow-link] so as to make mouse-1
	work in Emacs 22 like mouse-2.
	(w3m-info-like-map): Ditto.

2005-02-23  Hideyuki SHIRAI  <shirai@meadowy.org>

	* w3m-antenna.el (w3m-antenna-check-rss): Parse all date fields.

2005-02-21  TSUCHIYA Masatoshi  <tsuchiya@namazu.org>

	* w3m-form.el (w3m-form-input-textarea): Fix.

2005-02-21  Tsuyoshi CHO  <tsuyoshi_cho@ybb.ne.jp>,
	Hideyuki SHIRAI  <shirai@meadowy.org>

	* w3m-form.el (w3m-form-input-textarea-mode-setup): Fix.
	(w3m-form-input-textarea): Follow the above change.

2005-02-21  TSUCHIYA Masatoshi  <tsuchiya@namazu.org>

	* w3m-form.el (w3m-form-textarea-edit-mode): Changed its default value
	to `text-mode'.

2005-02-21  Katsumi Yamaoka  <yamaoka@jpl.org>

	* Makefile.in (install-package): Change the default directory in which
	icon files will be installed from `etc/w3m/icons/' into
	`etc/images/w3m/' following the most recent Emacs and Gnus.
	(install-package-ja): Ditto.

	* aclocal.m4 (AC_EXAMINE_PACKAGEDIR): Use configure-package-path.
	(AC_PATH_ICONDIR): Change the default directory in which icon files
	will be installed from `etc/w3m/icons/' into `etc/images/w3m/'
	following the most recent Emacs and Gnus.

	* w3m.el (w3m-icon-directory): Improve the way to determin the default
	value.

	* w3mhack.el (w3mhack-nonunix-install): Change the default directory in
	which icon files will be installed from `etc/w3m/icons/' into
	`etc/images/w3m/' following the most recent Emacs and Gnus.
	(w3mhack-make-package): Ditto.
	(w3mhack-what-where): Ditto.

2005-02-16  Katsumi Yamaoka  <yamaoka@jpl.org>

	* w3m-lnum.el: Rename from w3m-link-numbering.el.

	* mime-w3m.el: Load mime-parse.el before mime.el and w3m.el when
	compiling rather than always loading mime.el and w3m.el.

2005-02-16  TSUCHIYA Masatoshi  <tsuchiya@namazu.org>

	* w3m-form.el: Changes to define `w3m-form-input-textarea-mode' as a
	minor mode.
	(w3m-form-textarea-edit-mode): New option.
	(w3m-form-input-textarea-map): Renamed from
	`w3m-form-input-textarea-keymap'.
	(w3m-form-input-textarea-mode) [variable]: New internal variable.
	(w3m-form-input-textarea-mode) [function]: Reconstructed.
	(w3m-form-input-textarea-mode-setup): New function.
	(w3m-form-input-textarea): Clean up.

2005-02-15  Katsumi Yamaoka  <yamaoka@jpl.org>

	* aclocal.m4 (AC_PATH_EMACS): Show the correct Emacs version.

	* mime-w3m.el: Always require mime and w3m instead of to autoload
	mime-parse.el.

	* w3m-bitmap.el: Bind w3m-work-buffer-list when compiling.

	* w3m-proc.el: Silence the byte compiler complaining against gensym.

	* w3m-rss.el: Use eval-and-compile in order to autoload timezone.el.

	* w3m.el (w3m-treat-drive-letter): Use eval-and-compile.
	(w3m-touch-file-available-p): Move forward.
	(w3m-touch-file): Ditto.
	(w3m-expand-path-name): Use eval-and-compile.
	(w3m-window-hscroll): Ditto.
	(w3m-current-column): Ditto.
	(w3m-set-window-hscroll): Ditto.
	(w3m-add-local-hook): Silence the byte compiler.
	(w3m-run-at-time): Use eval-and-compile.

	* w3mhack.el: Remove the code used to silence the byte compiler which
	complains make-local-hook is obsolete.
	(w3mhack-makeinfo): Silence XEmacs when formatting Infos.

	* octet.el: Require cl when compiling.
	* w3m-filter.el: Ditto.
	* w3m-fsf.el: Ditto.
	* w3m-link-numbering.el: Ditto.
	* w3m-namazu.el: Ditto.

2005-02-14  Katsumi Yamaoka  <yamaoka@jpl.org>

	* w3m.el: Load w3m-e23.el for Emacs 23.

	* w3mhack.el (w3mhack-module-list): Use w3m-e23.el for Emacs 23.

	* w3m-e23.el: Rename from w3m-e22.el.

2005-02-10  Katsumi Yamaoka  <yamaoka@jpl.org>

	* w3m.el: Load w3m-e21.el even if the version of Emacs is 22.x when the
	Emacs CVS HEAD is used.

	* w3mhack.el (w3mhack-module-list): Prefer w3m-e21.el rather than
	w3m-e22.el if the Emacs CVS HEAD is used.

2005-02-06  TSUCHIYA Masatoshi  <tsuchiya@namazu.org>

	* w3m-antenna.el (w3m-antenna-html-skelton): Fix typo.
	(w3m-antenna-make-contents): Replace %D to the modified time of
	`w3m-antenna-file'.

2005-02-02  Katsumi Yamaoka  <yamaoka@jpl.org>

	* w3m.el (w3m-gmane-url-at-point): New function.
	(w3m-url-at-point): Use it.

2005-01-30  Yoichi NAKAYAMA  <yoichi@geiin.org>

	* w3m.el (w3m-attributes): Support cid urls.
	(w3m-external-view): Ditto.

2005-01-27  Katsumi Yamaoka  <yamaoka@jpl.org>

	* w3m-e21.el (w3m-force-window-update): Make it work whatever the value
	for the resize-mini-windows variable is.
	(w3m-update-tab-line): Ditto.

2005-01-25  Katsumi Yamaoka  <yamaoka@jpl.org>

	* w3m-rss.el (w3m-rss-parse-date-string): Support the date format in
	the RFC822 style which RSS 2.0 allows.  Suggested by David Hansen
	<david.hansen@physik.fu-berlin.de>.

2005-01-23  TSUCHIYA Masatoshi  <tsuchiya@namazu.org>

	* w3m-e21.el (w3m-force-window-update, w3m-update-tab-line): Call
	`enlarge-window' before calling `shrink-window', in order to avoid
	deleting sole window.

2005-01-19  ARISAWA Akihiro  <ari@mbf.sphere.ne.jp>

	* w3m.el (w3m-content-type-alist): Check if "fiber.exe" is exist.

2005-01-17  ARISAWA Akihiro  <ari@mbf.sphere.ne.jp>

	* w3m-form.el (w3m-form-parse-and-fontify): Check if w3m-current-url is
	available.

2004-07-24  Tsuyoshi CHO  <mfalcon_sky@emailuser.net>

	* w3m.el (w3m-menubar): Rearrange it hierarchical.
	(w3m-setup-menu): Use easymenu.

2005-01-10  Hideyuki SHIRAI  <shirai@meadowy.org>

	* w3m-form.el (w3m-form-input-textarea): Modify string of the inquiry.

2005-01-07  Hideyuki SHIRAI  <shirai@meadowy.org>

	* w3m.el (w3m-goto-url): Call `w3m-form-textarea-files-remove' if
	necessary.

	* w3m-util.el (w3m-compare-strings): New define.

	* w3m-form.el (w3m-form-textarea-file-expire-date): Modify Document.
	(w3m-fontify-textareas): Put `w3m-form-file-name' property.
	(w3m-form-textarea-files, w3m-form-textarea-post-files): New buffer
	local variable.
	(w3m-form-parse-and-fontify): Set `w3m-form-textarea-files'. Put
	`w3m-form-file-name' property on the form of textarea.
	(w3m-form-input-textarea): Use same textarea buffer if exist.  Don't
	ask user if don't modify its area without tailed white space.  Visible
	the editted text when ask user. Guard against 'C-g'.  Added
	`w3m-form-textarea-file-cleanup' to hook as `kill-emacs-hook'
	(w3m-form-textarea-same-check): New function.
	(w3m-form-textarea-file-cleanup): Remove myself from `kill-emacs-hook'.
	(w3m-form-textarea-files-remove): New function.
	(w3m-form-submit-get-textarea-files): Ditto.
	(w3m-form-submit): Set `w3m-form-textarea-post-files' for removing
	files.
	(w3m-form-resume): Check `selects' is cons.

2005-01-05  Katsumi Yamaoka  <yamaoka@jpl.org>

	* doc/Makefile.in (.texi.info): Set LC_ALL=C.

2004-12-29  Hideyuki SHIRAI  <shirai@meadowy.org>

	* w3m.el (w3m-quit): Call `w3m-form-textarea-file-cleanup'.
	(w3m-view-this-url-1): Revert final change.

	* w3m-form.el (w3m-form-textarea-file-expire-date): New user option.
	(w3m-form-textarea-file-cleanup): New function.

2004-12-28  Hideyuki SHIRAI  <shirai@meadowy.org>

	* w3m-form.el (w3m-form-use-textarea-backup): New user option.
	(w3m-form-textarea-directory): Ditto.
	(w3m-form-get-coding-system): New function.
	(w3m-form-make-form-data): Use `w3m-form-get-coding-system'.
	(w3m-form-input-textarea-keymap): Define "C-xC-s" to
	`w3m-form-input-textarea-save'.
	(w3m-form-input-textarea-file): New variable.
	(w3m-form-input-textarea-coding-system): Ditto.
	(w3m-form-input-textarea-filename): New function.
	(w3m-form-input-textarea-save): Ditto.
	(w3m-form-input-textarea-set): Call `w3m-form-input-textarea-save'.
	(w3m-form-input-textarea-exit): Ditto.
	(w3m-form-input-textarea-mode): Modify doc-string.
	(w3m-form-input-textarea): Handling filename and coding-system.

2004-12-27  Hideyuki SHIRAI  <shirai@meadowy.org>

	* w3m.el (w3m-view-this-url-1): Revert 2004-12-17 change.  The buffer
	seems empty killed before to restore window configuration.  Restore the
	position and window-start if last window equal current-window.

2004-12-24  Hideyuki SHIRAI  <shirai@meadowy.org>

	* w3m-hist.el (w3m-history-restore-position): Handling the window of
	w3m for sure absolutely.

2004-12-23  Katsumi Yamaoka  <yamaoka@jpl.org>

	* w3mhack.el (w3mhack-makeinfo): Revert.

2004-12-22  Katsumi Yamaoka  <yamaoka@jpl.org>

	* w3mhack.el (w3mhack-makeinfo): Bind undo-outer-limit.

2004-12-17  Hideyuki SHIRAI  <shirai@meadowy.org>

	* w3m.el (w3m-fontify-anchors): Local file is given special treatment
	for `href'. Fix match data of `href'.
	(w3m-view-this-url-1): If the points of window was treated in
	w3m-goto-url(), now reconstruct window configuration.

2004-12-16  Katsumi Yamaoka  <yamaoka@jpl.org>

	* w3m-e21.el (w3m-update-tab-line): Wobble the window size instead of
	setting the cursor color.

2004-12-15  Hideyuki SHIRAI  <shirai@meadowy.org>

	* w3m-namazu.el (w3m-namazu): Added optional argument `reload'.

2004-12-14  Katsumi Yamaoka  <yamaoka@jpl.org>

	* w3m-util.el (w3m-tag-regexp-of): Remove.
	(w3m-search-tag-1): New function.
	(w3m-search-tag): New macro.

	* w3m-form.el (w3m-form-parse-and-fontify): Use w3m-search-tag instead
	of w3m-tag-regexp-of.

2004-12-10  Hideyuki SHIRAI  <shirai@meadowy.org>

	* w3m.el (w3m-fontify-anchors): Use 'w3m-name-anchor2 property to avoid
	overriding 'w3m-name-anchor property.
	(w3m-search-name-anchor): Search 'w3m-name-anchor2 property if not
	detect 'w3m-name-anchor property.

2004-12-03  Katsumi Yamaoka  <yamaoka@jpl.org>

	* w3m-form.el (w3m-form-parse-and-fontify): Ignore a select form in the
	case where w3mmee is running if its value is not specified.  Reported
	by Clemens Fischer <ino-qc@spotteswoode.de.eu.org>.

	* w3mhack.el (labels): Remove.

2004-11-26  Katsumi Yamaoka  <yamaoka@jpl.org>

	* w3mhack.el (labels): A temporary substitution against the Emacs CVS
	bug.

2004-11-26  TSUCHIYA Masatoshi  <tsuchiya@pine.kuee.kyoto-u.ac.jp>

	* w3m-form.el (w3m-form-resume): Check whether a form exists, before
	resuming its values from its history.

2004-11-21  TSUCHIYA Masatoshi  <tsuchiya@namazu.org>

	* w3m-rss.el: New file.

	* w3m-antenna.el (w3m-antenna-check-rss): New function.
	(w3m-antenna-sites): Improve its customize spec to support
	`w3m-antenna-check-rss'.

	* w3m.el (w3m-content-type-alist): Add text/xml, application/xml,
	application/rdf+xml, and application/rss+xml.
	(w3m-detect-xml-charset): New function.
	(w3m-decode-buffer): Use the above function when decoding XML contents.

2004-11-19  Katsumi Yamaoka  <yamaoka@jpl.org>

	* w3m.el (w3m-redisplay-this-page): Don't make a new history.

2004-11-17  Hideyuki SHIRAI  <shirai@meadowy.org>

	* w3m.el (w3m-output-coding-system): Use `utf-8' if Emacs has internal
	utf-8 only.
	(w3m-input-coding-system): Revert last change.
	(w3m-halfdump-command-arguments): Bind `fix_width_conv' and
	`use_jisx0201' when w3m-m17n.

2004-11-16  Hideyuki SHIRAI  <shirai@meadowy.org>

	* w3m.el (w3m-input-coding-system): Use `utf-8' if Emacs has internal
	utf-8, it has no Mule-UCS and w3m-type is `w3m-m17n'.

2004-11-15  Katsumi Yamaoka  <yamaoka@jpl.org>

	* w3m-form.el (w3m-char-to-int, w3m-string-to-char-list,
	w3m-int-to-char): Silence byte-compiler.
	* w3m-ccl.el (charset-id): Ditto.

	* w3m-tabmenu.el (w3m-tab-menubar-update): Don't let iswitchb manage
	the w3m tab menubar.

2004-10-27  Hideyuki SHIRAI  <shirai@meadowy.org>

	* w3m.el (w3m-check-refresh-attribute): Support own page reload.
	(w3m-goto-url-with-timer): Ditto.

2004-10-27  Katsumi Yamaoka  <yamaoka@jpl.org>

	* aclocal.m4 (AC_ADD_LOAD_PATH): Clarify the error message.

2004-10-26  Katsumi Yamaoka  <yamaoka@jpl.org>

	* w3m-xmas.el (call-process-region): Add an advice in order to fix an
	XEmacs 21.5.18 bug.
	* w3mhack.el (call-process-region): Ditto.

2004-10-25  Hideyuki SHIRAI  <shirai@meadowy.org>

	* w3m.el (w3m-check-refresh-attribute): Fix to analyze the URL.

2004-10-21  Katsumi Yamaoka  <yamaoka@jpl.org>

	* w3m.el (w3m-touch-file): Protect against the absence of
	file-name-coding-system and default-file-name-coding-system.

2004-10-20  Hideyuki SHIRAI  <shirai@meadowy.org>

	* w3m.el (w3m-buffer-setup): Modify `mode-line-buffer-identification';
	display "Loading..." instead of `w3m-current-titile' when process of
	w3m active.

2004-10-16  ARISAWA Akihiro  <ari@mbf.sphere.ne.jp>

	* w3m.el (w3m-touch-file): Use `set-file-times' if available; bind
	`coding-system-for-write' while calling `w3m-touch-command'.

2004-10-08  TSUCHIYA Masatoshi  <tsuchiya@namazu.org>

	* w3m-perldoc.el (w3m-perldoc-input-coding-system)
	(w3m-perldoc-output-coding-system): New options.
	(w3m-about-perldoc): Use the above options, to display both modules
	encoded in EUC-JP and ones encoded in UTF-8 correctly.

2004-10-08  Katsumi Yamaoka  <yamaoka@jpl.org>

	* w3m-e21.el (w3m-tab-line): Replace "%" with "%%" in
	w3m-tab-line-format.

2004-10-07  Katsumi Yamaoka  <yamaoka@jpl.org>

	* w3m.el (w3m-retrieve): Add autoload cookie.

2004-10-03  TSUCHIYA Masatoshi  <tsuchiya@namazu.org>

	* w3m-search.el (w3m-search-engine-alist): Add the parameter
	`ie=Shift_JIS' to Google for Japanese users.

2004-09-21  Hideyuki SHIRAI  <shirai@meadowy.org>

	* w3m-antenna.el (w3m-about-antenna): Revert 2004-09-16 change.

2004-09-16  Hideyuki SHIRAI  <shirai@meadowy.org>

	* w3m-antenna.el (w3m-about-antenna): Change the method to compare an
	arrived time to a last-modified time.

2004-09-07  Katsumi Yamaoka  <yamaoka@jpl.org>

	* w3m.el (w3m-goto-url): Don't make a new history when reloading.
	(w3m-reload-this-page): Ditto.

	* w3m-hist.el (w3m-history-restore-position): Don't cause an error even
	if a page has shrunk.


2004-08-17  TSUCHIYA Masatoshi  <tsuchiya@namazu.org>

	* Release emacs-w3m-1.4.3 from emacs-w3m-1_4 branch.

2004-08-15  Kazuhiro UCHIDA  <kayoujin@yahoo.co.jp>

	* w3m.el (w3m-remove-meta-charset-tags): Check that a content field has
	a valid value before parsing it.

2004-08-12  Romain Francoise  <romain@orebokech.com>

	* w3m.el (w3m-relationship-estimate-rules): Improve regexp for Google
	in order to make the scroll-to-next-page feature work on Google Groups
	as well.

2004-08-12  Katsumi Yamaoka  <yamaoka@jpl.org>

	* w3m.el (w3m-relationship-estimate-rules): Fix regexp for Google.
	Suggested by Romain Francoise <romain@orebokech.com>.

2004-08-02  TAKAHASHI Kaoru  <kaoru@kaisei.org>

	* doc/ptexinfmt.el (slanted): Rename @s to @slanted.

2004-07-30  Romain Francoise  <romain@orebokech.com>

	Enable emacs-w3m to be built with Emacs --without-x.

	* w3m-e21.el (image-size): Alias to ignore if it is not available.

	* w3m-favicon.el (w3m-favicon-type): Don't use image-types if it is not
	available.

	* w3m.el (mouse-set-point): Autoload mouse.elc.

2004-07-20  TAKAHASHI Kaoru  <kaoru@kaisei.org>

	* doc/ptexinfmt.el: Support @s.


2004-07-14  TSUCHIYA Masatoshi  <tsuchiya@namazu.org>

	* Release emacs-w3m-1.4.2 from emacs-w3m-1_4 branch.

	* w3m.el (w3m-w3m-canonicalize-url): Revival.
	(w3m-w3m-attributes, w3m-w3m-retrieve): Call the above.
	(w3m-canonicalize-url): Do not check a slash.

2004-07-12  TSUCHIYA Masatoshi  <tsuchiya@namazu.org>

	* w3m.el (w3m-detect-meta-charset): Check that a content field has a
	valid value before parsing it.

2004-07-08  ARISAWA Akihiro  <ari@mbf.sphere.ne.jp>
	Suggested by Tatsuya Kinoshita <tats@vega.ocn.ne.jp>

	* w3m.el (w3m-correct-charset-alist): Reverse "windows-125x" and
	"cp125x".


2004-07-07  TSUCHIYA Masatoshi  <tsuchiya@namazu.org>

	* Release emacs-w3m-1.4.1 from emacs-w3m-1_4 branch.

2004-07-06  TSUCHIYA Masatoshi  <tsuchiya@namazu.org>

	* w3m-weather.el: Reconstructed to follow the change of site design.
	(w3m-weather-completion-table, w3m-weather-filter-functions): Update.
	(w3m-weather-extract-contents, w3m-weather-adjust-contents): New
	functions.
	(w3m-weather-remove-headers, w3m-weather-remove-footers,
	w3m-weather-get-seikatu-sisu, w3m-weather-insert-seikatu-sisu):
	Removed.

2004-06-28  Katsumi Yamaoka  <yamaoka@jpl.org>

	* w3m.el (w3m-canonicalize-url): Don't make sure arg is a string.
	(w3m-input-url): Don't use w3m-canonicalize-url for non-string url
	which may be the symbol popup.

2004-06-25  TSUCHIYA Masatoshi  <tsuchiya@namazu.org>

	* w3m.el (w3m-canonicalize-url): New function.
	(w3m-input-url, w3m-browse-url): Call the above.
	(w3m-w3m-canonicalize-url): Abolished.
	(w3m-w3m-attributes, w3m-w3m-retrieve): Do not call the abolished
	function.
	(w3m-url-hierarchical-schemes): Add `ftps'.

2004-06-24  Katsumi Yamaoka  <yamaoka@jpl.org>

	* w3m-util.el (w3m-add-w3m-initial-frames): Share the opened frame in
	w3m-initial-frames over all emacs-w3m buffers if w3m-use-tab is
	non-nil.
	(w3m-delete-w3m-initial-frames): New function; add it to
	delete-frame-functions or delete-frame-hook, or merge into delete-frame
	using defadvice.
	(w3m-delete-frames-and-windows): Return to the former buffer after
	performing walk-windows; don't manage w3m-initial-frames.

	* w3m.el (w3m-delete-buffer): Don't manage w3m-initial-frames.

2004-06-14  Yoichi NAKAYAMA  <yoichi@geiin.org>

	* w3m.el (TopLevel): Display meaningful message when w3m-command is
	nil.

2004-06-21  ARISAWA Akihiro  <ari@mbf.sphere.ne.jp>

	* w3m.el (w3m-fontify): Call `w3m-replace-symbol' before
	`w3m-fontify-anchors' in order not to lose text properties.

2004-06-14  Katsumi Yamaoka  <yamaoka@jpl.org>

	* w3m.el (w3m): Run w3m-mode before popping to the newly created buffer
	up.

2004-06-12  ARISAWA Akihiro  <ari@mbf.sphere.ne.jp>

	* w3m.el (w3m-output-coding-system): Change default value for w3m-m17n.

	* w3m-bug.el (report-emacs-w3m-bug-system-informations): Add
	w3m-input-coding-system and w3m-output-coding-system.

2004-06-11  ARISAWA Akihiro  <ari@mbf.sphere.ne.jp>

	* w3m.el (w3m-meta-content-type-charset-regexp)
	(w3m-meta-charset-content-type-regexp)
	(w3m-meta-refresh-content-regexp)
	(w3m-meta-content-refresh-regexp): Removed.
	(w3m-detect-meta-charset, w3m-remove-meta-charset-tags)
	(w3m-check-refresh-attribute): Use `w3m-parse-attributes' instead of
	above regexp.
	(w3m-rendering-buffer): Don't call `w3m-remove-meta-charset-tags' for
	w3m-m17n.

2004-06-08  Katsumi Yamaoka  <yamaoka@jpl.org>

	* w3m.el (w3m-make-new-session): Doc fix.
	(w3m-safe-view-this-url): Use w3m-goto-url-new-session only when a user
	invokes this command in a buffer not being running the w3m-mode.

2004-06-07  Masatake YAMATO  <jet@gyve.org>

	* w3m-hist.el (w3m-history-store-position): Fix a wrong message.

2004-06-07  TSUCHIYA Masatoshi  <tsuchiya@namazu.org>

	* w3m-filter.el (w3m-filter-rules): Relax the condition.

2004-06-07  Katsumi Yamaoka  <yamaoka@jpl.org>

	* w3m.el (w3m-make-new-session): Doc fix.
	(w3m-safe-view-this-url): Use w3m-goto-url-new-session instead of
	w3m-goto-url when w3m-make-new-session is non-nil.

2004-06-04  Katsumi Yamaoka  <yamaoka@jpl.org>

	* w3m.el (w3m-make-new-session): New user option.
	(w3m): Make a new emacs-w3m buffer if w3m-make-new-session is non-nil
	and a user specifies a url string.

2004-06-02  Katsumi Yamaoka  <yamaoka@jpl.org>

	* w3m-util.el (w3m-popup-buffer): Don't use focus-frame in Emacs.

2004-06-01  Katsumi Yamaoka  <yamaoka@jpl.org>

	* w3m-proc.el (w3m-process-wait-discard-input): Abolish.
	(w3m-process-wait-process): Don't use accept-process-output to make it
	possible to show progress messages; discard key press events while
	waiting for finishing of a process.

2004-05-24  ARISAWA Akihiro  <ari@mbf.sphere.ne.jp>

	* w3m-form.el (w3m-form-put-by-name): Overwrite ID value when a name is
	found.

2004-05-22  ARISAWA Akihiro  <ari@mbf.sphere.ne.jp>

	* w3m.el (w3m-fontify): Remove tags in the form element except for
	textarea.

2004-05-18  Katsumi Yamaoka  <yamaoka@jpl.org>
	Suggested by Yoichi NAKAYAMA <yoichi@geiin.org>

	* w3m-util.el (w3m-replace-in-string): New function which is a copy of
	shimbun-replace-in-string.
	* w3m.el (w3m-active-region-or-url-at-point): Use it; remove all
	whitespace in region.

2004-05-18  Hideyuki SHIRAI  <shirai@meadowy.org>

	* mew-w3m.el (mew-w3m-view-inline-image): Bind mew-use-text/html as t.

2004-05-14  Katsumi Yamaoka  <yamaoka@jpl.org>

	* w3m.el (w3m-home-page): Improve the customizing widget.

2004-05-13  Katsumi Yamaoka  <yamaoka@jpl.org>

	* w3m.el (w3m-expand-url): Bind file-name-handler-alist as nil.

2004-05-13  Katsumi Yamaoka  <yamaoka@jpl.org>

	* w3m.el (w3m-arrived-ignored-regexp): Add about:blank.
	(w3m-history-ignored-regexp): Ditto.
	(w3m-about-retrieve): Ditto.
	(w3m-buffer-setup): Prefer the last visited emacs-w3m buffer.

2004-05-12  TSUCHIYA Masatoshi  <tsuchiya@namazu.org>

	* w3m-filter.el (w3m-filter-rules): Update its default value and its
	customize spec.

2004-05-12  Katsumi Yamaoka  <yamaoka@jpl.org>

	* w3m.el (w3m-w3m-dump-extra): Examine image data briefly to detect
	only gif, jpeg and png by itself.

	* w3m-util.el (w3m-image-type-from-data): Abolish.

2004-05-12  TSUCHIYA Masatoshi  <tsuchiya@namazu.org>

	* w3m.el (w3m-w3m-dump-extra): Check only 300 bytes at the top of the
	data.

2004-05-12  Katsumi Yamaoka  <yamaoka@jpl.org>

	* w3m-util.el (w3m-image-type-from-data): New function.  Suggested by
	KOSEKI Yoshinori <kose@meadowy.org>.

	* w3m.el (w3m-w3m-dump-extra): Use it.

2004-05-11  Katsumi Yamaoka  <yamaoka@jpl.org>

	* w3m-proc.el (w3m-process-start-process): Use
	set-process-query-on-exit-flag if it is available.

	* w3m.el (w3m-w3m-dump-extra): Trust the magic at the beginning of
	image data rather than the content-type header.

2004-05-11  TSUCHIYA Masatoshi  <tsuchiya@namazu.org>

	* w3m.el (w3m-copy-buffer): Prefer cached contents without checking
	their validity.

2004-05-01  TSUCHIYA Masatoshi  <tsuchiya@namazu.org>

	* w3m-proc.el (w3m-process-waited): Revival.
	(w3m-process-with-wait-handler): Set t to the above.

	* w3m.el (w3m-w3m-dump-extra): Check the above.

2004-04-30  TSUCHIYA Masatoshi  <tsuchiya@namazu.org>

	* w3m.el (emacs-w3m-version): Reset.


2004-04-29  TSUCHIYA Masatoshi  <tsuchiya@namazu.org>

	* Release emacs-w3m-1.4 from emacs-w3m-1_4 branch.

	* Makefile.in (install-package): Install w3m-load.el.
	(dist, tarball): Reimplemented, in order to keep time stamps of source
	files.

	* w3mhack.el (w3mhack-generate-xemacs-load-file): Simplified.

2004-04-28  Katsumi Yamaoka  <yamaoka@jpl.org>

	* w3mhack.el (w3mhack-generate-xemacs-load-file): Replace
	`replace-string' with basic functions.

2004-04-28  TSUCHIYA Masatoshi  <tsuchiya@namazu.org>

	* w3mhack.el (w3mhack-generate-xemacs-load-file): New function.
	(w3mhack-make-package): Use `w3mhack-generate-xemacs-load-file.

2004-04-28  Katsumi Yamaoka  <yamaoka@jpl.org>

	* w3mhack.el (w3mhack-update-files-autoloads): New function.
	(w3mhack-generate-load-file): Use `w3mhack-update-files-autoloads'.

2004-04-28  TSUCHIYA Masatoshi  <tsuchiya@namazu.org>

	* Makefile.in (tarball): Remove w3m-kwds.el and w3m-load.el.

	* configure.in, aclocal.m4: Add `--with-xml' option.

	* w3mhack.el (w3mhack-module-list): New function.
	(w3mhack-examine-modules): Use the above.
	(w3mhack-compile): Use `w3mhack-module-list' instead of
	`w3mhack-examine-modules'.
	(w3mhack-generate-load-file): Likewise; Insert ^L to avoid an error of
	`update-file-autoloads' of old emacsen.

2004-04-28  Katsumi Yamaoka  <yamaoka@jpl.org>

	* w3m.el (w3m-treat-image-size): Default to t.

	* w3m-filter.el (w3m-filter-asahi-shimbun): Use marker to limit the
	search bound.

2004-04-27  Katsumi Yamaoka  <yamaoka@jpl.org>

	* w3mhack.el (w3mhack-generate-load-file): Save w3m-load.el file before
	performing `update-file-autoloads'.

2004-04-27  TSUCHIYA Masatoshi  <tsuchiya@namazu.org>

	* Makefile.in (install-lisp): Do not install w3mhack.el.
	(install-package): Install neither w3mhack.el nor w3m-load.el.

2004-04-27  Katsumi Yamaoka  <yamaoka@jpl.org>

	* w3m.el (w3m-treat-image-size): Default to nil.
	(w3m-rendering-half-dump): Fix a logic determining whether to specify
	`-ppl' and `-ppc' options to the w3m command.

2004-04-27  TSUCHIYA Masatoshi  <tsuchiya@namazu.org>

	* w3mhack.el: Create w3m-load.el.
	(w3mhack-load-file): New variable.
	(w3mhack-examine-modules): Ignore `w3mhack-load-file'.
	(w3mhack-generate-load-file): New function.
	(w3mhack-compile): Call the above.

	* .cvsignore: Ignore w3m-load.el.

	* Makefile.in (clean): Remove w3m-load.el.

2004-04-25  Katsumi Yamaoka  <yamaoka@jpl.org>

	* w3m.el (w3m-expand-path-name): In Emacs, don't bind
	directory-sep-char which is an obsolete variable.

2004-04-24  TSUCHIYA Masatoshi  <tsuchiya@namazu.org>

	* w3m.el, w3m-favicon.el: Move snippets managing
	`w3m-arrived-setup-functions' and `w3m-arrived-shutdown-functions' from
	w3m.el into w3m-favicon.el.

2004-04-23  TSUCHIYA Masatoshi  <tsuchiya@namazu.org>

	* w3m-antenna.el (w3m-antenna-hns-last-modified): Use 32400 as a
	correct timezone instead of JST (suggested by YAMAOKA-san).

2004-04-22  Christian Schmitt  <Christian.Schmitt@Dresdner-Bank.com>

	* w3m.el (w3m-expand-path-name): Bind directory-sep-char to `?/'.  It
	is `?\' by default in XEmacs on Windows (native, not Cygwin).

2004-04-22  Katsumi Yamaoka  <yamaoka@jpl.org>

	* w3m.el (w3m-use-symbol): Don't activate it in Emacs 20.  Advised by
	Arisawa-san.

2004-04-21  TSUCHIYA Masatoshi  <tsuchiya@namazu.org>

	* w3m.el: Simplify the rule of sending referers.
	(w3m-add-referer-regexps): Abolished.
	(w3m-add-referer-predicate-function): Abolished.
	(w3m-add-referer): New option.
	(w3m-add-referer-p): New function.
	(w3m-add-referer-predicate-by-referer-regexps): Removed.
	(w3m-add-referer-predicate-by-hosts): Removed.
	(w3m-request-arguments, w3m-header-arguments): Follow the above
	changes.

2004-04-21  Katsumi Yamaoka  <yamaoka@jpl.org>

	* w3m-util.el (w3m-add-w3m-initial-frames): Get the correct value for
	the newly created frame in Emacs 19.

	* w3m.el (w3m-about-retrieve): Load base64 for Emacs 19.
	(w3m-minor-mode-command-alist): Add w3m-print-this-url.

	* w3m-bitmap.el (w3m-bitmap-image-insert): Don't put the evaporate
	property on empty overlays (revert 2004-04-07 change).

2004-04-20  TSUCHIYA Masatoshi  <tsuchiya@namazu.org>

	* w3m-link-numbering.el (w3m-view-numbered-link): Removed.
	(w3m-move-numbered-anchor): New command.
	(w3m-link-numbering-mode-map): Use `w3m-move-numbered-anchor' instead
	of `w3m-view-numbered-link'.

2004-04-19  TSUCHIYA Masatoshi  <tsuchiya@namazu.org>

	* w3m.el (w3m-input-coding-system): Use `w3m-output-coding-system' as
	its default value for w3m-m17n and w3mmee.
	(w3m-halfdump-command-arguments): Use "-I" option to disable
	automatic-detection of coding systems for w3m-m17n and w3mmee.

2004-04-16  ARISAWA Akihiro  <ari@mbf.sphere.ne.jp>

	* w3m.el (w3m-meta-refresh-content-regexp): Allow quoted string as url.
	(w3m-meta-content-refresh-regexp): Ditto.
	(w3m-check-refresh-attribute): Decode entities.

2004-04-15  Katsumi Yamaoka  <yamaoka@jpl.org>

	* w3m-link-numbering.el (w3m-link-numbering): Quit when links have
	already been numbered.

2004-04-14  TSUCHIYA Masatoshi  <tsuchiya@namazu.org>

	* w3m-link-numbering.el (w3m-link-numbering-mode): Delete all overlays
	that display link numbers, when deactivating.

2004-04-14  Katsumi Yamaoka  <yamaoka@jpl.org>

	* w3m-link-numbering.el (w3m-link-numbering): Add face to before-string
	correctly under XEmacs; don't bother to delete overlays (suggested by
	TSUCHIYA-san).

2004-04-14  Hideyuki SHIRAI  <shirai@meadowy.org>

	* w3m-link-numbering.el (w3m-link-numbering-face): New face.
	(w3m-link-numbering): Use it.

2004-04-14  TSUCHIYA Masatoshi  <tsuchiya@namazu.org>

	* w3m-link-numbering.el: New file.

	* w3m.el (w3m-browse-url): Load `browse-url' before calling
	`browse-url-interactive-arg'.

2004-04-12  TAKAHASHI Kaoru  <kaoru@kaisei.org>

	* doc/ptexinfmt.el: Support @indicateurl, @LaTeX, @ordf, @ordm.  @url
	is now a synonym for @uref.

2004-04-12  Katsumi Yamaoka  <yamaoka@jpl.org>

	* w3m.el (w3m-fontify-anchors): No need to enable evaporation of
	overlays in XEmacs.

2004-04-08  Hiroya Murata  <lapis-lazuli@pop06.odn.ne.jp>

	* w3m.el (w3m-delete-all-overlays): Revert.
	(w3m-highlight-current-anchor): Ditto.

2004-04-07  Katsumi Yamaoka  <yamaoka@jpl.org>

	* w3m.el (w3m-delete-all-overlays): Remove.

2004-04-07  Masatake YAMATO  <jet@gyve.org>

	* w3m-bitmap.el (w3m-bitmap-image-insert): Enable the evaporate
	property on overlays.

	* w3m-e21.el (w3m-form-make-button): Enable the evaporate property on
	buttun overlays.

	* w3m.el (w3m-fontify-anchors): Ditto.
	(w3m-create-text-page): No need to delete zombie overlays.
	(w3m-create-image-page): Ditto.
	(w3m-highlight-current-anchor-1): Enable the evaporate property on
	overlays.
	(w3m-highlight-current-anchor): No need to delete overlays.

2004-04-07  Katsumi Yamaoka  <yamaoka@jpl.org>

	* w3m.el (w3m-rendering-extract-title): Remove too much whitespace.

2004-04-05  Katsumi Yamaoka  <yamaoka@jpl.org>

	* w3m.el (w3m-delete-all-overlays): Simply delete all overlays if the
	optional arg is given.
	(w3m-create-text-page): Delete zombie overlays.
	(w3m-create-image-page): Ditto.

2004-04-04  Katsumi Yamaoka  <yamaoka@jpl.org>

	* w3m-search.el (w3m-search-engine-alist): Improve custom.

2004-04-04  ARISAWA Akihiro  <ari@mbf.sphere.ne.jp>

	* w3m-search.el (w3m-search-engine-alist): Add "amazon" entry.

2004-03-31  Yuya Nishida  <yuya@j96.org>

	* w3m-search.el (w3m-search-engine-alist): Add "amazon-ja" entry;
	"PostData" can be specified.
	(w3m-search): Support post-data.

2004-04-04  ARISAWA Akihiro  <ari@mbf.sphere.ne.jp>

	* w3m.el (w3m-header-arguments): Set unibyte at work buffer.

	* w3m-form.el (w3m-form-make-form-data): Set unibyte at work buffer;
	Encode form data.

2004-03-22  ARISAWA Akihiro  <ari@mbf.sphere.ne.jp>

	* w3m.el (w3m-type): Check if w3m-compile-options contains "m17n".

2004-03-19  Yuuichi Teranishi  <teranisi@gohome.org>

	* w3m.el (w3m-add-referer-regexps): Fix typo.
	(w3m-add-referer-predicate-function): New user option.
	(w3m-add-referer-predicate-by-referer-regexps): New function.
	(w3m-add-referer-predicate-by-hosts): Ditto.
	(w3m-request-arguments): Call w3m-add-referer-predicate-function.
	(w3m-header-arguments): Ditto.

	* octet.el (mime-view-octet): Avoid redundant invocation of
	`mime-entity-content'.

2004-03-14  ARISAWA Akihiro  <ari@mbf.sphere.ne.jp>

	* w3m-symbol.el (w3m-mule-unicode-symbol): Fixed 32th character.
	Thanks to Taichi KAWABATA for his report.

2004-03-06  TSUCHIYA Masatoshi  <tsuchiya@namazu.org>

	* w3m-weather.el (w3m-weather-get-seikatu-sisu): Relax regular
	expressions to extract indices, to follow the change of the site
	design.

2004-03-01  Katsumi Yamaoka  <yamaoka@jpl.org>

	* w3m-e21.el (w3m-force-window-update): New function.
	(w3m-tab-drag-mouse-function, w3m-tab-click-mouse-function,
	w3m-tab-line, w3m-e21-switch-to-buffer, w3m-select-buffer-hook): Use
	`w3m-force-window-update' instead of `w3m-e21-wobble-window-size'.
	(w3m-e21-wobble-window-size): Abolish.

	* w3m-favicon.el (w3m-favicon-retrieve): Use `w3m-force-window-update'.

	* w3m-proc.el: Autoload `w3m-force-window-update' when compiling.
	(w3m-process-stop): Use `w3m-force-window-update'.

	* w3m.el (w3m-select-buffer-show-this-line): Use
	`w3m-force-window-update'.


2004-02-27  TSUCHIYA Masatoshi  <tsuchiya@namazu.org>

	* w3m.el (emacs-w3m-version): Release 1.3.85.

2004-02-27  Katsumi Yamaoka  <yamaoka@jpl.org>

	* w3m-e21.el (w3m-tab-drag-mouse-function): Call
	`w3m-e21-wobble-window-size'.
	(w3m-tab-click-mouse-function): New function.
	(w3m-tab-make-keymap): Use it.

2004-02-27  Hideyuki SHIRAI  <shirai@meadowy.org>

	* w3m-form.el (w3m-form-mee-new): Use `w3m-form-normalize-action' for
	action.

2004-02-26  Katsumi Yamaoka  <yamaoka@jpl.org>

	* w3m.el (w3m-select-buffer-show-this-line): Call
	`w3m-e21-wobble-window-size' when Emacs 21 or 22 is running.

	* w3m-e21.el (w3m-tab-line-format): Make it buffer-local variable.
	(w3m-tab-timer): Ditto.
	(w3m-e21-wobble-window-size): New function.
	(w3m-tab-line): Make `w3m-tab-timer' hold boolean value; let a timer
	function run certainly in a buffer in which a timer started; use
	`w3m-e21-wobble-window-size'.
	(w3m-e21-switch-to-buffer): New command.
	(w3m-e21-subst-switch-to-buffer-keys): New function.
	(w3m-mode-setup-functions): Add `w3m-e21-subst-switch-to-buffer-keys'.
	(w3m-select-buffer-hook): Add `w3m-e21-wobble-window-size'.
	(w3m-spinner-image-index): Make it buffer-local variable.

2004-02-25  Hideyuki SHIRAI  <shirai@meadowy.org>

	* w3m-form.el (w3m-form-make-form-data): Align form by the number of
	`hseq'.

2004-02-24  TSUCHIYA Masatoshi  <tsuchiya@namazu.org>

	* w3m-antenna.el (w3m-antenna-sites): Add
	`w3m-antenna-check-another-page' to its customize spec.
	(w3m-antenna-check-another-page): New function.
	(w3m-about-antenna): Relaxed the condition to check changed sites.
	(w3m-antenna-add): Add a new site at the end of `w3m-antenna-sites'
	instead of adding it at the top.

2004-02-20  Katsumi Yamaoka  <yamaoka@jpl.org>

	* w3m-antenna.el (w3m-antenna-function): New widget.
	(w3m-antenna-sites): Use it.

2004-02-20  Hideyuki SHIRAI  <shirai@meadowy.org>

	* w3m.el (w3m-expand-path-name): Protect expand-file-name from
	cygwin-mount.el's behavior on Windows.

	* w3m-antenna.el (w3m-about-antenna): Check arrived-time if no
	last-modified.

2004-02-20  Katsumi Yamaoka  <yamaoka@jpl.org>

	* w3m-antenna.el (w3m-antenna-sites): Fix mis-implemented customizing
	widgets in Emacs 20.7 through 21.3 and XEmacs.
	(w3m-antenna-add): Support Emacs 20.

	* w3m-util.el (widget-default-get): Remove advice.

2004-02-19  Katsumi Yamaoka  <yamaoka@jpl.org>

	* w3m-util.el (widget-default-get): Advise the function to fix a bug in
	Emacs 21.1 through 21.3.

2004-02-17  Yuuichi Teranishi  <teranisi@gohome.org>

	* w3m-form.el (w3m-form-resume): Fix for checkbox.

2004-02-11  TAKAHASHI Kaoru  <kaoru@kaisei.org>

	* doc/ptexinfmt.el: Support @docbook, @ifdocbook, @ifnotdocbook, and
	@registeredsymbol.

2004-02-10  TSUCHIYA Masatoshi  <tsuchiya@namazu.org>

	* w3m.el (w3m-active-region-or-url-at-point): Move the point backward
	from the end of the active region instead of moving it forward, in
	order to avoid enlarging the region.

2004-02-10  Katsumi Yamaoka  <yamaoka@jpl.org>

	* w3m.el (w3m-active-region-or-url-at-point): Find a url-like string in
	the region instead of extracting the whole substring when the region is
	active.  Don't use `w3m-url-at-point' for that since it doesn't work
	for all url string.
	(w3m-quit): Delete frames seemingly fast.

2004-02-09  TSUCHIYA Masatoshi  <tsuchiya@namazu.org>

	* w3m-favicon.el (w3m-favicon-retrieve): Because some broken servers
	provide empty contents as their favicons, check the length of the
	retrieved content, before calling `w3m-favicon-convert'.

2004-02-07  TSUCHIYA Masatoshi  <tsuchiya@namazu.org>

	* w3m.el: Changes to validate cached contents.
	(w3m-follow-cache-control-header): Abolished.
	(w3m-prefer-cache): New option.
	(w3m-cache-available-p): Check whether a cached header includes cache
	control headers.
	(w3m-w3m-dump-extra): Always cache both a header and a content.
	(w3m-w3m-retrieve-1): Check whether a cache is available, before using
	it.
	(w3m-view-this-url): When visiting history pages, prefer cached
	contents without checking their validity.
	(w3m-view-previous-page, w3m-view-source, w3m-view-header): Prefer
	cached contents without checking their validity.

2004-02-05  Hideyuki SHIRAI  <shirai@meadowy.org>

	* w3m.el (w3m-show-error-information): Decode cache contents if
	necessary.

2004-02-05  TSUCHIYA Masatoshi  <tsuchiya@namazu.org>

	* w3m.el (w3m-edit-url): Define as a command.

2004-02-02  Katsumi Yamaoka  <yamaoka@jpl.org>

	* w3mhack.el (w3mhack-examine-modules): Exclude w3m-e22.el except for
	Emacs 22.

2004-01-31  TSUCHIYA Masatoshi  <tsuchiya@namazu.org>

	* w3m.el (w3m-edit-function-alist): New option.
	(w3m-edit-url): Refer the above alist to find a suitable function for
	editing a specified page.
	(w3m-edit-function, w3m-edit-current-url): Its docstring is modified to
	follow the above change.
	(w3m-edit-this-url): Its docstring is modified likewise, and it is
	simplified.
	(w3m-goto-url): Ignore cached form data when reloading.

	* w3m.el (w3m-safe-view-this-url): Call `w3m-goto-url' when a function
	set to `w3m-goto-article-function' returns nil.

2004-01-30  TSUCHIYA Masatoshi  <tsuchiya@namazu.org>

	* w3m.el: Changes to follow anchors that point Shimbun articles.
	(w3m-goto-article-function): New variable.
	(w3m-safe-view-this-url): Refer the above.

2004-01-29  Hideyuki SHIRAI  <shirai@meadowy.org>

	* w3m.el (w3m-follow-cache-control-header): New option.
	(w3m-w3m-dump-extra): If `w3m-follow-cache-control-header' is nil, do
	not follow the chache control headers.

2004-01-28  TSUCHIYA Masatoshi  <tsuchiya@namazu.org>

	* Makefile.in (tarball): Because Emacs-22 has not been released, remove
	w3m-e22.el from the creating tarball.

2004-01-27  Taichi KAWABATA  <batta@beige.ocn.ne.jp>

	* w3m-e22.el: New file.  This file is simply the copy of w3m-e21.el
	except that the ccl section has been removed.

	* w3m.el: Require w3m-e22 when Emacs 22 is running.

2004-01-26  TSUCHIYA Masatoshi  <tsuchiya@namazu.org>

	* w3m.el (w3m-after-cursor-move-hook): Add :group keyword.
	(w3m-auto-show): Check `truncate-lines' before scrolling.
	(w3m-check-current-position): Do not check `truncate-lines'.

	* mime-w3m.el: Changes to display URI of the current anchor.
	(mime-w3m-after-cursor-move-hook): New option.
	(mime-w3m-add-local-hook): New advice.
	(mime-w3m-check-current-position): New funcion.

2004-01-24  TSUCHIYA Masatoshi  <tsuchiya@namazu.org>

	* w3m-proc.el (w3m-process-start-and-wait): Abolished.
	(w3m-process-with-wait-handler): Reimplemented.

	* w3m.el (w3m-input-url): Accept other symbols than `popup'.
	(w3m-copy-buffer): Fix the bug that drops an asynchronous handler
	returned by `w3m-goto-url'.

2004-01-23  Katsumi Yamaoka  <yamaoka@jpl.org>

	* w3m.el (w3m-goto-url): Register a url to the history even if it is
	failed to retrieve.  Suggested by Fujishima-san.

2004-01-23  Hiroshi Fujishima  <pooh@nature.tsukuba.ac.jp>

	* w3m.el (w3m-input-url): Fix a bug which causes an error when there's
	neither a frame nor a window for the emacs-w3m session and `url' is the
	symbol `popup' (it is because there's a url-like text around the cursor
	but deleted by a user in the minibuffer).

2004-01-22  TSUCHIYA Masatoshi  <tsuchiya@namazu.org>

	* w3m.el (w3m-input-url): Add "http://" to its return value, when its
	return value contains no scheme part.

2004-01-18  TSUCHIYA Masatoshi  <tsuchiya@namazu.org>

	* w3m.el (w3m-w3m-dump-extra): Check cache control headers before
	caching headers and contents.  This change is suggested by Mr. Amagai
	in [emacs-w3m:06255].
	(w3m-message): Make it verbose, even if a buffer related to emacs-w3m
	is not displayed.  w3m-print-this-url() has been broken in buffers
	displaying text/html messages, because w3m-message() was too silent.

2004-01-11  TSUCHIYA Masatoshi  <tsuchiya@namazu.org>

	* w3m.el (w3m-safe-view-this-url): Bind `w3m-pop-up-windows' to nil
	locally, in order to keep MUA's window configuration.

	* w3m-proc.el (w3m-process-do-with-temp-buffer): Save the current
	buffer while executing an asynchronous body.

	* w3m-util.el (w3m-insert-string): Define its `edebug-form-spec'.

2004-01-09  TSUCHIYA Masatoshi  <tsuchiya@namazu.org>

	* w3m-util.el (w3m-keep-region-active): Renamed from
	`w3m-activate-zmacs-regions'.
	(w3m-deactivate-region): Declared as a macro.

	* w3m-search.el (w3m-search-read-query): Call `w3m-deactivate-region'
	instead of `w3m-deactivate-mark'; Call `region-beginning' and
	`region-end' instead of `point' and `mark'.

	* w3m.el (w3m-next-anchor, w3m-previous-anchor, w3m-next-form,
	w3m-previous-form, w3m-next-image, w3m-previous-image,
	w3m-scroll-up-or-next-url, w3m-scroll-down-or-previous-url,
	w3m-beginning-of-line, w3m-end-of-line): Call `w3m-keep-region-active'
	instead of `w3m-activate-zmacs-regions'.
	(w3m-active-region-or-url-at-point): Call `region-beginning' and
	`region-end' instead of `point' and `mark'.

2004-01-07  Hideyuki SHIRAI  <shirai@meadowy.org>

	* w3m-proc.el (w3m-process-wait-discard-input): New variable.
	(w3m-process-wait-process): If `w3m-process-wait-discard-input' is
	non-nil, call `discard-input'.

2004-01-05  Katsumi Yamaoka  <yamaoka@jpl.org>

	* w3m-util.el (w3m-deactivate-mark): New function alias.

	* w3m.el (w3m-active-region-or-url-at-point): Use it.
	(w3m-open-all-links-in-new-session): Use it.

	* w3m-search.el (w3m-search-read-query): Use it.

2004-01-04  TSUCHIYA Masatoshi  <tsuchiya@namazu.org>

	* w3m.el (w3m-active-region-or-url-at-point): New function.
	(w3m-input-url, w3m-view-this-url, w3m-goto-url): Call
	`w3m-active-region-or-url-at-point' instead of `w3m-url-at-point'.

2004-01-04  TSUCHIYA Masatoshi  <tsuchiya@namazu.org>

	* w3m-util.el (w3m-region-active-p): New macro.

	* w3m.el (w3m-open-all-links-in-new-session): Deactivate the mark when
	it is active.
	(w3m-view-this-url-new-session): Use `w3m-region-active-p'.

	* w3m-search.el (w3m-search-read-query): Use `w3m-region-active-p'.

	* w3m-namazu.el (w3m-namazu): Use `w3m-search-read-query' to read a
	query from the minibuffer.

	* w3m-search.el (w3m-search-read-query): New function.
	(w3m-search): Use the above function.

2004-01-03  TSUCHIYA Masatoshi  <tsuchiya@namazu.org>

	* w3m-search.el (w3m-search): Use the region as an initial string if
	Transient Mark mode.
	(w3m-search-word-at-point): Follow the above change in its docstring.

	* w3m-e21.el (w3m-tab-line): Check the length of the current title,
	before checking the breadth of its first character.

2003-12-30  TSUCHIYA Masatoshi  <tsuchiya@namazu.org>

	* w3m.el (w3m-accept-languages): Split the option of w3m with a comma
	surrounded by some spaces.
	(w3m-dump-head-source-command-arguments): Use a comma instead of a
	white space to concatenate elements of `w3m-accept-languages'.
	Cf. Section 14.4 of RFC2047.

2003-12-26  Katsumi Yamaoka  <yamaoka@jpl.org>

	* w3mhack.el: Add an advice to byte-optimize-form-code-walker to avoid
	the warning ``...called for effect'' for the pop form when running
	Emacs 21.3.

2003-12-26  TSUCHIYA Masatoshi  <tsuchiya@namazu.org>

	* w3m.el (w3m-create-text-page): Use the last directory as a title of
	text/plain page when its uri is terminated by a slash.


2003-12-26  TSUCHIYA Masatoshi  <tsuchiya@namazu.org>

	* w3m.el (emacs-w3m-version): Release 1.3.80.

2003-12-22  TSUCHIYA Masatoshi  <tsuchiya@namazu.org>

	* w3m-proc.el (w3m-process-wait-process): Return exit status; Use
	`accept-process-output' instead of `sit-for' in order to flush pending
	output.
	(w3m-process-with-wait-handler): Follow the above change.

2003-12-21  Masatake YAMATO  <jet@gyve.org>

	* w3m.el (w3m-mode): Small doc fix.
	(w3m-relationship-estimate-rules): Relax the regular expression to
	detect result pages of Google.

2003-12-19  Katsumi Yamaoka  <yamaoka@jpl.org>

	* w3m.el (w3m-safe-toggle-inline-image): New function.
	(w3m-toggle-inline-images): Revoke the recent changes.
	(w3m-safe-toggle-inline-images): New function.
	(w3m-safe-view-this-url): Doc fix.
	(w3m-minor-mode-command-alist): Use `w3m-safe-toggle-inline-image' and
	`w3m-safe-toggle-inline-images'.

	* w3m-util.el (w3m-find-w3m-buffer): Abolish.
	(w3m-with-w3m-buffer): Abolish.

	* mew-w3m.el (mew-w3m-view-inline-image): Revert.

	* attic/vm-w3m.el (vm-w3m-safe-toggle-inline-images): New function.

2003-12-19  Katsumi Yamaoka  <yamaoka@jpl.org>

	* w3m.el (w3m-toggle-inline-images): Ignore `w3m-safe-url-regexp' when
	the prefix argument is given.

	* w3m-util.el (w3m-find-w3m-buffer): Bind `w3m-safe-url-regexp' to the
	value specified peculiarly by each MUA.
	(w3m-with-w3m-buffer): Ditto.

	* mew-w3m.el (mew-w3m-view-inline-image): Don't bind
	`w3m-safe-url-regexp' there.

2003-12-19  Hideyuki SHIRAI  <shirai@meadowy.org>

	* mew-w3m.el (mew-w3m-view-inline-image): Fix last change.

2003-12-18  Hideyuki SHIRAI  <shirai@meadowy.org>

	* mew-w3m.el (mew-w3m-view-inline-image): Use
	`w3m-toggle-inline-images'.
	(mew-mime-text/html-w3m): Put the `w3m-images' text property in the
	message buffer.

	* w3m-util.el (w3m-find-w3m-buffer): Fix for Mew.

2003-12-18  Katsumi Yamaoka  <yamaoka@jpl.org>

	* w3m.el (w3m-toggle-inline-images): Wrap it with
	`w3m-with-w3m-buffer'.

	* w3m-util.el (w3m-find-w3m-buffer): New function.
	(w3m-with-w3m-buffer): New macro.

2003-12-13  TSUCHIYA Masatoshi  <tsuchiya@namazu.org>

	* w3m-antenna.el (w3m-antenna-string): Renamed from
	`string-with-default'.
	(w3m-antenna-string-create): Renamed from
	`string-with-default-value-create'.
	(w3m-antenna-sites): Change its customize spec.

	* w3m-xmas.el (w3m-window-hscroll, w3m-current-column,
	w3m-set-window-hscroll): Import definitions from w3m.el.
	(w3m-run-at-time): Renamed from `w3m-xmas-run-at-time'.

	* w3m.el (w3m-window-hscroll, w3m-current-column,
	w3m-set-window-hscroll): Export definitions for XEmacs to w3m-xmas.el.

2003-12-12  Katsumi Yamaoka  <yamaoka@jpl.org>

	* aclocal.m4 (AC_SET_VANILLA_FLAG): New function specifying the
	`VANILLA_FLAG' variavle.  XEmacs 21.5 needs to be given `-vanilla'
	rather than `-q -no-site-file'.
	(AC_EMACS_LISP): Use `VANILLA_FLAG'.
	(AC_PATH_EMACS): Call `AC_SET_VANILLA_FLAG'.
	(AC_ADD_LOAD_PATH): Use `VANILLA_FLAG'.
	(AC_CHECK_ELISP): Ditto.

	* configure.in: Check for `EGREP' before calling `AC_PATH_EMACS'.

	* Makefile.in (VANILLA_FLAG): New variable.
	(FLAGS): Use it.
	(very-slow): Use it.

	* doc/Makefile.in (VANILLA_FLAG): New variable.
	(FLAGS): Use it.

	* w3m-xmas.el (w3m-xmas-run-at-time): Use a simple function definition
	if there is not a bug in `start-itimer'.

2003-12-11  KAMO Tomoyuki <kamo@ITmanage.co.jp>

	* octet.el (octet-suffix-type-alist): Add suffix of bzip-ed files.
	(octet-type-filter-alist): Add an entry of bzip2.
	(octet-guess-type-from-name): Relax the regular expression to detect
	suffix, in order to handle bzip-ed files.

2003-12-11  TSUCHIYA Masatoshi  <tsuchiya@namazu.org>

	* w3m.el: Experimentally implement the estimation layer of
	relationships between pages.
	(w3m-relationship-estimate-rules): New option.
	(w3m-relationship-estimate, w3m-relationship-simple-estimate,
	w3m-relationship-magicpoint-estimate,
	w3m-relationship-search-patterns): New functions.
	(w3m-use-filter): Cancel the last change; its default value is changed
	to nil.

	* w3m-filter.el (w3m-filter-rules): Remove rules to find relationships.
	(w3m-filter-find-relationships): Abolished.

	* w3m-util.el (w3m-html-string-regexp): Import from w3m.el.

2003-12-10  TSUCHIYA Masatoshi  <tsuchiya@namazu.org>

	* w3m.el (w3m-use-filter): Change its default value to t.

	* w3m-filter.el: Reconstructed completely.
	(w3m-filter-rules): Change its spec and its default value.
	(w3m-filter): Reimplemented.
	(w3m-filter-delete-regions, w3m-filter-find-relationships): New
	functions.
	(w3m-filter-db, w3m-filter-db-size, w3m-filter-server-regexp,
	w3m-filter-setup, w3m-filter-delete-region, w3m-filter-lwn.net,
	w3m-filter-google.com, w3m-filter-www.zdnet.co.jp): Removed.

2003-12-10  Katsumi Yamaoka  <yamaoka@jpl.org>

	* w3m-xmas.el (w3m-xmas-run-at-time): Rewrite w/o using fsf-compat.

	* w3m.el (w3m-run-at-time): New function alias.
	(w3m-refresh-at-time): Use it.

2003-12-09  Katsumi Yamaoka  <yamaoka@jpl.org>

	* w3m-xmas.el (w3m-xmas-run-at-time): New function.

	* w3m.el (w3m-refresh-at-time): Use it.

2003-12-04  Katsumi Yamaoka  <yamaoka@jpl.org>

	* w3m.el (w3m-view-this-url-new-session): Abolish the optional arg.
	(w3m-mouse-view-this-url-new-session): Ditto.

2003-12-03  Katsumi Yamaoka  <yamaoka@jpl.org>

	* w3m.el (w3m-buffer-setup): Use `defun' instead of `defsubst'.

2003-12-02  Katsumi Yamaoka  <yamaoka@jpl.org>

	* w3m.el (w3m-current-anchor-face): Replace backquote with quote.
	(w3m-select-buffer-current-buffer): Ditto.
	(w3m-header-line-insert): Ditto.
	(w3m-about-retrieve): Use `defun' instead of `defsubst'.
	(w3m-cid-retrieve): Ditto.
	(w3m-current-column): Make it a function, not a macro.

2003-11-28  TSUCHIYA Masatoshi  <tsuchiya@namazu.org>

	* w3m.el (w3m-minor-mode): Run hooks only when this minor mode is
	enabled.
	* w3m-bookmark.el (w3m-bookmark-mode): Ditto.
	* w3m-antenna.el (w3m-antenna-mode): Ditto.

	* w3m-antenna.el (w3m-antenna-alist): Simplified.

2003-11-27  TSUCHIYA Masatoshi  <tsuchiya@namazu.org>

	* w3m-antenna.el: Define a new minor mode `w3m-antenna-mode'.
	(w3m-antenna-mode-map, w3m-antenna-mode): New variables.
	(w3m-antenna-mode, w3m-antenna-mode-setter, w3m-antenna-edit): New
	functions.

	* w3m-bookmark.el (w3m-bookmark-mode): Change its interactive spec, and
	improve its document.

	* w3m-favicon.el (w3m-favicon-retrieve): Abolish the 4th argument
	`handler' and wrap the asynchronous processing forms with
	`w3m-process-with-null-handler', in order to clarify this function's
	purpose.

	* w3m.el (w3m-message): Use `walk-windows' instead of `window-list',
	because the latter is not available at Meadow and Mule2.
	(w3m-w3m-retrieve): Check the status code.
	(w3m-show-error-information): Also use retrieved error pages.
	(w3m-minor-mode): Change its interactive spec.

2003-11-27  Katsumi Yamaoka  <yamaoka@jpl.org>

	* w3m-favicon.el (w3m-favicon-convert): Make sure data of the ico type
	contains the correct magic numbers.

2003-11-27  TSUCHIYA Masatoshi  <tsuchiya@namazu.org>

	* w3m-util.el (w3m-last-visited-buffer): Abolished.
	(w3m-popup-buffer): Do not reset the above variable.

	* w3m.el (w3m-close-window): Do not set the above variable.
	(w3m): Do not refer the above variable.

2003-11-27  Katsumi Yamaoka  <yamaoka@jpl.org>

	* w3m.el (w3m-retrieve-and-render): Use `w3m-message' instead of
	`message'; don't let it be controlled by `w3m-verbose'.
	(w3m-alive-p): Don't sort the return value of `list-buffers' so that it
	returns the last visited emacs-w3m buffer as much as possible; don't
	inline the `w3m-list-buffers' function.

2003-11-27  TSUCHIYA Masatoshi  <tsuchiya@namazu.org>

	* w3m.el (w3m-verbose): Change its default value to nil.
	(w3m-message): When `w3m-verbose' is nil, display messages without
	logging.
	(w3m-make-help-echo, w3m-toggle-inline-image, w3m-zoom-in-image,
	w3m-zoom-out-image, w3m-view-this-url, w3m-submit-form, w3m-view-image,
	w3m-save-image, w3m-view-url-with-external-browser,
	w3m-download-this-url, w3m-print-this-url, w3m-edit-current-url,
	w3m-edit-this-url, w3m-quit, w3m-goto-ftp-url, w3m-select-buffer,
	w3m-select-buffer-show-this-line,
	w3m-select-buffer-show-this-line-and-switch): Call `w3m-message'
	instead of `w3m-display-message'.

	* w3m-util.el (w3m-display-message): Removed.
	(w3m-display-message-enable-logging): Abolished.

2003-11-26  TSUCHIYA Masatoshi  <tsuchiya@namazu.org>

	* w3m.el (w3m-message): Silent when the cursor is in minibuffer.

	* w3m-util.el (w3m-display-message): Ditto.

2003-11-26  Katsumi Yamaoka  <yamaoka@jpl.org>

	* w3m.el (w3m-html-string-regexp): Fix my fault; enclose it with
	`eval-and-compile' which is needed for compiling since it is used in a
	macro.

2003-11-25  TSUCHIYA Masatoshi  <tsuchiya@namazu.org>

	* w3m-proc.el (w3m-process-wait-process): Invert the return value of
	sit-for() that waits an asynchronous process.
	(w3m-process-kill-process): Relax the condition that checks whether a
	given process has already finished or not.

2003-11-25  Katsumi Yamaoka  <yamaoka@jpl.org>

	* w3m-search.el (w3m-search): Use `w3m-goto-url' instead of `w3m'.
	* w3m-weather.el (w3m-weather): Ditto.

	* w3m.el (w3m-obey-w3m-pop-up-frames): Abolish.
	(w3m-goto-url-new-session): Find an existing emacs-w3m buffer and then
	make a copy of it; use `w3m-goto-url' instead of `w3m' if there is no
	emacs-w3m buffer.
	(w3m-browse-url): Revert last change; rename the optional arg to
	`new-session'; call `w3m-goto-url-new-session' or `w3m-goto-url'.
	(w3m-select-buffer): Use `w3m-goto-url' instead of `w3m'.
	(w3m-safe-view-this-url): Ditto.

2003-11-25  Katsumi Yamaoka  <yamaoka@jpl.org>

	* w3m-antenna.el (w3m-antenna): Don't pass the interactive flag to
	`w3m-goto-url'.
	* w3m-bookmark.el (w3m-bookmark-view): Ditto.
	* w3m-cookie.el (w3m-cookie): Ditto.
	* w3m-dtree.el (w3m-dtree): Ditto.
	* w3m-namazu.el (w3m-namazu): Ditto.
	* w3m-perldoc.el (w3m-perldoc): Ditto.

	* w3m.el (w3m-copy-buffer): Don't pop up a window or a frame if
	`w3m-goto-url' is called.
	(w3m-goto-url): Abolish the 8th arg `interactive-p'; pop up a window or
	a frame anyway.
	(w3m-goto-url-new-session): Abolish the `interactive-p' argument; don't
	pass it to `w3m-goto-url'.
	(w3m-gohome): Ditto.
	(w3m): Don't pop up a window or a frame there.
	(w3m-browse-url): Make it work as `browse-url-w3'.

2003-11-24  Katsumi Yamaoka  <yamaoka@jpl.org>

	* w3m-proc.el (w3m-process-wait-process): Don't specify 3 args to
	`sit-for' for XEmacs.

2003-11-24  TSUCHIYA Masatoshi  <tsuchiya@namazu.org>

	* w3m-antenna.el (w3m-antenna-sites): Change its default value.  Allow
	a list that consists of a function and its options, as the third
	element of each site.
	(w3m-antenna-html-skeleton): Remove the link to the antenna editor.
	(w3m-antenna-setup): Removed.
	(w3m-antenna-shutdown): Removed.
	(w3m-antenna-alist): New function.
	(w3m-antenna-site-update): Ditto.
	(w3m-antenna-check-hns): Ditto.
	(w3m-antenna-check-anchor): Ditto.
	(w3m-antenna-check-page): Ditto.
	(w3m-antenna-check-site): Use the above three functions.
	(w3m-antenna-check-all-sites): Follow the above change.  Use
	w3m-antenna-alist() and w3m-save-list() instead of w3m-antenna-setup()
	and w3m-antenna-shutdown().
	(w3m-antenna-check-site-after): Removed.
	(w3m-antenna-make-summary): Use a key attribute instead of an url
	attribute, when the latter is not set.
	(w3m-antenna-make-summary-like-natsumican): Ditto.
	(w3m-about-antenna): Call w3m-antenna-alist() instead of
	w3m-load-list().
	(w3m-about-antenna-edit): Removed.
	(w3m-antenna-edit-reset-post-data): Ditto.

2003-11-21  Katsumi Yamaoka  <yamaoka@jpl.org>

	* w3m-antenna.el (w3m-antenna): Pass the interactive flag to
	`w3m-goto-url'.
	* w3m-bookmark.el (w3m-bookmark-view): Ditto.
	* w3m-cookie.el (w3m-cookie): Ditto.
	* w3m-dtree.el (w3m-dtree): Ditto.
	* w3m-namazu.el (w3m-namazu): Ditto.
	* w3m-perldoc.el (w3m-perldoc): Ditto.
	* w3m.el (w3m-gohome): Ditto.
	(w3m-browse-url): Ditto.

2003-11-21  Katsumi Yamaoka  <yamaoka@jpl.org>

	* w3m.el (w3m-rendering-half-dump): Move point to the end of the region
	in order to avoid a bug of `call-process-region' in XEmacs 21.5.7+ (see
	the comment).
	(w3m-decode-encoded-contents): Ditto.
	(w3m-x-moe-decode-buffer): Ditto.

	* w3m-perldoc.el (w3m-about-perldoc): Ditto.

	* w3m-xmas.el (w3m-initialize-graphic-icons): Ditto.

	* w3m-favicon.el (w3m-favicon-retrieve): Say "no favicon" if it is not
	available.

	* w3m-proc.el (w3m-process-with-environment): Rely on the
	`temp-directory' function and modify TEMP and TMPDIR env vars for
	XEmacs.

2003-11-20  Yuuichi Teranishi  <teranisi@gohome.org>

	* w3m-form.el (w3m-form-normalize-action): New inline function.
	(w3m-form-parse-and-fontify): Use it.
	(w3m-form-new): Simply set action.
	(w3m-form-submit): Don't treat !CURRENT_URL! here.

2003-11-20  Katsumi Yamaoka  <yamaoka@jpl.org>

	* aclocal.m4 (AC_ADD_LOAD_PATH): Refine the help message for the
	--with-attic option.

2003-11-19  Katsumi Yamaoka  <yamaoka@jpl.org>

	* w3m.el (w3m-buffer-setup): Make sure that `truncate-lines' is t.
	(w3m-view-source): Don't set `truncate-lines' to nil when quitting
	viewing a source.
	(w3m-view-header): Set `truncate-lines' to nil when viewing a header.

2003-11-18  Yuuichi Teranishi  <teranisi@gohome.org>

	* w3m-form.el (w3m-form-put-by-name): New function.
	(w3m-form-resume): Use w3m-form-get-by-name and w3m-form-put-by-name
	instead of w3m-form-get and w3m-form-put for radio buttons.
	(w3m-form-parse-and-fontify): Ditto.
	(w3m-form-input-radio): Ditto.

2003-11-18  Katsumi Yamaoka  <yamaoka@jpl.org>

	* w3m.el (w3m-check-current-position): Don't allow horizontal scrolling
	when `truncate-lines' is nil.
	(w3m-view-source): Set `truncate-lines' to nil.

	* w3m-favicon.el (w3m-favicon-setup): Retrieve favicon even when
	viewing the header or the page source.

2003-11-18  Katsumi Yamaoka  <yamaoka@jpl.org>

	* Makefile.in (very-slow): Fix echo messages.

	* w3m.el (w3m-follow-redirection): Fix customization type.

	* w3m-e21.el: Bind `w3m-current-title' when compiling.

	* /: Bind `w3m-work-buffer-list' when compiling in: w3m-e21.el,
	w3m-favicon.el, w3m-image.el, w3m-proc.el and w3m-xmas.el.

	* /: Require `cl' when compiling in: w3m-cookie.el, w3m-form.el and
	w3m-tabmenu.el.

	* /: Remove unused non-global variables in: octet.el, w3m-cookie.el,
	w3m-tabmenu.el and w3m-weather.el.

2003-11-17  Katsumi Yamaoka  <yamaoka@jpl.org>

	* w3m.el (w3m-goto-url): Make `w3m-local-find-file-function' don't
	handle directories.

2003-11-17  Katsumi Yamaoka  <yamaoka@jpl.org>

	* w3m-util.el: Bind `w3m-current-process', `w3m-pop-up-frames',
	`w3m-pop-up-windows', `w3m-popup-frame-parameters',
	`w3m-select-buffer-name' and `w3m-use-tab', and fbind
	`select-frame-set-input-focus' when compiling.
	(w3m-popup-frame-parameters): Move from w3m.el.
	(w3m-popup-frame-p): Ditto.
	(w3m-use-tab-p): Ditto.
	(w3m-popup-window-p): Ditto.
	(w3m-initial-frames): Ditto.
	(w3m-last-visited-buffer): Ditto.
	(w3m-popup-buffer): Ditto; also move the program to make
	`select-frame-set-input-focus' unbound from w3m.el.
	(w3m-add-w3m-initial-frames): Ditto; also move the program to add it to
	`create-frame-hook', `after-make-frame-functions' or
	`after-make-frame-hook' from w3m.el.
	(w3m-delete-frames-and-windows): Ditto.
	(w3m-display-progress-message): Mark a progress message with the
	`w3m-progress-message' text property.

	* w3m.el: Don't fbind `select-frame-set-input-focus'.
	(w3m-local-find-file-function): Use `w3m-popup-frame-p'.
	(w3m-initial-frames): Move to w3m-util.el.
	(w3m-popup-frame-parameters): Ditto.
	(w3m-popup-frame-p): Ditto.
	(w3m-use-tab-p): Ditto.
	(w3m-popup-window-p): Ditto.
	(w3m-last-visited-buffer): Ditto.
	(w3m-popup-buffer): Ditto; also move the program to make
	`select-frame-set-input-focus' unbound to w3m-util.el.
	(w3m-add-w3m-initial-frames): Ditto; also move the program to add it to
	`create-frame-hook', `after-make-frame-functions' or
	`after-make-frame-hook' to w3m-util.el.
	(w3m-delete-frames-and-windows): Ditto.
	(w3m-delete-buffer-if-empty): New function.
	(w3m-view-this-url-1): Use it.
	(w3m-goto-url-new-session): Use it.
	(w3m): Use it.

	* w3m-e21.el (w3m-euc-japan-encoder): Compute the ccl program in each
	time to load w3m-e21.elc to keep the compatibility of the module with
	Emacs 21.3 and the later versions.
	(w3m-iso-latin-1-encoder): Ditto.

2003-11-14  Katsumi Yamaoka  <yamaoka@jpl.org>

	* w3m.el (w3m-horizontal-scroll-division): Mega doc fix; eliminate
	illegal values.
	(w3m-horizontal-on-screen): Rearrange.

2003-11-14  TSUCHIYA Masatoshi  <tsuchiya@namazu.org>

	* w3m.el (w3m-last-visited-buffer): New variable.
	(w3m-popup-buffer): Clear `w3m-last-visited-buffer'.
	(w3m-close-window): Set the last emacs-w3m buffer as
	`w3m-last-visited-buffer'.
	(w3m): Preferably use the last emacs-w3m buffer kept in
	`w3m-last-visited-buffer'.

2003-11-14  Katsumi Yamaoka  <yamaoka@jpl.org>

	* w3m.el (w3m-horizontal-recenter): Do nothing besides resetting the
	window's hscroll if `truncate-lines' is nil.
	(w3m-beginning-of-line): Replace `w3m-set-window-hscroll' with
	`set-window-hscroll'.
	(w3m-end-of-line): Make it work identically as `end-of-line' if
	`truncate-lines' is nil.
	(w3m-display-width): Move downward (see the comment).

2003-11-14  TSUCHIYA Masatoshi  <tsuchiya@namazu.org>

	* w3m.el (w3m-w3m-parse-header): Because a broken server returns a
	relative URL in the location field, convert a URL to absolute.

	* w3m-proc.el (w3m-process-wait-process): New function.
	(w3m-process-start-and-wait): Call the above function.

	* w3m-weather.el (w3m-weather-run-filter-functions): New function to
	call filter functions asynchronously.
	(w3m-about-weather): Call the above.
	(w3m-weather-get-seikatu-sisu): Asynchronized.
	(w3m-weather-insert-seikatu-sisu): Ditto.

2003-11-12  Katsumi Yamaoka  <yamaoka@jpl.org>

	* w3m.el (w3m-initial-frames): Rename from `w3m-initial-frame'; keep a
	list of the frame-IDs.
	(w3m-popup-window-p): Return nil if there is the selection window.
	(w3m-popup-buffer): Copy a copy of `w3m-initial-frames' from a visible
	emacs-w3m buffer to a popped-up emacs-w3m buffer; don't set
	`w3m-initial-frames' for newly created frames there.
	(w3m-add-w3m-initial-frames): New function; add it to
	`create-frame-hook', `after-make-frame-functions' or
	`after-make-frame-hook'.
	(w3m-copy-buffer): Copy a copy of `w3m-initial-frames'.
	(w3m-delete-buffer): Pop up another emacs-w3m buffer instead of
	deleting a frame; remove a deleted frame from `w3m-initial-frames'.
	(w3m-delete-frames-and-windows): Also allow a window or a frame as the
	optional argument; emulate XEmacs version's `one-window-p'.
	(w3m): Set the value for `w3m-initial-frames' even if it is invoked in
	the batch mode.
	(w3m-select-buffer): Delete other emacs-w3m frames and windows.
	(w3m-select-buffer-copy-buffer): Revert the 2003-11-11 change.
	(w3m-select-buffer-delete-buffer): Simplify.

	(w3m-display-width): New function for showing pages as if there is no
	selection window.
	(w3m-halfdump-command-common-arguments): Use it.
	(w3m-make-separator): Use it.
	(w3m-about-db-history): Use it.
	(w3m-header-line-insert): Work as if there is no selection window.

	* w3mhack.el (w3mhack-generate-colon-keywords-file): Preset
	`:strike-through' and `:strikethru' which aren't supported by the old
	cus-face.el.

2003-11-11  Katsumi Yamaoka  <yamaoka@jpl.org>

	* w3m.el (w3m-popup-buffer): Reuse an existing window or frame if it
	exists; set the value for `w3m-initial-frame' properly; raise, select
	and focus the new frame.
	(TopLevel): Make `select-frame-set-input-focus' unbound if it is a
	dummy.
	(w3m-view-this-url-1): Show a progress message.
	(w3m-copy-buffer): Simplify the code to call `w3m-popup-buffer'.
	(w3m-alive-p): Add an optional arg `visible' (see docs); use inlining
	`w3m-list-buffers'.
	(w3m): Simplify the code using `w3m-popup-buffer'; specify the optional
	arg to `w3m-alive-p'; protect against the case of no url.
	(w3m-select-buffer-copy-buffer): Bind `w3m-pop-up-windows' to nil.

	* w3m-util.el (w3m-list-buffers): Make it into a normal function; don't
	call itself recursively.

2003-11-10  Katsumi Yamaoka  <yamaoka@jpl.org>

	* w3m-util.el (w3m-function-max-args): Move to mew-shimbun.el.

	* w3m.el (w3m-popup-buffer): New function (it still needs to improved
	in order for the `w3m' function to use).
	(w3m-view-this-url-1): Specify the value of
	`w3m-view-this-url-new-session-in-background' to the 3rd arg of
	`w3m-copy-buffer'; don't pop up a window or a frame there.
	(w3m-copy-buffer): Change the meaning of the 3rd arg (see docs); don't
	pop up a window or a frame if it is non-nil, otherwise call
	`w3m-popup-buffer'.
	(w3m-goto-url): Change the name of the 8th arg to `interactive-p';
	don't pop up a window or a frame unless this function is called
	interactively, otherwise call `w3m-popup-buffer'.
	(w3m-goto-url-new-session): Specify nil to the 3rd arg of
	`w3m-copy-buffer'.
	(w3m-select-buffer-saved-window-config): Abolish.
	(w3m-select-buffer): Revert the 2003-11-05 change; delete other windows
	except for the current emacs-w3m window or create a new emacs-w3m
	buffer when it is called initially.
	(w3m-select-buffer-current-buffer): Use `line-beginning-position'.
	(w3m-select-buffer-copy-buffer): Revert the 2003-11-05 change;
	simplify.
	(w3m-select-buffer-delete-buffer): Call `w3m-quit' if there is the sole
	emacs-w3m buffer.
	(w3m-select-buffer-delete-other-buffers): Revert the 2003-11-07 change.
	(w3m-select-buffer-quit): Revert the 2003-11-05 change; bind
	`pop-up-frames'.

2003-11-09  TSUCHIYA Masatoshi  <tsuchiya@namazu.org>

	* w3m-proc.el (w3m-process-stop): Change `w3m-current-process' in the
	buffer specified in the argument, instead of changing it in the current
	buffer.

2003-11-08  TSUCHIYA Masatoshi  <tsuchiya@namazu.org>

	* w3m.el (w3m-w3m-canonicalize-url): New function.
	(w3m-w3m-attributes-1): New function.
	(w3m-w3m-attributes): Call the above functions to follow redirection.
	(w3m-w3m-retrieve): Call `w3m-w3m-canonicalize-url' before retrieving.

	* w3m-proc.el (w3m-process-start-process): Check the value of
	`w3m-current-url' before calling `w3m-url-authinfo'.
	(w3m-process-start-and-wait): Make sure synchronization with
	sub-process.
	(w3m-process-do-with-temp-buffer): Call `w3m-kill-buffer' instead of
	calling `kill-buffer' directly.

	* w3m-antenna.el (w3m-antenna-mapcar): Simplified and follow the change
	of `w3m-process-do-with-temp-buffer'.
	(w3m-antenna-mapcar-after): Ditto.

2003-11-07  Katsumi Yamaoka  <yamaoka@jpl.org>

	* w3m.el (w3m-delete-other-buffers): Use
	`w3m-delete-frames-and-windows'.
	(w3m-delete-frames-and-windows): Take an optional argument for the
	exception; assume a buffer may be at two or more windows.
	(w3m-close-window): Assume a buffer may be at two or more windows.
	(w3m-select-buffer-delete-other-buffers): Save-window-excursion.

2003-11-06  Katsumi Yamaoka  <yamaoka@jpl.org>

	* w3m.el (w3m-popup-frame-parameters): Rename from
	`w3m-pop-up-frame-parameters' to make it easy to complete the
	`w3m-pop-up-frames' variable name.
	(w3m-popup-frame-parameters): Rename from
	`w3m-pop-up-frame-parameters'.
	(w3m-popup-frame-p): Make it a generic macro.
	(w3m-use-tab-p): New macro.
	(w3m-popup-window-p): Use `w3m-use-tab-p'.
	(w3m-view-this-url-1): Use `w3m-use-tab-p' and `w3m-popup-frame-p'.
	(w3m-copy-buffer): Ditto.
	(w3m-delete-buffer): Use `w3m-use-tab-p'.
	(w3m-goto-url): Use `w3m-use-tab-p' and `w3m-popup-frame-p'.
	(w3m): Modify to use new `w3m-popup-frame-p'.
	(w3m-header-line-insert): Use `w3m-use-tab-p'.

2003-11-07  TSUCHIYA Masatoshi  <tsuchiya@namazu.org>

	* w3m.el (w3m-current-redirect): Abolished.
	(w3m-clear-local-variables, w3m-copy-local-variables): Follow the above
	change.

	* w3m-proc.el (w3m-process-do-with-temp-buffer): Keep the current
	buffer after given FORM and BODY are evaluated.

2003-11-06  TSUCHIYA Masatoshi  <tsuchiya@namazu.org>

	* w3m.el (w3m-follow-redirection): Fix its docstring.
	(w3m-w3m-retrieve): When the above option is equal to nil, it is
	treated as 0.
	(w3m-retrieve-and-render): Check content type and charsets with
	redirected real URI instead of user-specified URI.

	* w3m-antenna.el (w3m-antenna-hns-last-modified): Do not accept
	`no-cache' argument.
	(w3m-antenna-check-site): Ditto.
	(w3m-antenna-mapcar, w3m-antenna-mapcar-after): New functions.
	(w3m-antenna-check-all-sites): Use the above functions.

2003-11-06  Katsumi Yamaoka  <yamaoka@jpl.org>

	* w3m.el (w3m-delete-buffer): New implementation.
	(w3m-delete-frame-maybe): Abolish.
	(w3m-delete-frames-and-windows): New function.
	(w3m-quit): Use it.
	(w3m-close-window): New implementation.
	(w3m-select-buffer-show-this-line): Specify the 1st arg to
	`one-window-p'.
	(w3m-select-buffer-quit): Ditto.
	(w3m-select-buffer-close-window): Ditto.

2003-11-06  Hideyuki SHIRAI  <shirai@meadowy.org>

	* w3m.el (w3m-fontify-strike-through): Support <strike> element.
	(w3m-fontify): Change the turn `w3m-fontify-strike-through' and
	`w3m-fontify-underline'.

2003-11-06  Katsumi Yamaoka  <yamaoka@jpl.org>

	* attic/vm-w3m.el: New file.

2003-11-05  Katsumi Yamaoka  <yamaoka@jpl.org>

	* w3m.el: Fbind `select-frame-set-input-focus' when compiling.
	(w3m-popup-window-p): Rename from `w3m-pop-up-window-p'; use
	'emacs-major-version' instead of `MULE' to examine the version.
	(w3m-view-this-url-1): Use `pop-to-buffer' instead of
	`switch-to-buffer' in order to be able to popup a window or a frame.
	(w3m-copy-buffer): Ditto; set the `w3m-initial-frame' variable only
	when `w3m-pop-up-frames' is non-nil.
	(w3m-delete-buffer): Select the most suitable buffer.
	(w3m-goto-url): Use `pop-to-buffer' instead of `switch-to-buffer' in
	order to be able to popup a window or a frame.
	(w3m): Ditto; rearrange the source code.
	(w3m-select-buffer-saved-window-config): New variable.
	(w3m-select-buffer): Save the window configuration.
	(w3m-select-buffer-copy-buffer): Bind `pop-up-frames'.
	(w3m-select-buffer-quit): Restore the window configuration; protect
	agains the absence of an emacs-w3m buffer.

	* w3m-xmas.el: Bind `w3m-use-tab' when compiling.
	(w3m-xmas-show-current-title-in-buffer-tab): Examine the value for the
	`gutter-buffers-tab-enabled' variable directly.
	(w3m-xmas-setup-tab-in-gutter): New function; add it to
	`w3m-mode-setup-functions' and `w3m-select-buffer-mode-hook'.
	(w3m-xmas-update-tab-in-gutter): Do update only when `w3m-use-tab' and
	`gutter-buffers-tab-enabled' are non-nil; always add it to
	`w3m-display-functions'.

	* octet.el: Don't make sure the `emacs-major-version' variable is
	bound.
	* w3m-bitmap: Ditto.
	* w3m-bug.el: Ditto.
	* w3m-proc.el: Ditto.
	* w3m-ucs.el: Ditto.
	* w3m-util.el: Ditto.
	* w3m.el: Ditto.
	* w3mhack.el: Ditto.

2003-11-05  Hideyuki SHIRAI  <shirai@meadowy.org>

	* w3m.el (w3m-delete-buffer, w3m-delete-other-buffers)
	(w3m-select-buffer-delete-buffer): Call `w3m-process-stop'.

	* w3m-proc.el (w3m-process-kill-stray-processes): New function.
	(w3m-process-start-queued-processes): Call
	`w3m-process-kill-stray-processes'.
	(w3m-process-filter): When parent-buffer was killed, call
	`w3m-process-kill-stray-processes'

2003-11-04  Katsumi Yamaoka  <yamaoka@jpl.org>

	* w3m.el (w3m-pop-up-windows): Default to t.
	(w3m-pop-up-window-p): New macro examining the value for the
	`w3m-use-tab' variable and the present situation.
	(w3m-copy-buffer): Use it.

2003-11-04  Hideyuki SHIRAI  <shirai@meadowy.org>

	* w3m.el (w3m-meta-content-type-charset-regexp)
	(w3m-meta-charset-content-type-regexp)
	(w3m-meta-refresh-content-regexp)
	(w3m-meta-content-refresh-regexp): Allow `\n' as whitespaces.

2003-10-31  Katsumi Yamaoka  <yamaoka@jpl.org>

	* w3m-hist.el (w3m-history-backward): Return the current history if the
	number zero is given as an argument.

2003-10-29  OHASHI Akira  <bg66@koka-in.org>

	* w3m.el (w3m-process-connection-type): Set t when system is darwin
	version 7.0.0 or later.

2003-10-28  Katsumi Yamaoka  <yamaoka@jpl.org>

	* w3m.el (w3m-fontify-strike-through (var)): Make it into the variable
	which is not a user option.
	(w3m-fontify-strike-through (fn)): Check dynamically whether the window
	system is used.
	(w3m-url-at-point): Unify iso646 chars to ascii on XEmacs-mule.

	* mew-w3m.el: Silence the compile warning for `mew-coding-system-p' for
	people having the Mew XEmacs package installed.

2003-10-23  Katsumi Yamaoka  <yamaoka@jpl.org>

	* w3m.el (w3m-obey-w3m-pop-up-frames): New variable.
	(w3m-copy-buffer): Inherit the value of `w3m-initial-frame' into the
	new buffer if a new frame is not created for the new buffer.
	(w3m-delete-frame-maybe): Simplify it in the different way.

	* w3m-search.el (w3m-search): Specify the 3rd arg of `w3m'.

2003-10-23  Katsumi Yamaoka  <yamaoka@jpl.org>

	* w3m.el: Revive `w3m-initial-frame' throughout.
	(w3m-delete-frame-maybe): Revert 2003-10-20 change.

2003-10-22  Katsumi Yamaoka  <yamaoka@jpl.org>

	* w3m.el (w3m-strike-through-face): Use the :strikethru attribute in
	XEmacs.
	(w3m-fontify-strike-through): Enable it also for XEmacs.

2003-10-21  TSUCHIYA Masatoshi  <tsuchiya@namazu.org>

	* w3m.el (w3m-w3m-retrieve): Insert no data when either retrieval or
	decoding is failed.
	(w3m-w3m-parse-header): Do not return a base URI of retrieved page.

2003-10-20  Katsumi Yamaoka  <yamaoka@jpl.org>

	* w3m.el: Fix some comments and docstrings (to be continued).
	(w3m-copy-local-variables, w3m-open-all-links-in-new-session,
	w3m-horizontal-scroll): Remove unused non-global variables.

2003-10-20  Katsumi Yamaoka  <yamaoka@jpl.org>

	* w3m.el: Abolish `w3m-initial-frame' throughout.
	(w3m-delete-frame-maybe): Simplify.

2003-10-19  TSUCHIYA Masatoshi  <tsuchiya@namazu.org>

	* w3m.el (w3m-base-url): Removed.
	(w3m-attributes, w3m-local-attributes, w3m-w3m-attributes): Do not
	return a base URI of retrieved page.

2003-10-14  Jose A. Ortega Ruiz  <jao@gnu.org>

	* w3m.el (w3m-decode-entities-string): Move `save-match-data' to the
	exterior of `with-temp-buffer'.

2003-10-08  Katsumi Yamaoka  <yamaoka@jpl.org>

	* w3m-e21.el (w3m-tab-half-space, w3m-tab-separator): Use `:width'
	instead of `:relative-width' to specify the space width.
	(w3m-tab-line): Tidy it up.

	* w3m-favicon.el (w3m-favicon-set-image): Use `:width' instead of
	`:relative-width' to specify the space width.

2003-10-08  Katsumi Yamaoka  <yamaoka@jpl.org>

	* w3m-e21.el (w3m-tab-unselected-face,
	w3m-tab-unselected-retrieving-face, w3m-tab-selected-face,
	w3m-tab-selected-face): Exchange the default TTY colors between
	selected faces and unselected faces.
	(w3m-tab-drag-mouse-function): Compare buffer objects instead of buffer
	names.
	(w3m-tab-make-keymap): Use buffer objects instead of buffer names.
	(w3m-tab-line): Make all tab widths the same even if there are wide
	characters; never use graphic icons in TTY; close the left margin
	unless there's an icon; add a keymap to favicon; don't put mouse-face
	on icons.
	(w3m-initialize-graphic-icons): Don't make graphic icons for TTY; don't
	put mouse-face on icons.

	* w3m-favicon.el: Bind `w3m-modeline-favicon' when compiling.
	(w3m-favicon-set-image): Add a half space after favicon.

	* w3m-util.el (w3m-current-title): New function.
	(w3m-buffer-title): Use it.

	* w3m.el: Silence the byte-compiler for `w3m-info-like-map',
	`w3m-lynx-like-map', `w3m-minor-mode-map', `w3m-mode-map', and
	`w3m-setup-menu'.

2003-10-08  Katsumi Yamaoka  <yamaoka@jpl.org>

	* w3m-favicon.el: Silence the compile warning for `w3m-message'.

	* w3m.el (w3m-url-to-file-name): Enable it to interpret
	file://localhost/ urls.

2003-10-07  Yuuichi Teranishi  <teranisi@gohome.org>

	* w3m-form.el (w3m-form-parse-and-fontify): Fix for textarea on w3mmee.

2003-10-07  Katsumi Yamaoka  <yamaoka@jpl.org>

	* w3m-e21.el (frame-current-scroll-bars): Alias to `ignore' if it is
	not available.
	(window-fringes): Ditto.
	(w3m-tab-width): Protect against setting illegal values.
	(w3m-tab-unselected-face): Don't specify the underline color.
	(w3m-tab-unselected-retrieving-face): Ditto.
	(w3m-tab-selected-face): Ditto.
	(w3m-tab-selected-retrieving-face): Ditto.
	(w3m-tab-background-face): Ditto.
	(w3m-tab-timer): Rename from `w3m-tab-line-timer'.
	(w3m-tab-half-space): New variable.
	(w3m-tab-separator): New variable.
	(w3m-tab-line): Show many tabs as far as possible.

	* w3m-favicon.el (w3m-favicon-retrieve): Clear the minibuffer after
	retrieving favicon.

2003-10-06  Katsumi Yamaoka  <yamaoka@jpl.org>

	We shouldn't use too simple elements like ".+" in the deep nested
	regexps.  It may cause high cpu or may make Emacs hang.

2003-10-06  Katsumi Yamaoka  <yamaoka@jpl.org>

	* w3m.el (w3m-use-favicon): Modify the doc-string.
	(w3m-show-graphic-icons-in-mode-line): New variable.
	(w3m-show-graphic-icons-in-header-line): New variable.
	(w3m-buffer-setup): Modify the value for
	`mode-line-buffer-identification' not to show favicon if
	`w3m-show-graphic-icons-in-mode-line' is nil.

	* w3m-e21.el: Bind `w3m-show-graphic-icons-in-header-line' and
	`w3m-show-graphic-icons-in-mode-line' when compiling.
	(w3m-tab-line): Don't show spinners nor favicons if
	`w3m-show-graphic-icons-in-header-line' is nil; call
	`w3m-make-spinner-image' only once.
	(w3m-initialize-graphic-icons): Don't make graphic icons if
	`w3m-show-graphic-icons-in-mode-line' is nil.

	* w3m-xmas.el: Bind `w3m-show-graphic-icons-in-mode-line' when
	compiling.
	(w3m-initialize-graphic-icons): Don't make graphic icons if
	`w3m-show-graphic-icons-in-mode-line' is nil.

2003-10-05  Yuuichi Teranishi  <teranisi@gohome.org>

	* w3m-form.el (w3m-form-replace): Call `set-buffer-modified-p'.
	(w3m-form-field-parse): Do nothing when fid is nil.
	(w3m-form-input-radio): Likewise.
	(w3m-form-get-by-name): New function.
	(w3m-form-input-map): Use it.

2003-10-04  Katsumi Yamaoka  <yamaoka@jpl.org>

	* w3m-e21.el (w3m-tab-line): Fix the logic determining whether to
	display favicon.

2003-10-03  Katsumi Yamaoka  <yamaoka@jpl.org>

	* w3m-e21.el (w3m-spinner-map-on-header-line): Abolish.
	(w3m-modeline-spinner-map): Rename from `w3m-spinner-map-on-mode-line'.
	(w3m-setup-header-line): Don't initialize
	`w3m-spinner-map-on-header-line'.
	(w3m-tab-spinner-map): New variable.
	(w3m-tab-make-keymap): Initialize it.
	(w3m-tab-line): Use it.

2003-10-03  Katsumi Yamaoka  <yamaoka@jpl.org>

	* w3m.el (w3m-modeline-separator): New variable.
	(w3m-modeline-favicon): New variable.
	(w3m-favicon-image): Move from w3m-favicon.el.
	(w3m-buffer-setup): Also call `w3m-initialize-graphic-icons' when Emacs
	21 is running; simplify the value for
	`mode-line-buffer-identification'.

	* w3m-e21.el: Bind `w3m-favicon-image' and
	`w3m-modeline-process-status-on' when compiling.
	(w3m-spinner-map-on-header-line): New variable.
	(w3m-spinner-map-on-mode-line): New variable.
	(w3m-spinner-map-help-echo): New variable.
	(w3m-setup-header-line): Initialize the value for
	`w3m-spinner-map-on-header-line'; remove an excessive `list' from the
	value for `header-line-format'.
	(w3m-tab-map): New variable.
	(w3m-tab-make-keymap): Set the value for `w3m-tab-map' in the current
	buffer.
	(w3m-tab-line): Add a keymap to the spinner; don't call
	`w3m-tab-make-keymap', use `w3m-tab-map' instead.
	(TopLevel): Add-hook `w3m-tab-make-keymap' to
	`w3m-mode-setup-functions'.
	(w3m-space-before-modeline-icon): New variable.
	(w3m-modeline-process-status-on-icon,
	w3m-modeline-image-status-on-icon, w3m-modeline-status-off-icon,
	w3m-modeline-ssl-image-status-on-icon,
	w3m-modeline-ssl-status-off-icon): New variables.
	(w3m-initialize-graphic-icons): New function.
	(w3m-make-spinner-image): Don't initialize the value for
	`w3m-spinner-image-file' here; set the value for
	`w3m-modeline-process-status-on-icon'.

	* w3m-favicon.el: Bind `w3m-favicon-image' when compiling.
	(w3m-favicon-image): Move to w3m.el.
	(w3m-space-before-favicon): Move from w3m-xmas.el.
	(TopLevel): Make `w3m-modeline-favicon' and `w3m-favicon-image'
	buffer-local; modify the value or put the `risky-local-variable'
	property for `w3m-modeline-favicon'.
	(w3m-favicon-set-image): New macro.
	(w3m-favicon-setup): Use it.
	(w3m-favicon-retrieve): Use it.

	* w3m-xmas.el (w3m-xmas-space-before-favicon): Move to w3m-favicon.el
	and rename to `w3m-space-before-favicon'.
	(w3m-space-before-modeline-icon): Rename from
	`w3m-xmas-space-before-modeline-icon'.

2003-10-03  TSUCHIYA Masatoshi  <tsuchiya@namazu.org>

	* w3m-proc.el (w3m-process-filter): Relax the regular expression to
	detect progress status.

2003-10-02  ARISAWA Akihiro  <ari@mbf.sphere.ne.jp>

	* w3m.el (w3m-w3m-expand-arguments): Redefine as a function rather than
	a macro.
	(w3m-dump-head-source-command-arguments): Simplify.
	(w3m-halfdump-command-arguments): Ditto.

2003-10-02  TSUCHIYA Masatoshi  <tsuchiya@namazu.org>

	* w3m-proc.el (w3m-process-filter): Check return value of
	`w3m-process-handler-parent-buffer' to move current buffer safely.

2003-10-02  Katsumi Yamaoka  <yamaoka@jpl.org>

	* w3m.el (w3m-modeline-image-status-on, w3m-modeline-process-status-on,
	w3m-modeline-ssl-image-status-on, w3m-modeline-ssl-status-off,
	w3m-modeline-status-off): Use `defvar' instead of `defconst'.
	(w3m-buffer-setup): Call `w3m-initialize-graphic-icons' instead of
	`w3m-make-spinner-image'; simplify the value for
	`mode-line-buffer-identification'.

	* w3m-xmas.el (w3m-xmas-space-before-modeline-icon): Rename from
	`w3m-xmas-space-before-spinner'.
	(w3m-modeline-process-status-on-icon,
	w3m-modeline-image-status-on-icon, w3m-modeline-status-off-icon,
	w3m-modeline-ssl-image-status-on-icon,
	w3m-modeline-ssl-status-off-icon): New variables.
	(w3m-spinner-image): Abolish.
	(w3m-make-spinner-image): Abolish.
	(w3m-initialize-graphic-icons): New function.

	* icons/state-00.xpm:
	* icons/state-01.xpm:
	* icons/state-10.xpm:
	* icons/state-11.xpm: New files.

2003-10-02  ARISAWA Akihiro  <ari@mbf.sphere.ne.jp>

	* w3m.el (w3m-halfdump-command-arguments): Add "ucs_conv" option when
	using w3m-m17n; check w3m-output-coding-system at run time.

2003-10-02  Katsumi Yamaoka  <yamaoka@jpl.org>

	* w3m-proc.el (w3m-process-start-after): Make sure the value for
	`w3m-current-buffer' is non-nil.

2003-10-02  TSUCHIYA Masatoshi  <tsuchiya@namazu.org>

	* w3m.el (w3m-process-modeline-format): New option.
	(w3m-buffer-setup): Set `mode-line-process'.

	* w3m-proc.el: Bind `w3m-process-modeline-format' to suppress
	byte-compile warning.
	(w3m-process-modeline-string): New buffer-local variable.
	(w3m-process-start-after): Reset the above variable.
	(w3m-process-filter): Check size of retrieved data and set the above
	variable.
	(w3m-process-modeline-format): New function.

2003-10-01  Katsumi Yamaoka  <yamaoka@jpl.org>

	* w3m-xmas.el (w3m-make-spinner-image): Make sure the gifsicle program
	is available.

2003-09-30  ARISAWA Akihiro  <ari@mbf.sphere.ne.jp>

	* w3m.el (w3m-use-symbol): Use `w3m-mule-unicode-p'.

	* w3m-symbol.el (w3m-mule-unicode-symbol): Ditto.

2003-09-30  Katsumi Yamaoka  <yamaoka@jpl.org>

	* w3m-proc.el (w3m-process-stop): Redisplay the header-line.

	* w3m-e21.el (w3m-tab-line-format, w3m-tab-line-timer, w3m-tab-line):
	Revive the timer operation.
	(w3m-tab-line): Wobble the window size to force redisplay of the
	header-line using a timer; include spinner images in the return value
	when external processes are running.
	(w3m-spinner-image-file): New variable.
	(w3m-spinner-image-frames): New variable.
	(w3m-spinner-image-index): New variable.
	(w3m-make-spinner-image): New function.

	* w3m-favicon.el (w3m-favicon-retrieve): Always redraw Emacs frame
	using the timer; wobble the window size instead of redrawing; increase
	the delay time for the timer.

2003-09-30  ARISAWA Akihiro  <ari@mbf.sphere.ne.jp>

	* w3m-form.el (w3m-form-parse-and-fontify): Fix problem when form_int
	appears after input_alt and action is specified.

2003-09-29  Katsumi Yamaoka  <yamaoka@jpl.org>

	* w3m-symbol.el (w3m-mule-unicode-symbol): Fix customization type.

2003-09-29  ARISAWA Akihiro  <ari@mbf.sphere.ne.jp>

	* w3m-symbol.el: Bind `w3m-output-coding-system' when compiling.
	(w3m-mule-unicode-symbol): New variable.
	(w3m-symbol): Add it for candidate.
	(w3m-symbol): Use it.

	* w3m.el (w3m-use-symbol): Check capability for
	`w3m-mule-unicode-symbol'.

2003-09-29  Katsumi Yamaoka  <yamaoka@jpl.org>

	* w3m-e21.el (w3m-tab-line-format, w3m-tab-line-timer, w3m-tab-line):
	Remove the timer operation temporally.

2003-09-26  Hideyuki SHIRAI  <shirai@meadowy.org>

	* w3m-xmas.el (w3m-make-spinner-image): Bind `format-alist' to nil.

2003-09-26  Katsumi Yamaoka  <yamaoka@jpl.org>

	* w3m-e21.el (w3m-tab-line-timer): New variable.
	(w3m-tab-line): Use it to control this function running too frequently;
	simplify the source code.

	* w3m-favicon.el (w3m-favicon-image-of): Abolish.
	(w3m-favicon-retrieve): Use a timer to redraw Emacs frame.

	* w3m-xmas.el (w3m-xmas-space-before-favicon): New user option.
	(w3m-xmas-space-before-spinner): New user option.
	(w3m-make-spinner-image): Make sure the `gif' feature is available.

	* w3m.el (w3m-buffer-setup): Use `w3m-xmas-space-before-spinner' and
	`w3m-xmas-space-before-favicon'.

2003-09-25  Katsumi Yamaoka  <yamaoka@jpl.org>

	* icons/spinner.gif: New file (without LZW compression).
	* icons30/spinner.gif: Ditto.

	* Makefile.in (install-icons, install-icons30): Also install gifs.

	* w3m-xmas.el (w3m-make-spinner-image): Use the spinner.gif file.

	* w3m-e21.el (w3m-tab-line-format): New variable (see doc-string).
	(w3m-tab-line): Use it; use a timer to suppress this function running
	too frequently.

2003-09-25  Katsumi Yamaoka  <yamaoka@jpl.org>

	* w3m-xmas.el (w3m-spinner-image): New variable.
	(w3m-make-spinner-image): New function.

	* w3m.el (w3m-buffer-setup): Call `w3m-make-spinner-image', show a
	spinner in the modeline under XEmacs.

2003-09-24  Yuuichi Teranishi  <teranisi@gohome.org>

	* w3m-form.el (w3m-form-put-property): Don't call intern if it is not a
	string.
	(w3m-form-get-property): Ditto.
	(w3m-form-put): Added argument ID.
	(w3m-form-get): Changed argument from NAME to ID.
	(w3m-form-make-form-data): Changed process to get NAME and VALUE.
	(w3m-form-resume): Follow the API change in w3m-form-put and
	w3m-form-get.
	(w3m-fontify-textareas): Ditto.
	(w3m-form-parse-and-fontify): Ditto.
	(w3m-form-input): Ditto.
	(w3m-form-input-password): Ditto.
	(w3m-form-input-checkbox): Ditto.
	(w3m-form-input-radio): Ditto.
	(w3m-form-input-file): Ditto.
	(w3m-form-input-textarea-set): Ditto.
	(w3m-form-textarea-info): Ditto.
	(w3m-form-input-select): Ditto.
	(w3m-form-submit): Ditto.
	(w3m-form-real-reset): Follow the structure change.
	(w3m-form-input-select-id): New buffer local variable.
	(w3m-form-input-select-set): Use it.
	(w3m-form-field-parse): New inline function.
	(w3m-form-parse-and-fontify): Put id for selectinfo.
	(w3m-form-resume): Fixed regexp.
	(w3m-form-input-textarea): Fixed line number.
	(w3m-fontify-textareas): Put w3m-form-id property.
	(w3m-form-parse-and-fontify): Store id to the textareainfo.

2003-09-24  Katsumi Yamaoka  <yamaoka@jpl.org>

	* w3m-favicon.el (w3m-favicon-retrieve): Redisplay Emacs frame; rename
	from `w3m-retrieve-favicon'.
	(w3m-favicon-image): Rename from `w3m-current-favicon-image'.
	(w3m-favicon-setup): Rename from `w3m-setup-favicon'.
	(w3m-favicon-image-of): Rename from `w3m-buffer-favicon'.
	(w3m-favicon-convert): Rename from `w3m-convert-favicon'.
	(w3m-favicon-retrieve): Rename from `w3m-retrieve-favicon'.

	* w3m-e21.el (w3m-tab-line): Rename `w3m-buffer-favicon' with
	`w3m-favicon-image-of'.

	* w3m.el (w3m-clean-hook-options): Rename `w3m-setup-favicon' with
	`w3m-favicon-setup'.
	(w3m-buffer-setup): Rename `w3m-current-favicon-image' with
	`w3m-favicon-image'.

2003-09-23  OHASHI Akira  <bg66@koka-in.org>

	* w3m.el (w3m-process-connection-type): Set nil when system-type is
	darwin.

2003-09-22  Katsumi Yamaoka  <yamaoka@jpl.org>

	* w3m-favicon.el: Bind `w3m-icon-data' when compiling.
	(w3m-current-favicon-data): Abolish.
	(w3m-favicon-converted): Abolish.
	(w3m-favicon-cache-data): Contain image data.
	(w3m-favicon-cache-favicon): Return an image instead of raw data.
	(w3m-setup-favicon): Fix the condition to check whether Emacs can
	display images; set the value of `w3m-current-favicon-image' instead of
	`w3m-current-favicon-data' for the about: pages.
	(w3m-buffer-favicon): Make it simply get the value of
	`w3m-current-favicon-image'.
	(w3m-convert-favicon): Accept raw data and type; simply return an
	image.
	(w3m-retrieve-favicon): Rearrange the arguments to accept url and type
	independently; set the value of `w3m-current-favicon-image' instead of
	`w3m-current-favicon-data'; store an image into
	`w3m-favicon-cache-data'.
	(w3m-favicon-save-cache-file): Save data only if they contained images;
	strip images from the cache for saving.
	(w3m-favicon-load-cache-file): Create images for all the cache.

	* w3m.el (w3m-buffer-setup): Use `w3m-current-favicon-image' instead of
	`w3m-favicon-converted' for `mode-line-buffer-identification' under
	XEmacs in order to check whether the favicon image is available.
	(w3m-examine-command-line-args): Use `member' instead of `memq' under
	XEmacs to check whether `command-line-args' contains the same string as
	the car of `command-line-args-left'.

2003-09-22  Katsumi Yamaoka  <yamaoka@jpl.org>

	* w3m-favicon.el: Autoload w3m for `w3m-expand-url' when compiling.
	(w3m-setup-favicon): Fix the change of 2003-09-12 which was gone to
	far.

	* w3m.el (w3m-open-all-links-in-new-session): Improve the regexp.
	(w3m-examine-command-line-args): Don't let it misunderstand the next
	command as a url string; modify the arguments in `command-line-args'
	instead of removing them.
	(w3m): Use `w3m-examine-command-line-args' even if it is called
	non-interactively.

2003-09-21  Katsumi Yamaoka  <yamaoka@jpl.org>

	* w3m.el (w3m-open-all-links-in-new-session): Don't use
	`w3m-select-buffer'.

2003-09-21  Katsumi Yamaoka  <yamaoka@jpl.org>

	* w3m.el (w3m-popup-frame-p): Make it accept the `interactive-p'
	argument.
	(w3m-examine-command-line-args): New function.
	(w3m): Use it.

2003-09-20  Katsumi Yamaoka  <yamaoka@jpl.org>

	* w3m-favicon.el: Bind some external variables when compiling.

2003-09-19  Yuuichi Teranishi  <teranisi@gohome.org>

	* w3m-form.el (w3m-form-make-form-data): Insert "--" before the
	multipart post boundary.

2003-09-19  Hideyuki SHIRAI  <shirai@meadowy.org>

	* w3m.el (w3m-underline-face): New face.
	(w3m-strike-through-face): New user variable.
	(w3m-fontify-strike-through): New function.
	(w3m-fontify): Call `w3m-fontify-strike-through'

2003-09-19  Katsumi Yamaoka  <yamaoka@jpl.org>

	* w3m-favicon.el (w3m-setup-favicon): Convert favicon data to an image
	for the about: pages using `w3m-convert-favicon'.
	(w3m-buffer-favicon): Move the data conversion procedure to
	`w3m-convert-favicon'.
	(w3m-convert-favicon): New function detached from `w3m-buffer-favicon';
	make it work synchronously.
	(w3m-retrieve-favicon): Convert favicon data to an image.

	* w3m-image.el (w3m-imagick-convert-buffer): Erase buffer before
	calling the convert program.

	* w3m.el (w3m-buffer-setup): Modify the value for
	`mode-line-buffer-identification' in order to make it possible to show
	favicon under XEmacs.

2003-09-19  Katsumi Yamaoka  <yamaoka@jpl.org>

	* w3m.el (w3m-open-all-links-in-new-session): New function.  Suggested
	by Yoichi NAKAYAMA <yoichi@geiin.org>.
	(w3m-view-this-url-new-session): Call
	`w3m-open-all-links-in-new-session' if the region is active.

2003-09-18  Katsumi Yamaoka  <yamaoka@jpl.org>

	* w3m.el (w3m-key-binding): Don't use `custom-set-default'.
	(w3m-use-favicon): Ditto.
	* w3m-favicon.el (w3m-favicon-size): Ditto.

	* icons/*.xpm: Remove text.

2003-09-17  Yuuichi Teranishi  <teranisi@gohome.org>

	* w3m-form.el (w3m-form-new): Use `application/x-www-form-urlencoded'
	instead of `urlencoded'.
	(w3m-form-parse-and-fontify): Ditto.
	(w3m-form-make-form-data): Use `multipart/form-data' instead of
	`multipart'.
	(w3m-form-mee-new): Likewise.

2003-09-17  Katsumi Yamaoka  <yamaoka@jpl.org>

	* w3m-e21.el (w3m-e21-toolbar-configurations): Don't modify the values
	for `tool-bar-button-margin' and `tool-bar-button-relief'.

	* w3mhack.el (w3mhack-nonunix-install): Use icons30 for XEmacs.
	(w3mhack-make-package): Use icons30.

	* Makefile.in (SUBDIRS): Add icons30.
	(install-icons30): New rule.
	(install-package, install-package-ja): Use it.

	* icons/*.xpm: Shrink the size of all icons.
	* icons30/: Old icons are here.

2003-09-16  Katsumi Yamaoka  <yamaoka@jpl.org>

	* w3m-util.el (w3m-activate-zmacs-regions): New macro.
	* w3m.el (w3m-next-anchor, w3m-previous-anchor, w3m-next-form,
	w3m-previous-form, w3m-next-image, w3m-previous-image,
	w3m-scroll-up-or-next-url, w3m-scroll-down-or-previous-url,
	w3m-beginning-of-line, w3m-end-of-line): Use it.

2003-09-16  Katsumi Yamaoka  <yamaoka@jpl.org>

	* w3m-hist.el (w3m-history-backward): Return nil if there is no
	previous element.

	* w3m.el (w3m-view-previous-page): Skip the current page if it seems
	broken; warn if there's no more history.
	(w3m-copy-buffer): Use the current history for the url string if the
	current page seems broken.
	(w3m-goto-url): Use `lexical-let' to pass the history position data to
	the asynchronous w3m process.

2003-09-12  Katsumi Yamaoka  <yamaoka@jpl.org>

	* w3m-e21.el: Move the favicon stuff to w3m-favicon.el.

	* w3m-favicon.el: New file detached from w3m-e21.el.
	(w3m-favicon-type): Adapt it to XEmacs as well.
	(w3m-setup-favicon): Ditto.
	(w3m-buffer-favicon): Ditto.
	(w3m-retrieve-favicon): Replace `float-time' with `w3m-float-time'.
	(w3m-arrived-setup-functions): Don't add-hook it here.
	(w3m-arrived-shutdown-functions): Ditto.

	* w3m-xmas.el: Require `w3m-favicon'.

	* w3m.el (w3m-arrived-setup-functions): Add
	`w3m-favicon-load-cache-file' if w3m-favicon is loaded.
	(w3m-arrived-shutdown-functions): Add `w3m-favicon-save-cache-file' if
	w3m-favicon is loaded.

	* w3m-util.el (w3m-float-time): New function.

	* w3mhack.el (w3mhack-examine-modules): Exclude w3m-favicon.el from the
	files to be byte-compiled.

2003-09-02  Katsumi Yamaoka  <yamaoka@jpl.org>

	* w3m.el (w3m-view-this-url-1): Fix a window configuration only when
	the buffer's major mode has changed from the w3m-mode to another.
	(w3m-goto-url): Don't erase a buffer when retrieving a local file.

2003-08-29  Katsumi Yamaoka  <yamaoka@jpl.org>

	* w3m.el (w3m-copy-buffer): Copy the history before visiting a page in
	order to show the about://history/ page correctly; adjust the position
	in the history after copying.
	(w3m-goto-url): Use buffer-local properties instead of global
	properties for form data.
	(w3m-reload-this-page): Specify the history element to the
	`w3m-goto-url' function in order to submit the form data.

2003-08-25  Katsumi Yamaoka  <yamaoka@jpl.org>

	* w3m.el (w3m-view-this-url-1): Don't kill the emacs-w3m buffer when a
	process is in progress.
	(w3m-goto-url-new-session): Ditto.

2003-08-25  Katsumi Yamaoka  <yamaoka@jpl.org>

	* w3m.el (w3m-view-previous-page): Specify a history element of the
	previous page to the `w3m-goto-url' function as the 7th arg.
	(w3m-goto-url): Accept a history element as the 7th argument; specify
	nil as the 7th argument when recursively calling itself; use a given
	history element to examine the form data of the url to be visited.
	(w3m-goto-url-new-session): Specify nil to the `w3m-goto-url' function
	as the 7th argument.
	(w3m): Ditto.

2003-08-15  Katsumi Yamaoka  <yamaoka@jpl.org>

	* w3m-hist.el (w3m-history-minimize-in-new-session): New user option.
	(w3m-history-set-current): Redefine as an inline function rather than a
	macro.
	(w3m-history-current-1): Abolish the function.
	(w3m-history-current-2): Abolish the function.
	(w3m-history-element): New function.
	(w3m-history-current): Abolish the funtction.
	(w3m-history-backward): Don't modify the current position pointer in
	the `w3m-history' variable.
	(w3m-history-forward): Simplify using `w3m-history-backward'.
	(w3m-history-copy): Minimize the history when
	`w3m-history-minimize-in-new-session' is non-nil.
	(w3m-history-plist-get): Abolish the `url' argument; complement the
	meaning of the `local' argument.
	(w3m-history-add-properties): Ditto.
	(w3m-history-plist-put): Ditto.
	(w3m-history-remove-properties): Ditto.
	(w3m-history-store-position): Don't specify the optional arguments to
	`w3m-history-add-properties'.
	(w3m-history-restore-position): Abolish the `url' argument; don't
	specify the optional arguments to `w3m-history-plist-get'.
	(w3m-history-minimize): Simplify using `w3m-history-element'.

	* w3m.el (w3m-view-previous-page): Don't specify the optional arguments
	to `w3m-history-plist-get' and `w3m-history-restore-position'.
	(w3m-goto-url): Don't specify the optional arguments to
	`w3m-history-plist-put', `w3m-history-plist-get',
	`w3m-history-remove-properties' and `w3m-history-add-properties'.
	(w3m-reload-this-page): Don't specify the optional arguments to
	`w3m-history-plist-get' and `w3m-history-remove-properties'.

2003-08-14  Katsumi Yamaoka  <yamaoka@jpl.org>

	* w3m-hist.el (w3m-history-flat): Reduce the deepness of local
	prpoerties in the list structure.
	(w3m-history-assoc): Simplify; redefine as an inline function.
	(w3m-history-with-element): Abolish the macro.
	(w3m-history-current-2): New function.
	(w3m-history-set-plist): New function.
	(w3m-history-modify-properties): Rewrite.
	(w3m-history-seek-properties): Abolish the function.
	(w3m-history-seek-element): New function.
	(w3m-history-share-properties): Abolish the function.
	(w3m-history-tree): Tiny change.
	(w3m-history-push): Rewrite.
	(w3m-history-copy): Tiny change.
	(w3m-history-plist-get): Synch to the change of `w3m-history-flat'.
	(w3m-history-plist-put): Rewrite.
	(w3m-history-add-properties): Rewrite.
	(w3m-history-remove-properties): Rewrite.
	(w3m-history-rename-url): Abolish the function.
	(w3m-history-store-position): Abolish the optional argument.
	(w3m-history-minimize): New command.

2003-08-13  Katsumi Yamaoka  <yamaoka@jpl.org>

	* w3m-hist.el (w3m-history-current-1): Redefine as a function rather
	than a macro.
	(w3m-history-previous-position): Ditto.
	(w3m-history-next-position): Ditto.
	(w3m-history-modify-properties): Ditto.
	(w3m-history-save-position): Abolish the macro.
	(w3m-history-forward-1): Ditto.
	(w3m-history-backward-1): Ditto.
	(w3m-history-with-element): Abolish the `set-current' argument.
	(w3m-history-assoc): Ditto.
	(w3m-history-plist-get): Ditto.
	(w3m-history-plist-put): Ditto.
	(w3m-history-add-properties): Ditto.
	(w3m-history-remove-properties): Ditto.
	(w3m-history-rename-url): Ditto.
	(w3m-history-set-current): New macro.
	(w3m-history-forward): Abolish the `set-current' argument; use
	`w3m-history-set-current'.
	(w3m-history-backward): Ditto.
	(w3m-history-tree): Use `w3m-history-set-current' instead of
	`w3m-history-forward-1'.
	(w3m-history-push): Use `w3m-history-set-current'.
	(w3m-history-store-position): Don't specify the `set-current' argument
	to `w3m-history-add-properties'.
	(w3m-history-restore-position): Don't specify the `set-current'
	argument to `w3m-history-plist-get'.

	* w3m.el (w3m-view-previous-page): Don't specify the `set-current'
	argument to `w3m-history-plist-get'.
	(w3m-goto-url): Don't specify the `set-current' argument to
	`w3m-history-plist-put', `w3m-history-plist-get',
	`w3m-history-remove-properties' and `w3m-history-add-properties'.
	(w3m-reload-this-page): Don't specify the `set-current' argument to
	`w3m-history-plist-get' and `w3m-history-remove-properties'.

2003-08-12  Katsumi Yamaoka  <yamaoka@jpl.org>

	* w3m.el (w3m-view-this-url-1): Fix a window configuration if a new
	buffer visiting the specified url is not in the `w3m-mode'; remove a
	newly created buffer if it is useless.
	(w3m-goto-url): Don't use `save-excursion' when performing find-file
	directly.
	(w3m-goto-url-new-session): Remove a newly created buffer if it is
	useless.

2003-08-12  ARISAWA Akihiro  <ari@mbf.sphere.ne.jp>

	* Makefile.in (what-where): Add space to avoid error on Solaris.

	* w3m-namazu.el (w3m-about-namazu): Fix last change.

2003-08-11  Katsumi Yamaoka  <yamaoka@jpl.org>

	* w3m-hist.el (w3m-history-previous-position): New macro.
	(w3m-history-next-position): New macro.
	(w3m-history-forward-1): Simplified using new macro(s).
	(w3m-history-backward-1): Ditto.
	(w3m-history-regenerate-pointers): Ditto.
	(w3m-history-assoc): Ditto.
	(w3m-history-current-1): Don't use old-fashioned backquotes.
	(w3m-history-save-position): Ditto.
	(w3m-history-modify-properties): Ditto.
	(w3m-history-with-element): Ditto.

2003-08-10  ARISAWA Akihiro  <ari@mbf.sphere.ne.jp>

	* w3m-namazu.el (w3m-about-namazu): Fixed problem when further links
	contain "&amp;".

2003-08-07  TSUCHIYA Masatoshi  <tsuchiya@namazu.org>

	* w3m.el (w3m-w3m-get-header): Removed.
	(w3m-w3m-parse-header, w3m-w3m-dump-head): New function.
	(w3m-w3m-attributes): Call the above functions.
	(w3m-w3m-dump-head-source): Removed.
	(w3m-w3m-dump-extra): New function.
	(w3m-w3m-retrieve, w3m-w3m-retrieve-1): Reimplemented.
	(w3m-about-header): Call `w3m-w3m-dump-head' instead of
	`w3m-w3m-get-header'.

	* w3m-proc.el: Changes to support recursive call of functions creating
	asynchronous processes.
	(w3m-process-waited): Abolished.
	(w3m-process-handler-new): Add result slot.
	(w3m-process-handler-functions): Renamed from
	`w3m-process-handler-function'.
	(w3m-process-handler-result): New macro.
	(w3m-process-with-null-handler): Reimplemented.
	(w3m-process-start-and-wait): New function.
	(w3m-process-with-wait-handler): Reimplemented.
	(w3m-process-do): Reimplemented.
	(w3m-process-do-with-temp-buffer): Reimplemented.
	(w3m-process-sentinel): Accept the 3rd argument.  Follow the above
	changes.

2003-08-08  Katsumi Yamaoka  <yamaoka@jpl.org>

	* w3m-hist.el (w3m-history-reuse-history-elements): New user option.
	(w3m-history-forward): Return a cons of a new history element and new
	position pointers of a history.
	(w3m-history-backward): Ditto.
	(w3m-history-regenerate-pointers): New function.
	(w3m-history-push): If `w3m-history-reuse-history-elements' is nil,
	sprout a new history branch even if history elements for the same url
	already exist.
	(w3m-history-add-arrived-db): Abolish the optional argument; bind
	`w3m-history-reuse-history-elements' to t.

	* w3m.el (w3m-view-previous-page): Assume `w3m-history-backward'
	returns cons data; bind `w3m-history-reuse-history-elements' to t; fix
	position pointers of a history after visiting a page.
	(w3m-goto-url): Fix position pointers of a history when a page is
	referred to by the about://history/ page.
	(w3m-about-history): Include position pointers in an html form.
	(w3m-history-highlight-current-url): Make history position data
	invisible.

2003-07-30  Katsumi Yamaoka  <yamaoka@jpl.org>

	* w3m.el (w3m-decode-entities): Don't trust in the `match-data' after
	the `w3m-entity-value' function is performed.

2003-07-29  Katsumi Yamaoka  <yamaoka@jpl.org>

	* w3m.el (w3m-command, w3m-user-agent, w3m-command-arguments,
	w3m-command-arguments-alist, w3m-no-proxy-domains,
	w3m-command-environment, w3m-fill-column, w3m-mailto-url-function,
	w3m-mailto-url-popup-function-alist, w3m-imitate-widget-button,
	w3m-pixels-per-character, w3m-coding-system,
	w3m-terminal-coding-system, w3m-input-coding-system,
	w3m-output-coding-system, w3m-file-coding-system,
	w3m-file-name-coding-system, w3m-default-coding-system,
	w3m-coding-system-priority-list, w3m-profile-directory, w3m-init-file,
	w3m-default-save-directory, w3m-accept-languages, w3m-icon-directory,
	w3m-home-page, w3m-arrived-file, w3m-keep-arrived-urls,
	w3m-keep-cache-size, w3m-follow-redirection, w3m-resize-image-scale,
	w3m-default-content-type, w3m-content-type-alist,
	w3m-encoding-type-alist, w3m-decoder-alist,
	w3m-charset-coding-system-alist, w3m-correct-charset-alist,
	w3m-horizontal-scroll-columns, w3m-horizontal-shift-columns,
	w3m-edit-function, w3m-url-local-directory-alist,
	w3m-pop-up-frame-parameters, w3m-horizontal-scroll-division,
	w3m-mbconv-command, w3m-local-find-file-regexps,
	w3m-local-find-file-function, w3m-local-directory-view-method,
	w3m-dirlist-cgi-program, w3m-add-referer-regexps, w3m-touch-command,
	w3m-uri-replace-alist, w3m-db-history-display-size,
	w3m-select-buffer-window-ratio): Improve the customizing widgets.

	* w3m-symbol.el (w3m-symbol-custom-type): New variable.
	(w3m-default-symbol, w3m-Chinese-BIG5-symbol, w3m-Chinese-CNS-symbol,
	w3m-Chinese-GB-symbol, w3m-Japanese-symbol, w3m-Korean-symbol): Use it.
	(w3m-symbol): Improve the customizing widgets.

	* w3m-search.el (w3m-search-engine-alist, w3m-search-default-engine):
	Improve the customizing widgets.
	* w3m-perldoc.el (w3m-perldoc-command, w3m-perldoc-pod2html-command,
	w3m-perldoc-pod2html-arguments): Ditto.
	* w3m-filter.el (w3m-filter-rules): Ditto.

2003-07-28  Katsumi Yamaoka  <yamaoka@jpl.org>

	* w3m-namazu.el (w3m-namazu-command, w3m-namazu-arguments,
	w3m-namazu-page-max, w3m-namazu-default-index-customize-spec,
	w3m-namazu-index-alist, w3m-namazu-output-coding-system,
	w3m-namazu-input-coding-system): Improve the customizing widgets.
	* w3m-image.el (w3m-imagick-convert-program): Ditto.
	* w3m-form.el (w3m-form-input-textarea-buffer-lines,
	w3m-form-input-select-buffer-lines, w3m-form-input-map-buffer-lines):
	Ditto.
	* w3m-filter.el (w3m-filter-rules): Ditto.
	* w3m-e21.el (w3m-favicon-size, w3m-favicon-cache-file,
	w3m-favicon-cache-expire-wait, w3m-favicon-type, w3m-tab-width): Diito.
	* w3m-dtree.el (w3m-dtree-directory-depth, w3m-dtree-indent-strings,
	w3m-dtree-stop-strings): Ditto.
	* w3m-cookie.el (w3m-cookie-accept-domains, w3m-cookie-reject-domains,
	w3m-cookie-accept-bad-cookies, w3m-cookie-file): Ditto.
	* w3m-bookmark.el (w3m-bookmark-file, w3m-bookmark-file-coding-system,
	w3m-bookmark-default-section): Ditto.
	* w3m-bitmap.el (w3m-bitmap-convert-arguments): Ditto.
	* w3m-antenna.el (w3m-antenna-sites, w3m-antenna-make-summary-function,
	w3m-antenna-sort-changed-sites-function,
	w3m-antenna-sort-unchanged-sites-function, w3m-antenna-file): Ditto.
	* mime-w3m.el (mime-w3m-safe-url-regexp): Ditto.

2003-07-27  ARISAWA Akihiro  <ari@mbf.sphere.ne.jp>

	* w3m.el (w3m-accept-japanese-characters): Checked loosely.

2003-07-27  TSUCHIYA Masatoshi  <tsuchiya@namazu.org>

	* Makefile.in (clean): Do not remove `shimbun-servers.el'.

	* w3mhack.el: Do not generate `shimbun-servers.el'.
	(shimbun-servers-file): Abolished.
	(w3mhack-compile, w3mhack-batch-compile): Do not call
	`w3mhack-check-shimbun-servers-file'.
	(w3mhack-generate-shimbun-servers-file): Removed.
	(w3mhack-check-shimbun-servers-file): Removed.

	* w3m.el (w3m-fontify-anchors): Handle `id' attributes of anchors.
	Thanks to Shinichiro HIDA and TAKAISHI Hayato for their reports.
	(w3m-fontify-bold, w3m-fontify-underline): Stricten regular expressions
	to detect tags.  For more detail, see [emacs-w3m:05600].

2003-07-25  Katsumi Yamaoka  <yamaoka@jpl.org>

	* mime-w3m.el (mime-w3m-display-inline-images): Improve the customizing
	widget.

2003-07-25  Katsumi Yamaoka  <yamaoka@jpl.org>

	* w3m.el (w3m-language, w3m-command-environment,
	w3m-content-type-alist, w3m-encoding-type-alist, w3m-decoder-alist,
	w3m-charset-coding-system-alist, w3m-correct-charset-alist,
	w3m-url-local-directory-alist, w3m-pop-up-frame-parameters): Improve
	the customizing widgets.

2003-07-25  Katsumi Yamaoka  <yamaoka@jpl.org>

	* w3mhack.el (w3mhack-generate-shimbun-servers-file): Exclude rss.

2003-07-25  TSUCHIYA Masatoshi  <tsuchiya@namazu.org>

	* w3m-form.el (w3m-form-set-method): New inline function, that is a
	`setf' method of `w3m-form-method'.

	* w3mhack.el (w3mhack-examine-modules): Because Mew 2.x and later do
	not support Mule2.3 and Emacs19, ignore mew-shimbun.el when compiling
	on such Emacsen.

2003-07-24  ARISAWA Akihiro  <ari@mbf.sphere.ne.jp>

	* w3m.el (w3m-output-coding-system): Changed condition to use utf-8
	with w3m-m17n.
	(w3m-halfdump-command-arguments): Ditto.

2003-07-24  Yuuichi Teranishi  <teranisi@gohome.org>

	* w3m-form.el (w3m-form-parse-and-fontify): Fix for the pages in which
	form_int appears after input_alt.

2003-07-23  Katsumi Yamaoka  <yamaoka@jpl.org>

	* w3mhack.el (w3mhack-makeinfo): Force texinfmt.elc to load texinfo.elc
	from the correct place.  <cf. [emacs-w3m:05573]>

2003-07-19  ARISAWA Akihiro  <ari@mbf.sphere.ne.jp>

	* w3m-e21.el (w3m-euc-japan-encoder): Fixed comment.


2003-07-18  TSUCHIYA Masatoshi  <tsuchiya@namazu.org>

	* Release emacs-w3m-1.3.6 from emacs-w3m-1_3 branch.

2003-07-18  TSUCHIYA Masatoshi  <tsuchiya@namazu.org>

	* w3m-e21.el (w3m-ccl-get-ucs-codepoint-with-emacs-unicode): Remove
	`translate-character'.
	(w3m-euc-japan-encoder, w3m-iso-latin-1-encoder): Select appropriate
	encoders when thie file is loaded.

	* w3m-ccl.el (w3m-ccl-write-repeat): Use a literal list of unibyte
	character sets, instead of calling `charset-bytes', in order to avoid
	difference between FSF Emacs and XEmacs.
	(w3m-euc-japan-encoder, w3m-iso-latin-1-encoder): Do not overwrite, if
	they have already been defined.

2003-07-17  Katsumi Yamaoka  <yamaoka@jpl.org>

	* w3mhack.el (w3mhack-examine-modules): Ignore w3m-ccl.el when XEmacs
	doesn't provide the mule feature.

2003-07-17  Hideyuki SHIRAI  <shirai@meadowy.org>

	* w3m.el (w3m-correct-charset-alist): New user option.
	(w3m-correct-charset): New inline macro.
	(w3m-detect-meta-charset): New function.
	(w3m-decode-buffer): Use `w3m-correct-charset' and
	`w3m-detect-meta-charset'.
	(w3m-create-page): Set `charset' to `w3m-current-content-charset' if it
	is nil.
	(w3m-region): If `charset' is nil, check `content-charset' in `META
	Tag'.

2003-07-17  TSUCHIYA Masatoshi  <tsuchiya@namazu.org>

	* w3m-ccl.el (toplevel): Add autoload for `charset-id' defined at
	w3m-om.el.
	(w3m-ccl-write-repeat): Simplified.
	(w3m-ccl-write-euc-japan-character): Set nil, when
	`read-multibyte-character' is not available.
	(w3m-ccl-write-iso-latin-1-character): Ditto.

	* w3m-om.el: Remove redundant `function'.
	(w3m-om-character-set-alist): New variable.
	(charset-id): New function.

	* w3m.el (w3m-input-coding-system): Change its default value for
	Mule2.3 and Emacsen without Mule.

2003-07-17  TSUCHIYA Masatoshi  <tsuchiya@namazu.org>

	* w3mhack.el (w3mhack-examine-modules): Ignore w3m-ccl.el when ccl.el
	is missing.

	* w3m-e21.el (w3m-ccl-get-ucs-codepoint-with-emacs-unicode): Import
	from w3m-ccl.el.

	* w3m-ucs.el (w3m-ccl-get-ucs-codepoint-with-mule-ucs): Import from
	w3m-ccl.el.

	* w3m-ccl.el: Export the above constants.

	* w3m.el (w3m-retrieve-and-render): Check current content charset
	before `w3m-create-page' is called.

2003-07-17  ARISAWA Akihiro <ari@mbf.sphere.ne.jp>
	    TSUCHIYA Masatoshi  <tsuchiya@namazu.org>

	* w3m.el (toplevel): Do not require `ccl'.
	(w3m-input-coding-system): Change its default value.
	(w3m-internal-characters-alist): Moved to w3m-ccl.el
	(w3m-ccl-write-repeat): Ditto.
	(w3m-euc-japan-decoder): Ditto.
	(w3m-euc-japan-encoder): Ditto.
	(w3m-iso-latin-1-decoder): Ditto.
	(w3m-iso-latin-1-encoder): Ditto.

	* w3m-ccl.el: New file.

	* w3m-ucs.el: Completely rewritten.
	(w3m-euc-japan-mule-ucs, w3m-iso-latin-1-mule-ucs): New coding systems.

	* w3m-e21.el (toplevel): Require `w3m-ccl'.
	(w3m-euc-japan-encoder, w3m-iso-latin-1-encoder): New encoder.

	* w3m-om.el, w3m-e20.el, w3m-xmas.el (toplevel): Require `w3m-ccl'.

2003-07-17  Hideyuki SHIRAI  <shirai@meadowy.org>

	* w3m.el (w3m-about-db-history): Call `w3m-arrived-time' with string.

2003-07-16  Katsumi Yamaoka  <yamaoka@jpl.org>

	* w3m.el (w3m-uri-replace-alist): Improve the customizing widget.

2003-07-16  TSUCHIYA Masatoshi  <tsuchiya@namazu.org>

	* w3m.el (w3m-copy-buffer): Fix the logical error installed by the last
	change at 2003-07-15.

2003-07-15  TSUCHIYA Masatoshi  <tsuchiya@namazu.org>

	* w3m.el (w3m-image-only-page): Abolished.
	(w3m-show-error-information): Return nil.
	(w3m-create-text-page): Return 'text-page.
	(w3m-create-image-page): Return 'image-page.
	(w3m-create-page): Return 'external-view when `w3m-external-view' is
	called.
	(w3m-goto-url): Do not encode a given URL when it points a local page.
	Bind `w3m-current-buffer' locally.  Follow the change of
	`w3m-create-page'.
	(w3m-copy-buffer): Wrap `w3m-goto-url' with
	`w3m-process-with-wait-handler', to avoid unexpected asynchronous
	processes.
	(w3m-region): Bind `w3m-current-buffer' locally.

	* w3m-util.el (w3m-url-local-p): Stricten its regexp.
	(w3m-url-dtree-p): Removed.

2003-07-10  Katsumi Yamaoka  <yamaoka@jpl.org>

	* w3m.el (w3m-uri-replace-alist): Revert 2003-07-09 change; improve the
	customizing widget.

	* doc/ptexinfmt.el (texinfo-discard-command-and-arg): New function for
	old Emacsen.

2003-07-09  TSUCHIYA Masatoshi  <tsuchiya@namazu.org>

	* w3m.el (w3m-decoder-alist): Simplified.

2003-07-09  Katsumi Yamaoka  <yamaoka@jpl.org>

	* w3m.el (w3m-decoder-alist): Look for the newest inflate command.

2003-07-09  Hideyuki SHIRAI  <shirai@meadowy.org>

	* mew-w3m.el (w3m-mew-support-cid): Check `mew-version-number'.
	(mew-w3m-cid-retrieve): Support Mew 4.0.53 and later.  Thanks to Kazu
	YAMAMOTO for his patch.

2003-07-09  TSUCHIYA Masatoshi  <tsuchiya@namazu.org>

	* w3m.el (w3m-uri-replace-alist): Add `rpm', `waei', `eiwa', `kokugo'
	and `eiei'.
	(w3m-input-url): Do not encode its return value.
	(w3m-goto-url): Call `w3m-url-transfer-encode-string' to encode a given
	URL.


2003-07-05  TSUCHIYA Masatoshi  <tsuchiya@namazu.org>

	* Release emacs-w3m-1.3.5 from emacs-w3m-1_3 branch.

2003-07-04  Katsumi Yamaoka  <yamaoka@jpl.org>

	* w3m.el (w3m-view-this-url-1): Simply copy buffer's contents to the
	new session rather than to call `w3m-goto-url'.

2003-07-03  TSUCHIYA Masatoshi  <tsuchiya@namazu.org>

	* w3m.el (w3m-local-file-type): Check whether a regular expression is
	specified, before matching it on a URL.

	* Following changes are to check whether required libraries are
	available.

	* w3mhack.el (toplevel): Do not create `shimbun/shimbun-servers.el' and
	`w3m-kwds.el' only when this file is loaded, to suppress excessive
	messages.
	(w3mhack-check-shimbun-servers-file): New function.
	(w3mhack-check-colon-keywords-file): New function.
	(w3mhack-compile): Call these functions explicitly.
	(w3mhack-batch-compile, w3mhack-locate-library, w3mhack-print-status):
	New functions.

	* configure.in: Check that egrep is available and that regexp-opt.el
	and xml.el are available.

	* aclocal.m4 (AC_EMACS_LISP): Add `-q' option and `-no-site-file'
	option.
	(AC_ADD_LOAD_PATH): Define `--with-attic' option.
	(AC_CHECK_ELISP): New function.

	* Makefile.in (.el.elc): Call `w3mhack-batch-compile' instead of
	`batch-byte-compile'.
	(very-slow): Always call `keywords' target.
	(keywords): Call `w3mhack-check-colon-keywords-file'.

2003-07-03  TSUCHIYA Masatoshi  <tsuchiya@namazu.org>

	* w3m-antenna.el (w3m-about-antenna): Fix the expression to decide
	changed sites.

	* w3m.el (w3m-retrieve-and-render): Do not overwrite an arrived time
	with a modified time, even if the modified time is newer than the
	arrived time.  Store a real URL to arrived DB.
	(w3m-about-db-history): Small clean up.

	* attic/xml.el: Import contrib/xml.el of Oort Gnus.  Require cl and
	poe.

2003-07-02  TSUCHIYA Masatoshi  <tsuchiya@namazu.org>

	* w3m-bookmark.el (w3m-bookmark-add): Encode special characters
	included in a URL and a title.

	* w3m-antenna.el (w3m-antenna-check-all-sites): Use `w3m-antenna-alist'
	instead of `w3m-antenna-sites'; this change must have no ill effects
	because `w3m-use-setup' merges site informations kept by
	`w3m-antenna-sites' into `w3m-antenna-alist'.
	(w3m-about-antenna): Fix.
	(w3m-antenna-add-current-url): Encode special characters included in
	`w3m-current-title'.

	* w3m.el: Changes of functions handling the arrived database, and clean
	up w3m-retrieve-and-render() and related parts.
	(w3m-content-type-alist): Change spec.
	(w3m-attributes): Strip authentication part from URL before checking
	charsets given by a user.
	(w3m-arrived-add-1): Removed.
	(w3m-arrived-add): Reimplemented.
	(w3m-arrived-modify): Removed.
	(w3m-arrived-time): Define its `setf' method.
	(w3m-arrived-get, w3m-arrived-put): New inline functions.
	(w3m-arrived-title): Define as a macro using `w3m-arrived-get'.
	(w3m-arrived-last-modified): Ditto
	(w3m-arrived-content-charset): Ditto
	(w3m-arrived-content-type): Ditto.
	(w3m-arrived-shutdown): Modify a predicate used for comparing arrived
	elements, to ensure that every URL precedes its variants with
	fragments.
	(w3m-encode-specials-string): New function.
	(w3m-safe-decode-buffer): New function.
	(w3m-rendering-extract-title): Simplified.
	(w3m-rendering-half-dump): Define as a normal function.
	(w3m-rendering-buffer): Do not call `w3m-filter'.
	(w3m-retrieve-and-render): Reimplemented.
	(w3m-show-error-information): Change its argument spec.
	(w3m-content-prepare-functions): Abolished.
	(w3m-prepare-content): Reimplemented.
	(w3m-prepare-text-content, w3m-prepare-image-content): Removed.
	(w3m-create-text-page, w3m-create-image-page): New functions; the
	successors of the aboves.
	(w3m-create-page): New function.
	(w3m-goto-url): Follow above changes and clean up.
	(w3m-redisplay-and-reset): Call `setf' methods instead of using
	`w3m-arrived-modify'.
	(w3m-redisplay-with-charset): Ditto.
	(w3m-redisplay-with-content-type): Ditto.
	(w3m-about-header): Strip authentication part from URL before
	extracting titles.
	(w3m-about-history): Encode special characters included in a title.
	(w3m-about-db-history): Encode special characters in the title.  Ignore
	URLs that include fragments.

2003-07-01  TAKAHASHI Kaoru  <kaoru@kaisei.org>

	* doc/ptexinfmt.el: @verb, @tie, @/ support.
	(ptexinfmt-broken-facility): Abolish NO-NOTICE argument.  Use
	`ptexinfmt-disable-broken-notice-flag' instead.

2003-07-01  Hideyuki SHIRAI  <shirai@meadowy.org>

	* mew-w3m.el (mew-mime-text/html-w3m): Add CHARSET argument of
	`w3m-region' when no w3m-m17n.

2003-07-01  TSUCHIYA Masatoshi  <tsuchiya@namazu.org>

	* mime-w3m.el (mime-w3m-preview-text/html): Call `w3m-region' with
	`charset' option.

2003-07-01  Katsumi Yamaoka  <yamaoka@jpl.org>

	* w3m.el (w3m-goto-url): Use `w3m-url-strip-fragment' instead of
	`w3m-base-url' for local files.

2003-07-01  TSUCHIYA Masatoshi  <tsuchiya@namazu.org>

	* w3m.el (w3m-arrived-load-list): Check that `w3m-arrived-file' exists
	before deleting it.
	(w3m-check-refresh-attribute): Condition relaxed.
	(w3m-region): Disable checking refresh attribute.

2003-06-30  TSUCHIYA Masatoshi  <tsuchiya@namazu.org>

	* w3m.el: Some miscellaneous changes and large changes to make a filter
	module cooperate with w3mmee and w3m-m17n.
	(w3m-language): Stricten its customize spec.
	(w3m-attributes): Call `w3m-url-strip-fragment' instead of using a
	literal regular expression.
	(w3m-arrived-load-list): New function.
	(w3m-arrived-setup, w3m-arrived-shutdown): Use the above.
	(w3m-url-decode-string): Call `vector' instead of `string' to avoid
	making unexpected multibyte characters.
	(w3m-decode-buffer): Do not call `w3m-decode-get-refresh'.
	(w3m-decode-get-refresh): Removed.
	(w3m-check-refresh-attribute): New function, the successor of the
	above.
	(w3m-rendering-half-dump): Encode a content for w3mmee and w3m-m17n
	with `w3m-current-coding-system' instead of giving it as a binary data.
	Because `w3m-current-coding-system' keeps a coding system used to
	decode the current buffer, all characters should be recovered by this
	encoding.
	(w3m-rendering-buffer-1): Removed.
	(w3m-rendering-buffer): New function, the successor of the above.
	(w3m-rendering-unibyte-buffer): Removed.
	(w3m-rendering-multibyte-buffer): Removed.
	(w3m-prepare-text-content): Always call `w3m-decode-buffer'. Call
	`w3m-rendering-buffer' instead of `w3m-rendering-unibyte-buffer'.
	(w3m-goto-url): Fix regular expressions.
	(w3m-region): Accept the 4th optional argument, `charset'.  Set
	`w3m-current-coding-system' to the coding system based on the given
	charset.  Call `w3m-rendering-buffer' with the charset.

2003-06-26  Katsumi Yamaoka  <yamaoka@jpl.org>

	* w3mhack.el (w3mhack-makeinfo): Include other files first.

2003-06-23  Katsumi Yamaoka  <yamaoka@jpl.org>

	* w3mhack.el (w3mhack-shimbun-modules-using-rss): Don't use
	`with-temp-buffer'.

2003-06-22  TSUCHIYA Masatoshi  <tsuchiya@namazu.org>

	* w3mhack.el (w3mhack-shimbun-modules-using-rss): New function.
	(w3mhack-examine-modules): Call the above instead of a literal list.

2003-06-20  Katsumi Yamaoka  <yamaoka@jpl.org>

	* doc/Makefile.in (install): Don't run install-info for non- existent
	info files.

	* w3mhack.el (w3mhack-examine-modules): Also examine
	"sb-pukiwiki-rss.el".

2003-06-19  TSUCHIYA Masatoshi  <tsuchiya@namazu.org>

	* w3m-namazu.el (w3m-namazu-complete-index): Consider `predicate'
	option.

	* w3m-weather.el (w3m-weather-completion-table): Add `oki' as the
	shortend form of `shimanekenoki'.

2003-06-18  TSUCHIYA Masatoshi  <tsuchiya@namazu.org>

	* w3m.el (w3m-fontify-anchors): Do not encode fragment parts.

2003-06-18  Katsumi Yamaoka  <yamaoka@jpl.org>

	* w3mhack.el (w3mhack-examine-modules): Ignore the shimbun modules
	which need xml.el if it is not available.

2003-06-18  Katsumi Yamaoka  <yamaoka@jpl.org>

	* w3mhack.el (w3mhack-makeinfo): Improve the last change.


2003-06-18  TSUCHIYA Masatoshi  <tsuchiya@namazu.org>

	* Release emacs-w3m-1.3.4 from emacs-w3m-1_3 branch.

2003-06-18  TSUCHIYA Masatoshi  <tsuchiya@namazu.org>

	* w3m.el (w3m-arrived-ignored-regexp): Use "\`" instead of "^".
	(w3m-history-ignored-regexp): Ditto.
	(w3m-url-transfer-encode-string): New inline function.
	(w3m-fontify-anchors): Encode URL with the attribute `charset'.
	(w3m-input-url): Encode URL with `w3m-default-coding-system'.
	(w3m-about-header): Display the current anchor information.

	* w3m-form.el (w3m-form-parse-and-fontify): Encode URL with the
	attribute `charset'.

2003-06-17  Katsumi Yamaoka  <yamaoka@jpl.org>

	* w3mhack.el (w3mhack-makeinfo): Encode messages to terminal while
	formatting info pages.

2003-06-12  Katsumi Yamaoka  <yamaoka@jpl.org>

	* w3m.el (w3m-w3m-attributes): Improve the regexp to extract
	content-types.

2003-06-08  Yuuichi Teranishi  <teranisi@gohome.org>

	* w3m-form.el (w3m-form-parse-and-fontify): Apply
	`w3m-decode-anchor-string' to the form action url.

2003-06-05  TSUCHIYA Masatoshi  <tsuchiya@namazu.org>

	* doc/emacs-w3m.texi, doc/emacs-w3m-ja.texi: Their license is changed
	from GNU Free Documentation License to GNU General Public License.

2003-05-30  Yuuichi Teranishi  <teranisi@gohome.org>

	* octet.el (toplevel): Require poe.
	(octet-filter-call1): Use `make-temp-file' instead of `make-temp-name'.
	(octet-filter-call2): Ditto.
	(octet-filter-call2-extra): Ditto.
	(octet-temp-directory): Changed default value to
	`temporary-file-directory'.

2003-05-29  TSUCHIYA Masatoshi  <tsuchiya@namazu.org>

	* Makefile.in (DOCS): FAQ, FAQ.ja, README.namazu.ja, README.shimbun.ja,
	TIPS and TIPS.ja are merged into Info.

2003-05-29  TSUCHIYA Masatoshi  <tsuchiya@namazu.org>

	* doc/Makefile.in (dvi): New target to create dvi files; related
	targets and macros are installed.

	* doc/.cvsignore: Ignore dvi files.

	* configure.in: Check whether texi2dvi, ptex and jbibtex exists.

2003-05-28  TSUCHIYA Masatoshi  <tsuchiya@namazu.org>

	* .cvsignore: Ignore tarballs.

	* Makefile.in (SUBDIRS): New macro.
	(tarball): Refer the above macro, and put texinfo sources into a
	tarball.

	* aclocal.m4 (AC_ADD_LOAD_PATH): Use the variable `EGREP' instead of
	the literal `grep'.

2003-05-27  Katsumi Yamaoka  <yamaoka@jpl.org>

	* w3mhack.el (byte-optimizer for match-string-no-properties): `lenght'
	-> `length'.

2003-05-27  TSUCHIYA Masatoshi  <tsuchiya@namazu.org>

	* w3m.el: Simplify functions that rewrite URIs.
	(toplevel): Autoload `w3m-search-uri-replace' instead of
	`w3m-search-quick-search-handler'.
	(w3m-uri-replace-alist): Changed its default value and its customize
	spec.
	(w3m-pattern-uri-replace): New function.
	(w3m-uri-replace): Reimplemented.

	* w3m-search.el (w3m-search-quick-search-engine-alist): Abolished.
	(w3m-search-quick-search-engines): Removed.
	(w3m-search-quick-search-handler): Removed.
	(w3m-search-uri-replace): New function.

2003-05-26  Katsumi Yamaoka  <yamaoka@jpl.org>

	* w3m.el (w3m-highlight-current-anchor): Don't infloop even if a w3m
	buffer is narrowed.

2003-05-22  Katsumi Yamaoka  <yamaoka@jpl.org>

	* w3mhack.el (w3mhack-make-package): Make it work under non-Mule
	XEmacs.

2003-05-19  Hideyuki SHIRAI  <shirai@meadowy.org>

	* mew-w3m.el (mew-w3m-use-safe-url-regexp): New variable.
	(mew-w3m-view-inline-image, mew-mime-text/html-w3m): Use
	`mew-w3m-use-safe-url-regexp' for `w3m-safe-url-regexp'.

2003-05-12  Hideyuki SHIRAI  <shirai@meadowy.org>

	* w3m.el (Top): Use w3m-treat-drive-letter for `w3m-expand-path-name'.

2003-05-12  TSUCHIYA Masatoshi  <tsuchiya@namazu.org>

	* mime-w3m.el (mime-w3m-preview-text/html): Apply the patch posted by
	Yoichi NAKAYAMA <yoichi@geiin.org> in [emacs-w3m:04836], that correct
	the wrong usage of `message'.

2003-05-06  Katsumi Yamaoka  <yamaoka@jpl.org>

	* w3m.el (w3m-fontify-anchors): Invalidate the widget keymap in XEmacs;
	add a help-echo to the widget button.
	(w3m-make-minor-mode-keymap): Bind [down-mouse-2] to `undefined' to
	invalidate the `widget-button-click' command in FSF Emacs.

2003-04-30  Katsumi Yamaoka  <yamaoka@jpl.org>

	* w3m.el (w3m-imitate-widget-button): New variable.
	(w3m-imitate-widget-button): New function.
	(w3m-fontify-anchors): Imitate the widget button.
	(w3m-next-anchor): Look for the widget button.
	(w3m-previous-anchor): Ditto.

2003-04-30  TSUCHIYA Masatoshi  <tsuchiya@namazu.org>

	* w3m.el (w3m-retrieve-and-render): Hide a exit status from an error
	message unless `w3m-process-exit-status'.

2003-04-30  Katsumi Yamaoka  <yamaoka@jpl.org>

	* w3m.el (w3m-goto-url): Improve and bug fix the find-file code.

2003-04-16  Chihiro Kuroda  <chee@iijmio-mail.jp>

	* w3m.el (w3m-download): Download a directory url to index.html
	(by default) instead of signaling an error.

2003-04-11  Katsumi Yamaoka  <yamaoka@jpl.org>

	* w3m.el (w3m-local-find-file-regexps): New user option.
	(w3m-local-find-file-function): New user option.
	(w3m-goto-url): Use the function specified by the
	`w3m-local-find-file-function' variable for local files when the file
	name matches the `w3m-local-find-file-regexps' variable.

2003-04-04  Hideyuki SHIRAI  <shirai@meadowy.org>

	* w3m-search.el (w3m-search-engine-alist): Change coding-system to
	`euc-japan' of "waei" and "kokugo". Tnx, Mr. Saito (sai@yedo.com) for
	his report.

2003-03-26  TSUCHIYA Masatoshi  <tsuchiya@namazu.org>

	* w3m-antenna.el (w3m-antenna-check-all-sites): Call `make-symbol'
	instead of `gensym', in order to make this function free from runtime
	CL functions.

2003-03-07  Katsumi Yamaoka  <yamaoka@jpl.org>

	* w3m-bug.el (report-emacs-w3m-bug): Make it possible to send a bug
	report even if emacs-w3m is not running.

2003-03-03  Michael Shields  <shields@msrl.com>

	* w3m-xmas.el (w3m-create-image): Protect against images which are not
	permitted to be loaded according to `w3m-safe-url-regexp'.

2003-02-28  Hideyuki SHIRAI  <shirai@meadowy.org>

	* w3m-util.el (w3m-get-server-hostname): Rename and move from
	`w3m-process-get-server-root' in `w3m-proc.el'.

	* w3m-proc.el (w3m-process-set-authinfo, w3m-process-read-user)
	(w3m-process-read-passwd, w3m-process-y-or-n-p): Use
	`w3m-get-server-hostname' instead of `w3m-process-get-server-root'.

	* w3m.el (w3m-show-error-information): New customized variable.
	(w3m-w3m-attributes): Message strange `Location:' like lynx.
	(w3m-retrieve-and-render): When error occur, show error message in `w3m
	buffer' to be accompanied by `w3m-show-error-information'.
	(w3m-show-error-information): New function.
	(w3m-reload-this-page, w3m-redisplay-this-page)
	(w3m-redisplay-and-reset, w3m-redisplay-with-charset)
	(w3m-view-source, w3m-view-header): If `w3m-current-url' is nil, dont'
	execute command.
	(w3m): Guard from the bug of `select-frame-set-input-focus' in
	Emacs-21.3.x. If `w3m-current-url' is nil in `w3m buffer'

2003-02-27  Katsumi Yamaoka  <yamaoka@jpl.org>

	* w3mhack.el (w3mhack-generate-shimbun-servers-file): Exclude fml,
	glimpse, lump, mailarc, mailman, mhonarc and text; indent.
	(w3mhack-generate-colon-keywords-file): indent.

2003-02-26  Katsumi Yamaoka  <yamaoka@jpl.org>

	* w3m-search.el (w3m-search-engine-alist): Add www.alltheweb.com
	suggested by Chris Beggy <chrisb@kippona.com>; make the default value
	more suitable to the language environment; don't use the old fashioned
	backquotes.
	(w3m-search-default-engine): Always default to google.
	(w3m-search-prefer-japanese-site): Remove.
	(w3m-search-inhibited-japanese-engines): Remove.
	(w3m-search): Bind `completion-ignore-case' to t.
	(w3m-search-quick-search-handler): Remove
	`w3m-search-prefer-japanese-site' and
	`w3m-search-inhibited-japanese-engines'.

2003-02-26  Hideyuki SHIRAI  <shirai@meadowy.org>

	* w3m.el (w3m-w3m-attributes): Allow imperfect Status-Line like no
	Reason-Phrase. Guard broken header like no location field.

2003-02-25  Hideyuki SHIRAI  <shirai@meadowy.org>

	* w3m-util.el (w3m-url-local-p): Use `\`' instead of `^'.

2003-02-21  Hideyuki SHIRAI  <shirai@meadowy.org>

	* w3m.el (w3m-local-dirlist-cgi): Treat a `local cookie file', again.

2003-02-16  ARISAWA Akihiro  <ari@mbf.sphere.ne.jp>

	* w3m.el (w3m-type): Support "release candidate" of w3m.

2003-02-14  Katsumi Yamaoka  <yamaoka@jpl.org>

	* w3m-xmas.el (w3m-insert-image): Use `map-extents' instead of
	`extent-at' repeatedly.
	(w3m-remove-image): Ditto.

2003-02-05  Hideyuki SHIRAI  <shirai@meadowy.org>

	* w3m-form.el (w3m-form-submit): Remove `!CURRENT_URL!' from action
	tag.

2003-02-04  Katsumi Yamaoka  <yamaoka@jpl.org>

	* w3mhack.el (TopLevel): Don't gererate the w3m-kwds.el file if there
	is no permission to write.

	* Makefile.in (clean): Remove shimbun/shimbun-servers.el.

2003-02-04  Yoichi NAKAYAMA  <yoichi@eken.phys.nagoya-u.ac.jp>
	Katsumi Yamaoka <yamaoka@jpl.org>

	* w3mhack.el (w3mhack-generate-shimbun-servers-file): New function.
	(TopLevel): Call it.

2003-02-04  Yoichi NAKAYAMA  <yoichi@eken.phys.nagoya-u.ac.jp>

	* w3mhack.el (shimbun-servers-file): New constant.

2003-02-04  Hideyuki SHIRAI  <shirai@meadowy.org>

	* w3m.el (w3m-mode): Bind `auto-hscroll-mode' for Emacs-21.3.

2003-01-30  Katsumi Yamaoka  <yamaoka@jpl.org>

	* w3m.el (w3m-image-type): Move forward.
	(w3m-fontify-images): Use `w3m-action' and `w3m-anchor' instead of
	`get-text-property'.
	(w3m-toggle-inline-images-internal): Use `w3m-image' instead of
	`get-text-property'.
	(w3m-toggle-inline-image): Don't specify the arg to `w3m-image'.
	(w3m-resize-inline-image-internal): Use `w3m-image' instead of
	`get-text-property'.
	(w3m-zoom-in-image): Don't specify the arg to `w3m-image'.
	(w3m-zoom-out-image): Ditto.
	(w3m-view-this-url): Don't bother to call `w3m-anchor' if it is
	needless.
	(w3m-print-this-url): Don't pull-in the point into the link if it is
	called non-interactively.
	(w3m-highlight-current-anchor-1): Use `w3m-anchor-sequence' instead of
	`get-text-property'.
	(w3m-next-anchor): Don't put `nil' element into `w3m-goto-anchor-hist';
	use `push' instead of `cons'.
	(w3m-previous-anchor): Ditto.
	(w3m-next-form): Use `w3m-action' instead of `get-text-property'; don't
	put `nil' element into `w3m-goto-anchor-hist'; specify the current
	position to `w3m-action'; use `push' instead of `cons'.
	(w3m-goto-previous-form): indent.
	(w3m-previous-form): Use `w3m-action' instead of `get-text-property';
	don't put `nil' element into `w3m-goto-anchor-hist'; specify the
	current position to `w3m-action'; use `push' instead of `cons'.
	(w3m-next-image): Use `w3m-image' instead of `get-text-property'; don't
	put `nil' element into `w3m-goto-anchor-hist'; specify the current
	position to `w3m-image'; use `push' instead of `cons'.
	(w3m-previous-image): Ditto.

	* w3m-form.el (w3m-form-resume): Use `w3m-action' instead of
	`get-text-property'; specify the current position to `w3m-action'.
	(w3m-fontify-textareas): Use `w3m-anchor-sequence' instead of
	`get-text-property'.
	(w3m-form-replace): Use `w3m-action' instead of `get-text-property'.
	(w3m-form-textarea-info): Use `get-text-property' instead of
	`w3m-get-text-property-around'.
	(w3m-form-reset): Use `w3m-action' instead of `get-text-property'.

	* w3m-util.el (w3m-get-text-property-around): Always search for the
	text prop around there and pull-in the point into the position where
	the prop exists.
	(w3m-action, w3m-anchor, w3m-image, w3m-submit): Use
	`get-text-property' if the argument is omitted.
	(w3m-image-scale): Abolished.
	(w3m-anchor-sequence): Simplified.

	* mime-w3m.el (mime-w3m-mode-map): Bind it when compiling.

2003-01-28  Katsumi Yamaoka  <yamaoka@jpl.org>

	* w3mhack.el (top): Move the last addition (modifying the value for
	`shell-file-name') just after loading `cl'.

2003-01-28  Hideyuki SHIRAI  <shirai@meadowy.org>

	* w3mhack.el (top): Set `cmdproxy.exe' to `shell-file-name' when Win32
	environment.

2003-01-28  Hideyuki SHIRAI  <shirai@meadowy.org>

	* w3m.el (w3m-local-dirlist-cgi): Treat a `local cookie file'.

2003-01-27  Hideyuki SHIRAI  <shirai@meadowy.org>

	* w3m-ucs.el (w3m-ucs-to-char): Guard error for Mule-UCS 0.85.

2003-01-26  Katsumi Yamaoka  <yamaoka@jpl.org>

	* w3mhack.el (w3mhack-byte-optimize-letX): Add `pathname-coding-system'
	to be removed from `let' bindings.

2003-01-26  MIYOSHI Masanori  <miyoshi@boreas.dti.ne.jp>

	* w3m-e21.el (w3m-favicon-type): Add BMP at the head of the list.
	(w3m-favicon-type): Undo the last change and make the priority of BMP
	the lowest.

2003-01-24  Katsumi Yamaoka  <yamaoka@jpl.org>

	* w3mhack.el (w3mhack-makeinfo): Withdraw the change of 2003-01-09.

2003-01-24  TSUCHIYA Masatoshi  <tsuchiya@namazu.org>

	* w3mhack.el (w3mhack-examine-modules, w3mhack-load-path): Check the
	existence of Gnus for shimbun/nnshimbun.el.

2003-01-21  Katsumi Yamaoka  <yamaoka@jpl.org>

	* w3m-util.el (w3m-function-max-args): Don't use the arglist
	destructively.

	* mime-w3m.el (kill-new): Don't refer to the whole arglist of the
	original function.

2003-01-21  Masatake YAMATO  <jet@gyve.org>

	* w3m.el (w3m-scroll-down-or-previous-url): Added doc string.

2003-01-19  TSUCHIYA Masatoshi  <tsuchiya@pine.kuee.kyoto-u.ac.jp>

	* w3m.el (toplevel): Strict checking that buggy `w3m-time-parse-string'
	is used.

2003-01-14  Katsumi Yamaoka  <yamaoka@jpl.org>
	Suggested by KURIHARA Kenichi <kenichi_kurihara@nifty.com>.

	* w3m.el (w3m-async-exec): Always default to `t'.
	(w3m-process-connection-type): Default to `nil' under MacOS X.

2003-01-09  Katsumi Yamaoka  <yamaoka@jpl.org>

	* w3mhack.el (w3mhack-makeinfo): Insert one excessive newline after a
	@foo{bar} thing to prevent clinging of a line and a line
	(old texinfmt bug?) if it should be considered only one thing in a
	line.

2003-01-07  Hideyuki SHIRAI  <shirai@meadowy.org>

	* mew-w3m.el (mew-w3m-ext-url-show): Use `mew-buffer-message' instead
	of `mew-window-configure'.

2003-01-06  Hideyuki SHIRAI  <shirai@meadowy.org>

	* mew-w3m.el (mew-w3m-ext-url-show): New funcition.
	(mew-w3m-ext-url-fetch): Ditto.
	(top): Modify comment. Avoid byte-compile warning for
	`mew-window-configure'.

2002-12-20  Hideyuki SHIRAI  <shirai@meadowy.org>

	* w3m.el (w3m-about-db-history): Display the information of page.

2002-12-19  Hideyuki SHIRAI  <shirai@meadowy.org>

	* w3m.el (w3m-local-dirlist-cgi): Treat a local cookie.

2002-12-18  Hideyuki SHIRAI  <shirai@meadowy.org>

	* w3m-e21.el (w3m-favicon-type): Change default value and type of
	custom.
	(w3m-favicon-type-alist): New internal variable.
	(w3m-setup-favicon): Don't check 'xpm.
	(w3m-buffer-favicon): Decide image type of Emacs use
	`w3m-favicon-type-alist'.

2002-12-17  Hideyuki SHIRAI  <shirai@meadowy.org>

	* w3m.el (w3m-type): Suppert `stable version notation' of w3m-m17n.

2002-12-12  ARISAWA Akihiro  <ari@mbf.sphere.ne.jp>

	* w3m.el (w3m-use-favicon): Moved from w3m-e21.el.

	* w3m-image.el (w3m-favicon-usable-p): Moved from w3m-e21.el.

	* w3m-e21.el : Bind `w3m-use-favicon' when compiling.
	(w3m-favicon-usable-p): Moved to w3m-image.el.
	(w3m-use-favicon): Moved to w3m.el.

2002-12-07  Yuuichi Teranishi  <teranisi@gohome.org>

	* w3m-form.el (w3m-form-text-chop): Added nil check.

2002-12-06  Katsumi Yamaoka  <yamaoka@jpl.org>

	* w3mhack.el (w3mhack-what-where): Don't say [-ja] especially.

2002-12-03  Katsumi Yamaoka  <yamaoka@jpl.org>

	* doc/ptexinfmt.el: Modify it not to use APEL functions.

	* w3mhack.el (w3mhack-makeinfo): Remove last temporal mod.

2002-12-02  Katsumi Yamaoka  <yamaoka@jpl.org>

	* w3mhack.el (w3mhack-makeinfo): Temporally fix to help users who don't
	have APEL that use texinfmt if loading doc/ptexinfmt.el is failed.

2002-12-02  ARISAWA Akihiro  <ari@mbf.sphere.ne.jp>

	* doc/Makefile.in: Remove GNU make things.

2002-12-02  Katsumi Yamaoka  <yamaoka@jpl.org>

	* w3mhack.el (w3mhack-makeinfo): Don't format Japanes info if the mule
	feature is not provided.

	* aclocal.m4 (AC_PATH_LISPDIR, AC_PATH_ICONDIR): Undo last change.

	* doc/Makefile.in (INSTALL_INFO): New variable.
	(install): Use it.

2002-11-29  Katsumi Yamaoka  <yamaoka@jpl.org>

	* Makefile.in (srcdir): New variable.
	(FLAGS): Specify an absolute path to w3mhack.el.
	(all-en): New rule.
	(all-ja): Made it make only Japanese info.
	(info-en): New rule.
	(install-en): New rule.
	(install-ja): Made it install only Japanese info.
	(install-lisp): Use `$(srcdir)/' instead of `./'.
	(install-icons): Ditto.
	(install-info-en): New rule.
	(Makefile): Use `$(srcdir)/' instead of `./'.
	(config.status): Ditto.
	(very-slow): Specify an absolute path to attic/addpath.el.

	* doc/.cvsignore: Add version.texi.

	* doc/ChangeLog: Removed.

	* doc/Makefile.in (srcdir, subdir, top_srcdir): New variables.
	(FLAGS): Specify an absolute path to w3mhack.el.
	(EMACSINFO): Use `$(top_srcdir)' instead of `..'.
	(INFO_DEPS): Include both emacs-w3m.info and emacs-w3m-ja.info.
	(INFO_DEPS_EN): New variable.
	(en): New rule.
	(version.texi): New rule.
	(emacs-w3m.info): Made it depend on version.texi.
	(emacs-w3m-ja.info): Ditto.
	(install): Use `$(top_srcdir)/' instead of `../'.
	(install-en): New rule.

	* doc/version.texi: Removed from the CVS repository.

2002-11-29  TSUCHIYA Masatoshi  <tsuchiya@namazu.org>

	* doc/Makefile.in (clean): Fix target.

2002-11-29  ARISAWA Akihiro  <ari@mbf.sphere.ne.jp>

	* w3mhack.el (w3mhack-nonunix-install): Create parent directories.

2002-11-28  Katsumi Yamaoka  <yamaoka@jpl.org>

	* doc/texinfo.tex: Replaced with the latest version.

2002-11-28  Katsumi Yamaoka  <yamaoka@jpl.org>

	* w3m.el (w3m-header-line-map): Prevent tool-bar from being doubled
	under Emacs 21.

2002-11-28  Katsumi Yamaoka  <yamaoka@jpl.org>

	* Makefile.in (infodir): Add a variable.
	(default): Use `all'.
	(all, all-ja): New rules.
	(lisp): Renamed from `default'.
	(what-where): Pass `infodir' to `w3mhack-what-where'.
	(info, info-ja): New rules.
	(install): Use `install-lisp' and `install-info'.
	(install-ja): New rule.
	(install-lisp): Renamed from `install'.
	(install-info, install-info-ja): New rules.
	(install-package): Use `install-lisp' instead of `install'; install
	info files as well.
	(install-package-ja): New rule.
	(clean): Remove info files as well.
	(distclean): Remove doc.Makefile as well.

	* aclocal.m4 (AC_PATH_LISPDIR, AC_PATH_ICONDIR): Modify a message for
	`install-package'.

	* configure.in: Check for the makeinfo command; create doc/Makefile.

	* w3mhack.el (w3mhack-make-package): Add info file names into a
	MANIFEST file.
	(w3mhack-what-where): Show where info files will go.
	(w3mhack-makeinfo): New function.

2002-11-28  Katsumi Yamaoka  <yamaoka@jpl.org>

	* doc/Makefile.in, .cvsignore: New file.

	* doc/emacs-w3m.texi, emacs-w3m-ja.texi: Correct copyright holder.

	* doc/emacs-w3m.texi: Renamed from emacs-w3m-en.texi.

	* doc/txi.tex: Renamed from txi-en.tex.

2002-11-27  Katsumi Yamaoka  <yamaoka@jpl.org>

	* w3m-search.el (w3m-search-engine-alist): Specify coding-system for
	the waei and kokugo entries.  Suggested by Hideyuki SHIRAI.

2002-11-27  Katsumi Yamaoka  <yamaoka@jpl.org>

	* doc/emacs-w3m-en.texi, emacs-w3m-en.texi: Convert to GFDL.

2002-11-27  Yoichi NAKAYAMA  <yoichi@eken.phys.nagoya-u.ac.jp>

	* doc/emacs-w3m-en.texi: New files.
	* doc/emacs-w3m-ja.texi:
	* doc/ptexinfmt.el:
	* doc/texinfo.tex:
	* doc/txi-en.tex:
	* doc/txi-ja.tex:
	* doc/version.texi:

2002-11-27  Katsumi Yamaoka  <yamaoka@jpl.org>

	* w3m-tabmenu.el (w3m-tab-menubar-update): Do nothing when there's no
	menubar.

2002-11-18  Hideyuki SHIRAI  <shirai@meadowy.org>

	* w3m.el (w3m-view-this-url-1): Keep position when new-session and
	`w3m-view-this-url-new-session-in-background' is non-nil.

2002-11-17  Hideyuki SHIRAI  <shirai@meadowy.org>

	* mew-w3m.el (mew-mime-text/html-w3m): Use `match-string-no-properties'
	if it exist.

2002-11-15  Katsumi Yamaoka  <yamaoka@jpl.org>

	* w3m.el (w3m-goto-url): Use an optional argument and the function
	`interactive' to examine whether it is called interactively instead of
	the function `interactive-p'.  Suggested by TSUCHIYA Masatoshi.
	(w3m-goto-url-new-session): Ditto.
	(w3m): Ditto.
	(w3m-select-buffer-show-this-line): Ditto.

2002-11-14  Hideyuki SHIRAI  <shirai@meadowy.org>

	* w3m.el (w3m-w3m-attributes): Bind `case-fold-search' to t.

2002-11-14  Katsumi Yamaoka  <yamaoka@jpl.org>

	* w3m-search.el (w3m-search-engine-alist): Add some dictionaries.
	(w3m-search-default-engine): Default to google.
	(w3m-search-quick-search-engine-alist): Add iij-archie; add
	customization type.
	(w3m-search-prefer-japanese-site): New user option.
	(w3m-search-inhibited-japanese-engines): New user option.
	(w3m-search-quick-search-engines): New function.
	(w3m-search-quick-search-handler): Maybe use a Japanese site; use
	`w3m-search-quick-search-engines' to merge `w-s-engine-alist' and
	`w-s-quick-search-engine-alist'.

	* w3m.el (w3m): Allow quicksearch urls if interactive.

2002-11-12  Katsumi Yamaoka  <yamaoka@jpl.org>

	* w3.el (w3m-view-this-url-1): Copy `w3m-current-url' into a copied
	buffer.
	(w3m-goto-url): Allow the 7th argument `qsearch'; use it to recursive
	call the function itself if the quicksearch feature is permitted.
	(w3m-goto-url-new-session): Specify the 7th arg of `w3m-goto-url' if it
	is called interactively.

2002-11-08  Romain FRANCOISE  <romain@orebokech.com>

	* w3m-search.el (w3m-search-engine-alist): Add "google groups".
	(w3m-search-quick-search-engine-alist): New user option.
	(w3m-search-quick-search-handler): New function.

	* w3m.el: Autoload `w3m-search-quick-search-handler'.
	(w3m-goto-url): Use `w3m-search-quick-search-handler' to parse
	quicksearch url schemes.

2002-11-06  TSUCHIYA Masatoshi  <tsuchiya@namazu.org>

	* w3m-bookmark.el (w3m-bookmark-safe-string): Abolish its 2nd `coding'
	argument.  Instead of it, use the coding system to be used for encoding
	the buffer contents on saving.
	(w3m-bookmark-write-file): Follow the above change.

2002-11-06  Yuuichi Teranishi  <teranisi@gohome.org>

	* w3m-form.el (w3m-fontify-textareas): Replace textarea string only
	when form data contains non-nil data.

2002-11-05  Yuuichi Teranishi  <teranisi@gohome.org>

	* w3m.el (toplevel): Added autoload setting for
	`w3m-fontify-textareas'.
	(w3m-fontify): Don't remove tag strings in the textareas; Call
	`w3m-fontify-textareas'.

	* w3m-form.el (w3m-form-treat-textarea-size): New option.
	(w3m-form-resume): Do nothing if forms is nil.
	(w3m-fontify-textareas): New function.
	(w3m-form-parse-and-fontify): Decode entities for form value; Record
	textarea rows as text property.
	(w3m-form-parse-and-fontify): Treat CRLF as a newline character.
	(w3m-form-search-textarea): New function.
	(w3m-form-textarea-replace): Rewrite.
	(w3m-form-textarea-info): Ditto.

2002-11-05  TSUCHIYA Masatoshi  <tsuchiya@namazu.org>

	* w3m-bookmark.el (w3m-bookmark-file-coding-system): Fix its docstring.
	(w3m-bookmark-verify-modtime): Keep buffer modified status.
	(w3m-bookmark-safe-string): New function.
	(w3m-bookmark-write-file): Call it to make given strings be safe.

2002-11-03  TSUCHIYA Masatoshi  <tsuchiya@namazu.org>

	* w3m-bookmark.el: Use non-visiting working buffer; Auto-detection of
	bookmark file coding system.
	(w3m-bookmark-file-coding-system): Fix its docstring.
	(w3m-bookmark-buffer-file-name): New internal variable.
	(w3m-bookmark-mode): Add documents for commands.
	(w3m-bookmark-mode-setter): Set `default-directory'.
	(w3m-bookmark-buffer): Use non-visiting working buffer.
	(w3m-bookmark-sections): Follow the above change.
	(w3m-bookmark-kill-entries): Likewise.
	(w3m-bookmark-file-modtime, w3m-bookmark-verify-modtime)
	(w3m-bookmark-save-buffer): New functions.
	(w3m-bookmark-write-file): Use it; Stricten check.
	(w3m-bookmark-add-current-url-group): Call `w3m-bookmark-add' without
	2nd argument.
	(w3m-about-bookmark): Give unique id to sections.
	(w3m-bookmark-current-number): Follow the above change.
	(w3m-bookmark-kill-entry): If the bookmark file is reverted, reload it.
	(w3m-bookmark-undo): Ditto.
	(w3m-bookmark-edit): New function.

2002-11-02  TSUCHIYA Masatoshi  <tsuchiya@namazu.org>

	* w3m-bookmark.el (w3m-about-bookmark): Fix.
	(w3m-bookmark-current-number): Return nil on no entry line.
	(w3m-bookmark-kill-entry): On no entry line, do not call
	`w3m-bookmark-kill-entries'.
	(w3m-bookmark-kill-entries): Fix.

2002-11-01  TSUCHIYA Masatoshi  <tsuchiya@namazu.org>

	* w3m-namazu.el (w3m-namazu): Change prompt.
	(w3m-namazu): Change prompt; Small fix.

	* w3m-bookmark.el: Experimental bookmark editer.
	(w3m-bookmark-read-file): Removed.
	(w3m-bookmark-buffer): New function.
	(w3m-bookmark-sections): Use it.
	(w3m-bookmark-write-file): Use it; Call `basic-save-buffer'.
	(w3m-bookmark-view): View about://bookmark/ instead of
	w3m-bookmark-file directly.
	(w3m-about-bookmark, w3m-bookmark-current-number)
	(w3m-bookmark-kill-entry, w3m-bookmark-kill-entries)
	(w3m-bookmark-undo): New functions.
	(w3m-bookmark-mode, w3m-bookmark-mode-map): New variables.
	(w3m-bookmark-mode-hook): New hook.
	(w3m-bookmark-mode): New minor mode.
	(w3m-bookmark-mode-setter): New function.
	(toplevel): Register it to `w3m-display-functions'.

2002-10-30  TSUCHIYA Masatoshi  <tsuchiya@namazu.org>

	* w3mhack.el (w3mhack-generate-colon-keywords-file): Protect against
	unexpected data structure.

2002-10-28  TSUCHIYA Masatoshi  <tsuchiya@namazu.org>

	* w3m.el (w3m-w3m-attributes): Remove workaround for servers which do
	not support HEAD operations.


2002-10-25  TSUCHIYA Masatoshi  <tsuchiya@namazu.org>

	* Release emacs-w3m-1.3.3 from emacs-w3m-1_3 branch.

2002-10-25  Katsumi Yamaoka  <yamaoka@jpl.org>

	* w3m-xmas.el (find-charset): Alias to ignore if no-Mule.

2002-10-25  Hideyuki SHIRAI  <shirai@meadowy.org>

	* w3m.el (w3m-entity-alist): Use `w3m-mule-unicode-p' instead of
	`w3m-use-mule-ucs'.

	* w3m-xmas.el (w3m-mule-unicode-p): New function.

	* w3m-fsf.el (w3m-mule-unicode-p): New function.

	* w3m-om.el (w3m-mule-unicode-p): Set aliase to `ignore'.

	* w3m-e19.el (w3m-mule-unicode-p): Set aliase to `ignore'.

2002-10-25  Masayuki Ataka  <ataka@milk.freemail.ne.jp>

	* w3m.el (w3m-entity-alist): Support all entities using Mule-UCS.

2002-10-24  TSUCHIYA Masatoshi  <tsuchiya@namazu.org>

	* mew-w3m.el: Cancel the last change.  Use `w3m-minor-mode'.

	* mime-w3m.el (mime-w3m-display-inline-images): Fix its docstring.
	(mime-w3m-safe-url-regexp): Fill its docstring.
	(mime-w3m-setup-hook): New hook.
	(mime-w3m-setup): Do not initialize `mime-w3m-mode-map'; Run the above
	hook.
	(mime-w3m-mode-map): It is not defined for XEmacs and Emacs21.
	(mime-w3m-local-map-property): New function.
	(mime-w3m-preview-text/html): Call it.

	* w3m.el (w3m-key-binding): Cancel the last change.
	(w3m-region): Change the interactive form; Do not process <base> tag by
	itself.
	(w3m-minor-mode-command-alist): Cancel the last change.
	(w3m-minor-mode-map, w3m-minor-mode-hook, w3m-minor-mode): Revival.

2002-10-23  Hideyuki SHIRAI  <shirai@meadowy.org>

	* w3m.el (w3m-toggle-inline-images-internal)
	(w3m-toggle-inline-image, w3m-view-this-url, w3m-view-this-url)
	(w3m-submit-form, w3m-external-view, w3m-view-image)
	(w3m-save-image, w3m-view-url-with-external-browser)
	(w3m-download-this-url, w3m-edit-this-url, w3m-goto-url)
	(w3m-goto-url-with-timer, w3m-safe-view-this-url)
	(w3m-safe-view-this-url): Check validity of the URL.
	(w3m-print-current-url, w3m-edit-current-url): Check `w3m-current-url'.

	* w3m-util.el (w3m-url-fallback-base): Move from `w3m.el'.
	(w3m-url-invalid-regexp): New constant.
	(w3m-url-valid): New inline function.

	* mew-w3m.el (mew-mime-text/html-w3m): Remove any properties from
	`xref'.

2002-10-23  Katsumi Yamaoka  <yamaoka@jpl.org>

	* w3m-om.el (coding-system-list): Use `defalias' and `lambda' instead
	of `defun'; allow an optional dummy argument; don't ignore `*noconv*'.
	(read-passwd): Use `defalias' and `lambda' instead of `defun'.
	(compose-mail): Ditto.

2002-10-22  TSUCHIYA Masatoshi  <tsuchiya@namazu.org>

	* w3m.el (w3m-key-binding): Remove the code to reset
	`w3m-minor-mode-map'.
	(w3m-minor-mode-command-alist): Update its docstring.
	(w3m-minor-mode-map, w3m-minor-mode-hook, w3m-minor-mode): Abolished.
	(w3m-minor-mode): Removed.

	* mime-w3m.el (mime-w3m-setup): Call `w3m-make-minor-mode-keymap'
	without using `w3m-minor-mode-map'.

	* mew-w3m.el (mew-use-w3m-minor-mode): Update its docstring.
	(mew-w3m-minor-mode-map): New variable.
	(toplevel): Revival the code to add a minor mode.
	(mew-w3m-minor-mode-setter): Cancel the last change.

2002-10-22  TSUCHIYA Masatoshi  <tsuchiya@namazu.org>

	* w3m.el (w3m-key-binding): Revival the code to reset
	`mime-w3m-mode-map'.

	* mime-w3m.el (mime-w3m-mode-map): Revival.
	(mime-w3m-setup): Initialize `mime-w3m-mode-map' based on
	`w3m-minor-mode-map'; Modify it to set its parent map to
	`mime-view-mode-default-map'.
	(mime-w3m-preview-text/html) [XEmacs,Emacs21]: Unify `local-map' as
	text property.

	* w3m.el (w3m-make-minor-mode-keymap): Call `make-spase-keymap' instead
	of `make-keymap'.

2002-10-22  Shun-ichi GOTO  <gotoh@taiyo.co.jp>

	* w3m.el (w3m-entity-regexp): As simple regexp. Existance of final
	semi-collon is to be detected.
	(w3m-entity-value): 2nd argument STRICT is added. If not STRICT, find
	entity from db by maxmum length matching, and returns it with appending
	unused chars. Returns nil if not match.  And also use defun instead of
	defsubst.
	(w3m-decode-entities): Use new `w3m-entity-value' with 2nd arg.

2002-10-22  TSUCHIYA Masatoshi  <tsuchiya@namazu.org>

	* w3m.el (w3m-minor-mode): Define without `define-minor-mode'.
	(w3m-minor-mode): Ditto.
	(w3m-minor-mode-hook): Ditto.
	(w3m-entity-regexp): Set 3000 to `max-specpdl-size' locally to avoid
	max-specpdl-size error.

	* w3m-e19.el: Cancel the last change to define `define-minor-mode'.
	* w3m-fsf.el: Ditto.
	* w3m-om.el: Ditto.

	* attic/easy-mmode.el: Removed.

2002-10-22  Katsumi Yamaoka  <yamaoka@jpl.org>

	* w3m-e19.el: Require `easy-mmode'; make the alias `define-minor-mode'
	to `easy-mmode-define-minor-mode'.
	* w3m-fsf.el: Ditto.
	* w3m-om.el: Ditto.

	* attic/easy-mmode.el: New file imported from Emacs 20.7.

2002-10-22  TSUCHIYA Masatoshi  <tsuchiya@namazu.org>

	* w3m.el (w3m-lynx-like-map, w3m-info-like-map): Add [tab] for
	`w3m-next-anchor'.
	(w3m-safe-view-this-url, w3m-mouse-safe-view-this-url): New command.
	(w3m-minor-mode-command-alist): New constant.
	(w3m-make-minor-mode-keymap): New function.
	(w3m-minor-mode-map): New keymap.
	(w3m-minor-mode): New function.

	* mime-w3m.el (mime-w3m-mode-map): Abolished.
	(mime-w3m-mode-command-alist): Abolished.
	(mime-w3m-mode-dont-bind-keys): Abolished.
	(mime-w3m-mode-ignored-keys): Abolished.
	(mime-w3m-setup): Do not initialize `mime-w3m-mode-map'.
	(mime-w3m-preview-text/html): Use `w3m-minor-mode-map' instead of
	`mime-w3m-mode-map'.
	(mime-w3m-view-this-url, mime-w3m-mouse-view-this-url): Removed.

	* mew-w3m.el (mew-w3m-minor-mode): Abolished.
	(mew-w3m-minor-mode-setter): Call `w3m-minor-mode'.

2002-10-21  Katsumi Yamaoka  <yamaoka@jpl.org>

	* w3m-e19.el: Cancel last change for providing the base64 codec.

2002-10-21  Yuuichi Teranishi  <teranisi@gohome.org>

	* w3m.el (w3m-goto-url): Use 'group:' scheme instead of
	'about://group/...'; Use url encoding for the member of URL group
	instead of base64 encoding.

	* w3m-bookmark.el (w3m-bookmark-add-current-url-group): Follow the
	change above.

2002-10-21  Katsumi Yamaoka  <yamaoka@jpl.org>

	* w3m-e19.el: Require `poe' and `path-util'; attempt to define the
	functions `base64-decode-string' and `base64-encode-string'.

	* w3m-util.el (w3m-display-progress-message): New function.
	* w3m.el (w3m-goto-url-new-session): Use it.
	(w3m): Use it.

2002-10-21  Yuuichi Teranishi  <teranisi@gohome.org>

	* w3m.el (w3m-goto-url): Process 'about://group/...'.

	* w3m-bookmark.el (w3m-bookmark-add-current-url-group): New function.

2002-10-21  Katsumi Yamaoka  <yamaoka@jpl.org>

	* w3m.el (w3m-delete-buffer): Run `w3m-delete-buffer-hook' only when a
	buffer is killed.
	(w3m-pack-buffer-numbers): Arrange buffers sequentially from 1 instead
	of 0.
	(w3m-select-buffer-next-line): Update gutter tabs for XEmacs.
	(w3m-select-buffer-delete-buffer): Run `w3m-delete-buffer-hook'.

	* w3m-util.el (w3m-buffer-number): Assume the buffer number has begun
	from 1 instead of 0.
	(w3m-buffer-set-number): Ditto.
	(w3m-buffer-name-lessp): Ditto.

2002-10-19  Masayuki Ataka  <ataka@milk.freemail.ne.jp>

	* w3m.el (w3m-entity-alist): Support Greek.

2002-10-20  TSUCHIYA Masatoshi  <tsuchiya@namazu.org>

	* w3m.el (w3m-goto-url): Display a help message to stop asynchronous
	process.

2002-10-18  Katsumi Yamaoka  <yamaoka@jpl.org>

	* w3m-form.el (w3m-form-input-textarea-keymap): Don't bind C-g.
	(w3m-form-input-select-keymap): Ditto.
	(w3m-form-input-map-keymap): Ditto.

	* w3m.el (w3m-select-buffer-mode): Add some key descriptions to the
	doc-string.

2002-10-17  ARISAWA Akihiro  <ari@mbf.sphere.ne.jp>

	* icons/db-history-up.xpm: Add missing comma.

2002-07-19  ARISAWA Akihiro  <ari@mbf.sphere.ne.jp>

	* w3m-symbol.el: New file.

	* w3m.el: Autoload "w3m-symbol" for `w3m-replace-symbol'.
	(w3m-use-symbol): New variable.
	(w3m-fontify): Call `w3m-replace-symbol'.

	* w3mhack.el (w3mhack-examine-modules): Don't byte-compile
	w3m-symbol.el if no-MULE.

2002-10-17  TSUCHIYA Masatoshi  <tsuchiya@namazu.org>

	* w3m-e21.el (w3m-buffer-favicon): Bind local null handler with
	`w3m-process-with-null-handler' instead of `lexical-let'.

2002-10-16  Hideyuki SHIRAI  <shirai@meadowy.org>

	* w3m-proc.el (w3m-process-push, w3m-process-start): Fix last change.

2002-10-16  TSUCHIYA Masatoshi  <tsuchiya@namazu.org>

	* w3m.el (w3m-rendering-half-dump): To decide whether
	`w3m-treat-image-size' is ignored, use `w3m-display-inline-images-p'
	instead of `w3m-display-graphic-p'.  Thanks to Mito for his report.
	(w3m-about): Add `witdh' and `height' property to <img> tag.

2002-10-16  Katsumi Yamaoka  <yamaoka@jpl.org>

	* w3m.el (w3m-emacs-w3m-icon): Use helvetica-bold to widen image.

2002-10-15  TSUCHIYA Masatoshi  <tsuchiya@namazu.org>

	* w3m.el (w3m-lynx-like-map): Don't define key bindings for
	`w3m-zoom-out-image' and `w3m-zoom-in-image' when emacs-w3m in running
	in non-graphical display.
	(w3m-info-like-map): Ditto.

2002-10-15  TSUCHIYA Masatoshi  <tsuchiya@namazu.org>
	    Mito <mito@mxa.nes.nec.co.jp>

	* w3m.el (w3m-rendering-half-dump): Ignore `w3m-treat-image-size' when
	emacs-w3m is running in non-graphical display.

2002-10-13  TSUCHIYA Masatoshi  <tsuchiya@namazu.org>

	* w3m.el (w3m-local-dirlist-cgi): Follow the change of
	`w3m-process-start'.
	(w3m-w3m-get-header): Ditto.
	(w3m-w3m-dump-head-source): Ditto.

	* w3m-image.el (w3m-imagick-convert-async-exec): Abolished.
	(w3m-imagick-start): Removed.
	(w3m-imagick-start-convert-buffer): Call `w3m-process-start' instead of
	the above function.

	* w3m-proc.el (w3m-process-push): Accept `command' argument.
	(w3m-process-start): Ditto.

2002-10-12  TSUCHIYA Masatoshi  <tsuchiya@namazu.org>

	* w3m.el (w3m-w3m-dump-head-source): Do not display the help message
	when `w3m-process-with-wait-handler' is evaluated.
	(w3m-make-separator): New function.
	(w3m-about-header): Use the above function.

	* w3m-proc.el (w3m-process-waited): New variable.
	(w3m-process-error-handler): New function.
	(w3m-process-with-wait-handler): Wrap the critical part with
	`condition-case' to clean running processes up when `quit' signal is
	occured.

2002-10-10  TSUCHIYA Masatoshi  <tsuchiya@namazu.org>

	* w3m.el (w3m-w3m-dump-head-source): Display the message which
	describes how to stop asynchronous process.
	(w3m-lynx-like-map): Changed the key binded to `w3m-process-stop' from
	`C-c C-g' to `C-c C-k'.
	(w3m-info-like-map): Ditto.

2002-10-08  MIYOSHI Masanori  <miyoshi@boreas.dti.ne.jp>

	* README.shimbun.ja: Add notice that f1express requires Mule-UCS.

	* README.shimbun.ja: Ditto.

2002-10-04  Katsumi Yamaoka  <yamaoka@jpl.org>

	* w3m.el (w3m-toggle-inline-images-internal): Simplify the code.
	(w3m-resize-inline-image-internal): Remove an existing bitmap image
	first.

	* w3m-bitmap.el (w3m-bitmap-image-insert): Replace
	`insert-before-markers' with `insert' (return to the state before
	2002-04-15).

2002-10-03  Katsumi Yamaoka  <yamaoka@jpl.org>

	* w3m-bitmap.el (w3m-create-resized-image): Return nil when resizing is
	failed; set buffer multibyte before converting xbm to bitmap.

	* w3m-xmas.el (w3m-create-resized-image): Return nil when resizing is
	failed.

	* w3m-image.el (w3m-resize-image-by-rate): Undo last change.

2002-10-03  Katsumi Yamaoka  <yamaoka@jpl.org>

	* w3m-bitmap.el (w3m-create-resized-image): New function.

	* w3m-e19.el (w3m-create-resized-image): Alias to `ignore'.
	* w3m-e20.el (w3m-create-resized-image): Alias to `ignore' if the
	BITMAP-MULE is not available.
	* w3m-om.el (w3m-create-resized-image): Ditto.

	* w3m-image (w3m-resize-image-by-rate): Limit the minimum scale.

	* w3m.el (w3m-resize-inline-image-internal): Remove an existing image
	only for XEmacs.

2002-10-02  Katsumi Yamaoka  <yamaoka@jpl.org>

	* w3m-xmas.el (w3m-create-resized-image): New function.

	* w3m.el (w3m-resize-inline-image-internal): Remove an existing image
	before resizing.

2002-10-01  Hideyuki SHIRAI  <shirai@meadowy.org>

	* w3m-e21.el (w3m-favicon-type): New user variable.
	(w3m-setup-favicon): Check `w3m-favicon-type'.
	(w3m-buffer-favicon): Convert image to `w3m-favicon-type' instead of
	'xpm.

2002-10-01  Katsumi Yamaoka  <yamaoka@jpl.org>

	* w3m-filter.el (w3m-filter-server-regexp): Fix the value; translate
	the comment into English.

2002-10-01  Katsumi Yamaoka  <yamaoka@jpl.org>

	* w3m.el (w3m-lynx-like-map): Bind key M-] to `w3m-zoom-in-image'; bind
	key M-[ to `w3m-zoom-out-image'.
	(w3m-info-like-map): Ditto.
	(w3m-mode): Document those new keys.

2002-09-30  KURODA Chihiro  <chee@iijmio-mail.jp>

	* w3m.el (w3m-resize-image-scale): New user option.
	(w3m-toggle-inline-image): Call `w3m-zoom-in-image' without resizing.
	(w3m-resize-inline-image-internal): New inline function.
	(w3m-zoom-in-image): New command.
	(w3m-zoom-out-image): New command.

	* w3m-util.el (w3m-image-scale): New macro.

	* w3m-image.el (w3m-resize-image-by-rate): New function.

	* w3m-e21.el (w3m-create-resized-image): New function.

2002-09-21  Kahlil HODGSON  <dorge@tpg.com.au>

	* w3m.el (ffap-url-regexp): Make sure it is non-nil.

2002-09-27  Katsumi Yamaoka  <yamaoka@jpl.org>
	Follow the change in Gnus.

	* mime-w3m.el (mime-w3m-mode-ignored-keys): New variable.
	(mime-w3m-setup): Use it.

2002-09-27  TSUCHIYA Masatoshi  <tsuchiya@namazu.org>

	* w3m.el (w3m-lynx-like-map): Unbind the key "N" to the command
	`w3m-namazu' in order to avoid binding collision to
	`w3m-view-next-page'.  Thanks to Satoshi TAOKA for his report.
	(w3m-mode): Fix its docstring for `w3m-antenna-add-current-url'.
	Thanks to Satoshi TAOKA and Yoichi NAKAYAMA for the advice.

2002-09-25  Katsumi Yamaoka  <yamaoka@jpl.org>

	* w3mhack.el: Ignore byte-compile warnings for the dummy autoloads,
	mis-judging of cl run-time functions and the obsoleteness of
	`make-local-hook' under Emacs CVS.

2002-09-25  Hideyuki SHIRAI  <shirai@meadowy.org>

	* w3mhack.el (w3mhack-examine-modules): Do not compile `mew-shimbun.el'
	with old Mew.

	* mew-w3m.el (top): Avoid byte-compile error and warning for old
	Mew. Do not push 'mew-w3m-cid-retrieve' for old Mew.

2002-09-24  TSUCHIYA Masatoshi  <tsuchiya@namazu.org>

	* w3m.el (w3m-arrived-setup): Use 0 instead of nil as the initial value
	for the new obarray.

	* w3m-filter.el (w3m-filter-setup): Use 0 instead of nil as the initial
	value for the new obarray.

2002-09-22  TSUCHIYA Masatoshi  <tsuchiya@namazu.org>

	* w3m.el (w3m-mode): Fix typo in its docstring.

2002-09-20  Kahlil HODGSON  <dorge@tpg.com.au>

	* w3m.el (w3m-fontify-bold): Permit class attributes, newlines or
	whitespaces in the tag.
	(w3m-fontify-underline): Ditto.

2002-09-18  Hideyuki SHIRAI  <shirai@meadowy.org>

	* w3m.el (w3m-treat-drive-letter): New constant.
	(w3m-url-to-file-name): Check `w3m-treat-drive-letter'.

	* w3m-dtree.el (w3m-dtree-directory-name): Check
	`w3m-treat-drive-letter'.

2002-09-12  Hideyuki SHIRAI  <shirai@meadowy.org>

	* w3m-filter.el (w3m-filter-rules): Add 'assahi shimbun' rule.
	(w3m-filter-asahi-shimbun): New function.

2002-09-05  TSUCHIYA Masatoshi  <tsuchiya@namazu.org>

	* w3m-antenna.el (w3m-antenna-setup): Check new entries registered in
	`w3m-antenna-sites'.
	(w3m-antenna-shutdown): Return the value of `w3m-antenna-alist'.
	(w3m-antenna-check-all-sites): Simplified.
	(w3m-about-antenna): Do not call `w3m-antenna-setup'.


2002-09-03  TSUCHIYA Masatoshi  <tsuchiya@namazu.org>

	* Release emacs-w3m-1.3.2 from emacs-w3m-1_3 branch.

	* w3m.el (w3m-init-file): Changed its default value.

	* Makefile.in (PACKAGE): Use `emacs-w3m' instead of `w3m_el'.

	* w3m-antenna.el (w3m-antenna-make-summary-function): Use
	`function-item' instead of `const'.
	(w3m-antenna-sort-changed-sites-function): Ditto.
	(w3m-antenna-sort-unchanged-sites-function): Ditto.
	(w3m-antenna-hns-last-modified): Asynchronized.
	(w3m-antenna-last-modified): Removed.
	(w3m-antenna-check-site): New function
	(w3m-antenna-check-site-after): New function.
	(w3m-antenna-check-sites): Removed.
	(w3m-antenna-check-all-sites): New function.
	(w3m-about-antenna): Asynchronized.
	(w3m-about-antenna-edit): Reset post-data after its content is
	displayed.
	(w3m-antenna-edit-reset-post-data): New function.

2002-09-02  TSUCHIYA Masatoshi  <tsuchiya@namazu.org>

	* w3m.el (w3m-init-file): Changed its default value.
	(toplevel): When Emacs is running without interactive terminal, do not
	load the startup file and do not evaluate `w3m-load-hook'.  Load a byte
	compiled startup file safely.

2002-09-02  Katsumi Yamaoka  <yamaoka@jpl.org>

	* w3m.el (w3m-mailto-url-popup-function-alist): New user option.
	(w3m-view-this-url-1): Don't save a window configuration for mailto
	urls here.
	(w3m-goto-mailto-url): Save a window configuration while composing a
	mail message; popup a mail window if the major-mode of a mail buffer
	matches to `w3m-mailto-url-popup-function-alist'.

2002-09-01  Andrew M. Scott  <ascott@sedona.ch.intel.com>

	* w3m-weather.el (w3m-weather-default-area): Fix typo in its docstring.

2002-08-30  Katsumi Yamaoka  <yamaoka@jpl.org>

	* w3m.el: Provide the feature `w3m' before loading an init file or
	evaluating `w3m-load-hook'.  Suggested by Seiichi NAMBA
	<sn@asahi-net.email.ne.jp>.

2002-08-30  TSUCHIYA Masatoshi  <tsuchiya@namazu.org>

	* w3m.el (w3m-init-file, w3m-load-hook): New option.
	(toplevel): Load `w3m-init-file' and run `w3m-load-hook'.

2002-08-29  Katsumi Yamaoka  <yamaoka@jpl.org>

	* w3m-util.el: Require `custom' for Emacs 19 because of the function
	`custom-initialize-set'.

2002-08-29  TSUCHIYA Masatoshi  <tsuchiya@namazu.org>

	* w3m.el: Clean up hook options.
	(toplevel): Define the dummy function of `w3m-update-tab-line'.
	(w3m-mode-hook, w3m-fontify-after-hook, w3m-select-buffer-hook): Clean
	up its default value to nil.
	(w3m-display-hook, w3m-delete-buffer-hook): Minimize its default value
	and use `w3m-custom-hook-initialize' as the initialize function.
	(w3m-arrived-setup-hook, w3m-arrived-shutdown-hook): Abolished.
	(w3m-arrived-setup-functions, w3m-arrived-shutdown-functions,
	w3m-mode-setup-functions, w3m-display-functions): New interanal
	variables.
	(w3m-arrived-setup): Refer `w3m-arrived-setup-functions' instead of
	`w3m-arrived-setup-hook'.
	(w3m-arrived-shutdown): Refer `w3m-arrived-shutdown-functions' instead
	of `w3m-arrived-shutdown-hook'.
	(w3m-fontify): Call `w3m-header-line-insert' by itself.
	(w3m-next-buffer, w3m-delete-buffer, w3m-delete-other-buffers): Call
	`w3m-select-buffer-update' by itself.
	(w3m-clean-hook-options): New function.
	(w3m-mode): Call `w3m-clean-hook-options', and run functions registered
	to `w3m-mode-setup-functions'.
	(w3m-goto-url): Call `w3m-select-buffer-update' by itself, and Run
	functions registered to `w3m-display-functions'.
	(w3m-select-buffer-update): Call `w3m-update-tab-line'.

	* w3m-util.el (w3m-custom-hook-initialize): New function.

	* w3m-xmas.el: Cancel the last change and refer `w3m-display-functions'
	instead of `w3m-display-hook'.

	* w3m-e21.el (toplevel): Add `w3m-setup-favicon' to
	`w3m-display-functions', `w3m-favicon-load-cache-file' to
	`w3m-arrived-setup-functions', `w3m-favicon-save-cache-file' to
	`w3m-arrived-shutdown-functions', and add `w3m-setup-header-line' and
	`w3m-setup-widget-faces' to `w3m-mode-setup-functions'

	* w3mhack.el (w3mhack-load-path) [Mule]: Add the path of bitmap.el to
	`load-path'.

	* w3m.el (w3m-select-buffer-hook): Renamed from
	`w3m-change-buffer-hook'.
	(w3m-next-buffer): Accept a numerical argument.
	(w3m-previous-buffer): Accept a numerical argument, and call
	`w3m-next-buffer'.
	(w3m-delete-buffer): Call `w3m-next-buffer' instead of
	`w3m-previous-buffer'.

	* w3m.el (w3m-delete-buffer-hook): Change its default value.
	(w3m-change-buffer-hook): New option.
	(w3m-delete-other-buffers-hook, w3m-previous-buffer-hook,
	w3m-next-buffer-hook): Abolished.
	(w3m-next-buffer): Run `w3m-change-buffer-hook' instead of
	`w3m-next-buffer-hook'.
	(w3m-previous-buffer): Run `w3m-change-buffer-hook' instead of
	`w3m-previous-buffer-hook'.
	(w3m-delete-buffer): Not call `w3m-select-buffer-update', which is
	added to `w3m-delete-buffer-hook'.
	(w3m-delete-other-buffers): Likewise.  Run `w3m-delete-buffer-hook'
	instead of `w3m-delete-other-buffers-hook'.

2002-08-28  TSUCHIYA Masatoshi  <tsuchiya@namazu.org>

	* w3m.el (toplevel): Remove expressions to register hook functions to
	`w3m-delete-buffer-hook', `w3m-delete-other-buffers-hook',
	`w3m-display-hook', and `w3m-fontify-after-hook'.
	(w3m-mode-hook, w3m-fontify-after-hookk, w3m-display-hook,
	w3m-arrived-setup-hook, w3m-arrived-shutdown-hook,
	w3m-delete-buffer-hook, w3m-delete-other-buffers-hook,
	w3m-previous-buffer-hook, w3m-next-buffer-hook): Changed their default
	values to avoid inconsistency of their customize.
	(w3m-toolbar): Fix its help messages.
	(w3m-arrived-file, w3m-keep-arrived-urls, w3m-db-history-display-size):
	Fix their docstrings.
	(w3m-history): Moved to avoid a byte compile warning.

	* w3m-xmas.el (toplevel): Remove an expression to register
	`w3m-xmas-update-tab-in-gutter' to `w3m-display-hook'.
	(w3m-xmas-show-current-title-in-buffer-tab): Remove expressions to
	handle `w3m-display-hook' from the form to change its value.

	* w3m-e21.el (toplevel): Remove expressions to register hook functions
	to `w3m-display-hook', `w3m-arrived-setup-hook',
	`w3m-arrived-shutdown-hook', `w3m-mode-hook', `w3m-fontify-after-hook',
	`w3m-next-buffer-hook', `w3m-previous-buffer-hook',
	`w3m-delete-buffer-hook' and `w3m-delete-other-buffers-hook'.

2002-08-28  Yuuichi Teranishi  <teranisi@gohome.org>

	* w3m.el (w3m-delete-buffer-hook): New hook.
	(w3m-other-delete-buffers-hook): Ditto.
	(w3m-previous-buffer-hook): Ditto.
	(w3m-next-buffer-hook): Ditto.
	(w3m-view-this-url-new-session-in-background): Fixed docstring.
	(w3m-next-buffer): Run `w3m-next-buffer-hook'.
	(w3m-previous-buffer): Run `w3m-previous-buffer-hook'.
	(w3m-delete-buffer): Run `w3m-delete-buffer-hook'.
	(w3m-delete-other-buffers): Run `w3m-delete-other-buffers-hook'.
	(w3m-pack-buffer-numbers): New function.
	(w3m-delete-buffer-hook): Add `w3m-pack-buffer-numbers'.
	(w3m-delete-other-buffer-hook): Add `w3m-pack-buffer-numbers'.

	* w3m-util.el (w3m-buffer-number): New inline function.
	(w3m-buffer-set-number): Ditto.

	* w3m-e21.el (w3m-update-tab-line): New function.
	(w3m-mode-hook): Add `w3m-update-tab-line'.
	(w3m-fontify-after-hook): Ditto.
	(w3m-previous-buffer-hook): Ditto.
	(w3m-next-buffer-hook): Ditto.
	(w3m-delete-buffer-hook): Ditto.
	(w3m-delete-other-buffers-hook): Ditto.
	(w3m-tab-width): Changed default value to 16.
	(w3m-tab-line): Calculate tab width dynamically.

2002-08-27  Hideyuki SHIRAI  <shirai@meadowy.org>

	* w3m.el (w3m-output-coding-system, w3m-halfdump-command-arguments):
	Use 'utf-8 when `w3m-m17n' with Mule-UCS environment.
	(w3m-charset-coding-system-alist): Add Windows Code Point.
	(w3m-current-content-charset): New buffer-local variable.
	(w3m-clear-local-variables, w3m-copy-local-variables): Handle it.
	(w3m-decode-buffer): Set `w3m-current-content-charset'.
	(w3m-rendering-half-dump): Use `w3m-current-content-charset' when
	`w3m-m17n' or `w3mmee'.

2002-08-27  Katsumi Yamaoka  <yamaoka@jpl.org>

	* w3m.el (w3m-lynx-like-map): Change the key `C-c w' to `C-c M-w' for
	the command `w3m-delete-other-buffers'.
	(w3m-info-like-map): Ditto.

2002-08-27  TSUCHIYA Masatoshi  <tsuchiya@namazu.org>

	* w3m.el (emacs-w3m-version): Reset for development series toward
	emacs-w3m-1.4.

2002-08-27  Hideyuki SHIRAI  <shirai@meadowy.org>

	* w3m.el (w3m-history): Call `w3m-db-history' instead of goto
	`about://db-history/'.

2002-08-27  Katsumi Yamaoka  <yamaoka@jpl.org>

	* w3m.el (w3m-delete-other-buffers): New user command.
	(w3m-lynx-like-map): Bind the key `C-c w' to the command
	`w3m-delete-other-buffers'.
	(w3m-info-like-map): Ditto.
	(w3m-select-buffer-mode-map): Bind the key to the command
	`w3m-select-buffer-delete-other-buffers'.
	(w3m-select-buffer-delete-other-buffers): New user command.

2002-08-27  TSUCHIYA Masatoshi  <tsuchiya@namazu.org>

	* w3m.el (w3m-check-header-tags): Ignore case of tags.
	(w3m-about-db-history): Accept range specification in URL.
	(w3m-db-history-display-size): New option.
	(w3m-db-history): Refer it.

	* w3m-antenna.el (w3m-antenna-html-skeleton): Add link to
	about://antenna-edit/.
	(w3m-about-antenna-edit): New function.  This is an experimental
	imprement of the editor for Antenna sites.

2002-08-27  Katsumi Yamaoka  <yamaoka@jpl.org>

	* w3mhack.el (char-after): Byte-optimize it for old Emacsen.
	(char-before): Ditto.

2002-08-23  Yuuichi Teranishi  <teranisi@gohome.org>

	* w3m.el (w3m-view-this-url-new-session-in-background): New user
	option.
	(w3m-view-this-url-1): Use it; enclose `w3m-goto-url' with
	`save-window-excursion'.

	* w3m-form.el (w3m-form-resume): Confirm `value' for text form is a
	string.

2002-08-22  Hideyuki SHIRAI  <shirai@meadowy.org>

	* w3m.el (ffap-url-regexp): Fix last change.

2002-08-22  Katsumi Yamaoka  <yamaoka@jpl.org>

	* w3m.el (ffap-url-regexp): Modify the value to make it match to nntp
	urls.

2002-08-22  Katsumi Yamaoka  <yamaoka@jpl.org>

	* Makefile.in (very-slow): New rule.

	* attic/addpath.el: New file.

2002-08-22  Katsumi Yamaoka  <yamaoka@jpl.org>

	* w3m-e21.el: Require `cl' when compiling to provide the function
	`gensym'.  It is needed to byte-compile this file alone because of the
	w3m-proc macros.
	* w3m-image.el: Ditto.
	* w3m-bitmap.el: Don't bother to load cl-macs.

2002-08-21  Katsumi Yamaoka  <yamaoka@jpl.org>

	* w3m-util.el (w3m-display-message-enable-logging): New variable.
	(w3m-display-message): Use it.

2002-08-08  TSUCHIYA Masatoshi  <tsuchiya@namazu.org>

	* w3m.el (w3m-w3m-retrieve-1): Do not make error but return nil, even
	if decoding is failed.

2002-08-08  Nishimoto Masaki  <nishimoto@gaju.org>

	* w3m-proc.el (w3m-process-with-environment): Copy
	`process-environment' before `getenv' is called, in order to avoid
	putting side effects to environment variables.

2002-07-17  Katsumi Yamaoka  <yamaoka@jpl.org>

	* w3m-e21.el (w3m-ucs-to-char): Return char for tilde by default.


2002-07-17  TSUCHIYA Masatoshi  <tsuchiya@namazu.org>

	* Release emacs-w3m-1.3.1 from emacs-w3m-1_3 branch.

2002-07-16  TSUCHIYA Masatoshi  <tsuchiya@namazu.org>

	* mime-w3m.el (toplevel): Bind `mime-preview-condition' to avoid
	byte-compile warnings.
	(mime-w3m-insinuate): Install code to overwrite
	`mime-preview-condition' which is already initialized before this
	functions is called.

2002-07-11  TSUCHIYA Masatoshi  <tsuchiya@namazu.org>

	* w3m.el (w3m-image-viewer): New option.
	(w3m-content-type-alist): Refer it.

2002-07-09  Katsumi Yamaoka  <yamaoka@jpl.org>

	* w3m.el (w3m-decoder-alist): Don't examine the existence of w3m
	command when compiling.
	(w3m-dirlist-cgi-program): Ditto.

2002-07-09  Hironori FUJII  <fujii@chi.its.hiroshima-cu.ac.jp>

	* w3m.el (w3m-highlight-current-anchor): Don't infloop at the beginning
	of a buffer.

2002-07-09  TSUCHIYA Masatoshi  <tsuchiya@namazu.org>

	* w3m-perldoc.el (w3m-about-perldoc): Install workaround to specify the
	place in which pod2html generates its cache files.  Adjust links
	pointing other perldocs.

2002-07-08  Hideyuki SHIRAI  <shirai@meadowy.org>

	* w3m.el (w3m-mode): Make `list-buffers-directory' to buffer local
	variable.
	(w3m-goto-url): Set title of the URL to `list-buffers-directory'.

	* w3m-tabmenu.el (w3m-switch-buffer): Bind `completion-ignore-case' to
	`t'.

2002-07-08  OKAZAKI Tetsurou  <okazaki@be.to>

	* configure.in: Use `AC_PATH_EMACS' instead of `AC_CHECK_EMACS'.

	* aclocal.m4 (AC_PATH_EMACS): New macro.
	(AC_CHECK_EMACS): Removed.


2002-07-07  TSUCHIYA Masatoshi  <tsuchiya@namazu.org>

	* Release emacs-w3m-1.3 from emacs-w3m-1_3 branch.

2002-07-04  Katsumi Yamaoka  <yamaoka@jpl.org>

	* w3mhack.el (byte-optimize-form-code-walker): Advise to make it
	optimize throughout the and/or forms.
	(max-specpdl-size): Increase the value by 5 times for Mule 2.

2002-07-03  Katsumi Yamaoka  <yamaoka@jpl.org>

	* w3m.el (w3m-accept-japanese-characters): Don't call the external
	command when compiling.
	(examining the value for `w3m-command'): Ditto.

2002-07-01  Katsumi Yamaoka  <yamaoka@jpl.org>

	* w3m.el (w3m-lynx-like-map): Use the key `(control space)' instead of
	`C- ' for the command `w3m-history-store-position' under XEmacs.

2002-06-29  TSUCHIYA Masatoshi  <tsuchiya@namazu.org>

	* w3mhack.el (w3mhack-nonunix-lispdir): New option.
	(w3mhack-nonunix-icondir): Ditto.
	(w3mhack-nonunix-dryrun): Ditto.
	(w3mhack-nonunix-install): New function.

2002-06-28  TSUCHIYA Masatoshi  <tsuchiya@namazu.org>

	* Makefile.in (DOCS): Add `TIPS'.

2002-06-26  Ando Tsutomu  <ando-tom@ff.iij4u.or.jp>

	* w3m-weather.el (w3m-weather-completion-table): Fix typo.

2002-06-27  TSUCHIYA Masatoshi  <tsuchiya@namazu.org>

	* w3m.el (w3m-info-like-map): Remove redundant code.

2002-06-27  Hideyuki SHIRAI  <shirai@meadowy.org>

	* w3m.el (w3m-fontify-anchors): Put `w3m-name-anchor' property to
	point-max().
	(w3m-fontify): Remove `w3m-name-anchor' handling.
	(w3m-search-name-anchor): Move in the screen.

2002-06-26  Tadashi Watanabe  <watanabe@sigmaitec.co.jp>

	* w3m.el (w3m-info-like-map): Don't use FSF Emacs style key format for
	XEmacs.

2002-06-26  TSUCHIYA Masatoshi  <tsuchiya@namazu.org>

	* w3m.el (toplevel): Stricten the pattern to detect w3m version.
	(w3m-info-like-map): Changed key bindings of `w3m-shift-left' and
	`w3m-shift-right'.

2002-06-25  TSUCHIYA Masatoshi  <tsuchiya@namazu.org>

	* w3m.el (w3m-use-ange-ftp): Chenged its default value to nil.

2002-06-21  Yuuichi Teranishi  <teranisi@gohome.org>

	* w3m.el (w3m-w3m-retrieve-1): Specify -no-cookie option only when the
	w3m command is configured to accept it.

2002-06-20  Yuuichi Teranishi  <teranisi@gohome.org>

	* octet.el (octet-type-filter-alist): Fixed parenthesis.
	(octet-filter-call1, octet-filter-call2, octet-filter-call2-extra):
	Enclose call-process with as-binary-process.

2002-05-31  Hiroya Murata  <lapis-lazuli@pop06.odn.ne.jp>

	* octet.el (octet-find-file): Bind `buffer-read-only', only while
	calling `octet-buffer'.


2002-06-20  TSUCHIYA Masatoshi  <tsuchiya@namazu.org>

	* Release emacs-w3m-1.2.8 from emacs-w3m-1_2 branch.

2002-06-19  Katsumi Yamaoka  <yamaoka@jpl.org>

	* w3m-bug.el: Require `w3m-e19' for Emacs 19 to be able to compile this
	module alone.

2002-06-18  Katsumi Yamaoka  <yamaoka@jpl.org>

	* w3m-search.el (w3m-search): Don't extract a default word from the
	header line.

2002-06-18  Katsumi Yamaoka  <yamaoka@jpl.org>

	* w3m.el (w3m-header-line-insert): Use the property `keymap' instead of
	`local-map' for the recent Emacsen; add a help echo; fix a typo.

	* w3m-xmas.el (w3m-setup-header-line): Remove.

2002-06-13  Katsumi Yamaoka  <yamaoka@jpl.org>

	* w3m-e19.el: Remove many emulating functions on the condition that
	APEL should be used; require `cl' only when compiling; require
	`pcustom' instead of `custom'.
	(compose-mail): New function.
	(read-passwd): Autoload "ange-ftp".

	* w3m-proc.el (read-passwd): Autoload "w3m-e19" for Emacs 19.

	* w3m-util.el (cancel-timer): Autoload "timer" for not only Mule 2 but
	also Emacs 19.

	* w3m.el: Require `w3m-e19' for Emacs 19.

	* w3mhack.el (w3mhack-emacs-major-version): New constant.
	(TopLevel): Silence the byte-compiler for not only Mule 2 but also
	Emacs 19.
	(w3mhack-mdelete): New function.
	(w3mhack-examine-modules): Use it to make the code simple.
	(w3mhack-generate-colon-keywords-file): Be sure to go to the beginning
	of each file before looking for colon keywords (I noticed that
	`insert-file-contents' doesn't always position point to the top).

	* README.ja: Update for the use of Emacs 19.

2002-05-30  Kevin Rodgers  <kevin.rodgers@ihs.com>

	NOTE: The following changes have been posted to the emacs-w3m
	mailing list, they were not installed in the CVS repository at the
	time.  The original article has been archived in:

	http://emacs-w3m.namazu.org/ml/msg03472.html

	* w3m-e19.el: New file.

	* w3m.el: Require `w3m-e19' for Emacs 19.
	(w3m-key-binding): Replace the widget `other' with `const'.

	* w3mhack.el (w3mhack-examine-modules): Include w3m-e19.el in the
	listing for Emacs 19.

	* README: Update for the use of Emacs 19.

2002-06-13  ARISAWA Akihiro  <ari@mbf.sphere.ne.jp>

	* w3m.el (w3m-prepare-content): When cdr of
	`w3m-content-prepare-functions' element is not function, call
	`w3m-prepare-content' recursively.
	(w3m-content-prepare-functions): Add "application/xhtml+xml" entry.

2002-06-12  ARISAWA Akihiro  <ari@mbf.sphere.ne.jp>

	* w3m.el (w3m-uri-replace-alist): New user option.
	(w3m-uri-replace): New function.
	(w3m-goto-url): Call `w3m-uri-replace'.

2002-06-02  ARISAWA Akihiro  <ari@mbf.sphere.ne.jp>

	* w3m-e21.el (w3m-ucs-to-char): Don't define it when already defined.

	* w3m-xmas.el (w3m-ucs-to-char): Ditto.


2002-06-03  TSUCHIYA Masatoshi  <tsuchiya@namazu.org>

	* Release emacs-w3m-1.2.7 from emacs-w3m-1_2 branch.

	* w3m-weather.el: Require CL when this module is byte-compiled.
	(w3m-weather-completion-table): Fix typos, which are noticed by Ando
	Tsutomu <ando-tom@ff.iij4u.or.jp> in [emacs-w3m:03487].

2002-05-31  Mito <mito@mxa.nes.nec.co.jp>

	* w3m-weather.el (w3m-weather-completion-table): Fix "niigata-kaetsu".

2002-05-30  Katsumi Yamaoka  <yamaoka@jpl.org>

	* w3m-xmas.el (w3m-make-ccl-coding-system): Make it recallable for the
	existing coding-systems (we can now reload w3m.elc under XEmacs 21.5-b6
	and later).

2002-05-29  Hideyuki SHIRAI  <shirai@meadowy.org>

	* w3m.el (w3m-w3m-retrieve-1): Don't decode the contents when redirect.

2002-05-29  Katsumi Yamaoka  <yamaoka@jpl.org>

	* w3m-xmas.el (define-ccl-program): Remove advice when non-MULE.  It
	might be specified by pccl.elc if it has been mis-compiled for XEmacs
	with MULE.

	* w3m.el (w3m-delete-frame-maybe): Don't delete the current frame if it
	is the sole frame in the screen.

2002-05-28  Katsumi Yamaoka  <yamaoka@jpl.org>

	* w3m-xmas.el (unicode-to-char): Shut XEmacs 21.5-b5 and earlier up
	when compiling.

2002-05-28  ARISAWA Akihiro  <ari@mbf.sphere.ne.jp>

	* w3m-e21.el (w3m-ucs-to-char): New function.

	* w3m-xmas.el (w3m-ucs-to-char): New function for XEmacs-21.5.

2002-05-16  Katsumi Yamaoka  <yamaoka@jpl.org>

	* Makefile.in (tarball): Chmod 755 configure.

2002-05-16  Hideyuki SHIRAI  <shirai@meadowy.org>

	* w3m.el (w3m-auto-show): Check multiple command like a
	`previous|next-line' or `beginning|end-of-buffer' at the buffer's edge.
	(w3m-window-hscroll): New function to rescue for XEmacs with Mule.
	(w3m-current-column, w3m-set-window-hscroll): Chenge method of the
	calculation point.  the difference points.
	(w3m-horizontal-scroll, w3m-horizontal-on-screen)
	(w3m-horizontal-recenter): Use `w3m-window-hscroll'.
	(w3m-redisplay-this-page): Don't handle store|restore position.
	(w3m-goto-url): If reload or redisplay, restore position of history.

2002-05-15  Hideyuki SHIRAI  <shirai@meadowy.org>

	* w3m.el (w3m-after-cursor-move-hook): Add `w3m-auto-show'.
	(w3m-auto-show, w3m-horizontal-scroll-division): New options.
	(w3m-next-anchor, w3m-previous-anchor, w3m-next-form)
	(w3m-previous-form, w3m-next-image, w3m-previous-image): Call
	`w3m-horizontal-on-screen'.
	(w3m-mode): Bind many variables for automatic scrolling when
	`w3m-auto-show' is non-nil.
	(w3m-scroll-left, w3m-scroll-right, w3m-shift-left)
	(w3m-shift-right): Call `w3m-horizontal-scroll'.
	(w3m-horizontal-scroll-done): New buffer local variable.
	(w3m-current-position): Modify initial value.
	(w3m-auto-show, w3m-horizontal-scroll, w3m-horizontal-on-screen): New
	functions.
	(w3m-horizontal-recenter, w3m-beginning-of-line)
	(w3m-end-of-line): Use `w3m-set-window-hscroll' and
	`w3m-current-column'.
	(w3m-store-current-position): Set markers of beginning of line and end
	of line.
	(w3m-check-current-position): Check car of `w3m-current-position'.
	(w3m-current-column, w3m-set-window-hscroll): New functions to rescue
	for XEmacs with Mule.

2002-05-15  Katsumi Yamaoka  <yamaoka@jpl.org>

	* w3m-form.el (w3m-form-replace): Don't pad the form slot with spaces
	if a string is longer than that width.

2002-05-14  TSUCHIYA Masatoshi  <tsuchiya@namazu.org>

	* w3m.el (w3m-arrived-p): Move its definition in order to avoid
	byte-compile warning.

	* Makefile.in (default, what-where): Change order.

2002-05-14  Katsumi Yamaoka  <yamaoka@jpl.org>

	* w3mhack.el: Modify the error message that XEmacs APEL package
	versions 1.23 and later can barely be used to run emacs-w3m.

2002-05-13  Katsumi Yamaoka  <yamaoka@jpl.org>

	* w3m.el (w3m-mode): Suppress compile warning under old Emacsen.

	* Makefile.in (what-where): New rule.

	* w3mhack.el (w3mhack-what-where): New function.
	(locate-library): Make the function silent for Mule first.

2002-05-13  Hideyuki SHIRAI  <shirai@meadowy.org>

	* w3m.el (w3m-horizontal-shift-columns): New user option.
	(w3m-shift-left, w3m-shift-right): New commands.
	(w3m-lynx-like-map, w3m-info-like-map): Add keybind `w3m-shift-left'
	and `w3m-shift-right'.
	(w3m-mode): Modify doc-string for new commands. Bind `auto-show-mode'
	to nil.

2002-05-09  Katsumi Yamaoka  <yamaoka@jpl.org>

	* w3m-hist.el (w3m-history-add-arrived-db): Force update the page.

2002-05-08  Katsumi Yamaoka  <yamaoka@jpl.org>

	* w3m-bug.el (report-emacs-w3m-bug-system-informations): Don't include
	useless infos; eval the value for each time to load it.
	(report-emacs-w3m-bug): Bind `print-length' and `print-level' with nil.

2002-05-07  Katsumi Yamaoka  <yamaoka@jpl.org>

	* w3m.el (w3m-menubar): Modify the label for report-emacs-w3m-bug.
	(w3m-lynx-like-map): Replace the key `C-c C-b' with `C-c C-v' for
	`w3m-history-restore-position'; replace the key `C-c b' with `C-c C-b'
	for `report-emacs-w3m-bug'.
	(w3m-info-like-map): Ditto.
	(w3m-mode): Add a document for `report-emacs-w3m-bug'.

	* w3mhack.el: Check for the validity on APEL also for XEmacs with MULE.

	* w3m-bug.el (report-emacs-w3m-bug-system-informations): Add
	(featurep 'mule) and (featurep 'file-coding).

2002-05-07  Hideyuki SHIRAI  <shirai@meadowy.org>

	* w3m.el (w3m-download): Modify string of the prompt.
	(w3m-prepare-content): Add 5th optional argument `retry'. If not
	determine content-type, ask its.

2002-04-30  Katsumi Yamaoka  <yamaoka@jpl.org>

	* w3m-bug.el (report-emacs-w3m-bug): Bind `after-load-alist' to nil
	while loading the file itself; examine system info in the `w3m-mode'
	buffer.

2002-04-27  Hideyuki SHIRAI  <shirai@meadowy.org>

	* w3m-bug.el (report-emacs-w3m-bug-system-informations): Add
	`mule-version' and `Meadow-version'.
	(report-emacs-w3m-bug): Fix when info is a function.

	* w3m.el (w3m-menubar): Add many functions.

2002-04-26  Katsumi Yamaoka  <yamaoka@jpl.org>

	* w3m-bug.el: New file.

	* w3m.el: Autoload "w3m-bug" for `report-emacs-w3m-bug'.
	(w3m-lynx-like-map): Bind `report-emacs-w3m-bug' to C-cb.<
	(w3m-info-like-map): Ditto.

	* w3m-om.el (compose-mail): New function.

	* w3mhack.el: Check for the validity on APEL.

2002-04-26  Hideyuki SHIRAI  <shirai@meadowy.org>

	* w3m.el (w3m-arrived-modify): New function.
	(w3m-local-attributes): If set Content-type in arrived DB, return it.
	(w3m-redisplay-this-page, w3m-redisplay-and-reset)
	(w3m-redisplay-with-content-type): New commands.
	(w3m-redisplay-with-charset): Use `w3m-arrived-modify'.
	(w3m-lynx-like-map): Bind all new commands and modify bind for
	`w3m-redisplay-with-charset'.
	(w3m-info-like-map): Ditto.
	(w3m-mode): Document them.
	(w3m-goto-url): If reload is 'redisplay, do redisplay only. Modify
	content-type decided method at local URL.
	(w3m-about-header): Display `Modifer Information'.
	(w3m-header-line-insert): Display modifers when type are setting.

2002-04-25  Katsumi Yamaoka  <yamaoka@jpl.org>

	* w3m.el (w3m-horizontal-recenter): New command.
	(w3m-beginning-of-line): New command.
	(w3m-end-of-line): New command.
	(w3m-lynx-like-map): Bind them.
	(w3m-info-like-map): Bind them.
	(w3m-mode): Document them.

2002-04-24  Katsumi Yamaoka  <yamaoka@jpl.org>

	* w3m-bitmap.el (w3m-bitmap-image-face-inherit): Default to t.

	* w3m-om.el (w3m-om-use-overstrike-to-make-face-bold): New var.
	(custom-declare-face): Advise it to use `set-face-bold-p' to make faces
	bold by overstriking.

	* w3m-util.el (w3m-default-face-colors): New constant.
	* w3m.el (w3m-bold-face, w3m-underline-face): Use it.

2002-04-24  Katsumi Yamaoka  <yamaoka@jpl.org>

	* w3m-bitmap.el (w3m-bitmap-image-insert): Don't put the transparent
	face except for Emacs 20.

	* w3m.el (w3m-key-binding): Don't manipulate key bindings if w3m.elc
	has not been loaded (it will fix the problem that the face colors might
	not be specified under Mule 2).

2002-04-23  Katsumi Yamaoka  <yamaoka@jpl.org>

	* w3m-bitmap.el (w3m-bitmap-transparent-face): Remove.
	(w3m-bitmap-image-insert): Use the list form instead of
	`w3m-bitmap-transparent-face' to make the overlay transparent.

2002-04-23  Hideyuki SHIRAI  <shirai@meadowy.org>

	* w3m-bitmap.el (w3m-bitmap-convert-arguments)
	(w3m-bitmap-image-face-inherit): New customize values.
	(w3m-create-image): Append argument `w3m-bitmap-convert-arguments' when
	call `w3m-imagick-start-convert-buffer'.
	(w3m-insert-image): If `w3m-bitmap-image-face-inherit' is non-nil,
	inherit the face of bitmap image from the face of text at point.

2002-04-23  Katsumi Yamaoka  <yamaoka@jpl.org>

	* Makefile.in (distclean): Remove autom4te*.cache rather than
	autom4te.cache.

	* w3m-bitmap.el (w3m-bitmap-transparent-face): New face.
	(w3m-bitmap-image-insert): Put `w3m-bitmap-transparent-face' to
	overlays; don't use overlays to highlight bitmap images.
	(w3m-insert-image): Add `w3m-bitmap-image-face' to a bitmap image as a
	text property.

2002-04-23  Hideyuki SHIRAI  <shirai@meadowy.org>

	* w3m.el (w3m-toggle-inline-images-internal): Call `w3m-insert-image'
	with the url of image.

	* w3m-xmas.el (w3m-insert-image): Add dummy argument.

	* w3m-e21.el (w3m-insert-image): Add dummy argument.

	* w3m-bitmap.el (w3m-bitmap-cache-image-hook): New hook.
	(w3m-create-image): Run `w3m-bitmap-cache-image-hook' with `url' when
	use the cached image.
	(w3m-insert-image): Add 4th argument `url'. Do nothing which have no
	'w3m-image property or differ its url.

2002-04-23  Katsumi Yamaoka  <yamaoka@jpl.org>

	Make emacs-w3m can be compiled by `make slow' with no warnings.
	* Makefile.in (slow): Don't echo the values for EMACS and FLAGS.
	* octet.el: Require `w3m-util' for `w3m-insert-string'.
	* w3m-bitmap.el: Autoload w3m-om for `move-to-column-force'.
	* w3m-hist.el: Load w3m-kwds.el for old Emacsen.
	* w3m-image.el: Require `pcustom' for old Emacsen; bind some external
	vars when compiling.
	* w3m.el: Enclose the definitions for `w3m-current-title' and
	`w3m-current-url' with `eval-and-compile', and move them forward.
	(w3m-url-at-point): Enclose with `eval-and-compile'.
	(w3m-add-local-hook): Ditto.
	(w3m-about-retrieve): Call `base64-decode-string' indirectly to avoid
	compile warn under old Emacsen.

	* w3m-util.el (w3m-insert-string): Fix doc-string.

2002-04-22  Hideyuki SHIRAI  <shirai@meadowy.org>

	* w3m.el (w3m-region): Call `w3m-process-stop' first.

	* mew-w3m.el (mew-w3m-view-inline-image): Toggle
	`mew-w3m-auto-insert-image'.
	(mew-w3m-cid-retrieve-hook): New customize hook.
	(mew-w3m-cid-retrieve): Run `mew-w3m-cid-retrieve-hook'.

2002-04-22  Katsumi Yamaoka  <yamaoka@jpl.org>

	* w3m-util.el (w3m-insert-string): Prevent doubling expansion on the
	arg.

2002-04-20  Hiroya Murata  <lapis-lazuli@pop06.odn.ne.jp>

	* mime-w3m.el (mime-w3m-cid-retrieve): Use `w3m-insert-string' instead
	of `insert' to prevent multibyte/unibyte problems.
	* octet.el (mime-preview-octet, mime-view-octet): Ditto.

	* w3m-util.el (w3m-insert-string): Moved from shimbun/shimbun.el.

2002-04-20  ARISAWA Akihiro  <ari@mbf.sphere.ne.jp>

	* w3m.el (w3m-w3m-attributes): Set type to downcase.

2002-04-19  Katsumi Yamaoka  <yamaoka@jpl.org>

	* w3m.el (w3m-about-header): Don't use `make-string' to make a
	separator text under Mule.

2002-04-19  Hideyuki SHIRAI  <shirai@meadowy.org>

	* mew-w3m.el (mew-w3m-cid-retrieve): Support w3m-bitmap.el when
	retrieve `cid image' (Mew cache has multibyte strings, but work buffer
	is unibyte).

2002-04-19  Katsumi Yamaoka  <yamaoka@jpl.org>

	* w3mhack.el (TopLevel): Not to get the byte-code for `current-column'
	inlined under old Emacsen.

	* w3m-bitmap.el (w3m-bitmap-emacs-broken-p): Use
	`ad-Orig-current-column' rather than `current-column' if it has already
	been defined.
	(TopLevel): Not to get the byte-code for `current-column' inlined under
	the broken Emacsen in case when compiling manually.

2002-04-19  Katsumi Yamaoka  <yamaoka@jpl.org>

	* w3m-bitmap.el (TopLevel) Require `cl' and possibly load cl-macs.  The
	following changes are for old Emacsen.
	(w3m-bitmap-emacs-broken-p): New constant.
	(TopLevel): Warn if Emacs has a bug on managing column numbers.
	(w3m-bitmap-move-to-column): Allow the 3rd arg `strictly'; don't modify
	the buffer contents unless the 3rd arg has been set.
	(w3m-bitmap-defadvice-if-broken): New macro; use it to advise the
	functions `current-column', `move-to-column', `move-to-column-force',
	`next-line' and `previous-line' to work under the broken Emacsen.
	(w3m-bitmap-byte-indexed-characters-p): Remove.
	(TopLevel): Don't alias `w3m-bitmap-current-column' to
	`current-column'; don't alias `w3m-bitmap-move-to-column-force' to
	`move-to-column-force'.
	(w3m-bitmap-substitute-key-definitions): Remove.
	(w3m-bitmap-image-insert): Replace `w3m-bitmap-current-column' with
	`current-column'; replace `w3m-bitmap-move-to-column-force' with
	`move-to-column-force'.
	(w3m-bitmap-image-delete-internal): Ditto.

	* w3m-om.el (move-to-column-force): New function using
	`move-to-column-strictly'.

2002-04-18  Katsumi Yamaoka  <yamaoka@jpl.org>

	* w3m-bitmap.el (w3m-bitmap-next-line): Handle `temporary-goal-column'.

2002-04-18  Hideyuki SHIRAI  <shirai@meadowy.org>

	* w3m.el (w3m-halfdump-command-arguments): Fix last change.

2002-04-17  Katsumi Yamaoka  <yamaoka@jpl.org>

	* w3m-bitmap.el (w3m-bitmap-byte-indexed-characters-p): New macro.  The
	following changes are for old Emacsen.
	(w3m-bitmap-move-to-column): New function.
	(w3m-bitmap-move-to-column-force): Use it.
	(w3m-bitmap-next-line): New command.
	(w3m-bitmap-previous-line): New command.
	(w3m-bitmap-substitute-key-definitions): New function; add it to
	`w3m-mode-hook' as the one-shot function.

2002-04-17  Hideyuki SHIRAI  <shirai@meadowy.org>

	* w3m.el (w3m-halfdump-command-arguments): Add `-I e' option to w3m
	under Japanese environment.

2002-04-17  Katsumi Yamaoka  <yamaoka@jpl.org>

	* mime-w3m.el (mime-w3m-cid-retrieve): Use `mime-decode-string',
	`mime-entity-body' and `mime-entity-encoding' instead of
	`mime-insert-entity-content' to make it work even if the entity buffer
	is multibyte.

2002-04-16  Yuuichi Teranishi  <teranisi@gohome.org>

	* w3m.el (w3m-check-header-tags): Renamed from w3m-check-link-tags.
	(w3m-check-header-tags): Parse base tag too.
	(w3m-rendering-buffer-1): Use it.
	(w3m-prepare-text-content): Don't use w3m-base-url.

2002-04-15  Katsumi Yamaoka  <yamaoka@jpl.org>

	* w3m-bitmap.el (w3m-bitmap-image-insert): Replace `insert' with
	`insert-before-markers'.
	(w3m-bitmap-image-delete-internal): Delete trailing newlines.
	(w3m-insert-image): Don't check for the existence of an image.

	* w3m.el (w3m-history-current-url-face): Provide `font' temporally to
	avoid loading it and `cl'.

2002-04-12  Katsumi Yamaoka  <yamaoka@jpl.org>

	* w3m-bitmap.el (w3m-bitmap-image-get-overlay): Don't clear the
	`evaorate' property here.
	(w3m-bitmap-image-insert-internal): Rename to
	`w3m-bitmap-image-insert'; change the meaning of the 2nd arg `image'
	(see docs); allow the optional arg `ovr'; don't scan for an overlay
	here; handle `w3m-bitmap-image-count'; use overlays to highlight bitmap
	images.
	(w3m-bitmap-image-insert): Remove old one.
	(w3m-bitmap-image-delete-internal): Allow the 2nd arg `ovr'; don't scan
	for an overlay here; clear the `evaorate' property here.
	(w3m-bitmap-image-delete): Allow the 2nd arg `ovr'; don't scan for an
	overlay here; don't delete an overlay.
	(w3m-bitmap-image-delete-string): Remove.
	(w3m-insert-image): Scan for an overlay here; don't use text props to
	highlight bitmap images.
	(w3m-remove-image): Scan for an overlay here.

2002-04-12  Katsumi Yamaoka  <yamaoka@jpl.org>

	* w3m-bitmap.el (w3m-bitmap-image-cleanup): Remove.
	(w3m-bitmap-image-get-overlay): Clear the `evaorate' property in an
	overlay temporally.
	(w3m-bitmap-image-insert-internal): Put the `evaorate' property in an
	overlay; return an overlay.
	(w3m-bitmap-image-insert): Use the return value of
	`w3m-bitmap-image-insert-internal' instead of to call
	`w3m-bitmap-image-get-overlay'.
	(w3m-bitmap-image-insert-string): Remove.
	(w3m-insert-image): Use `w3m-modify-plist' to cleanup plist; don't move
	the point.
	(w3m-remove-image): Replace `w3m-bitmap-image-insert-string' with
	`w3m-bitmap-image-insert-internal'.

	* w3m-util.el (w3m-modify-plist): New function.

2002-04-12  Hideyuki SHIRAI  <shirai@meadowy.org>

	* w3m-proc.el (w3m-process-kill-surely): New internal variable.
	(w3m-process-kill-process): When `w3m-process-kill-surely' is non-nil,
	wait for the completion to kill process surely.

2002-04-10  Katsumi Yamaoka  <yamaoka@jpl.org>

	* w3m-bitmap.el (w3m-bitmap-image-get-overlay): Speed up a bit.
	(w3m-bitmap-image-insert-internal): Replace `current-column' with
	`w3m-bitmap-current-column'; call `w3m-add-text-properties' only when
	props are specified; use `overlay-end' dynamically (fix a bug I've
	made); replace `move-to-column-force' with
	`w3m-bitmap-move-to-column-force'.
	(w3m-bitmap-image-delete-internal): Make the 2nd arg optional; replace
	`current-column' with `w3m-bitmap-current-column'; replace
	`move-to-column-force' with `w3m-bitmap-move-to-column-force'; guess
	the end position of an overlay by itself when the 2nd arg is omitted.
	(w3m-bitmap-image-delete): Remove the 2nd arg.
	(w3m-bitmap-image-delete-string): Alias to
	`w3m-bitmap-image-delete-internal' instead of defining as a function.
	(w3m-insert-image): Don't use the length of a bitmap image.
	(w3m-remove-image): Ditto.

	* w3m-om.el (move-to-column-force): Remove.

2002-04-10  Hideyuki SHIRAI  <shirai@meadowy.org>

	* w3m-image.el (w3m-imagick-convert-async-exec): Change default value
	for Meadow.

2002-04-10  Yuuichi Teranishi  <teranisi@gohome.org>

	* w3m-e21.el (w3m-favicon-converted): New buffer-local variable.
	(w3m-setup-favicon): Set w3m-favicon-converted as nil.
	(w3m-buffer-favicon): If w3m-favicon-converted is non-nil, don't start
	conversion.  Set w3m-favicon-converted as t before conversion.

2002-04-10  Hideyuki SHIRAI  <shirai@meadowy.org>

	* w3m.el (w3m-about-retrieve): Change behavior according to whether the
	return value of `base64-decode-string' is multibyte or not.

	* w3m-image.el (w3m-imagick-convert-async-exec): New user option.
	(w3m-imagick-start): Use `call-process' when
	`w3m-imagick-convert-async-exec' is nil.
	(w3m-imagick-convert-buffer): Don't use stdin because `convert' can not
	handle an animation GIF that it input from stdin.

2002-04-10  Yuuichi Teranishi  <teranisi@gohome.org>

	* w3m-bitmap.el (w3m-create-image): Use w3m-process-do-with-temp-buffer
	instead of w3m-process-do.
	(w3m-create-image): Don't call `set-buffer-multibyte' if old mule.

	* w3m-image.el (w3m-imagick-start-convert-buffer): Removed needless
	`concat'.

	* w3m-bitmap.el (w3m-create-image): Call
	`w3m-imagick-start-convert-buffer' instead of
	`w3m-imagick-convert-data'.

2002-04-10  Katsumi Yamaoka  <yamaoka@jpl.org>

	* w3m-bitmap.el (w3m-bitmap-current-column): New function for old
	Emacsen; alias to `current-column' for the recent Emacsen.
	(w3m-bitmap-move-to-column-force): New function for old Emacsen; alias
	to `move-to-column-force' for the recent Emacsen.

2002-04-10  Yuuichi Teranishi  <teranisi@gohome.org>

	* w3m-image.el (w3m-imagick-convert-data): Check buffer size.
	(w3m-imagick-start-convert-data): Ditto.
	(w3m-imagick-start-convert-buffer): Don't use output file
	(Because it sometimes causes multiple files).

2002-04-10  Hideyuki SHIRAI  <shirai@meadowy.org>

	* w3mhack.el (w3mhack-examine-modules): Reverse the turn of the load
	with `bitmap' and `un-define'.

2002-04-09  Katsumi Yamaoka  <yamaoka@jpl.org>

	* w3m-bitmap.el (w3m-bitmap-image-face): New face.
	(w3m-bitmap-image-insert-internal): Put text properties.
	(w3m-bitmap-image-insert): Pass text properties argument to
	`w3m-bitmap-image-insert-internal'.
	(w3m-bitmap-image-add-text-properties): Remove.
	(w3m-insert-image): Pass text properties to `w3m-bitmap-image-insert'.

2002-04-09  Katsumi Yamaoka  <yamaoka@jpl.org>

	* w3m-bitmap.el (w3m-bitmap-image-get-overlay): Use
	`line-beginning-position' and/or `line-end-position'.
	(w3m-bitmap-image-insert-internal): Ditto.
	(w3m-bitmap-image-delete-internal): Ditto.
	(w3m-bitmap-image-add-text-properties): Ditto.

	* w3m-om.el: Require `w3m-bitmap' if BITMAP-MULE is available.
	(move-to-column-force): Define it if void.

2002-04-09  Hideyuki SHIRAI  <shirai@meadowy.org>

	* w3m-bitmap.el: Convert CRLF to LF.
	(w3m-display-graphic-p): Ruturn nil if no window-system.
	(w3m-image-type-available-p): Ruturn nil if not found "convert".

	* w3mhack.el (w3mhack-examine-modules): Don't byte-compile
	w3m-bitmap.el under XEmacs or FSF Emacs-21.

	* w3m.el (w3m-fontify): When delete duplicated empty line, keep
	'w3m-name-anchor property surely.

	* w3m-e20.el (top): Require 'w3m-bitmap if have BITMAP.

2002-04-09  Taiki SUGAWARA  <taiki.s@cityfujisawa.ne.jp>

	* w3mhack.el (w3mhack-examine-modules): Don't byte-compile
	w3m-bitmap.el if bitmap.el is not installed.
	(w3mhack-examine-modules): Add condition to w3m-bitmap.el check.

	* w3m-bitmap.el: New file.

	* w3m-e20.el (w3m-create-image, w3m-insert-image, w3m-remove-image,
	w3m-image-type-available-p, w3m-display-graphic-p,
	w3m-display-inline-images-p): Alias to `ignore'. Bitmap image
	implementation is moved to w3m-bitmap.el.
	(w3m-bitmap-image-cache-alist, w3m-bitmap-image-use-cache,
	w3m-bitmap-image-cleanup, w3m-bitmap-image-buffer,
	w3m-bitmap-image-get-overlay, w3m-bitmap-image-insert-internal,
	w3m-bitmap-image-insert, w3m-bitmap-image-insert-string,
	w3m-bitmap-image-delete-internal, w3m-bitmap-image-delete,
	w3m-bitmap-image-delete-string, w3m-bitmap-image-add-text-properties):
	Move to w3m-bitmap.el.

2002-04-09  Taiki SUGAWARA  <taiki.s@cityfujisawa.ne.jp>

	* w3m-e20.el (w3m-create-image): Return nil if
	w3m-imagick-convert-buffer is failed.
	(w3m-insert-image): Not insert image if image is nil.

2002-04-08  Hideyuki SHIRAI  <shirai@meadowy.org>

	* w3m.el (w3m-coding-system): Change default value to
	'iso-2022-7bit-ss2 when use w3mmee under mule environment.

2002-04-08  Yuuichi Teranishi  <teranisi@gohome.org>

	* w3m-xmas.el (w3m-create-image): Resize gif images, too.

2002-04-08  Katsumi Yamaoka  <yamaoka@jpl.org>

	* w3m-xmas.el (w3m-make-glyph): Remove unused var.

2002-04-08  Yuuichi Teranishi  <teranisi@gohome.org>

	* w3m-form.el (w3m-char-to-int): New alias.
	(w3m-form-mee-attr-unquote): Use it.
	(w3m-form-mee-new): Ditto.

	* w3m-xmas.el (toplevel): Require 'w3m-image.
	(w3m-make-glyph): New inline function.
	(w3m-create-image): Resize images when w3m-resize-images is non-nil.

	* w3m-form.el (w3m-string-to-char-list)[XEmacs]: Use string-to-list
	instead of string-to-char-list.
	(w3m-int-to-char): New alias.
	(w3m-form-mee-select-value): Use it.

2002-04-08  Taiki SUGAWARA  <taiki.s@cityfujisawa.ne.jp>

	* w3m-e20.el (w3m-bitmap-image-insert-internal): Begin the overlay on
	`begion-of-line'.

2002-04-08  Yuuichi Teranishi  <teranisi@gohome.org>

	* octet.el: Update URL for xlhtml.

2002-04-08  Katsumi Yamaoka  <yamaoka@jpl.org>

	* w3m-util.el: Don't require `pcustom'.

2002-04-08  Yuuichi Teranishi  <teranisi@gohome.org>

	* w3m-image.el: New file.

	* w3m.el (w3m-halfdump-command-arguments): Specify single-row-image
	dump option instead of image.
	(w3m-goto-mailto-url): Added optional post-data argument and use it.
	(w3m-goto-url): Set post-data of w3m-goto-mailto-url.

	* w3m-util.el (w3m-imagick-convert-program, w3m-imagick-convert-buffer,
	w3m-imagick-convert-data): Moved to w3m-image.el.

	* w3m-e21.el (toplevel): Require 'w3m-image.
	(w3m-resize-images, w3m-imagick-start-convert-data,
	w3m-imagick-start-convert-buffer, w3m-imagick-start, w3m-resize-image):
	Moved to w3m-image.el;
	(w3m-create-image): Follow the change in w3m-resize-image.
	(w3m-favicon-usable-p): Renamed from w3m-imagick-convert-usable-p.
	(w3m-use-favicon): Follow the change above.
	(w3m-favicon-cache-data): Fixed typo.
	(w3m-favicon-cache-retrieved): Ditto.
	(w3m-retrieve-favicon): Ditto.

	* w3m-e20.el (w3m-image): Require 'w3m-image.

2002-04-08  Katsumi Yamaoka  <yamaoka@jpl.org>

	* w3m-xmas.el (multibyte-string-p): Alias to `stringp' if MULE,
	otherwise `ignore'.

	* w3m-om.el (multibyte-string-p): Alias to `stringp'.

	* w3m-util.el: Require `pcustom' for old Emacsen.

2002-04-05  Yuuichi Teranishi  <teranisi@gohome.org>

	* w3m.el (w3m-w3m-retrieve): Revert previous change.
	(w3m-w3m-dump-head-source): Add argument orig-url; Cache header and
	body using orig-url.
	(w3m-w3m-retrieve): Don't cache header here; Return error response when
	follow redirection number exceeds w3m-follow-redirection; Pass orig-url
	to w3m-w3m-retrieve-1.
	(w3m-w3m-retrieve-1): Add argument orig-url; Call w3m-dump-head-source
	with orig-url argument.
	(w3m-redirect-with-get): Changed default value to t.

2002-04-05  Taiki SUGAWARA  <taiki.s@cityfujisawa.ne.jp>

	* w3m-e20.el (w3m-bitmap-image-insert): Fix (point) -> pos.

2002-04-04  Yuuichi Teranishi  <teranisi@gohome.org>

	* w3m-form.el (w3m-form-input-map): If menu string is empty, use href
	string instead.

	* w3m.el (w3m-w3m-dump-head-source): Fixed caching logic.
	(w3m-w3m-retrieve): Use cache if available after redirection.

2002-04-04  Hideyuki SHIRAI  <shirai@meadowy.org>

	* w3m-e20.el (top): Avoid byte-compile warnings when not found
	`bitmap'.
	(w3m-image-type-available-p): Return nil if not have `bitmap'.

2002-04-04  Yuuichi Teranishi  <teranisi@gohome.org>

	* w3m.el (w3m-fontify-anchors): Set default icon type as ico.

	* w3m-e21.el (w3m-buffer-favicon): Asynchronous implementation.

2002-04-04  Hideyuki SHIRAI  <shirai@meadowy.org>

	* w3mhack.el (top): Avoid byte-compile error for `w3m-ucs.el' with
	Emacs20 when it has `un-define' and `bitmap'.
	(w3mhack-load-path): Add the path of `bitmap.el' on Emacs20.

2002-04-04  Yuuichi Teranishi  <teranisi@gohome.org>

	* w3m.el (w3m-request-arguments): Use -header option if no cookie nor
	no body.
	(w3m-w3m-retrieve-1): Delete temp-file only when it exists.

	* w3m-e21.el (w3m-imagick-start-convert-data): Don't use
	string-as-unibyte (no use).

2002-04-04  Taiki SUGAWARA  <taiki.s@cityfujisawa.ne.jp>

	* w3m.el (w3m-toggle-inline-images-internal): Support w3m-bitmap-image.

	* w3m-e21.el (w3m-imagick-convert-program): Move to w3m-util.el.
	(w3m-imagick-convert-buffer): Ditto.
	(w3m-imagick-convert-data): Ditto.

	* w3m-util.el (w3m-imagick-convert-program): Move from w3m-e21.el.
	(w3m-imagick-convert-buffer): Ditto.
	(w3m-imagick-convert-data): Ditto.

	* w3m-e20.el (w3m-bitmap-image-cache-alist): New variable.
	(w3m-bitmap-image-use-cache): Ditto.
	(w3m-bitmap-image-cleanup): New function.
	(w3m-bitmap-image-buffer): Ditto.
	(w3m-bitmap-image-get-overlay): Ditto.
	(w3m-bitmap-image-insert-internal): Ditto.
	(w3m-bitmap-image-insert): Ditto.
	(w3m-bitmap-image-insert-string): Ditto.
	(w3m-bitmap-image-delete-internal): Ditto.
	(w3m-bitmap-image-delete): Ditto.
	(w3m-bitmap-image-delete-string): Ditto.
	(w3m-bitmap-image-add-text-properties): Ditto.
	(w3m-display-graphic-p): New implementation.
	(w3m-display-inline-images-p): Ditto.
	(w3m-image-type-available-p): Ditto.
	(w3m-create-image): New implementation. It use w3m-bitmap-image-*.
	(w3m-insert-image): Ditto.
	(w3m-remove-image): Ditto.

2002-04-03  Hideyuki SHIRAI  <shirai@meadowy.org>

	* w3m.el (w3m-fontify): Put invisible and intangible properties at the
	duplicated empty lines instead of delete them.

2002-04-03  Yuuichi Teranishi  <teranisi@gohome.org>

	* w3m-e21.el (w3m-resize-image): Asynchronous implementation.
	(w3m-imagick-start-convert-data): New function.
	(w3m-imagick-start-convert-buffer): Ditto.
	(w3m-imagick-start): Ditto.
	(w3m-create-image): Rewrite to resize images asynchronously.
	(w3m-insert-image): Don't resize.

2002-04-03  TSUCHIYA Masatoshi  <tsuchiya@namazu.org>

	* w3m.el (w3m-check-link-tags): Relax the pattern to detect headers.

2002-04-02  Yuuichi Teranishi  <teranisi@gohome.org>

	* w3m-form.el (w3m-form-submit): Confirm when posting from secure page
	to normal page.

	* w3m.el (w3m-redirect-with-get): New user option.
	(w3m-w3m-retrieve): If w3m-redirect-with-get is non-nil, use GET method
	after redirection; Ask user to use POST data after redirection.
	(w3m-w3m-attributes): Set w3m-current-redirect as a cons cell of
	(CODE . LOCATION).
	(w3m-w3m-dump-head-source): Don't cache content if the response code is
	one of 302, 303, 307.
	(w3m-w3m-retrieve): Change POST redirection behavior according to
	response code.
	(w3m-retrieve-and-render): Confirm leaving secure pages.

	* octet.el (mime-preview-octet): Change behavior according to whether
	the return value of mime-entity-content is multibyte or not.
	(mime-view-octet): Ditto.

	* w3m.el (w3m-w3m-retrieve): Don't call w3m-cache-request-header when
	type is nil.

2002-04-01  Yuuichi Teranishi  <teranisi@gohome.org>

	* w3m.el (w3m-follow-redirection): New user option.
	(w3m-w3m-attributes): Set w3m-current-redirect as nil.
	(w3m-cookie-command-arguments): Abolish.
	(w3m-request-arguments): Use cookie only when w3m-use-cookies is
	non-nil.
	(w3m-header-arguments): New function.
	(w3m-w3m-retrieve): Treat redirection when w3m-follow-redirection is
	non-nil.
	(w3m-w3m-retrieve-1): Renamed from w3m-w3m-retrieve.
	(w3m-prepare-content): Don't care w3m-current-redirect.
	(w3m-goto-url): Ditto.

	* w3m-form.el (w3m-form-new): Added argumnet enctype.
	(w3m-form-enctype): New macro.
	(w3m-form-plist): Changed definition.
	(w3m-form-put-property): Ditto.
	(w3m-form-make-form-data): Removed optional argument urlencode; Encode
	form data acording to w3m-form-enctype.
	(w3m-form-mee-new): Set enctype field.
	(w3m-form-parse-and-fontify): Parse enctype.
	(w3m-form-submit): Don't pass enctype argumnet.

2002-04-01  Hideyuki SHIRAI  <shirai@meadowy.org>

	* w3m.el (w3m-fontify-anchors): Put a property of `w3m-name-anchor' as
	a list.
	(w3m-move-point-for-localcgi): Use `w3m-search-name-anchor'.
	(w3m-search-name-anchor): Use `member' when compare a name with
	`w3m-name-anchor'. Fix continuous name-anchor.

2002-03-29  Hideyuki SHIRAI  <shirai@meadowy.org>

	* mew-w3m.el (mew-mime-text/html-w3m): Use `match-string' instead of
	`mew-match'.

	* w3m.el (w3m-fontify-anchors): Modify the point for 'w3m-name-anchor
	property when its has an empty body.

2002-03-28  Yuuichi Teranishi  <teranisi@gohome.org>

	* w3m.el (w3m-dump-head-source-command-arguments)[w3mmee]: Don't add
	Accept-Language header option.
	(w3m-cookie-command-arguments)[w3mmee]: Don't add Cookie header option.
	(w3m-request-arguments): New function to generate -request option.
	(w3m-w3m-retrieve)[w3mmee]: Use w3m-request-arguments to make request
	header and body.

2002-03-28  Katsumi Yamaoka  <yamaoka@jpl.org>

	* w3m.el (w3m-url-at-point (ffap)): Strip text props under XEmacs.
	(ffap-url-regexp): Modify the value to make it match to https urls for
	Emacs 19, 20 and XEmacs.

2002-03-27  Yuuichi Teranishi  <teranisi@gohome.org>

	* w3m-e21.el (w3m-tab-drag-mouse-function): Fix problem when dragged
	mouse position is outside of the original frame.

	* w3m.el (w3m-version): New variable.
	(toplevel): Detect w3m version.
	(w3m-user-agent): New user option.
	(w3m-add-user-agent): Ditto.
	(w3m-w3m-retrieve): Add User-Agent: field if w3m-add-user-agent is
	non-nil.

	* w3m-e21.el (w3m-tab-drag-mouse-function): New function.
	(w3m-tab-make-keymap): Add mouse-1, mouse-2, drag-mouse-1 and
	drag-mouse-2.

	* w3m-cookie.el (w3m-cookie-set): Fixed docstring.

2002-03-26  Katsumi Yamaoka  <yamaoka@jpl.org>

	* w3m-xmas.el (w3m-find-coding-system): Alias to ignore if the function
	`find-coding-system' is not available.
	(w3m-make-ccl-coding-system): Check whether the function
	`make-ccl-coding-system' is available instead of checking the feature
	`mule' to determine what function should be aliased to.
	(coding-system-list): Alias to ignore if it is not available.
	(define-ccl-program): Check whether it is available instead of checking
	the feature `mule' to determine if it is aliased to `ignore'.
	(w3m-detect-coding-with-priority): Quote `w3m-default-coding-system'.

2002-03-24  Nix  <nix@esperi.demon.co.uk>

	* w3m-xmas.el (w3m-detect-coding-with-priority): New macro, handle
	non-MULE XEmacsen.
	(w3m-detect-coding-region): Use it.

2002-03-26  Yuuichi Teranishi  <teranisi@gohome.org>

	* w3m-cookie.el (w3m-cookie-1-set): Fixed problem when no `Expires',
	ignore is ignored.

2002-03-26  TSUCHIYA Masatoshi  <tsuchiya@namazu.org>

	* w3m-cookie.el (w3m-cookie-url, w3m-cookie-domain, w3m-cookie-secure,
	w3m-cookie-name, w3m-cookie-value, w3m-cookie-path, w3m-cookie-version,
	w3m-cookie-expires, w3m-cookie-ignore): Define as macro.
	(w3m-cookie-set-url, w3m-cookie-set-domain, w3m-cookie-set-secure,
	w3m-cookie-set-name, w3m-cookie-set-value, w3m-cookie-set-path,
	w3m-cookie-set-version, w3m-cookie-set-expires, w3m-cookie-set-ignore):
	Removed.
	(w3m-cookie-create): New implementation.
	(w3m-about-cookie): Call `setf' instead of `w3m-cookie-set-ignore'.

2002-03-26  Yuuichi Teranishi  <teranisi@gohome.org>

	* w3m.el (w3m-fontify-anchors): Changed anchor name property position.
	(w3m-lynx-like-map): Bind w3m-cookie as `M-k'.
	(w3m-info-like-map): Ditto.

2002-03-26  Hideyuki SHIRAI  <shirai@meadowy.org>

	* w3m-cookie.el (w3m-cookie-save): Use `w3m-time-newer-p' instead of
	`w3m-time-lapse-seconds'.

2002-03-26  Yuuichi Teranishi  <teranisi@gohome.org>

	* w3m-cookie.el (w3m-cookie): New command.
	(w3m-about-cookie): Do nothing if w3m-use-cookies is nil.

	* w3m.el (toplevel): Added autoload setting for w3m-about-cookie; Added
	autoload setting for w3m-cookie.

	* w3m-cookie.el (w3m-cookie-store): Don't replace if ignored cookie.
	(w3m-cookie-retrieve): Don't use cookie which is ignored.
	(w3m-about-cookie): New function.

	* w3m-e21.el (w3m-setup-favicon): Do nothing when w3m-current-url is
	nil.

	* w3m.el (w3m-goto-url): Force reload if w3m-current-redirect is set.
	(w3m): If w3m-current-url is nil, erase buffer.

	* w3m-util.el (w3m-time-less-p): Abolish.
	(w3m-assoc-ignore-case): Moved from w3m-cookie.el and rewrote not to
	use assoc* (because it's cl function).

	* w3m-cookie.el (w3m-cookie-retrieve): Use w3m-time-newer-p instead of
	w3m-time-less-p.
	(w3m-cookie-1-set): Ditto.
	(w3m-assoc-ignore-case): Moved to w3m-util.el.

2002-03-25  Yuuichi Teranishi  <teranisi@gohome.org>

	* w3m-cookie.el (w3m-cookie-1-set): Use w3m-time-less-p instead of
	w3m-time-lapse-seconds.
	(w3m-cookie-retrieve): Ditto.

	* w3m-util.el (w3m-time-less-p): New inline function.

	* w3m.el (w3m-current-redirect): New buffer local variable.
	(w3m-clear-local-variables): Add w3m-current-redirect.
	(w3m-copy-local-variables): Treat w3m-current-redirect.
	(w3m-w3m-attributes): Set w3m-current-redirect instead of
	w3m-current-refresh when 30x response.
	(w3m-prepare-content): Use w3m-current-redirect instead of
	w3m-current-refresh.
	(w3m-goto-url): Do nothing but w3m-goto-url after retrieval if
	w3m-current-redirect is set.

2002-03-25  TSUCHIYA Masatoshi  <tsuchiya@namazu.org>

	* w3m-cookie.el (w3m-cookie-file): Changed default value.
	(w3m-cookie-save): Follow the above change.
	(w3m-cookie-load): Ditto.

2002-03-25  Yuuichi Teranishi  <teranisi@gohome.org>

	* w3m.el (w3m-w3m-attributes): Don't call w3m-cookie-set.
	(w3m-w3m-dump-head-source): Call w3m-cookie-set.
	(w3m-cookie-command-arguments): Set `-no-cookie'; Don't set
	cookie_accept_domains, cookie_reject_domains.

	* w3m-cookie.el (toplevel): Require 'w3m.
	(w3m-cookie-accept-domains): Moved from w3m.el.
	(w3m-cookie-reject-domains): Ditto.
	(w3m-cookie-accept-bad-cookies): New user option.
	(w3m-cookie-file): Ditto.
	(w3m-cookie-set-ignore): Fix.
	(w3m-cookie-retrieve): Remove expired cookies.
	(w3m-cookie-trusted-host-p): Fixed domain match.
	(w3m-cookie-1-set): Treat all cookies.  Accept bad cookies according to
	w3m-cookie-accept-bad-cookies.
	(w3m-cookie-init): New variable.
	(w3m-cookie-clear): New function.
	(w3m-cookie-save): Ditto.
	(w3m-cookie-load): Ditto.
	(w3m-cookie-setup): Ditto.
	(w3m-cookie-shutdown): Rewrite.
	(w3m-cookie-set): Call w3m-cookie-setup; Changed API.
	(w3m-cookie-get): Call w3m-cookie-setup.

	* w3m.el (w3m-goto-url): Don't resume form from history when POST.

2002-03-24  Yuuichi Teranishi  <teranisi@gohome.org>

	* w3m-cookie.el: New file.

	* w3m-form.el (w3m-form-resume): Use cdr of forms if car is t
	(Just in case).
	(w3m-form-parse-and-fontify)[w3m]: Search form structure according to
	fid.

	* w3m.el (toplevel): Added autoload setting for w3m-cookie.
	(w3m-use-cookies): New user option.
	(w3m-cookie-accept-domains): Ditto.
	(w3m-cookie-reject-domains): Ditto.
	(toplevel): Bind system-time-locale as "C" while calling
	format-time-string.
	(w3m-w3m-attributes): Call w3m-cookie-set; When 30x response is
	received, set w3m-current-refresh as
	(0 . Location).
	(w3m-cookie-command-arguments): New function.
	(w3m-w3m-retrieve): Use it.
	(w3m-retrieve-and-render): Mark w3m-current-forms as `not history' if
	retrieval failed.
	(w3m-prepare-content): If w3m-current-refresh rate is 0, do nothing.
	(w3m-quit): Call `w3m-cookie-shutdown'.

2002-03-24  TSUCHIYA Masatoshi  <tsuchiya@namazu.org>

	* w3m.el (w3m-decode-encoded-contents): Convert encoding to lower case
	before checking alist.

2002-03-24  TSUCHIYA Masatoshi  <tsuchiya@namazu.org>

	* w3m.el (w3m-remove-redundant-spaces): New implementation.
	(w3m-about-retrieve): Call `insert-buffer-substring' instead of
	`insert-buffer'.
	(w3m-rendering-unibyte-buffer): Ditto.
	(w3m-rendering-multibyte-buffer): Ditto.
	(w3m-prepare-text-content): Ditto.

2002-03-22  Katsumi Yamaoka  <yamaoka@jpl.org>

	* w3m.el (w3m-w3m-attributes): Ignore trailing whitespaces in header
	lines.

2002-03-20  Yuuichi Teranishi  <teranisi@gohome.org>

	* w3m.el (w3m-view-this-url): Eval action even when anchor is set.

	* w3m-form.el (w3m-form-parse-and-fontify): Clear mapval if it is set.

	* w3m.el (w3m-halfdump-command-arguments)[w3mmee]: Add `image' to the
	-dump argument only if `w3m-treat-image-size' is non-nil.

2002-03-20  Hideyuki SHIRAI  <shirai@meadowy.org>

	* w3m-form.el (w3m-form-parse-and-fontify): If not detect `usemap'
	attribute of `img_alt', use `value' attribute of `input_alt' for the
	select map name; W3M removes `usemap' attribute when
	"display_image=off".

2002-03-19  Hideyuki SHIRAI  <shirai@meadowy.org>

	* w3m.el (w3m-w3m-attributes): Ignore `w3m-document-charset' when
	w3m-m17n.

2002-03-19  Yuuichi Teranishi  <teranisi@gohome.org>

	* w3m.el (w3m-fontify-images): Parse width and height attributes of
	img_alt.
	(w3m-toggle-inline-images-internal): Set `size' argument of
	w3m-create-image.
	(w3m-highlight-current-anchor): Fixed logic.

	* w3m-xmas.el (w3m-create-image): Added optional argument `size'
	(ignored currently).

	* w3m-e21.el (w3m-imagick-convert-program): Use w3m-which to set
	initial value.
	(w3m-resize-images): New user option.
	(w3m-resize-image): New function.
	(w3m-create-image): Added optional argument `size'; Changed return
	value.
	(w3m-insert-image): Call w3m-resize-image if size is specified.
	(w3m-imagick-convert-buffer): Accept nil for from-type and to-type.

2002-03-18  Yuuichi Teranishi  <teranisi@gohome.org>

	* w3m-form.el (w3m-form-mee-select-value): Fix.
	(w3m-form-parse-and-fontify): If w3m-type is not w3mmee, use last form
	object as current form.

2002-03-18  Yuuichi Teranishi  <teranisi@gohome.org>

	* w3m.el (w3m-highlight-current-anchor): New implementation.
	(w3m-highlight-current-anchor-1): New function.

	* w3m-form.el (w3m-form-replace): Fixed problem when string is nil.

2002-03-16  Yuuichi Teranishi  <teranisi@gohome.org>

	* w3m-form.el (w3m-string-to-char-list): Fixed.

2002-03-15  Yuuichi Teranishi  <teranisi@gohome.org>

	* w3m-form.el (w3m-form-mee-select-value): Use w3m-output-coding-system
	instead of w3m-current-coding-system.
	(w3m-form-parse-and-fontify)[w3mmee]: Ditto.
	(w3m-form-mee-select-value): Fixed select value.
	(w3m-form-resume): Fixed checkbox resuming.
	(w3m-form-parse-and-fontify): Use `form' instead of `(car forms)';
	Search the form which corresponds to input_alt by fid; Use `nconc'
	instead of `push'.

	* w3m-form.el (w3m-form-mee-select-value): New function.
	(w3m-form-parse-and-fontify)[w3mmee]: Set select value.

	* w3m.el (w3m-halfdump-command-arguments)[w3mmee]: Added image.

	* w3m-form.el (w3m-form-parse-and-fontify): Set the value of form only
	if the method is not internal; Add internal form to the
	w3m-current-forms; Treat input type `image' as same as `submit'.
	(w3m-form-mee-attr-unquote): New function.
	(w3m-string-to-char-list): New function/alias.
	(w3m-form-mee-new): New function.
	(w3m-form-parse-and-fontify): Parse w3mmee's form info.
	(w3m-form-input-textarea-keymap): Bind C-g.
	(w3m-form-input-select-keymap): Bind C-g, h,j,k,l.
	(w3m-form-input-map-keymap): Ditto.
	(w3m-form-parse-and-fontify): Set textarea value.

2002-03-13  Katsumi Yamaoka  <yamaoka@jpl.org>

	* w3m-form.el (w3m-form-resume): Typo.

2002-03-13  Yuuichi Teranishi  <teranisi@gohome.org>

	* w3m.el (toplevel): Removed autoload setting for
	`w3m-form-parse-buffer'.
	(w3m-clear-local-variables): Don't treat w3m-current-forms any more.
	(w3m-copy-local-variables): Ditto.
	(w3m-additional-command-arguments): Fixed problem when no-proxy host
	has port number other than 80.
	(w3m-rendering-buffer-1): Don't call w3m-form-parse-buffer.
	(w3m-goto-url): Setup w3m-current-forms from history structure.

	* w3m-form.el (w3m-form-parse-buffer): Abolish.
	(w3m-form-parse-forms): Ditto.
	(w3m-form-resume): Set value of `w3m-current-forms'.
	(w3m-fontify-forms): Call `w3m-form-parse-and-fontify' instead of
	`w3m-form-fontify'.
	(w3m-form-parse-and-fontify): New function.
	(w3m-form-input-select): Fix problem when candidate label is "".

2002-03-13  Katsumi Yamaoka  <yamaoka@jpl.org>
	Suggested by HAYASHI Chifumi <chifumi@mscom.or.jp>.

	* w3m-form.el (w3m-form-new): Ignore the 2nd arg `action' if it is nil.
	(w3m-form-parse-forms): Don't parse the value of `w3m-current-url' if
	it is nil.


2002-03-12  TSUCHIYA Masatoshi  <tsuchiya@namazu.org>

	* Release emacs-w3m-1.2.6 from emacs-w3m-1_2 branch.

2002-03-11  ARISAWA Akihiro  <ari@mbf.sphere.ne.jp>

	* w3m-ucs.el (w3m-euc-japan-encoder): Treat japanese-jisx0208-1978 as
	japanese-jisx0208.

2002-03-11  Katsumi Yamaoka  <yamaoka@jpl.org>

	* w3m.el (w3m-view-this-url, w3m-goto-url-new-session,
	w3m-select-buffer-copy-buffer): Remove unused non-global variables.

2002-03-11  Katsumi Yamaoka  <yamaoka@jpl.org>
	Suggested by Yuuichi Teranishi <teranisi@gohome.org> with mod.

	* w3m.el (w3m-no-proxy-domains): New user option renamed from
	`w3m-no-proxy-hosts' and changed the meaning.
	(w3m-additional-command-arguments): Refer to it.

2002-03-10  TSUCHIYA Masatoshi  <tsuchiya@namazu.org>

	* Makefile.in (tarball): Fix permissions.

2002-03-08  Katsumi Yamaoka  <yamaoka@jpl.org>

	* w3m.el (w3m-command-arguments-alist): Change the meaning that the car
	of each element will be compared with a url instead of a hostname.
	(w3m-no-proxy-hosts): New user option.
	(w3m-additional-command-arguments): Look into it.

2002-03-08  Katsumi Yamaoka  <yamaoka@jpl.org>

	* w3m.el (w3m-command-arguments-alist): New user option.
	(w3m-additional-command-arguments): New function.
	(w3m-w3m-retrieve): Use it.
	(w3m-history-current-url-face, w3m-copy-buffer, w3m-about-header):
	Remove unused non-global variables.

2002-03-08  ARISAWA Akihiro  <ari@mbf.sphere.ne.jp>

	* w3m.el (w3m-w3m-attributes) [w3mmee]: Fetch content-encoding from
	"x-w3m-content-encoding" filed.

2002-03-07  Hideyuki SHIRAI  <shirai@meadowy.org>

	* mew-w3m.el (mew-w3m-cid-retrieve): Return lowercase string always
	because `w3m-image-type-alist' has lowercase keys.

2002-03-07  Yoichi NAKAYAMA  <yoichi@eken.phys.nagoya-u.ac.jp>

	* w3m.el (w3m-lynx-like-map): Switch J and K so as to behave like w3m.

2002-03-07  Katsumi Yamaoka  <yamaoka@jpl.org>

	* aclocal.m4 (AC_EXAMINE_PACKAGEDIR): Use `(eq 0 foo)' instead of
	`(zerop foo)' because foo might not be a number.
	(AC_PATH_ICONDIR): Ditto.

2002-03-07  Hideyuki SHIRAI  <shirai@meadowy.org>

	* w3m.el (w3m-decoder-alist): Change default commands to `gzip' and
	`bzip2' instead of `gunzip' and `bunzip2' because some broken OS and
	its environment does not work them.

2002-03-07  Katsumi Yamaoka  <yamaoka@jpl.org>

	* Makefile.in (datadir): New variable.

2002-03-06  Hideyuki SHIRAI  <shirai@meadowy.org>

	* w3m-proc.el (w3m-process-filter): Modify a regexp for "Password:".

2002-03-06  Katsumi Yamaoka  <yamaoka@jpl.org>

	* Makefile.in (install): Don't chdir to shimbun/ while installing
	shimbun modules.
	(install-icons): Don't chdir to icons/ while installing icons.

2002-03-05  Katsumi Yamaoka  <yamaoka@jpl.org>

	* Makefile.in (install): Install all ChangeLog files.
	* w3mhack.el (w3mhack-make-package): List all ChangeLog files in the
	manifest.

2002-03-05  Hideyuki SHIRAI  <shirai@meadowy.org>

	* w3m.el (w3m-local-dirlist-cgi): Set `w3m-current-url' for avoid error
	in `w3m-process-start-process()'.
	(w3m-goto-url): When use w3m-dtree and the URL is local directory,
	change the URL to `about://dtree' securely.

2002-03-04  Katsumi Yamaoka  <yamaoka@jpl.org>

	* w3m-util.el (w3m-function-max-args): Alias to `function-max-args'
	under XEmacs, otherwise define it as a function.
	(symbol-for-testing-whether-colon-keyword-is-available-or-not): Use
	`dont-compile' instead of `eval'.


2002-03-02  TSUCHIYA Masatoshi  <tsuchiya@namazu.org>

	* Release emacs-w3m-1.2.5 from emacs-w3m-1_2 branch.

2002-03-01  Yuuichi Teranishi  <teranisi@gohome.org>

	* octet.el (octet-find-file): Decode even in the read-only buffer.

2002-02-26  TSUCHIYA Masatoshi  <tsuchiya@namazu.org>

	* Makefile.in (DOCS): Add ChangeLog.1.


Local Variables:
coding: iso-2022-7bit
fill-column: 79
indent-tabs-mode: t
End:<|MERGE_RESOLUTION|>--- conflicted
+++ resolved
@@ -1,13 +1,12 @@
-<<<<<<< HEAD
-2019-02-18  Boruch Baum  <boruch_baum@gmx.com>, TSUCHIYA Masatoshi  <tsuchiya@namazu.org>
+2019-02-19  Boruch Baum  <boruch_baum@gmx.com>, TSUCHIYA Masatoshi  <tsuchiya@namazu.org>
 
 	* octet.el: Documentation update
 
-2019-02-18  Boruch Baum  <boruch_baum@gmx.com>
+2019-02-19  Boruch Baum  <boruch_baum@gmx.com>
 
 	* w3m.el (w3m-decode-entities-string): Simplify function.
 
-2019-02-18  Boruch Baum  <boruch_baum@gmx.com>
+2019-02-19  Boruch Baum  <boruch_baum@gmx.com>
 
 	* w3m-form.el (w3m-form-make-form-data, w3m-form-resume)
 	(w3m-form-parse-and-fontify), w3m-hist.el
@@ -17,11 +16,11 @@
 	(w3m-make-menu-commands), w3m.el (w3m-toggle-inline-image): Simplify
 	forms '(setq x (cons (cons ...  ) x))'
 
-2019-02-18  Boruch Baum  <boruch_baum@gmx.com>
+2019-02-19  Boruch Baum  <boruch_baum@gmx.com>
 
 	* w3m.el (w3m-encode-specials-string): Simplify, remove need for
 	nreverse, remove need for constant w3m-entity-reverse-table.
-=======
+
 2019-02-19  Katsumi Yamaoka  <yamaoka@jpl.org>
 
 	Add some tweaks to Boruch Baum's changes
@@ -50,7 +49,6 @@
 	maximum use of page width, center heading, align page navigation links
 	to page edges, remove extraneous ';' after url's, add ellipsis when
 	truncating url's.
->>>>>>> 7fa00f90
 
 2019-02-14  Boruch Baum  <boruch_baum@gmx.com>
 
