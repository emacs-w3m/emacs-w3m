--- conflicted
+++ resolved
@@ -1,4 +1,31 @@
-<<<<<<< HEAD
+2019-02-12  Boruch Baum  <boruch_baum@gmx.com>
+
+	* w3m-dtree.el (w3m-dtree-create-sub): BUGFIX: don't abort if a subdir
+	denies permission to read.
+
+2019-02-03  Boruch Baum  <boruch_baum@gmx.com>
+
+	* Refactor entire codebase for utf-8. There were a zillion changes in
+	this commit, spread over very many files. See the git commit extended
+	message for details.
+
+2019-02-03  Boruch Baum  <boruch_baum@gmx.com>
+
+	* w3m-cookie.el (w3m-cookie-shutdown): avoid duplicate get-buffer call.
+
+	* w3m-form.el (w3m-form-textarea-file-cleanup)
+	(w3m-form-textarea-files-remove): use pop instead of (cdr
+	(car x))
+
+	* w3m-session.el (w3m-session-select-sessions): Add docstring
+
+	* w3m.el (w3m-cleanup-temp-files): Add cache and tmp files to list.
+
+2019-02-03  Boruch Baum  <boruch_baum@gmx.com>
+
+	* w3m-filter.el (w3m-filter-xkcd, w3m-filter-github-repo-main-page): New filters.
+	(w3m-filter-configuration): Add the new filters.
+
 2019-01-31  Boruch Baum  <boruch_baum@gmx.com>
 
 	* w3m.el (w3m-history-in-new-buffer): New option.
@@ -11,35 +38,6 @@
 	display format, use of ellipsis, maximum use of page width, center
 	heading, align page navigation links to page edges, remove extraneous
 	';' after url's, add ellipsis when truncating url's.
-=======
-2019-02-12  Boruch Baum  <boruch_baum@gmx.com>
-
-	* w3m-dtree.el (w3m-dtree-create-sub): BUGFIX: don't abort if a subdir
-	denies permission to read.
-
-2019-02-03  Boruch Baum  <boruch_baum@gmx.com>
-
-	* Refactor entire codebase for utf-8. There were a zillion changes in
-	this commit, spread over very many files. See the git commit extended
-	message for details.
-
-2019-02-03  Boruch Baum  <boruch_baum@gmx.com>
-
-	* w3m-cookie.el (w3m-cookie-shutdown): avoid duplicate get-buffer call.
-
-	* w3m-form.el (w3m-form-textarea-file-cleanup)
-	(w3m-form-textarea-files-remove): use pop instead of (cdr
-	(car x))
-
-	* w3m-session.el (w3m-session-select-sessions): Add docstring
-
-	* w3m.el (w3m-cleanup-temp-files): Add cache and tmp files to list.
-
-2019-02-03  Boruch Baum  <boruch_baum@gmx.com>
-
-	* w3m-filter.el (w3m-filter-xkcd, w3m-filter-github-repo-main-page): New filters.
-	(w3m-filter-configuration): Add the new filters.
->>>>>>> ecfa566f
 
 2019-01-31  Katsumi Yamaoka  <yamaoka@jpl.org>
 
