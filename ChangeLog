2019-02-12  Boruch Baum  <boruch_baum@gmx.com>

<<<<<<< HEAD
	* w3m-util.el (w3m--send-to-gui-clipboard): New function.
	(w3m-gui-clipboard-commands): New defcustom. WARNING: This has a known
	bug that the radio buttons are not initializing properly - they always
	set to the first button in the list.

	* w3m.el (w3m-print-current-url, w3m-print-this-url,
	w3m-print-this-image-url): Use the new feature.

	* w3m-lnum.el (w3m-lnum-print-this-url): Use the new feature
	(w3m-lnum-bookmark-add-this-url, w3m-lnum-download-this-url,
	w3m-lnum-print-this-url, w3m-lnum-edit-this-url,
	w3m-lnum-external-view-this-url): Alter docstring.
=======
	* w3m-dtree.el (w3m-dtree-create-sub): BUGFIX: don't abort if a subdir
	denies permission to read.
>>>>>>> c2ffbc96

2019-02-03  Boruch Baum  <boruch_baum@gmx.com>

	* Refactor entire codebase for utf-8. There were a zillion changes in
	this commit, spread over very many files. See the git commit extended
	message for details.

2019-02-03  Boruch Baum  <boruch_baum@gmx.com>

	* w3m-cookie.el (w3m-cookie-shutdown): avoid duplicate get-buffer call.

	* w3m-form.el (w3m-form-textarea-file-cleanup)
	(w3m-form-textarea-files-remove): use pop instead of (cdr
	(car x))

	* w3m-session.el (w3m-session-select-sessions): Add docstring

	* w3m.el (w3m-cleanup-temp-files): Add cache and tmp files to list.

2019-02-03  Boruch Baum  <boruch_baum@gmx.com>

	* w3m-filter.el (w3m-filter-xkcd, w3m-filter-github-repo-main-page): New filters.
	(w3m-filter-configuration): Add the new filters.

2019-01-31  Katsumi Yamaoka  <yamaoka@jpl.org>

	* w3m-bug.el (report-emacs-w3m-bug-system-informations):
	Add emacs-w3m-git-revision.

2019-01-30  TSUCHIYA Masatoshi  <tsuchiya@namazu.org>

	* w3m.el (emacs-w3m-git-revision): Moved to w3m-load.el.

	* w3mhack.el (w3mhack-insert-git-revision): New function to set the
	value of `emacs-w3m-git-revision'.
	(w3mhack-generate-load-file): Call the above and check the timestamp of
	w3mhack.el to decide necessity of updating w3m-load.el.

2018-12-01  TSUCHIYA Masatoshi  <tsuchiya@namazu.org>

	* w3m.el (emacs-w3m-git-revision): New constant.
	(emacs-w3m-version): Separated from revision string.

2018-10-22  Katsumi Yamaoka  <yamaoka@jpl.org>

	* w3m.el (w3m-decode-encoded-contents): Use the conventional way if
	zlib-decompress-region returns nil ([emacs-w3m:13038]).

2018-06-13  Katsumi Yamaoka  <yamaoka@jpl.org>

	* w3m.el (w3m-user-agent-default-alist): Fix default value;
	move "Don't send..." item to `w3m-user-agent-change'.
	(w3m-user-agent-change): Don't sort collection.

2018-06-08  Boruch Baum  <boruch_baum@gmx.com>

	* w3m.el (w3m-content-type-alist): Remove extraneous fields from two
	elements (bzip2, gzip) in the alist ([emacs-w3m:13081]).

2018-06-08  Boruch Baum  <boruch_baum@gmx.com>

	Refactor w3m-process-queue memory and redability ([emacs-w3m:13013]).

	* w3m.el (w3m--dump-extra--handler-function)
	(w3m--retrieve--handler-function, w3m--retrieve-1--handler-function)
	(defun w3m--retrieve-and-render--handler-function)
	(w3m--goto-url--handler-function, w3m--goto-url--valid-url):
	New functions to reduce memory footprint of `w3m-process-queue',
	aid readability debugging.

	* w3m.el (w3m-w3m-dump-extra, w3m-w3m-retrieve, w3m-w3m-retrieve-1)
	(w3m-retrieve-and-render, w3m-goto-url):
	Use the new functions listed above.

2018-06-07  Boruch Baum  <boruch_baum@gmx.com>

	* w3m-filter.el (w3m-filter-stackexchange): Rewrite ([emacs-w3m:13010]).

2018-06-01  Boruch Baum  <boruch_baum@gmx.com>

	* w3m-filter.el (w3m-filter-stackexchange, w3m-filter-youtube):
	New filters ([emacs-w3m:12999]).
	(w3m-filter-configuration): Add those filters.

2018-05-30  Boruch Baum  <boruch_baum@gmx.com>

	* w3m-filter.el (w3m-filter-generic-page-header):
	New filter ([emacs-w3m:12996]).
	(w3m-filter-configuration): Add it but not activated by default.

2018-05-23  Boruch Baum  <boruch_baum@gmx.com>

	* w3m.el (w3m-delete-buffer): Perform some operations from a temporary
	buffer in order not to lose information such as `w3m-current-url'
	([emacs-w3m:12989]).

2018-05-23  Boruch Baum  <boruch_baum@gmx.com>

	* w3m.el (w3m-select-buffer): Pass correct current buffer value to
	`w3m-select-buffer-generate-contents' ([emacs-w3m:12988]).
	(w3m-select-buffer-generate-contents): Variable rename.

2018-05-19  Kevin Ryde  <user42_kevin@yahoo.com.au>

	* w3m-favicon.el (w3m-favicon-setup): Enable favicons be taken from
	file://, too ([emacs-w3m:12983]).

2018-05-18  Boruch Baum  <boruch_baum@gmx.com>

	Make progress messages more uniform and more useful
	([emacs-w3m:12980] [emacs-w3m:12986]).

	* w3m.el (w3m-display-progress-message): Combine code from
	`w3m-retrieve-and-render', separate url from "...", and add
	user-friendly advice message.
	(w3m-retrieve-and-render): Replace snippet with call to
	`w3m-display-progress-message'.

	* w3m-proc.el (w3m-process-stop): Document in the buffer when an
	operation has been aborted by the user, what that operation was, and
	remove progress message.

2018-05-18  Katsumi Yamaoka  <yamaoka@jpl.org>

	* w3m-proc.el (w3m-process-stop): Don't move point ([emacs-w3m:12976]).

2018-05-17  Katsumi Yamaoka  <yamaoka@jpl.org>

	Work for mailto urls.

	* w3m.el (w3m-url-readable-string): Make w3m-url-decode-string detect
	coding system for mailto url instead of using w3m-url-coding-system.
	(w3m-fontify-anchors, w3m-goto-url): Don't encode mailto url.
	(w3m-goto-mailto-url): Remove CR from, but preserve LF in mailto url;
	don't decode mailto url containing non-ASCII letters.

2018-05-09  Boruch Baum  <boruch_baum@gmx.com>

	Update faces for all navigation cases ([emacs-w3m:12969]).

	* w3m-session.el (w3m--session-update-faces): New function for
	`pre-command-hook' and `post-command-hook' in w3m-session buffers.
	(w3m-session-select-mode): Apply it.
	(w3m-session-select-list-all-sessions, w3m-session-select-next):
	Don't set the "selected" face, because it is now done by the new hook
	function.

2018-05-09  Boruch Baum  <boruch_baum@gmx.com>

	Fix two bugs in navigating the w3m-session-select popup window
	([emacs-w3m:12968]).

	* w3m-session.el (w3m-session-select-list-all-sessions): Fix navigation
	errors that happen when using functions beginning-of-buffer,
	end-of-buffer.
	(w3m-session-select-next): Fix navigation so previous line of first
	rotates back to last line. Remove unnecessary loop.

2018-05-09  Boruch Baum  <boruch_baum@gmx.com>

	* w3m.el (w3m-mode): Don't visually indicate non-breaking spaces
	([emacs-w3m:12967]).

2018-05-09  Boruch Baum  <boruch_baum@gmx.com>

	Bugfix for the creation of session pop-up window ([emacs-w3m:12966]).

	* w3m.el (w3m--setup-popup-window): New function.
	(w3m-select-buffer): Use it.
	(w3m-select-buffer-horizontal-window): Update documentation.

	* w3m-session.el (w3m-session-select): Use the new function, thus
	fixing a display bug, and making popup windows consistent.

2018-05-09  Boruch Baum  <boruch_baum@gmx.com>

	Uniform error handling and message presentation ([emacs-w3m:12964]).

	* w3m.el (w3m--buffer-busy-error): New function for uniform error
	handling and message presentation.
	(w3m-goto-url): Use it.

	* w3m-search.el (w3m-search-read-variables): Use it.

2018-05-09  Boruch Baum  <boruch_baum@gmx.com>

	Introduce w3m-display-mode ([emacs-w3m:12963]).

	* w3m.el (w3m-display-mode): New user option.
	(w3m-display-mode): New function.
	(w3m-use-tab, w3m-use-tab-menubar, w3m-pop-up-windows)
	(w3m-pop-up-frames, w3m-copy-buffer, w3m-delete-buffer, w3m-doc-view)
	(w3m, w3m-browse-url, w3m-select-buffer, w3m-use-header-line-title)
	(w3m-safe-view-this-url): Doc fix.

	* w3m-fb.el (Commentary): Doc fix.
	(w3m-fb-mode): Fix warning message.

	* w3m-util.el (w3m-popup-buffer): Doc fix.
	(w3m-add-w3m-initial-frames): Comment fix.
	(w3m-device-on-window-system-p): Typo fix.

2018-05-08  Boruch Baum  <boruch_baum@gmx.com>

	* w3m-session.el (w3m-session-select-list-all-sessions): Don't display
	urls in the session select window ([emacs-w3m:12960]).

2018-05-02  Katsumi Yamaoka  <yamaoka@jpl.org>

	* w3m-image.el (w3m-favicon-usable-p): Relax the criterion.

	* aclocal.m4 (AC_PATH_EMACS): Work for Emacs >= 26 in which
	the emacs-version variable no longer includes the build number.

	* w3m-favicon.el (w3m-favicon-retrieve): Gunzip data if necessary.

2018-04-05  Katsumi Yamaoka  <yamaoka@jpl.org>

	* w3m.el (w3m-cache-available-p, w3m-w3m-retrieve-1): Revert.
	See [emacs-w3m:12951].

2018-04-03  Boruch Baum  <boruch_baum@gmx.com>

	Send a cached ETag to the remote server so as to check whether
	the server responds with 304 meaning the cache is still up-to-date.
	[emacs-w3m:12947]

	* w3m.el (w3m-cache-available-p): Fetch Etag.
	(w3m-w3m-retrieve-1): Send it to the server.

2018-03-05  TSUCHIYA Masatoshi  <tsuchiya@namazu.org>

	* w3m-perldoc.el (w3m-about-perldoc): Expand "~" before setting
	`default-directory' to avoid an error calling a process.

2018-02-27  Katsumi Yamaoka  <yamaoka@jpl.org>

	[emacs-w3m:12929]
	* w3m.el (w3m-previous-session-buffer):
	New variable, a successor to w3m-parent-session-buffer.
	(w3m-next-buffer): Set it.
	(w3m-delete-buffer): Return to it after deletion.

	* w3m-util.el (w3m-generate-new-buffer): Set it.

	* w3m-ems.el (w3m-tab-drag-mouse-function)
	(w3m-tab-click-mouse-function): Set it.

2018-02-26  Katsumi Yamaoka  <yamaoka@jpl.org>

	[emacs-w3m:12928]
	* w3m.el (w3m-parent-session-buffer): Remove it (temporarily).

	* w3m-util.el (w3m-generate-new-buffer): Run w3m-mode here.

2018-02-26  Vladimir Sedach  <vas@oneofus.la>

	[emacs-w3m:12892]
	* w3m.el (w3m-view-this-url-1): Fix LAST parameter to w3m-copy-buffer
	to make new buffer go after the current buffer, as intended in revision
	1.1691 on 2017-10-13.

	* w3m-util.el (w3m-generate-new-buffer): Fix bug introduced in revision
	1.3628 on 2017-10-13 where new buffers were always assigned number 1.

2018-02-23  Katsumi Yamaoka  <yamaoka@jpl.org>

	* w3m-ems.el (w3m-toolbar-define-keys): Don't show button names in
	tool-bar in order to prevent the rightmost buttons from being pushed
	out.  Instead, hover the mouse on a button and see the help-echo.

2018-02-22  Katsumi Yamaoka  <yamaoka@jpl.org>

	* w3m-util.el (w3m-generate-new-buffer): Work for w3m-fb-mode correctly
	([emacs-w3m:12904]).

2018-02-20  Boruch Baum  <boruch_baum@gmx.com>

	* w3m.el (w3m-relationship-estimate-rules): Remove rule for
	discontinued freshmeat.net website.  Improve docstring
	([emacs-w3m:12924]).

2018-02-21  Katsumi Yamaoka  <yamaoka@jpl.org>

	Delete about://cookie/ buffer when w3m-view-previous-page is performed.
	Suggested by Dan Jacobson.

	* w3m-cookie.el (w3m-cookie): Clear history.

	* w3m.el (w3m-view-previous-page): Delete about://cookie/ buffer
	if there is no other w3m-mode buffer.

2018-02-18  Boruch Baum  <boruch_baum@gmx.com>

	* w3m-session.el (w3m-session-select-quit): Remove cruft:
	w3m-session-select-wincfg is used, but never set.  This caused a bad
	(nil) window configuration to be used when exiting a session-select
	window in w3m-fb mode ([emacs-w3m:12918]).

2018-02-18  Boruch Baum  <boruch_baum@gmx.com>

	* w3m-session.el (w3m-session-rename): BUGFIX: had been failing to find
	buffers with identical names to rename candidate ([emacs-w3m:12917]).

2018-02-18  Boruch Baum  <boruch_baum@gmx.com>

	* w3m.el (w3m-quit): Maintain frame isolation when in fb-mode.
	Update docstring.
	(w3m-close-window): Update doscstring.

	* w3m-fb.el (w3m-fb-delete-frame-buffers): Kill all buffers directly
	instead of incrementally moving to next one.  This also is part of the
	fix so that frame isolation is maintained in fb-mode after quitting.
	[emacs-w3m:12916].

2018-02-18  Boruch Baum  <boruch_baum@gmx.com>

	* w3m-search.el (w3m-search-default-engine): Restrict options to valid
	current choices and present them as radio buttons ([emacs-w3m:12915]).

2018-02-18  Katsumi Yamaoka  <yamaoka@jpl.org>

	* w3m-session.el: Tidy up source code so as to be within 80-column.

2018-02-16  Boruch Baum  <boruch_baum@gmx.com>

	* w3m-session.el: Reformat docstrings for proper opening summary
	sentence ([emacs-w3m:12912]).

2018-02-16  Katsumi Yamaoka  <yamaoka@jpl.org>

	* w3m-fb.el (w3m-fb-mode, w3m-fb-delete-frame-kill-buffers):
	Use delete-frame-functions.
	(w3m-fb-delete-frame-functions): Remove.

	* w3m-util.el (w3m-delete-frames-and-windows): Bind
	delete-frame-functions so as not to run w3m-fb-delete-frame-buffers.
	(w3m-delete-w3m-initial-frames): Remove obsolete delete-frame-hook.

2018-02-15  Boruch Baum  <boruch_baum@gmx.com>

	* w3m-session.el: Add commentary, correct grammar of prompts..
	(w3m-session-group-open): New variable
	(w3m-session-select-quit): Quitting a session-group display returns to
	its parent session list display.
	(w3m-session-select-open-session-group, w3m-session-select-rename)
	(w3m-session-select-delete): Stay on proper line when within
	session-group display, after renaming or deleting an entry.
	This required adding an optional arg to the function.
	(w3m-session-rename): Allow renaming individual tabs of a session.
	(w3m-session-delete): Allow deleting individual tabs of a session.
	[emacs-w3m:12907]

2018-02-14  Boruch Baum  <boruch_baum@gmx.com>

	* w3m.el (w3m-external-view): Fix regex for url's that contain uri
	'query' and or 'fragment' components ([emacs-w3m:12901]).

2018-02-05  Katsumi Yamaoka  <yamaoka@jpl.org>

	* w3m-util.el (w3m-string-match-url-components)
	(w3m-string-match-url-components-1, w3m-url-strip-fragment):
	Don't recognize a url fragment "#/foo" as a name attribution.

2018-02-02  Katsumi Yamaoka  <yamaoka@jpl.org>

	* w3m-filter.el (w3m-filter-gnome-bugzilla):
	Limit to <pre class="bz_comment_text">.  Thanks to Kevin Ryde
	([emacs-w3m:12890]).

2018-01-30  Katsumi Yamaoka  <yamaoka@jpl.org>

	* w3m-filter.el (w3m-filter-gnome-bugzilla): New ([emacs-w3m:12885]).

2018-01-19  Boruch Baum  <boruch_baum@gmx.com>

	* w3m.el (w3m-user-agent-site-specific): Remove debug message.
	[emacs-w3m:12883]

2018-01-18  Boruch Baum  <boruch_baum@gmx.com>

	* w3m.el (w3m-add-referer): Update for https support.
	(w3m-user-agent-site-specific-alist, w3m-user-agent-site-specific):
	New feature.
	(w3m-header-arguments, w3m-request-arguments): Integrate new feature.
	[emacs-w3m:12881]

2018-01-17  Boruch Baum  <boruch_baum@gmx.com>

	* w3m.el (w3m-user-agent-change): New feature.
	(w3m-reload-this-page): Integrate new feature.
	(w3m-request-arguments, w3m-header-arguments): Ensure w3m and
	w3mmee honor `w3m-add-user-agent'.  [emacs-w3m:12876]

2018-01-16  Katsumi Yamaoka  <yamaoka@jpl.org>

	Make `cd doc; make pdf' work again  [emacs-w3m:12875]

	This requires Texinfo the version >=6.3, and either (or both) of LuaTeX
	>=0.95 (i.e., TeXLive >=2016) or XeTeX >=0.9998 (i.e., TeXLive >=2012).

	* Makefile.in (clean): Use doc/Makefile's clean.

	* aclocal.m4 (AC_CHECK_TEXINFO): New function.

	* configure.in (MAKEINFO, TEXI2PDF): Check version.
	(TEXI2DVI, PTEX, PBIBTEX, DVIPDFMX, TEXI2PDF): Remove.

	* doc/Makefile.in (TEXI2DVI, PTEX, PBIBTEX, DVIPDFMX, TEXI2PDF): Remove.
	(PDFTEX): New internal variable.
	(dvi, dvi-en, dvi-ja, emacs-w3m.dvi, emacs-w3m-ja.dvi, .texi.dvi):
	Remove targets.
	(.texi.pdf): Use texi2pdf instead of dvipdfmx.
	(clean): Renew.

	* doc/emacs-w3m-ja.texi (texinfo-ja.tex): Use it instead of texinfo.tex.
	(@documentencoding): New.
	(@usedvipdfmx): Remove.

	* doc/texinfo-ja.tex: New file.
	* doc/texinfo.tex, doc/txi-en.tex, doc/txi-ja.tex: Renew.

2017-12-22  Katsumi Yamaoka  <yamaoka@jpl.org>

	Update selection buffer properly after deletion or renaming.
	Suggested by Boruch Baum ([emacs-w3m:12847]).

	* w3m-session.el (w3m-session-save): Update selection buffer.
	(w3m-session-select-rename, w3m-session-select-delete):
	Make the selected session highlighted after renaming or deletion.
	(w3m-session-select): Allow specifying the session number;
	close selection window when no session remains after deletion.
	(w3m-session-save, w3m-session-rename): Emulate INITIAL-INPUT.

2017-12-12  Boruch Baum  <boruch_baum@gmx.com>

	* w3m.el (w3m-lynx-like-map): Remap "s" to `w3m-search', "S" to
	`w3m-search-new-session'. [emacs-w3m:12838]
	(w3m-ctl-c-map): Remap "C-c M-h" to `w3m-history' [emacs-w3m:12842]

2017-12-08  Boruch Baum  <boruch_baum@gmx.com>

	[emacs-w3m:12840]
	* w3m.el (w3m-edit-url, w3m-edit-current-url, w3m-edit-this-url):
	Enable editing non-local files. In such cases, the user is prompted to
	save the emacs-w3m buffer locally, prior to beginning the editing
	session. Edit docstring.
	(w3m-goto-url, w3m-goto-url-new-session): Clarify in docstring
	and in input prompt whether the action is to happen in the current or
	in a new buffer.
	* w3m-save.el (w3m-save-buffer): function returns the saved file name.
	* w3m-bookmark.el (w3m-bookmark-view-new-session): Add to docstring
	whether the bookmark list will be presented in the current or in a new
	buffer.
	* w3m-search.el (w3m-search-read-variables): Add to docstring
	information on new arg, rename arg to `where', change terminology from
	`session' to `buffer'.
	(w3m-search, w3m-search-new-session): Add to docstring whether results
	will be repesented in the current or in a new buffer.

2017-12-07  Boruch Baum  <boruch_baum@gmx.com>

	* w3m-search.el (w3m-search, w3m-search-new-session)
	(w3m-search-read-variables): Provide visual feedback for whether search
	will be in new or current session ([emacs-w3m:12837]).

2017-12-07  Katsumi Yamaoka  <yamaoka@jpl.org>

	* w3mhack.el: Require seq.

	* w3m-session.el (w3m-session-save, w3m-session-crash-recovery-save)
	(w3m-session-crash-recovery-remove, w3m-session-rename)
	(w3m-session-delete): Use delq rather than delete.

2017-12-07  Boruch Baum  <boruch_baum@gmx.com>

	* w3m-session.el (w3m-session-select-delete)
	(w3m-session-select-rename): Retain cursor position after completion;
	simplify code ([emacs-w3m:12832]).

2017-12-04  Katsumi Yamaoka  <yamaoka@jpl.org>

	* w3m-filter.el (w3m-filter-add-name-anchors): Relax regexp
	([emacs-w3m:12824]).  Thanks to Musha-san and Shirai-san.

2017-12-03  Katsumi Yamaoka  <yamaoka@jpl.org>

	* w3m.el (w3m-detect-meta-charset): Ignore comment ([emacs-w3m:12828]).
	Thanks to Renato Ferreira.

2017-11-18  Hideyuki SHIRAI  <shirai@meadowy.org>

	* w3m-filter.el (w3m-filter-add-name-anchors):
	Work for id="name" where name begins with "." ([emacs-w3m:12812]).

2017-10-13  Katsumi Yamaoka  <yamaoka@jpl.org>

	* w3m.el (w3m-copy-buffer): Make the copied buffer the next of the
	current buffer by default (like Firefox does); use the new argument
	LAST to make it the last in order of buffers.
	(w3m-view-this-url-1, w3m-goto-url, w3m-goto-url-new-session): Set LAST.

	* w3m-util.el (w3m-generate-new-buffer): Make the new buffer the next
	of the current buffer if the new argument NEXT is set.

	* w3m-util.el (w3m-about-cookie): Use input instead of textarea.

2017-10-13  Katsumi Yamaoka  <yamaoka@jpl.org>

	Make `w3m-retrieve' do onload redirection.

	* w3m.el (w3m-retrieve-and-render): Move onload redirection stuff to
	(w3m-w3m-onload-redirection): New function.
	(w3m-w3m-retrieve-1): Use it.
	(w3m-decode-encoded-contents): Use zlib-decompress-region for gzip.

2017-09-26  Katsumi Yamaoka  <yamaoka@jpl.org>

	* w3m-cookie.el (w3m-about-cookie): Work for old Emacsen.
	* aclocal.m4 (AC_PATH_EMACS): Work for Emacs 27 and greater.

2017-09-25  Boruch Baum  <boruch_baum@gmx.com>

	* w3m.el (w3m-confirm-leaving-secure-page):
	Move forward ([emacs-w3m:12807]).

2017-09-25  Boruch Baum  <boruch_baum@gmx.com>

	* w3m.el (w3m-goto-url-new-session): Fix the problem ([emacs-w3m:12584])
	that a w3m buffer is mis-named "*server*-nnnnnn";
	Use (if (not CONDITION) FOO BAR) instead of (if CONDITION BAR FOO) style
	in order to improve the visibility of the code.

2017-09-11  Katsumi Yamaoka  <yamaoka@jpl.org>

	* w3m.el (w3m-retrieve-and-render): Workaround: don't do redirection if
	the onload function name doesn't end with ".submit" ([emacs-w3m:12795]).

	* w3m.el (w3m-content-type-alist): Run mailcap-parse-mailcaps and
	mailcap-parse-mimetypes before setting it.
	(w3m-create-page): Run w3m-external-view in tty for images, etc.
	(w3m-external-view-file): Make deleting of temp file delayed.
	[emacs-w3m:12793]

2017-09-06  Katsumi Yamaoka  <yamaoka@jpl.org>

	* w3m.el (w3m-verbose, w3m-message-silent, w3m-message): Doc fix.

	* w3m-cookie.el (w3m-about-cookie):
	Add GUIs that support limiting and deleting ([emacs-w3m:12790]).
	* w3m-form.el (w3m-form-make-form-data):
	Don't encode SPC in a search word used for w3m-cookie.

2017-08-25  Katsumi Yamaoka  <yamaoka@jpl.org>

	* w3m.el (w3m-retrieve-and-render): Parse a form in its page buffer.

2017-08-11  Boruch Baum  <boruch_baum@gmx.com>

	* w3m.el (w3m-italic):
	* w3m-lnum.el (w3m-lnum-minibuffer-prompt, w3m-lnum-match):
	* w3m-session.el (w3m-session-select, w3m-session-selected):
	Update "face spec" DISPLAY form "type" to be `nil' for character-only
	terminals.  [emacs-w3m:12788]

2017-08-10  Katsumi Yamaoka  <yamaoka@jpl.org>

	* w3m.el (w3m-retrieve-and-render): Do onload redirection.
	[emacs-w3m:12787]

2017-08-08  Katsumi Yamaoka  <yamaoka@jpl.org>

	* w3m.el (w3m-arrived-shutdown):
	* w3m-cookie.el (w3m-cookie-shutdown): Don't error out.

2017-08-08  Akinori MUSHA  <knu@iDaemons.org>

	* w3m.el: Don't add autoload functions to hooks (see below).
	[emacs-w3m:12784]

	* w3m-cookie.el: Add w3m-cookie-shutdown to kill-emacs-hook here.

	* w3m-sesseion.el: Add w3m-session-crash-recovery-remove and
	w3m-session-automatic-save to w3m-arrived-shutdown-functions here.

2017-08-08  Katsumi Yamaoka  <yamaoka@jpl.org>

	* w3m.el (w3m-scroll-up, w3m-scroll-down): Make argument default to 1
	if and only if called interactively so that w3m-scroll-up-or-next-url
	and w3m-scroll-down-or-previous-url work as before.  [emacs-w3m:12783]

2017-08-04  Katsumi Yamaoka  <yamaoka@jpl.org>

	* w3m-cookie.el (w3m-cookie-1-acceptable-p):
	Use url-domsuf-cookie-allowed-p if available to check if a domain is
	unique to allow having cookies set.  [emacs-w3m:12782]

2017-08-03  Boruch Baum  <boruch_baum@gmx.com>

	* w3m.el (w3m-scroll-up, w3m-scroll-down): Remove restriction of using
	prefix-argument, remove code that fixes bug in emacs v21.
	(w3m-mwheel-scroll-up, w3m-mwheel-scroll-down): Delete.
	(w3m-mode): Change local bindings of `mwheel-scroll-up-function' and
	`mwheel-scroll-down-function' to `w3m-scroll-up' and `w3m-scroll-down'.
	[emacs-w3m:12779]

2017-08-02  Boruch Baum  <boruch_baum@gmx.com>

	* w3m-search.el (w3m-search-engine-alist): Update URL for debian
	package search, and change its default parameters from i386
	architecture to amd64.  [emacs-w3m:12776]

2017-07-28  defanor  <defanor@uberspace.net>

	"google feeling lucky" to "feeling searchy" ([emacs-w3m:12774])

	* w3m.el (w3m-enable-feeling-searchy):
	Rename from w3m-enable-google-feeling-lucky.
	(w3m-canonicalize-url):
	Doc fix; use w3m-search-do-search to generate url.
	(w3m-canonicalize-url, w3m-input-url, w3m-view-this-url, w3m-goto-url)
	(w3m-goto-url-new-session, w3m): feeling-lucky to feeling-searchy.

2017-07-26  Katsumi Yamaoka  <yamaoka@jpl.org>

	Fix cookies handling ([emacs-w3m:12768], [emacs-w3m:12772])

	Regard a Set-Cookie header as it contains a single cookie, that is,
	the one at the beginning of the field is it and succeeding semi-colon
	separated ones are the attributions of it.  Formerly the Lisp code
	regarded the semi-colon separated ones as all individual cookies, and
	therefore the locally stored cookies would potentially be all bogus.
	So, we highly recommend resetting it once when you start using or if
	you are already using this version of w3m-cookie.el.  To do that,
	shutdown Emacs and delete the "~/.w3m/.cookie" file (or the ".cookie"
	file existing in the `w3m-profile-directory').

	* w3m-cookie.el (w3m-cookie-parse-args): Reverse the order of the value.
	(w3m-cookie-1-set): Regard a Set-Cookie header as it contains a single
	cookie; prefer Max-Age than Expires and convert it to Expires.
	(w3m-cookie-get): Use "NAME", not "NAME=", if the value of NAME is null.

2017-07-25  Katsumi Yamaoka  <yamaoka@jpl.org>

	* w3m.el (w3m-content-type-alist): Exclude zero-length extension.
	(w3m-canonicalize-url): Test preferentially if URL is a local file.

2017-07-21  Katsumi Yamaoka  <yamaoka@jpl.org>

	* w3m-util.el (w3m-url-invalid-regexp): Remove.
	(w3m-url-valid): Use w3m-url-invalid-base instead.  [emacs-w3m:12767]

2017-07-20  Boruch Baum  <boruch_baum@gmx.com>

	* w3m.el, w3m-util.el (w3m-url-fallback-base):
	Rename `w3m-url-fallback-base' to more descriptive
	`w3m-url-invalid-base' ([emacs-w3m:12763]).

2017-07-20  Katsumi Yamaoka  <yamaoka@jpl.org>

	* w3m-filter.el (w3m-filter-subst-disabled-with-readonly):
	Work for two or more disabled tags.

2017-07-16  Boruch Baum  <boruch_baum@gmx.com>

	* w3m.el (w3m-canonicalize-url): Make scheme default to https, not http.
	[emacs-w3m:12749]

2017-07-14  Katsumi Yamaoka  <yamaoka@jpl.org>

	* w3m-util.el (w3m-delete-frames-and-windows): Replace `one-window-p'
	with a custom function that works for unselected windows as well.

2017-07-11  Katsumi Yamaoka  <yamaoka@jpl.org>

	* w3m-util.el (w3m-delete-frames-and-windows): Work for Emacs on tty;
	always delete w3m windows if possible ([emacs-w3m:12733]).
	* w3m.el (w3m-select-buffer-delete-buffer):
	No need to wind up selection buffer when quitting.

2017-07-10  Katsumi Yamaoka  <yamaoka@jpl.org>

	* w3m.el (w3m-show-form-hint): Clarify echo message.
	* w3m-form.el (w3m-form-expand-form, w3m-form-unexpand-form):
	Work for mouse-clicking ([emacs-w3m:12731]).

2017-07-07  Katsumi Yamaoka  <yamaoka@jpl.org>

	* w3m.el (w3m-show-form-hint): Expand form so at to show text fully.
	* w3m-form.el (w3m-form-input): Revert 2017-06-30 change.
	(w3m-form-expand-form, w3m-form-unexpand-form): New functions.
	[emacs-w3m:12728]

2017-07-05  Katsumi Yamaoka  <yamaoka@jpl.org>

	* w3m-form.el (w3m-form-input-textarea-mode-hook): Fix mismatched paren;
	use outline-show-all instead of show-all if available.

2017-07-04  Katsumi Yamaoka  <yamaoka@jpl.org>

	* w3m.el (w3m-content-type-alist): Use mailcap.
	(w3m-image-viewer): Abolish.
	(w3m-create-page): Allow user to download file of unknown content-type.

2017-06-30  Vladimir Sedach  <vas@oneofus.la>

	* w3m-form.el (w3m-form-input): If input is readonly, put the input
	value on the kill ring in addition to displaying it in the echo area.
	[emacs-w3m:12724]

2017-06-28  Katsumi Yamaoka  <yamaoka@jpl.org>

	* mime-w3m.el, w3m-antenna.el, w3m-bookmark.el, w3m-cookie.el,
	w3m-dtree.el, w3m-ems.el, w3m-favicon.el, w3m-filter.el, w3m-form.el,
	w3m-namazu.el, w3m-perldoc.el, w3m-search.el, w3m-session.el,
	w3m-symbol.el, w3m.el:
	Remove `:size 0' from defcustoms ([emacs-w3m:12709]).

2017-06-26  Vladimir Sedach  <vas@oneofus.la>

	* w3m.el (w3m-url-completion-map): Bind "?" to self-insert-command.
	[emacs-w3m:12721]

2017-06-22  Vladimir Sedach  <vas@oneofus.la>

	* w3m.el (w3m-external-view-temp-directory): New user option.
	(w3m-external-view): Use it control which directory files are saved to
	before being opened with the external viewer.  [emacs-w3m:12708]

2017-06-20  Vladimir Sedach  <vas@oneofus.la>

	* w3m.el (w3m-goto-url-new-session): Handle POST data.
	[emacs-w3m:12704]

2017-06-14  Boruch Baum  <boruch_baum@gmx.com>

	* w3m-cookie.el (w3m-cookie-url, w3m-cookie-domain, w3m-cookie-secure)
	(w3m-cookie-name, w3m-cookie-value, w3m-cookie-path)
	(w3m-cookie-version, w3m-cookie-expires, w3m-cookie-ignore): Add docs.
	(w3m-cookie): Test w3m-use-cookies here insted.
	(w3m-about-cookie): Don't test it.  [emacs-w3m:12699]

2017-06-13  Katsumi Yamaoka  <yamaoka@jpl.org>

	* w3mhack.el (w3mhack-makeinfo): Simplify the tweaking of `message'.

2017-06-12  Boruch Baum  <boruch_baum@gmx.com>

	* w3m-cookie.el (w3m-cookie-clear): Make it a user command.
	(w3m-cookie): Open it as a new session ([emacs-w3m:12685]).

	* w3m.el (w3m-select-buffer-delete-buffer): Don't move point forward
	([emacs-w3m:12684]); clarify doc string.

	* w3m-filter.el (w3m-filter-rt): Bind ephemeral var ([emacs-w3m:12682]).

2017-06-12  Boruch Baum  <boruch_baum@gmx.com>

	* w3m-filter.el (w3m-filter-rt, w3m-filter-slashdot):
	Update ([emacs-w3m:12678]).

2017-06-12  Katsumi Yamaoka  <yamaoka@jpl.org>

	* w3mhack.el (w3mhack-compile-file): Silence compile warnings when
	compiling w3m-filter.el ([emacs-w3m:12676]).

2017-06-11  Boruch Baum  <boruch_baum@gmx.com>

	* w3m-filter.el (w3m-filter-delete-regions, w3m-filter-replace-regexp):
	Make a return value always mean deletion or replacement is made
	([emacs-w3m:12674]).

2017-06-01  Katsumi Yamaoka  <yamaoka@jpl.org>

	* w3m-filter.el (w3m-filter-delete-regions, w3m-filter-replace-regexp):
	Refactor to Lisp macros.
	(w3m-filter-geocities-remove-garbage, w3m-filter-infoseek-remove-ads)
	(w3m-filter-ascii24-remove-ads): New filters that replace the ones
	having existed in w3m-filter-configuration ([emacs-w3m:12669]).

2017-05-30  Boruch Baum  <boruch_baum@gmx.com>

	* w3m-filter.el (w3m-filter-delete-regions, w3m-filter-replace-regexp):
	Allow optional args used to modify search/replace boundaries.
	(w3m-filter-rt, w3m-filter-slashdot): New filters.
	(w3m-filter-configuration): Add new filters ([emacs-w3m:12666]).

	* w3m.el (w3m-uri-replace-alist): Remove Google groups, Altavista, and
	iij-archie ([emacs-w3m:12661]).

	* w3m-search.el (w3m-search-engine-alist): Remove Google groups that
	requires javascript and alltheweb that is forwarded to Yahoo!; use
	https on all urls ([emacs-w3m:12657]).

2017-05-29  Katsumi Yamaoka  <yamaoka@jpl.org>

	* w3m-filter.el (w3m-toggle-filtering): Use completing-read.

2017-05-28  Boruch Baum  <boruch_baum@gmx.com>

	* w3m-filter.el (w3m-toggle-filtering): New user command.

	* w3m.el (w3m-lynx-like-map, w3m-info-like-map): Bind "f" to it.

	* w3m-lnum.el (w3m-lnum-mode-map): Don't bind f, F, and w keys;
	use `L'-prefixed version defined in `w3m-lnum-map' instead.

2017-05-26  Aubrey Raech  <aubrey@raech.net>

	* w3m-search.el (w3m-search-engine-alist):
	Replace freshmeat with duckduckgo.

2017-05-24  Katsumi Yamaoka  <yamaoka@jpl.org>

	* w3m.el (w3m-url-decode-string): Fix previous commit, that breaks url
	of being not encoded.

2017-05-22  Katsumi Yamaoka  <yamaoka@jpl.org>

	Don't use string-(as|make|to)-(multi|uni)byte ([emacs-w3m:12630]).

	* w3m.el (w3m-url-decode-string): Use a unibyte buffer to represent
	encoded byte stream.

	* w3m-util.el (w3m-decode-coding-string-with-priority): Simplify.

2017-05-11  Katsumi Yamaoka  <yamaoka@jpl.org>

	* w3m-proc.el: Bind w3m-clear-display-while-reading, w3m-current-title.

2017-05-10  Katsumi Yamaoka  <yamaoka@jpl.org>

	Allow local file of which the name is not absolute ([emacs-w3m:12643])

	* w3m.el (w3m-canonicalize-url): Allow local file of relative name.
	* w3m-util.el (w3m-popup-buffer): Preserve the current directory.

2017-03-16  Katsumi Yamaoka  <yamaoka@jpl.org>

	* w3m-proc.el (w3m-process-stop): Blank page if
	w3m-clear-display-while-reading is non-nil ([emacs-w3m:12633]).
	(w3m-process-kill-stray-processes): Separate it from
	w3m-process-start-queued-processes.

2017-02-20  Katsumi Yamaoka  <yamaoka@jpl.org>

	Revert last change in w3m-decode-coding-string-with-priority.

	* w3m-util.el (w3m-decode-coding-string-with-priority): Revert.
	[emacs-w3m:12630]

2017-02-03  Katsumi Yamaoka  <yamaoka@jpl.org>

	Don't use string-make-(multi|uni)byte that got obsolete in Emacs 26.

	* octet.el (w3m-about-octet-attachments, octet-w3m-region):
	Use (decode|encode)-coding-string.
	* w3m-image.el (w3m-imagick-convert-buffer): Bind LC_ALL with C.
	* w3m-proc.el (w3m-process-start-after):
	Bind LC_ALL with C in w3m-command-environment.
	* w3m-util.el (w3m-decode-coding-string-with-priority): Don't use it.
	(w3m-insert-string): Encode a string by utf-8-emacs when inserting it
	into a unibyte buffer.
	* w3m.el (w3m-command-environment): Bind LC_ALL with C.

2017-01-10  Katsumi Yamaoka  <yamaoka@jpl.org>

	* w3m.el (w3m-external-view-this-url, w3m-external-view-current-url)
	(w3m-view-url-with-external-browser):
	Don't make obsolete.  [emacs-w3m:12627]

2017-01-06  Katsumi Yamaoka  <yamaoka@jpl.org>

	* w3m.el (w3m-real-url): Preserve #name portion.  [emacs-w3m:12618]

2017-01-04  Kevin Ryde  <user42_kevin@yahoo.com.au>

	* w3m-save.el (w3m-save-buffer): Use w3m-expand-file-name-as-url for
	w3m-history-push in case filename ~/foo etc.  [emacs-w3m:12617]

2016-10-04  Katsumi Yamaoka  <yamaoka@jpl.org>

	* aclocal.m4 (AC_PATH_EMACS): Work for Emacs 26.

2016-09-27  Katsumi Yamaoka  <yamaoka@jpl.org>

	* w3m-util.el (w3m-flet, w3m-labels): Add edebug spec.

2016-09-21  Katsumi Yamaoka  <yamaoka@jpl.org>

	* w3m.el (w3m-retrieve-and-render): Reset hscroll.

2016-09-08  Katsumi Yamaoka  <yamaoka@jpl.org>

	* w3m-util.el (w3m-delete-frames-and-windows): Don't try to delete
	window that this function deleted already in conjunction with its frame.
	It happened when a frame has two or more emacs-w3m windows.

2016-09-08  Boruch Baum  <boruch_baum@gmx.com>

	* w3m-save.el (w3m-save-buffer-html-only): New user option.
	(w3m-save-buffer): Use it; improve docstring.  [emacs-w3m:12595]

2016-08-25  Katsumi Yamaoka  <yamaoka@jpl.org>

	* w3m.el (w3m-url-at-point): Refactor.

2016-08-18  Boruch Baum  <boruch_baum@gmx.com>

	* w3m.el (w3m-image-viewer): Make it defcustom.

2016-08-17  Katsumi Yamaoka  <yamaoka@jpl.org>

	Don't use `string-as-multibyte' and `string-as-unibyte' that are
	obsolete in Emacs 25.2.
	Use `string-make-multibyte' and `string-make-unibyte' instead.

	* octet.el (octet-w3m-region):
	* w3m-image.el (w3m-imagick-convert-buffer):
	* w3m-proc.el (w3m-process-start-after):
	* w3m-util.el (w3m-insert-string): Do.

	Remove Gmane mailing list archive stuff.

	* w3m.el (w3m-gmane-url-at-point): Remove.

2016-08-01  Boruch Baum  <boruch_baum@gmx.com>

	* w3m-lnum.el: Do a boundp test for browse-url-generic-program.

2016-07-27  Katsumi Yamaoka  <yamaoka@jpl.org>

	Make w3m-delete-buffer return to the buffer that launches
	the buffer to be deleted if w3m-use-tab is non-nil.

	* w3m.el (w3m-parent-session-buffer): New internal variable.
	(w3m-view-this-url-1):
	Save the current session in it when launching a new session.
	(w3m-delete-buffer, w3m-next-buffer):
	Return to the buffer that launches the buffer to be deleted.

2016-07-26  Katsumi Yamaoka  <yamaoka@jpl.org>

	* w3m.el (w3m-lynx-like-map): Bind "K" to w3m-scroll-down.
	[emacs-w3m:12570]

2016-07-19  Katsumi Yamaoka  <yamaoka@jpl.org>

	* w3m-ems.el (w3m-create-image): Run w3m-image-animate in page buffer.

	* w3m.el (w3m-goto-url): Run w3m-select-buffer-update after evaluating
	w3m-display-hook and w3m-display-functions.  [emacs-w3m:12568]
	It seems to be rational to run w3m-force-window-update, that
	w3m-select-buffer-update runs, after settling down the page display.

2016-04-22  Katsumi Yamaoka  <yamaoka@jpl.org>

	* w3m-util.el (w3m-buffer-name-lessp): Work for Emacs 25.2 that starts
	numbered buffer names with *w3m*<1>, not *w3m*<2>.

2016-03-04  TSUCHIYA Masatoshi  <tsuchiya@namazu.org>

	* w3m.el (w3m-markdown-converter): New option to select the command to
	convert markdown formed files into HTML format.
	(w3m-prepare-markdown-content): Use the above.

2016-03-03  TSUCHIYA Masatoshi  <tsuchiya@namazu.org>

	* w3m.el: Add support for markdown formed files.
	(w3m-content-type-alist, w3m-local-find-file-regexps): Add markdown
	entry.
	(w3m-prepare-markdown-content): New function.

2015-11-27  Katsumi Yamaoka  <yamaoka@jpl.org>

	Prefer Cygwin pathnames when building emacs-w3m on Cygwin for
	Windows-native Emacs.  [emacs-w3m:12540]

	* aclocal.m4 (AC_PATH_CYGWIN): New function.
	(AC_PATH_LISPDIR, AC_PATH_ICONDIR): Use it.
	* configure.in: Check for cygpath program.

2015-11-26  Katsumi Yamaoka  <yamaoka@jpl.org>

	* Makefile.in (lisp, what-where, install-package, install-package-ja)
	(dist, .el.elc, slow, very-slow)
	* doc/Makefile.in (EMACSINFO, version.texi): Quote Emacs's path name.

2015-11-25  Katsumi Yamaoka  <yamaoka@jpl.org>

	* aclocal.m4 (AC_SET_VANILLA_FLAG, AC_SET_XEMACSDEBUG, AC_EMACS_LISP)
	(AC_ADD_LOAD_PATH):
	* Makefile.in (FLAGS, lisp, what-where, install-lisp, install-package)
	(install-package-ja, dist, tarball, .el.elc, slow, very-slow):
	* doc/Makefile.in (FLAGS, EMACSINFO, version.texi, install, install-en)
	(install-ja): Work for path names containing whitespace.
	[emacs-w3m:12530]

2015-10-13  Bruno F$(D+1(Blix Rezende Ribeiro  <oitofelix@gnu.org>

	* w3m-form.el (w3m-form-make-form-data): Protect against empty token.
	[emacs-w3m:12517]

2015-10-13  Katsumi Yamaoka  <yamaoka@jpl.org>

	* w3m.el (w3m-gmane-url-at-point):
	Change query url to <http://news.gmane.org/group/thread=MESSAGE-ID>.

	* doc/txi-ja.tex: Make the pdf document display a bookmark by default.

2015-10-09  Katsumi Yamaoka  <yamaoka@jpl.org>

	* configure.in:
	* doc/Makefile.in (.texi.dvi): Use pbibtex rather than jbibtex.
	* doc/emacs-w3m-ja.texi: Add @usedvipdfmx to generate pdf bookmark.
	* doc/txi-ja.tex: Copy from <https://github.com/fukusaka/texinfo-ja/>.

2015-09-29  Kevin Ryde  <user42_kevin@yahoo.com.au>

	* w3m.el (w3m-check-header-tags): w3m-expand-url <base> to tolerate
	a non-absolute there, as for example from archive.org.
	(If w3m-current-base-url is relative then form setups error out.)

2015-06-09  Katsumi Yamaoka  <yamaoka@jpl.org>

	* w3m.el (w3m-retrieve-and-render):
	Set w3m-current-url (and w3m-current-title) so as to enable moving back
	to the past page (in the case w3m-clear-display-while-reading is t).
	(w3m-goto-url): Don't move point to the top when it failed to retrieve.
	[emacs-w3m:12471]

2015-06-02  Katsumi Yamaoka  <yamaoka@jpl.org>

	* w3m.el (w3m-retrieve-and-render):
	Don't display progress message for `about:' pages.  [emacs-w3m:12465]

2015-05-22  Katsumi Yamaoka  <yamaoka@jpl.org>

	* w3m.el (w3m-refresh-at-time): Remove workaround.  [emacs-w3m:12459]

2015-05-13  Katsumi Yamaoka  <yamaoka@jpl.org>

	* w3m.el (w3m-use-refresh): Mention Google looping problem in docstring.
	(w3m-refresh-minimum-interval): Default to 5; change the meaning.
	(w3m-check-refresh-attribute, w3m-view-previous-page):
	Do nothing for w3m-refresh-minimum-interval.
	(w3m-refresh-at-time):
	Override meta refresh seconds by w3m-refresh-minimum-interval.
	(w3m-goto-url-with-timer): Check for buffer's existence correctly.

2015-05-10  Katsumi Yamaoka  <yamaoka@jpl.org>

	* w3m.el (w3m-error): Work for XEmacs.  [emacs-w3m:12444]
	(w3m-retrieve-and-render): Work for XEmacs.
	Note: `get-buffer-window' requires a buffer for the 1st arg in XEmacs.

2015-05-08  Katsumi Yamaoka  <yamaoka@jpl.org>

	* w3m.el (w3m-refresh-at-time):
	Temporary fix to avoid Google search looping.  [emacs-w3m:12440]

2015-04-27  Katsumi Yamaoka  <yamaoka@jpl.org>

	* w3m.el (w3m-error): New face.
	(w3m-retrieve-and-render): Denote `failed' if it did so.

2015-04-06  Katsumi Yamaoka  <yamaoka@jpl.org>

	* w3m.el (w3m-clear-display-while-reading): New user option.
	(w3m-retrieve-and-render): Clear the current display while reading
	a new page if w3m-clear-display-while-reading is non-nil.
	[emacs-w3m:12428]

2015-04-03  Katsumi Yamaoka  <yamaoka@jpl.org>

	* w3m.el (w3m-url-savable-p): New function.
	(w3m-toolbar, w3m-menubar): Use it.

	* w3m-save.el: Provide the feature.

2015-04-02  Katsumi Yamaoka  <yamaoka@jpl.org>

	* w3m.el (w3m-toolbar-buttons, w3m-toolbar): Add `Save' button.

	* icons/save-up.png, icons/save-up.xpm
	* icons30/save-up.png, icons30/save-up.xpm: New files.

2015-04-01  Katsumi Yamaoka  <yamaoka@jpl.org>

	* w3m-save.el: New file.

	* w3m.el (w3m-menubar, w3m-lynx-like-map, w3m-info-like-map):
	Add w3m-save-buffer and bind `C-x C-s' to it.

2015-03-13  Katsumi Yamaoka  <yamaoka@jpl.org>

	* w3m-filter.el (w3m-filter-add-name-anchors):
	Don't use ambiguous regexp.  [emacs-w3m:12422]

2015-02-08  Katsumi Yamaoka  <yamaoka@jpl.org>

	* w3m.el (w3m-search-name-anchor): Search for both "name" and
	(w3m-url-decode-string "name").  [emacs-w3m:12392]

2015-01-28  Katsumi Yamaoka  <yamaoka@jpl.org>

	* w3m.el (w3m-extra-numeric-character-reference):
	Use #x20 instead of ? .
	(w3m-scroll-up-1): Remove obsolete function alias to w3m-scroll-up.

2015-01-22  Katsumi Yamaoka  <yamaoka@jpl.org>

	* w3mhack.el (w3mhack-compile-file): New function.
	(w3mhack-compile): Use it.

2014-11-24  Andrey Kotlarski  <m00naticus@gmail.com>

	* w3m-lnum.el (w3m-lnum-actions-link-alist): Add open in background
	bindings.
	(w3m-lnum-remove-overlays): Enlarge default region to clean.
	(w3m-lnum-set-numbering): Use w3m-lnum-remove-overlays.
	(w3m-lnum-next-filter): New function.
	(w3m-lnum-read-interactive): Use it to search below and above when
	filter has no matches left.
	(w3m-with-lnum): Guarantee cleanup of right buffer.
	(w3m-lnum-get-action): Fix checkdoc warning.
	(w3m-lnum-visit): Make it function.  Enable visiting in background.
	(w3m-lnum-follow): Add prefix combinations to visit links in
	background.

2014-10-06  Katsumi Yamaoka  <yamaoka@jpl.org>

	* w3m.el (w3m-extra-numeric-character-reference): Add (?\C-m . ? ).
	[emacs-w3m:12378]

2014-10-01  Herbert J. Skuhra  <h.skuhra@gmail.com>

	* aclocal.m4 (AC_PATH_EMACS): Work for Emacs 25.

2014-08-01  Michael Heerdegen  <michael_heerdegen@web.de>
	Katsumi Yamaoka <yamaoka@jpl.org>

	* w3m.el (w3m-input-url-next-history-element): Abolish.
	(w3m-url-completion-map): Don't bind M-n key.
	(w3m-input-url-default-add-completions): New function.
	(w3m-input-url):
	Bind minibuffer-default-add-function to it locally in minibuffer.

2014-07-29  Katsumi Yamaoka  <yamaoka@jpl.org>

	* w3m.el (w3m-input-url-provide-initial-content): New user option.
	(w3m-input-url): Use it.
	(w3m-input-url-next-history-element): New function.
	(w3m-url-completion-map): Bind it.
	[emacs-w3m:12345]

2014-07-24  Katsumi Yamaoka  <yamaoka@jpl.org>

	* w3m-filter.el (w3m-filter-add-name-anchors): Subdivide long regexp.
	[emacs-w3m:12339]

2014-06-12  Katsumi Yamaoka  <yamaoka@jpl.org>

	* Makefile.in (install-lisp): Compress .el files.
	* doc/Makefile.in (install): Compress info files.

	* aclocal.m4 (AC_COMPRESS_INSTALL): New function.
	* configure.in: Use it.

2014-06-11  Kevin Ryde  <user42_kevin@yahoo.com.au>

	* w3m.el (w3m-zoom-out-image, w3m-resize-image-interactive): Treat
	zoom-out percentage as inverse of zoom-in, so "in" then "out" returns
	to the original size.
	(w3m-resize-inline-image-internal): Set w3m-image-scale property to
	flonum to avoid integer round-off when resizing in and out.  Use
	`round' rather than `truncate' when calling "convert" so flonum
	round-off 99.999 is original 100%.

2014-06-11  Katsumi Yamaoka  <yamaoka@jpl.org>

	* w3m.el (w3m-content-type-alist): Don't bug out for the case where
	browse-url-browser-function is set to a function symbol that is not yet
	defined.  [emacs-w3m:12317]

2014-04-21  Michael Ernst  <mernst@cs.washington.edu>

	* w3m-util.el (w3m-beginning-of-tag, w3m-end-of-tag): Work correctly
	for the case there is only whitespace between <tag> and </tag>.

2014-03-31  Katsumi Yamaoka  <yamaoka@jpl.org>

	* w3m.el (w3m-markup-urls-nobreak): Don't modify textarea.
	[emacs-w3m:12308]

2014-03-26  Katsumi Yamaoka  <yamaoka@jpl.org>

	* w3m.el (w3m-relationship-estimate-rules): Update regexps for Google.

2014-02-13  Katsumi Yamaoka  <yamaoka@jpl.org>

	* w3m.el (w3m-url-encode-string): Encode `:' and `/'.
	Suggested by Dan Jacobson <jidanni@jidanni.org>.

	* w3m-form.el (w3m-form-make-form-data, w3m-form-parse-and-fontify):
	Use car-less-than-car.

2014-02-10  Katsumi Yamaoka  <yamaoka@jpl.org>

	* w3m-filter.el (w3m-filter-subst-disabled-with-readonly): Relax regexp.

	* w3m-form.el (w3m-form-submit): Work for a url having no query part.

2014-01-08  Mirko M.  <mirko.m@hotmail.com>

	* w3m-util.el (w3m-delete-frames-and-windows): Don't clear the windows
	layout that used to be before visiting an emacs-w3m buffer.
	[emacs-w3m:12273]

2014-01-07  Katsumi Yamaoka  <yamaoka@jpl.org>

	* w3m-util.el (w3m-static-if, w3m-static-when, w3m-static-unless)
	(w3m-static-cond): Add edebug spec.

	* octet.el: Fix edebug spec for the static-* macros.

2013-12-03  Tatsuya Kinoshita  <tats@vega.ocn.ne.jp>

	* mew-w3m.el (mew-w3m-region): Set point to the end of <div> tag to
	prevent infinite loop.

2013-12-01  Tatsuya Kinoshita  <tats@vega.ocn.ne.jp>

	* mew-w3m.el (mew-w3m-region): Set point to minimum for
	`mew-w3m-cite-blockquote' to work.

2013-11-05  Katsumi Yamaoka  <yamaoka@jpl.org>

	* mew-w3m.el (mew-w3m-cite-blockquote): New function.
	(mew-w3m-region): Use it.

2013-11-26  Katsumi Yamaoka  <yamaoka@jpl.org>

	* w3m-filter.el (w3m-filter-subst-disabled-with-readonly): Rewrite.

	* w3m-filter.el (w3m-filter-subst-disabled-with-readonly):
	Fix the width of disabled select form.

2013-11-25  Katsumi Yamaoka  <yamaoka@jpl.org>

	* w3m-filter.el (w3m-filter-subst-disabled-with-readonly): Replace
	disabled or readonly select forms, that w3m doesn't support, with
	read-only input forms.  [emacs-w3m:12222]

	* w3m-form.el (w3m-form-parse-and-fontify): Make read-only text buttons
	for image, reset, and submit forms if readonly attr is turned on.

	* w3m-ems.el, w3m-form (w3m-form-make-button): Add the optional
	readonly argument; make a read-only text button if it is non-nil.

2013-11-20  Katsumi Yamaoka  <yamaoka@jpl.org>

	Make non-link urls unbreakable.  [emacs-w3m:12215]

	* w3m.el (w3m-markup-urls-nobreak): New function.
	(w3m-rendering-buffer): Use it.

2013-10-22  Katsumi Yamaoka  <yamaoka@jpl.org>

	Simplify the tab line control so as not to consume CPU.
	Thanks to Michael Heerdegen for good suggestions.

	* w3m-ems.el (w3m-tab-line-format, w3m-tab-timer): Abolish.
	(w3m-tab-mouse-track-selected-tab): Run `w3m-tab-line' instead of using
	its cache; remove unused argument `buffers'.
	(w3m-tab-line): Don't use chache and timer.

2013-10-17  Katsumi Yamaoka  <yamaoka@jpl.org>

	Replace `w3m-external-view-current-url', `w3m-external-view-this-url',
	and `w3m-view-url-with-external-browser' with
	`w3m-view-url-with-browse-url' that runs `browse-url'. [emacs-w3m:12190]

	* w3m.el (w3m-menubar, w3m-tab-button-menu-commands, w3m-link-map): Do.
	(w3m-external-view-current-url, w3m-external-view-this-url)
	(w3m-view-url-with-external-browser): Make obsolete.
	(w3m-view-url-with-browse-url): New function.
	(w3m-mode-map): Bind "M" to it.

	* w3m-lnum.el (w3m-lnum-actions-link-alist): Bind "M" to
	w3m-view-url-with-browse-url instead of w3m-external-view.
	(w3m-lnum-mode-map): Use the key bound to w3m-view-url-with-browse-url
	for w3m-lnum-external-view-this-url.
	(w3m-lnum-external-view-this-url): Use w3m-view-url-with-browse-url
	instead of w3m-external-view.

2013-10-16  Michael Heerdegen  <michael_heerdegen@web.de>

	* w3m-ems.el (w3m-tab-line):
	Run w3m-force-window-update unconditionally.  [emacs-w3m:12175]

2013-10-09  Katsumi Yamaoka  <yamaoka@jpl.org>

	* w3m-form.el (w3m-form-inactive): Add underline property.
	(w3m-form-input-textarea): Don't use it to view read-only textarea.

2013-10-08  Katsumi Yamaoka  <yamaoka@jpl.org>

	Make disabled or read-only forms inatcive.

	* w3m-form.el (w3m-form-parse-and-fontify): Make `select', `checkbox',
	`radio', and `file' input forms inactive.
	(w3m-form-input-checkbox, w3m-form-input-radio, w3m-form-input-file)
	(w3m-form-input-select): Don't allow keys if it is inactive.

2013-10-08  Thorsten Jolitz  <tjolitz@gmail.com>

	* w3m-form.el (w3m-form-input-textarea-mode-setup): New option for
	setting up the textarea input buffer in org-mode instead of text-mode.

	(w3m-form-input-textarea-org-mode-map) New minor-mode-map.
	(w3m-form-textarea-use-org-mode-p) New variable.
	(w3m-form-textarea-toggle-major-mode) New function.
	(w3m-form-input-textarea-mode-setup) Setup textarea edit buffer with
	major-mode 'org-mode if `w3m-form-textarea-use-org-mode-p' is non-nil.
	(w3m-form-input-textarea) Split window sensibly if
	`w3m-form-textarea-use-org-mode-p' is non-nil.
	(w3m-form-input-textarea-mode) Override default minor-mode map with
	new minor-mode-map in case major-mode is 'org-mode.

2013-10-08  Katsumi Yamaoka  <yamaoka@jpl.org>

	* w3m-form.el (w3m-form-input-textarea-mode-setup):
	Fix typo (unquoted `view-mode').

2013-10-04  Katsumi Yamaoka  <yamaoka@jpl.org>

	* w3m-form.el (w3m-form-input-textarea-mode-setup): Use view-mode to
	show disabled or readonly textarea.
	(w3m-form-input-textarea): Revert last change; use w3m-form-inactive
	face to show disabled or readonly textarea.

2013-10-03  Katsumi Yamaoka  <yamaoka@jpl.org>

	Make disabled forms not editable.  [emacs-w3m:12146]

	* w3m.el (w3m-use-filter): Default to t.
	(w3m-show-form-hint): Notice form is inactive.

	* w3m-filter.el (w3m-filter-subst-disabled-with-readonly): New function
	that substitutes the `disabled' attribute with the `readonly' attribute
	in an html source so as to enable w3m to handle.
	(w3m-filter-configuration): Add it.

	* w3m-form.el (w3m-form-inactive): New face.
	(w3m-fontify-textareas, w3m-form-parse-and-fontify): Use it if text is
	not editable.
	(w3m-form-input): Use w3m-message rather than message.
	(w3m-form-input-textarea): Don't allow editing text if it is disabled.
	(w3m-form-last-position): New variable.
	(w3m-form-restore-last-position): New function.
	(w3m-form-submit): Add it to w3m-fontify-after-hook.

2013-09-10  Katsumi Yamaoka  <yamaoka@jpl.org>

	* w3m.el (w3m-input-url): Default to `default' or "".
	(w3m-download): Prompt for url endlessly instead of bugging out.
	(w3m): Doc fix.

2013-09-09  Katsumi Yamaoka  <yamaoka@jpl.org>

	* w3m.el (w3m-url-completion-map): New overriding keymap.
	(w3m-input-url): Use it.
	Suggested by Manuel Giraud <manuel@ledu-giraud.fr>.

2013-09-06  Katsumi Yamaoka  <yamaoka@jpl.org>

	* w3m-ems.el (w3m-toolbar-make-buttons): Make tool-bar button use
	a single icon image if Emacs built with Gtk+ is running.
	cf.
	<https://lists.gnu.org/archive/html/bug-gnu-emacs/2013-09/msg00170.html>
	(w3m-toolbar-use-single-image-per-icon): Add a note to docstring.

2013-09-04  Katsumi Yamaoka  <yamaoka@jpl.org>

	* w3m-util.el (w3m-decode-coding-string-with-priority):
	Move from w3m-ems.el and w3m-xmas.el.
	* w3m-ems.el, w3m-xmas.el
	(w3m-decode-coding-string-with-priority): Move to w3m-util.el.
	* w3m-proc.el: Don't Fbind it.

	* w3mhack.el (w3mhack-make-package):
	Avoid making a hard link for w3m-load.el twice.

2013-09-03  Manuel Giraud  <manuel@ledu-giraud.fr>

	* w3m.el (w3m-canonicalize-url): Do uri replace before normal parsing.

2013-09-02  Katsumi Yamaoka  <yamaoka@jpl.org>

	Prefer uris based on w3m-uri-replace-alist to Google's feeling lucky.
	Suggested by Michael Heerdegen <michael_heerdegen@web.de>.

	* w3m.el (w3m-canonicalize-url): Run w3m-uri-replace before falling
	back to Google's feeling lucky.
	(w3m-uri-replace): Simply return nil if there is no replacement.
	(w3m-goto-url): Move forward w3m-uri-replace to w3m-canonicalize-url.

2013-08-26  Katsumi Yamaoka  <yamaoka@jpl.org>

	* w3m.el (w3m-retrieve-and-render): Record failed urls as well to the
	arrived database.  Suggested by Dan Jacobson.
	(w3m-delete-buffer): Kill form buffers before killing a page buffer.
	(w3m-delete-buffer): Work around mysterious bug where window positions
	aren't restored if this command is called by a mouse event.  Reported
	by Dan Jacobson.

2013-08-26  Dan Jacobson  <jidanni@jidanni.org>

	* w3m.el (w3m-toolbar): Simplify the label used for w3m-history.

2013-08-13  Kevin Ryde  <user42@zip.com.au>

	* w3mhack.el (w3mhack-module-list): Remove w3mhack-load-file from the
	modules not to be byte compiled, so that it is byte compiled.
	(w3mhack-generate-load-file): Remove no-byte-compile from w3m-load.el.

2013-08-01  Katsumi Yamaoka  <yamaoka@jpl.org>

	* w3m-form.el (w3m-form-parse-and-fontify): Prefer base url if any
	rather than the current url when constructing urls that form buttons
	specify.  Thanks to Thorsten Jolitz [emacs-w3m: 12107].

2013-07-01  Katsumi Yamaoka  <yamaoka@jpl.org>

	* w3m.el (w3m): Enable it again to fetch Gmane url and others.
	(w3m-gmane-url-at-point): Update url.

2013-06-26  Katsumi Yamaoka  <yamaoka@jpl.org>

	* w3m.el (w3m-use-cookies): Default to t.

	Make `w3m-input-url' offer no useless initial string.
	* w3m.el (w3m-active-region-or-url-at-point, w3m-input-url)
	(w3m-download, w3m-view-this-url, w3m-view-url-with-external-browser)
	(w3m-goto-url, w3m-goto-url-new-session, w3m): Do.

2013-06-21  Katsumi Yamaoka  <yamaoka@jpl.org>

	* aclocal.m4: Make configure work for term-mode running in Emacs.

2013-06-18  Katsumi Yamaoka  <yamaoka@jpl.org>

	* w3m.el (ffap-url-regexp): Silence the byte compiler.

	* mime-w3m.el: Require calist when compiling.

2013-05-30  Katsumi Yamaoka  <yamaoka@jpl.org>

	* mime-w3m.el: Don't use obsolete macro dont-compile.

	* w3m.el (w3m-goto-mailto-url): Bind display-buffer-alist instead of
	special-display-buffer-names and special-display-regexps for Emacs >=
	24.3.

	* w3m-ems.el (w3m-image-multi-frame-p): Exclude images that don't
	specify a delay.

2013-04-19  Katsumi Yamaoka  <yamaoka@jpl.org>

	* w3m-filter.el (w3m-filter): Don't modify w3m-filter-rules.

2013-04-12  REN Lifeng  <renlifeng@wowfly.com>

	* w3m-session.el (w3m-session-rename): Don't infloop.

2013-04-11  Katsumi Yamaoka  <yamaoka@jpl.org>

	* w3m-filter.el (w3m-filter-configuration):
	Use w3m-language rather than w3m-use-japanese-menu.

2013-04-10  Katsumi Yamaoka  <yamaoka@jpl.org>

	* w3m-filter.el (w3m-filter-add-name-anchors): Fix regexp matching name
	anchors.  Reported by Dan Jacobson <jidanni@jidanni.org>.

2013-04-08  Katsumi Yamaoka  <yamaoka@jpl.org>

	* w3m-form.el (w3m-form-get-by-name): Distinguish the type of forms of
	the same names.  Reported by Kevin Ryde <user42@zip.com.au>.
	(w3m-form-resume, w3m-form-parse-and-fontify, w3m-form-input-map): Do.

2013-04-05  Katsumi Yamaoka  <yamaoka@jpl.org>

	* w3m-filter.el (w3m-filter-fix-tfoot-rendering): New filter.
	(w3m-filter-configuration): Add it but not activate.

	* w3m-ems.el (w3m-image-multi-frame-p): New alias.
	(w3m-image-animate): Use it.

2013-02-04  Katsumi Yamaoka  <yamaoka@jpl.org>

	* w3m.el (w3m-retrieve-and-render): Remove workaround.
	* w3m-util.el (w3m-force-window-update-later): Make 1st arg optional.
	* w3m-ems.el (w3m-force-window-update): A window need to be redisplayed
	for `force-window-update' to work (see the docstring).

2013-01-23  Katsumi Yamaoka  <yamaoka@jpl.org>

	* w3m-lnum.el (w3m-lnum-read-interactive): Replace w3m-scroll-up-1 with
	w3m-scroll-up.

	* w3m.el (w3m-scroll-up): Rename from w3m-scroll-up-1.
	(w3m-scroll-up, w3m-scroll-up-or-next-url): Make the bottom of a page
	border on the bottom of a screen when having finished scrolling
	the page up.
	(w3m-scroll-down): New function detached from
	w3m-scroll-down-or-previous-url.
	(w3m-scroll-down-or-previous-url): Move point to the top when having
	finished scrolling a page down.
	(w3m-mwheel-scroll-up, w3m-mwheel-scroll-down): New functions.
	(w3m-mode): Bind mwheel-scroll-(up,down)-function to
	w3m-mwheel-scroll-(up,down).
	Suggested by Dan Jacobson <jidanni@jidanni.org>.

2013-01-11  Katsumi Yamaoka  <yamaoka@jpl.org>

	* w3m.el (w3m-retrieve-and-render): Do (sit-for 0) to update the
	header-line appearance as a workaround; see the 2013-01-11 comment.
	(w3m-view-this-url-1): Revert 2010-01-15 change; don't popup new
	session if w3m-new-session-in-background is non-nil.
	Reported by Michael Heerdegen <michael_heerdegen@web.de>.

2012-12-25  Katsumi Yamaoka  <yamaoka@jpl.org>

	* w3m-search.el (w3m-search-do-search): Save history position.
	Reported by Dan Jacobson <jidanni@jidanni.org>.

2012-12-17  Katsumi Yamaoka  <yamaoka@jpl.org>

	* w3m-ems.el (w3m-ems-create-image): Abolish.
	(w3m-image-animate-seconds): New user option.
	(w3m-image-animate): New function.
	(w3m-create-image): Use it.

	* w3m.el (w3m-resize-inline-image-internal): Use w3m-image-animate.

	* w3m-xmas.el (w3m-image-animate): Alias to identity.

2012-12-10  Katsumi Yamaoka  <yamaoka@jpl.org>

	* w3m.el (w3m-decode-anchor-string): Decode url used to next/prev/...
	cf. http://emacs-w3m.namazu.org/ml/msg11824.html

2012-12-05  Katsumi Yamaoka  <yamaoka@jpl.org>

	* w3m-util.el (w3m-flet): Rewrite it using cl-letf.

2012-12-04  Katsumi Yamaoka  <yamaoka@jpl.org>

	* w3m-util.el (w3m-labels): Revert; use cl-labels if available.

2012-12-04  Katsumi Yamaoka  <yamaoka@jpl.org>

	* w3m-util.el (w3m-labels): Rewrite.

2012-11-19  Uday S Reddy  <u.s.reddy@cs.bham.ac.uk>

	* w3m.el (w3m-command-environment): Make the "CYGWIN" environment
	variable default to "binmode" for NTEmacs.

2012-10-18  Katsumi Yamaoka  <yamaoka@jpl.org>

	* w3m-filter.el (w3m-filter-configuration): Work around a widget bug.

2012-10-17  Katsumi Yamaoka  <yamaoka@jpl.org>

	* w3m-filter.el: Change file coding system to utf-8.
	(w3m-filter-configuration):
	New user option, a successor to w3m-filter-rules.
	(w3m-filter-rules):
	Make it semi-obsolete (but still usable) and default to nil.
	(w3m-filter):
	Use w3m-filter-configuration in addition to w3m-filter-rules.
	(w3m-filter-google-click-tracking)
	(w3m-filter-google-shrink-table-width, w3m-filter-add-name-anchors):
	New filters.

	* w3m.el (w3m-rendering-half-dump):
	Move function, that adds name anchors, to w3m-filter.el.
	(w3m-create-page): Move Google click-tracking filter to w3m-filter.el.

	* w3m-util.el (w3m-widget-type-convert-widget):
	Don't modify default sexp values.

2012-10-10  Katsumi Yamaoka  <yamaoka@jpl.org>

	* w3m-bookmark.el (w3m-bookmark-buffer): Use (0 0) as the Unix epoch.

	* w3m.el (w3m-create-page): Fix regexp matching Google's click-
	tracking urls.

2012-07-22  Katsumi Yamaoka  <yamaoka@jpl.org>

	* w3m.el (w3m-rendering-half-dump): Add name anchors for only existing
	internal links.

2012-07-19  Katsumi Yamaoka  <yamaoka@jpl.org>

	* w3m-util.el (w3m-flet): New macro.

2012-07-18  Katsumi Yamaoka  <yamaoka@jpl.org>

	* w3m.el (w3m-input-url): Decode url string by the coding system that
	url itself specifies if any.

	* w3m.el (w3m-goto-url): Allow optional save-pos argument, that leads
	it to run w3m-history-store-position.
	(w3m-view-parent-page, w3m-scroll-up-or-next-url)
	(w3m-scroll-down-or-previous-url): Run w3m-history-store-position.
	(w3m-gohome, w3m-browse-url, w3m-find-file, w3m-db-history)
	(w3m-history): Run w3m-history-store-position by way of w3m-goto-url.

	* w3m-util.el (w3m-labels): New macro that runs cl-labels in Emacs 24.2
	and later, otherwise runs labels.

	* mime-w3m.el (mime-w3m-insinuate):
	* w3m-bookmark.el (w3m-bookmark-safe-string):
	* w3m-proc.el (w3m-process-do-with-temp-buffer):
	* w3m-rss.el (w3m-rss-parse-date-string):
	* w3m-weather.el (w3m-weather-completion-table):
	Replace labels with w3m-labels.

	* w3mhack.el (w3mhack-nonunix-install): Don't use labels.

2012-07-13  Katsumi Yamaoka  <yamaoka@jpl.org>

	* w3m.el (w3m-input-url, w3m-header-line-insert):
	Don't decode only control characters.

2012-07-12  Katsumi Yamaoka  <yamaoka@jpl.org>

	* w3m.el (w3m-input-url): Don't decode %00~%1F and %7F~%9F in url.

2012-07-11  Katsumi Yamaoka  <yamaoka@jpl.org>

	* w3m.el (w3m-url-decode-string): Allow optional regexp matching %**.
	(w3m-header-line-insert): Don't decode %00~%1F and %7F~%9F in url.

	* w3m.el (w3m-create-page): Show raw contents briefly, not fully, when
	prompting a user for the content type.

2012-07-10  Katsumi Yamaoka  <yamaoka@jpl.org>

	* w3m.el (w3m-rendering-half-dump): Add name anchors fast.

2012-07-10  Naohiro Aota  <naota@elisp.net>

	* w3m.el: (w3m-data-retrieve): URL-decode data-string. It can have
	"%2b%2d%3d" representing "/+=".

2012-07-08  Katsumi Yamaoka  <yamaoka@jpl.org>

	* w3m.el (w3m-rendering-half-dump): Add name anchors that w3m can
	handle in nested tags.

2012-07-02  Katsumi Yamaoka  <yamaoka@jpl.org>

	* w3m.el (w3m-view-url-with-external-browser): Improve prompt string.
	Suggested by Dan Jacobson <jidanni@jidanni.org>.

2012-06-25  Katsumi Yamaoka  <yamaoka@jpl.org>

	* w3m.el (w3m-active-region-or-url-at-point, w3m-print-this-url):
	Try to pick #name anchor out.

	* w3m-search.el (w3m-search-read-variables): Make commands that use it
	error out when other processes run in the current w3m buffer.

	* w3m.el (w3m-mode): Add description of some missing commands to doc.

2012-06-20  Katsumi Yamaoka  <yamaoka@jpl.org>

	* w3m.el (w3m-create-page): Safely quit session when a user hits C-g;
	make sure to set w3m-current-url.

2012-06-19  Katsumi Yamaoka  <yamaoka@jpl.org>

	* w3m.el (w3m-cache-header, w3m-cache-request-header)
	(w3m-cache-contents, w3m-cache-request-contents)
	(w3m-cache-available-p): Canonicalize given url.
	(w3m-show-error-information): Show as many info as possible.

2012-06-18  Katsumi Yamaoka  <yamaoka@jpl.org>

	* w3m-util.el (w3m-popup-buffer): Do nothing for the current buffer.

	* w3m.el (w3m-history-highlight-current-url): Extend href anchor to bol.

	* w3m.el (w3m-http-status-alist): New variable.
	(w3m-http-status): New variable.
	(w3m-w3m-retrieve): Set it.
	(w3m-retrieve): Clear it.
	(w3m-download, w3m-retrieve-and-render, w3m-show-error-information):
	Show http status if download or retrieving fails.

2012-06-14  Katsumi Yamaoka  <yamaoka@jpl.org>

	* w3m.el (w3m-url-encode-string-2): Encode only `(' and `)'.

2012-06-12  Katsumi Yamaoka  <yamaoka@jpl.org>

	* w3m-proc.el (w3m-process-do-with-temp-buffer): Use labels macro again.
	Functions that the labels form generates to be used in the outside of
	the labels form should be prefixed with #' from now on.
	Thanks to Michael Heerdegen and Andreas Schwab.

	* w3m-proc.el (w3m-process-do-with-temp-buffer): Don't use labels macro
	of which the spec has been changed in the most recent Emacs.

2012-06-04  Katsumi Yamaoka  <yamaoka@jpl.org>

	* w3m.el (w3m-expand-url): Work for scheme name containing upcase
	letters.  Reported by Dan Jacobson <jidanni@jidanni.org>.

	* w3m-util.el (w3m-force-mode-line-update): New alias.

	* w3m-lnum.el (w3m-with-lnum, w3m-lnum-universal-dispatch): Use it.

2012-06-03  Katsumi Yamaoka  <yamaoka@jpl.org>

	* w3m.el (w3m-create-page): Improve regexp matching Google's click-
	tracking urls.

2012-05-14  Katsumi Yamaoka  <yamaoka@jpl.org>

	* w3m.el (w3m-url-encode-string-2): New function.
	(w3m-print-current-url, w3m-print-this-url, w3m-print-this-image-url):
	Use it to encode url characters that are apt to be misidentified as
	word boundaries.

2012-04-22  Katsumi Yamaoka  <yamaoka@jpl.org>

	* w3m.el (w3m-create-page): Decode url in Google's click-tracking
	filter.

2012-04-18  Andrey Kotlarski  <m00naticus@gmail.com>

	* w3m-lnum.el (w3m-with-lnum, w3m-lnum-universal-dispatch):
	Explicitly redraw mode line.
	(w3m-lnum-visit): Fix prompt; add --insecure option to Curl.

2012-04-17  Katsumi Yamaoka  <yamaoka@jpl.org>

	* w3m.el (w3m-create-page): Add a filter for Google's click-tracking
	temporarily --- maybe this should be incorporated in w3m-filter.el.

2012-04-13  Katsumi Yamaoka  <yamaoka@jpl.org>

	* w3m.el (w3m-goto-mailto-url): Protect against nil value of body=;
	decode url string; don't change mail buffer's modification status;
	make sure body text is inserted to the message body.

2012-04-12  Katsumi Yamaoka  <yamaoka@jpl.org>

	* w3m.el (w3m-shr-url-at-point): New function.
	(w3m-url-at-point): Use it.

	* doc/ptexinfmt.el (texinfo-format-syntax-table): Modify character
	syntax of " and \ to w, as a workaround.
	(texinfo-format-comma): Support @comma.
	(texinfo-format-parse-args): Tweak it so as to work for @comma.

2012-03-16  Katsumi Yamaoka  <yamaoka@jpl.org>

	* w3m.el (w3m-scroll-left, w3m-scroll-right): Use image-mode function
	for an image page.
	(w3m-shift-left, w3m-shift-right): Pass prefix argument to image-mode
	function.

2012-03-12  Dan Jacobson  <jidanni@jidanni.org>

	* w3m.el (w3m-ctl-c-map): Bind `C-c C-e' to w3m-goto-new-session-url.

2012-02-27  Katsumi Yamaoka  <yamaoka@jpl.org>

	* w3m.el (w3m-relationship-estimate-rules)
	(w3m-open-all-links-in-new-session): Work for https Google pages.

2012-02-20  Katsumi Yamaoka  <yamaoka@jpl.org>

	* w3m.el (w3m-goto-mailto-url): Work for mail body.

2012-02-13  Katsumi Yamaoka  <yamaoka@jpl.org>

	* w3m-util.el (w3m-switch-to-buffer): Abolish.

	* w3m-bookmark.el (w3m-bookmark-add-all-urls):
	* w3m-ems.el (w3m-tab-drag-mouse-function)
	(w3m-tab-click-mouse-function, w3m-tab-next-buffer)
	(w3m-tab-make-keymap):
	* w3m-form.el (w3m-form-input-textarea, w3m-form-input-select)
	(w3m-form-input-map):
	* w3m-session.el (w3m-session-select):
	* w3m-tabmenu.el (w3m-switch-buffer, w3m-tab-menubar-open-item):
	* w3m-util.el (w3m-popup-buffer, w3m-make-menu-commands):
	* w3m.el (w3m-next-buffer, w3m-move-unseen-buffer)
	(w3m-goto-url-new-session, w3m-reload-all-pages): Revert to using
	switch-to-buffer.

2012-02-10  Katsumi Yamaoka  <yamaoka@jpl.org>

	* w3m-hist.el (w3m-history-store-position): Don't trust column position
	that Emacs tells if there's an image.
	(w3m-history-restore-position): Revert 2011-10-21 change.

2012-02-10  Kevin Ryde  <user42@zip.com.au>

	* w3m.el (w3m-about-header): Show info of image where point stays.

2012-01-26  Katsumi Yamaoka  <yamaoka@jpl.org>

	* w3m.el (w3m-mode): Don't make bidi-paragraph-direction bound globally
	in old Emacsen and XEmacsen.
	(w3m-goto-url): Work for name anchors.

2012-01-23  Katsumi Yamaoka  <yamaoka@jpl.org>

	* w3m-ems.el (w3m-form-make-button): Use "submit" instead for an empty
	text, that won't be buttonized.
	Reported by Roland Winkler <winkler@gnu.org>.

2012-01-13  Hideyuki SHIRAI  <shirai@meadowy.org>

	* w3m.el (w3m-fontify-anchors, w3m-goto-url): Not encode and decode
	the anchor values to use Punycode.

2012-01-10  Katsumi Yamaoka  <yamaoka@jpl.org>

	* w3m.el (w3m-image-type-alist): Add image/tiff.
	(w3m-view-previous-page): Protect against empty history.

2012-01-06  Katsumi Yamaoka  <yamaoka@jpl.org>

	* Makefile.in (install-icons, install-icons30, install-info)
	(install-info-en, install-info-ja, install-package)
	(install-package-ja):
	* doc/Makefile.in (install): Add DESTDIR variable to installation
	directory.

	* w3mhack.el (w3mhack-expand-file-name): New function.
	(w3mhack-what-where): Use it.

	* aclocal.m4 (AC_SET_VANILLA_FLAG): Remove --no-unibyte option.

2012-01-02  Elias Pipping  <pipping@lavabit.com>

	* Makefile.in (install-lisp): Add DESTDIR variable to installation
	directory.

2011-12-26  Dan Jacobson  <jidanni@jidanni.org>

	* w3m.el (w3m-gohome): Always reload the home page.

2011-12-07  Katsumi Yamaoka  <yamaoka@jpl.org>

	* w3m.el (w3m-mode): Force paragraph direction to be left-to-right.
	Suggested by Naohiro Aota <naota@elisp.net>.

2011-12-06  Katsumi Yamaoka  <yamaoka@jpl.org>

	* Makefile.in (.el.elc): Shut up.

	* w3m-lnum.el (w3m-lnum-read-interactive): Use (sit-for 0) instead of
	redisplay for Emacs 21.1, too.

2011-12-05  Katsumi Yamaoka  <yamaoka@jpl.org>

	* aclocal.m4 (AC_EMACS_LISP): Simplify.
	(AC_PATH_EMACS): Simplify Lisp code so as to make it work for recent
	XEmacsen.

	* w3m-favicon.el (w3m-favicon-type): Silence SXEmacs 22.1.14's byte
	compiler.

	* w3m-lnum.el (w3m-lnum-read-interactive): Use (sit-for 0) instead of
	redisplay for XEmacs.

	* w3m.el (w3m-resize-image-interactive): Use read-char-exclusive with
	no arg for XEmacs.

2011-12-05  Katsumi Yamaoka  <yamaoka@jpl.org>

	* w3m.el (w3m-read-file-name): Don't strip query part from given url.
	(w3m-download): Always prompt for file name; don't strip query part.
	Suggested by Dan Jacobson <jidanni@jidanni.org>.

2011-12-04  Katsumi Yamaoka  <yamaoka@jpl.org>

	* w3m-lnum.el (w3m-lnum-universal-dispatch): Add argument passed to
	kill-buffer, Emacs 22 requires it; use beginning-of-line rather than
	move-beginning-of-line that XEmacs doesn't provide.

2011-12-02  Dan Jacobson  <jidanni@jidanni.org>

	* w3m-search.el (w3m-search-engine-alist): Put search string first in
	query form.

2011-11-30  Katsumi Yamaoka  <yamaoka@jpl.org>

	* w3m-util.el (w3m-popup-buffer): Restore history position always.

	* w3m.el (w3m-copy-buffer): Save history position.

2011-11-17  Katsumi Yamaoka  <yamaoka@jpl.org>

	* w3m-lnum.el (w3m-lnum-actions-custom-type): New variable.
	(w3m-lnum-actions-general, w3m-lnum-actions-image-alist)
	(w3m-lnum-actions-link-alist w3m-lnum-actions-button-alist)
	(w3m-lnum-actions-form-alist): Use it to improve custom type.

2011-11-16  Andrey Kotlarski  <m00naticus@gmail.com>

	Add alternative selection->action method.

	* w3m-lnum.el: Update comment section.
	(w3m-lnum-quick-browsing): Change default value.
	(w3m-lnum-actions-general, w3m-lnum-actions-image-alist)
	(w3m-lnum-actions-link-alist, w3m-lnum-actions-button-alist)
	(w3m-lnum-actions-form-alist): New custom options.
	(w3m-lnum-remove-overlays): Add optional parameters for start and end.
	(w3m-lnum, w3m-lnum-prompt-str, w3m-lnum-highlight-anchor): Sanitize
	variable naming.
	(w3m-read-event, w3m-lnum-visit, w3m-lnum-make-action): New macros.
	(w3m-lnum-read-interactive): Add optional parameters for previous filter
	and selected number.  Return last applied filter along selected value.
	Use `w3m-read-event'.  Remove lnum overlays within all buffer on
	scroll.
	(w3m-with-lnum): Add parameter for initial filter.  Change mode-line
	during selection.
	(w3m-lnum-get-action): If single image during image selection -
	immediately select it.  Accommodate to new return format of
	`w3m-lnum-read-interactive'.
	(w3m-lnum-follow): Use `w3m-lnum-visit'.
	(w3m-lnum-universal-dispatch): New function.
	(w3m-lnum-universal): New command.
	(w3m-lnum-view-image, w3m-lnum-save-image, w3m-lnum-print-this-url):
	Use nth.
	(w3m-lnum-zoom-image): Use `w3m-resize-image-interactive'.
	(w3m-lnum-zoom-in-image, w3m-lnum-zoom-out-image): Update doc string.
	(w3m-lnum-bookmark-add-this-url): Fix bookmarking of current url.
	(w3m-lnum-actions-link-alist): Add actions for generic browser and Curl
	if present.

	* w3m.el (autoload): Autoload `w3m-lnum-universal'.
	(w3m-resize-image-interactive): New function.
	(w3m-lnum-map): Add key for `w3m-lnum-universal'.

2011-11-14  Katsumi Yamaoka  <yamaoka@jpl.org>

	* w3m.el (w3m-expand-url): Assume only a name anchor, that has no
	scheme part nor directory part, to be the buffer: scheme.
	(w3m-buffer-local-url): Move forward.

2011-10-24  Katsumi Yamaoka  <yamaoka@jpl.org>

	* w3m-hist.el: Require w3m-util.

2011-10-22  Naohiro Aota  <naota@elisp.net>

	* w3m.el (w3m-goto-url): Check name anchor after redirect resolution.

2011-10-21  Katsumi Yamaoka  <yamaoka@jpl.org>

	* w3m-hist.el (w3m-history-restore-position): Don't hscroll if there
	are images ([emacs-w3m:11658]).

2011-10-17  Katsumi Yamaoka  <yamaoka@jpl.org>

	* w3m.el (w3m-canonicalize-url): Fix url that fails to have put
	a separator following a domain name.
	Suggested by Dan Jacobson <jidanni@jidanni.org>.

2011-10-14  Katsumi Yamaoka  <yamaoka@jpl.org>

	* w3m.el (w3m-url-coding-system-alist): Add a rule for Google.
	(w3m-url-coding-system): Allow function to determine coding system.

2011-10-14  Katsumi Yamaoka  <yamaoka@jpl.org>

	* w3m.el (w3m-url-encode-string, w3m-url-transfer-encode-string):
	Restore optional coding argument.
	(w3m-gmane-url-at-point, w3m-canonicalize-url): Do.
	(w3m-download): Decode file name in url.

	* w3m-form.el (w3m-form-make-form-data, w3m-form-parse-and-fontify):
	* w3m-search.el (w3m-search-escape-query-string, w3m-search-do-search)
	(w3m-search-uri-replace): Revert last change.

2011-10-13  Katsumi Yamaoka  <yamaoka@jpl.org>

	* w3m.el (w3m-url-coding-system-alist): New user option.
	(w3m-show-decoded-url, w3m-google-feeling-lucky-charset): Abolish.
	(w3m-url-coding-system): New function.
	(w3m-url-encode-string, w3m-url-readable-string)
	(w3m-url-transfer-encode-string): Use it.

	* w3m.el (w3m-fontify-anchors, w3m-gmane-url-at-point)
	(w3m-canonicalize-url, w3m-goto-url):
	* w3m-form.el (w3m-form-make-form-data, w3m-form-parse-and-fontify):
	* w3m-search.el (w3m-search-escape-query-string, w3m-search-do-search)
	(w3m-search-uri-replace): Don't specify coding system for encoding url.

2011-10-07  Katsumi Yamaoka  <yamaoka@jpl.org>

	* w3m-favicon.el (w3m-favicon-type): Prefer gif.
	(w3m-favicon-convert): Work for gif icons named "favicon.ico".

2011-09-08  Katsumi Yamaoka  <yamaoka@jpl.org>

	* w3m-lnum.el (w3m-lnum-face): Remove face alias.
	(w3m-lnum-quick-browsing): Add custom type.
	(w3m-lnum-remove-overlays, w3m-lnum-set-numbering)
	(w3m-lnum-highlight-anchor, w3m-lnum-get-match-info): Fix overlay end
	range, too.

2011-09-07  Andrey Kotlarski  <m00naticus@gmail.com>

	* w3m.el: Use `w3m-lnum' as naming prefix for commands and
	maps from `w3m-lnum.el'.

	* w3m-lnum.el: Use `w3m-lnum' as naming prefix everywhere instead of
	`w3m-linknum' or `w3m-link-numbering'.
	(w3m-lnum-set-numbering, w3m-lnum): Optionally don't clean previous
	numbering.
	(w3m-lnum-read-interactive): Don't clean previous numbering with
	`w3m-lnum' in cases when there is no such.
	(w3m-lnum-remove-overlays, w3m-lnum-set-numbering): Fix overlay start
	range to make it work for XEmacs.
	(w3m-lnum-get-action): Don't invoke `w3m-lnum-read-interactive' with 0
	numbered items.

	* w3m-util.el (w3m-goto-next-defun): New macro.
	(w3m-goto-next-anchor-or-image, w3m-substitute-key-definitions): Move
	from w3m-lnum.el

2011-09-04  Katsumi Yamaoka  <yamaoka@jpl.org>

	* w3m-lnum.el (w3m-link-numbering, w3m-linknum-minibuffer-prompt)
	(w3m-linknum-match): Use old defface style for XEmacs.
	(w3m-link-set-numbering): Replace string-match-p w/ w3m-string-match-p.
	(w3m-highlight-numbered-anchor, w3m-get-match-info): Fix range passed
	to overlays-in to make it work for XEmacs.

2011-09-04  Andrey Kotlarski  <m00naticus@gmail.com>

	* w3m-lnum.el: Update copyright years. Don't require `cl'.
	(w3m-linknum-match): Make numbering face visible for some
	consoles.
	(w3m-link-numbering-quick-browsing)
	(w3m-link-numbering-context-alist): New custom variables.
	(w3m-linknum-remove-overlays): Delete overlays only within the
	visible window part.
	(w3m-link-set-overlay): Don't use `incf'.
	(w3m-link-set-numbering): Number additional context items as
	specified by `w3m-link-numbering-context-alist'. Return index of
	the last matched item.
	(w3m-goto-next-image2): Fix doc typo.
	(w3m-goto-next-anchor-or-image, w3m-link-numbering): Cosmetic
	indent.
	(w3m-linknum-prompt-str): Don't show 0 when this is being current
	default for selection.
	(w3m-read-int-interactive): Up and down scrolling preserves text
	filter and cleans previous numbering. Allow <enter> shortcutting
	options as specified by `w3m-link-numbering-quick-browsing'. Don't
	let the text filter grow when no items match.
	(w3m-with-linknum): Make `last-index' variable visible within body
	and set as the last index currently used for numbering.
	(w3m-get-match-info): New macro.
	(w3m-get-anchor-info): Use `w3m-get-match-info'.
	(w3m-go-to-linknum, w3m-linknum-get-action): Call
	`w3m-get-anchor-info' with a selection number.
	(w3m-linknum-follow, w3m-linknum-view-image)
	(w3m-linknum-save-image, w3m-linknum-print-this-url): Don't use cl
	functions.
	(w3m-linknum-zoom-image): Cosmetic doc string change.
	(w3m-linknum-bookmark-add-this-url): Use 1+.

2011-09-03  Dan Jacobson  <jidanni@jidanni.org>

	* w3m.el (w3m-lynx-like-map, w3m-info-like-map): Bind the `C-t t' key
	to w3m-create-empty-session.

2011-09-02  Katsumi Yamaoka  <yamaoka@jpl.org>

	* w3m.el (w3m-create-empty-session): New user command.
	(w3m-new-session-url): Default to about:blank.
	(w3m-input-url): Don't use about:* as initial value.
	(w3m-goto-url-new-session): Use w3m-new-session-url as the default.

2011-07-20  Katsumi Yamaoka  <yamaoka@jpl.org>

	* w3m-ems.el (w3m-toolbar-define-keys): No need to take care of
	the tool-bar default bindings for Emacs 24.

2011-07-13  Katsumi Yamaoka  <yamaoka@jpl.org>

	* w3m-ccl.el (charset-id): Work for old Emacsen.

2011-07-11  Katsumi Yamaoka  <yamaoka@jpl.org>

	* w3m.el (w3m-delete-buffer): Switch to the previous emacs-w3m buffer
	explicitly; bind frame-auto-delete and ignore-window-parameters while
	killing the buffer.
	(w3m-goto-url): Change the order of retrieving group:* urls so as to
	arrange the buffer list in turn.

2011-07-08  Katsumi Yamaoka  <yamaoka@jpl.org>

	* w3m-ccl.el (charset-id): Silence the byte compiler.

	* w3m-ems.el (w3m-detect-coding-region): Use with-coding-priority.
	(w3m-make-ccl-coding-system): Silence the byte compiler.

2011-07-07  Katsumi Yamaoka  <yamaoka@jpl.org>

	* w3m-util.el (w3m-switch-to-buffer): New function.

	* w3m-bookmark.el (w3m-bookmark-add-all-urls):
	* w3m-ems.el (w3m-tab-drag-mouse-function)
	(w3m-tab-click-mouse-function, w3m-tab-next-buffer)
	(w3m-tab-make-keymap):
	* w3m-form.el (w3m-form-input-textarea, w3m-form-input-select)
	(w3m-form-input-map):
	* w3m-session.el (w3m-session-select):
	* w3m-tabmenu.el (w3m-switch-buffer, w3m-tab-menubar-open-item):
	* w3m-util.el (w3m-popup-buffer, w3m-make-menu-commands):
	* w3m.el (w3m-next-buffer, w3m-move-unseen-buffer)
	(w3m-goto-url-new-session, w3m-reload-all-pages): Use it.

2011-07-07  Katsumi Yamaoka  <yamaoka@jpl.org>

	* w3m.el (w3m-goto-mailto-url): Pass other headers to the agent.
	Suggested by Dan Jacobson <jidanni@jidanni.org>.

2011-07-06  Katsumi Yamaoka  <yamaoka@jpl.org>

	* w3m-util.el (w3m-interactive-p): New macro.

	* w3m.el (w3m-toggle-inline-image, w3m-toggle-inline-images)
	(w3m-goto-url, w3m-safe-view-this-url):
	* w3m-hist.el (w3m-history-store-position)
	(w3m-history-restore-position): Use it.

	* w3m-ems.el (w3m-toolbar-define-keys): Work around the Emacs 24 error
	"`keymap' is reserved for embedded parent maps".

2011-05-11  Katsumi Yamaoka  <yamaoka@jpl.org>

	* w3m.el (w3m-show-form-hint): Give point as arg to w3m-submit to
	prevent cursor from being caught in form area.

2011-04-20  TAKAHASHI Kaoru  <kaoru@kaisei.org>

	* doc/ptexinfmt.el: Fix description comment style.

2011-04-13  TAKAHASHI Kaoru  <kaoru@kaisei.org>

	* doc/ptexinfmt.el: Use lexical binding.
	(ptexinfmt-broken-facility): Rename _dummy argument.
	(texinfo-enclosure-list, texinfo-alias-list): Add defvar stub for
	lexical binding.

2011-03-10  TSUCHIYA Masatoshi  <tsuchiya@namazu.org>

	* w3m.el (w3m-content-type-alist): Use functionp instead of symbolp for
	the users who set their own private function to
	browse-url-browser-function.

2011-02-28  Hideyuki SHIRAI  <shirai@meadowy.org>

	* w3m.el (w3m-active-region-or-url-at-point): Move w3m-url-at-point()
	after to check the properties of w3m-URL.

2011-02-23  Naohiro Aota  <naota@elisp.net>

	* w3m.el (w3m-goto-url): Invoke error if you try to invoke another w3m
	process when one loading.

2011-02-09  Naohiro Aota  <naota@elisp.net>

	* w3m.el (w3m-show-form-hint): New function to display submitting form
	hint.
	(w3m-after-cursor-move-hook): Use it.

2011-01-31  Johan Claesson  <johanclaesson@bredband.net>

	* w3m.el (w3m-content-type-alist): When selecting which external html
	browser to use, handle the case where browse-url-browser-function is
	an alist.

2011-01-26  Hideyuki SHIRAI  <shirai@meadowy.org>

	* w3m.el (w3m-rendering-half-dump): Protect against things that look
	like tags but aren't.

2011-01-23  Hideyuki SHIRAI  <shirai@meadowy.org>

	* w3m.el (w3m-fontify-anchors): Decode entities in title of anchor.

2011-01-23  Kevin Ryde  <user42@zip.com.au>

	* w3m.el (w3m-print-this-url): Correction to my last, use string-width
	not length.

2011-01-13  Hideyuki SHIRAI  <shirai@meadowy.org>

	* w3m.el (w3m-goto-mailto-url): Decode entities in URL.

2011-01-11  Kevin Ryde  <user42@zip.com.au>

	* w3m.el (w3m-print-this-url): If anchor-title plus url is wider than
	the frame then use two lines "Title\nURL".
	(w3m-about-header): Show anchor-title of link at point.

2011-01-04  Hideyuki SHIRAI  <shirai@meadowy.org>

	* w3m.el (w3m-fontify-anchors): If exist `title' in anchor, it adds to
	w3m-balloon-help property and puts it to w3m-anchor-title property.
	(w3m-print-this-url): Treat w3m-anchor-title property.

	* w3m-util.el (w3m-anchor-title): New macro.

2011-01-03  Hideyuki SHIRAI  <shirai@meadowy.org>

	* w3m.el (w3m-fix-illegal-blocks): Fix FIXEDCASE and LITERAL options of
	replace-match to `t'.

2010-12-28  Katsumi Yamaoka  <yamaoka@jpl.org>

	* w3m.el (w3m-rendering-half-dump): Add name anchors that w3m can
	handle ([emacs-w3m:11153]).

2010-12-27  Katsumi Yamaoka  <yamaoka@jpl.org>

	* w3m-util.el (w3m-replace-regexps-in-string): Move from w3m-lnum.el;
	use w3m-replace-in-string instead of replace-regexp-in-string that is
	not available in XEmacs 21.4; make it a Lisp function.
	(w3m-string-match-p, w3m-substring-no-properties): New functions.

	* w3m-lnum.el (w3m-link-set-numbering): Use w3m-string-match-p instead
	of string-match-p that is not available in Emacs 21~22 and XEmacs.
	(w3m-read-int-interactive): Use w3m-substring-no-properties instead of
	substring-no-properties that is not available in Emacs 21, XEmacs 21.4,
	and SXEmacs.
	(w3m-linknum-follow): Remove the 5th arg passed to read-string.  It is
	not available in XEmacs.

2010-12-26  Andrey Kotlarski  <m00naticus@gmail.com>

	* w3m-lnum.el: Updated comments section.
	(w3m-link-numbering-mode-hook, w3m-link-numbering-mode-map):
	Updated doc string.
	(w3m-link-set-overlay): No more need for save-excursion.
	(w3m-replace-regexps-in-string, w3m-linknum-prompt-str): New
	macros.
	(w3m-link-set-numbering): Refactored, does filtering as well.
	Does numbering only within the visible window part.
	(w3m-goto-next-link, w3m-goto-next-image2): New functions.
	(w3m-goto-next-anchor-or-image): Take optional argument for
	position.  No need to use goto-char.
	(w3m-link-numbering): Take additional argument for filtering
	string.  Use `w3m-goto-next-link', `w3m-goto-next-image2'.  No
	more need for `save-excursion'.
	(w3m-read-int-interactive): I-search functionality added.  Offer
	to select firstly numbered option when possible.
	(w3m-with-linknum): Put the call to `w3m-link-numbering' inside
	the `unwind-protect'.
	(w3m-highlight-numbered-anchor): Highlight only within the visible
	window part.  Return text for the form fields or buttons as well.
	(w3m-get-anchor-info): Operate only within the visible window
	part.
	(w3m-go-to-linknum, w3m-linknum-get-action): Updated for the
	changed `w3m-link-numbering' argument codes.
	(w3m-linknum-follow): According to prefix arguments may toggle
	instead of visit image links.  Also options to edit link before
	visiting.

2010-12-22  Katsumi Yamaoka  <yamaoka@jpl.org>

	* w3m.el (w3m-fix-illegal-blocks): Save restriction.

2010-12-20  Katsumi Yamaoka  <yamaoka@jpl.org>

	* mime-w3m.el (kill-new): Don't compile defadvice form when building
	emacs-w3m.

	* w3m.el (w3m-fix-illegal-blocks): New function.
	(w3m-rendering-buffer): Use it.

	* w3m-util.el (w3m-beginning-of-tag, w3m-end-of-tag): Move from
	shimbun/shimbun.el.

2010-12-13  Hideyuki SHIRAI  <shirai@meadowy.org>

	* w3m.el (w3m-external-view): Execute default web browser insted of
	download if content-type is not supported.

2010-12-09  Katsumi Yamaoka  <yamaoka@jpl.org>

	* w3m.el (w3m-print-this-url, w3m-print-this-image-url):
	Fix "no url" message.  Suggested by Dan Jacobson <jidanni@jidanni.org>.

2010-12-08  Katsumi Yamaoka  <yamaoka@jpl.org>

	* w3m-session.el (w3m-session-crash-recovery-remove):
	Add autoload cookie.

2010-12-06  Katsumi Yamaoka  <yamaoka@jpl.org>

	* w3m.el (w3m-input-url): Return nil for empty url.
	(w3m-view-url-with-external-browser): Prompt user to edit url, not to
	answer y/n.  Suggested by Dan Jacobson <jidanni@jidanni.org>.

2010-11-03  Kevin Ryde  <user42@zip.com.au>

	* w3m-util.el (w3m-condition-case): Add a missing quote
	([emacs-w3m:11405]).

2010-10-21  Katsumi Yamaoka  <yamaoka@jpl.org>

	* bookmark-w3m.el (bookmark-make-record-function): Don't bind it to any
	value.  Suggested by David Engster ([emacs-w3m:11395]).

2010-10-13  IRIE Shinsuke  <irieshinsuke@yahoo.co.jp>

	* w3m-ems.el (w3m-tab-previous-buffer): Work when called interactively
	with no arg.

2010-10-08  Katsumi Yamaoka  <yamaoka@jpl.org>

	* w3m.el: Load bookmark-w3m for Emacs >=23.

	* w3mhack.el (w3mhack-module-list): Exclude bookmark-w3m.el from
	compilation under Emacs <23 and XEmacs.

	* bookmark-w3m.el: Provide the feature; add comment.
	(bookmark-w3m-bookmark-jump): Add autoload cookie.

2010-10-08  Masatake YAMATO  <yamato@redhat.com>

	* bookmark-w3m.el: New file.

2010-10-07  Katsumi Yamaoka  <yamaoka@jpl.org>

	* w3m-util.el (w3m-make-local-hook): New function.

	* mime-w3m.el (mime-display-message)
	* w3m-mail.el (w3m-mail-compose-with-vm)
	* w3m.el (w3m-set-buffer-unseen, w3m-buffer-setup): Use it.

2010-10-06  Katsumi Yamaoka  <yamaoka@jpl.org>

	* w3m-ems.el (w3m-add-local-hook, w3m-remove-local-hook): Abolish.

	* mime-w3m.el (mime-display-message)
	* w3m-mail.el (w3m-mail-compose-with-vm)
	* w3m.el (w3m-set-buffer-unseen, w3m-set-buffer-seen)
	(w3m-buffer-setup): Don't use w3m-add-local-hook and
	w3m-remove-local-hook.

2010-09-25  Andrey Kotlarski  <m00naticus@gmail.com>

	* w3m-lnum.el: Update Commentary section.
	(w3m-link-set-overlay): New macro.
	(w3m-link-set-numbering, w3m-goto-next-anchor-or-image): New
	functions.
	(w3m-link-numbering): Refactor, use `w3m-link-set-numbering'.
	(w3m-read-int-interactive): Echo currently to be selected element.
	(w3m-with-linknum): Update docstring.
	(w3m-highlight-numbered-anchor): Properly highlight and
	unhighlight multiline elements and return selection info.
	(w3m-get-anchor-info): Always return 4 element list.
	(w3m-go-to-linknum): Echo `w3m-current-url' for default selection.
	(w3m-linknum-follow): Add support for toggling non link images.
	Inverse prefix argument behaviour for some elements.
	(w3m-linknum-toggle-inline-image, w3m-linknum-edit-this-url)
	(w3m-linknum-print-this-url): Cosmetic indentation changes.

2010-09-22  Katsumi Yamaoka  <yamaoka@jpl.org>

	* w3m.el (w3m-init-file): Allow nil.  Suggested by Leo.

2010-09-09  Leo  <sdl.web@gmail.com>

	* w3m.el (w3m-input-url): Pass DEFAULT argument to completing-read,
	instead of replacing its return value, to enable a user to edit.

2010-09-09  Katsumi Yamaoka  <yamaoka@jpl.org>

	* w3m.el (w3m-active-region-or-url-at-point): Remove only newlines and
	leading and trailing whitespace in region string.
	(w3m-input-url): Treat INITIAL if it is "" as nil but don't mind region
	even if it is active; treat DEFAULT if it is "" as nil but don't regard
	to w3m-home-page; always show DEFAULT if any within prompt string.
	Suggested by Leo <sdl.web@gmail.com>.

2010-09-06  Katsumi Yamaoka  <yamaoka@jpl.org>

	* w3m-lnum.el (w3m-read-int-interactive): Make it work for XEmacs
	(note: `?<' is not `eq' to `60' in XEmacs, for example).

2010-09-06  Andrey Kotlarski  <m00naticus@gmail.com>

	* w3m-lnum.el (w3m-linknum-remove-overlays): Simplified.
	(w3m-link-numbering-mode): Using `or' instead of `unless'.
	(w3m-read-int-interactive): Added ability to scroll page while
	selecting number.

2010-09-06  Katsumi Yamaoka  <yamaoka@jpl.org>

	* w3m.el (w3m-input-url): Move cursor to place where a user likely
	begins to edit.

2010-09-02  TAKAHASHI Kaoru  <kaoru@kaisei.org>

	* doc/ptexinfmt.el (texinfo-multitable-widths): Use `make-char'
	instead of KANJI literal.

2010-08-24  TAKAHASHI Kaoru  <kaoru@kaisei.org>

	* doc/ptexinfmt.el (texinfo-format-verb): Use (delete-char -1)
	instead of (delete-backward-char 1); For Emacs24.

2010-08-20  ARISAWA Akihiro  <ari@mbf.sphere.ne.jp>

	* w3m.el (w3m-entity-table): Reverte last change.
	(w3m-extra-numeric-character-reference): New variable.
	(w3m-entity-value): Use it.

2010-08-18  Katsumi Yamaoka  <yamaoka@jpl.org>

	* octet.el (octet-find-file)
	* w3m-form.el (w3m-fontify-textareas, w3m-form-replace)
	* w3m-proc.el (w3m-process-filter)
	* w3m-session.el (w3m-session-select-list-all-sessions)
	(w3m-session-select-list-session-group, w3m-session-select-next)
	* w3m.el (w3m-idle-images-show, w3m-toggle-inline-images-internal)
	(w3m-resize-inline-image-internal, w3m-fontify, w3m-refontify-anchor)
	(w3m-cache-remove-oldest, w3m-cache-remove, w3m-cache-contents)
	(w3m-cache-request-contents, w3m-create-text-page)
	(w3m-create-image-page, w3m-select-buffer-generate-contents)
	(w3m-select-buffer-recheck): Replace let-bindings of buffer-read-only
	to nil with inhibit-read-only to t.

2010-08-18  Katsumi Yamaoka  <yamaoka@jpl.org>

	* w3m-search.el (w3m-search-engine-alist): Fix `google news' url forms
	used to non-Japanese utf-8 environments.

	* w3m.el (w3m-entity-table): Add table for "&#149;".
	(w3m-entity-value): Prefer "&#NUM;" type entities specified in
	w3m-entity-table.

2010-08-17  Katsumi Yamaoka  <yamaoka@jpl.org>

	* w3m.el (w3m-safe-view-this-url): Never query "Are you sure..." if
	prefix arg is given.

2010-08-10  Katsumi Yamaoka  <yamaoka@jpl.org>

	* w3m.el (w3m-create-text-page): Make point and window start be the
	start of contents, especially for text/plain pages.

2010-08-05  Katsumi Yamaoka  <yamaoka@jpl.org>

	* w3m.el (w3m-relationship-estimate-rules): Update regexps for Google.

2010-07-30  Katsumi Yamaoka  <yamaoka@jpl.org>

	* w3m.el: Autoload w3m-bookmark-add.

	* w3m-lnum.el (w3m-read-int-interactive): Ignore mouse event in XEmacs.

2010-07-29  Andrey Kotlarski  <m00naticus@gmail.com>

	* w3m.el (autoload, w3m-linknum-map):
	`w3m-linknum-bookmark-add-this-url', `w3m-linknum-zoom-in-image'
	and `w3m-linknum-zoom-out-image' added.

	* w3m-lnum.el (w3m-link-numbering-mode-map):
	`w3m-linknum-bookmark-add-this-url', `w3m-linknum-zoom-in-image'
	and `w3m-linknum-zoom-out-image' added.
	(w3m-link-numbering-mode, w3m-with-linknum)
	(w3m-linknum-get-action): Use `zerop'.
	(w3m-link-numbering): Simplify argument list and checks assosiated
	with it.
	(w3m-read-int-interactive): Add <escape> for quit.
	(w3m-linknum-follow): Add position to history when visiting url in
	curent page.  Change message when no valid anchor is selected.
	(w3m-linknum-view-image, w3m-linknum-save-image): Rewrite using
	`cond'.
	(w3m-linknum-zoom-image): New macro.
	(w3m-linknum-zoom-in-image, w3m-linknum-zoom-out-image)
	(w3m-linknum-bookmark-add-this-url): New functions.

2010-07-25  Hideyuki SHIRAI  <shirai@meadowy.org>

	* w3m.el (w3m-auto-show): Guard error if this-command is not a symbol.
	Thanks to IRIE Shinsuke san. cf. [emacs-w3m:11282]

2010-07-23  Katsumi Yamaoka  <yamaoka@jpl.org>

	* w3m.el (w3m-goto-url): Save positions iff called interactively.
	(w3m-goto-url-new-session): Save positions.

	* w3m-bookmark.el (w3m-bookmark-view): Save positions.

	* w3m-hist.el (w3m-history-copy): Copy positions.

2010-07-13  Andrey Kotlarski  <m00naticus@gmail.com>

	* w3m-lnum.el (w3m-link-numbering-mode): Using `buffer-list' instead of
	`w3m-list-buffers' as the latter does unnecessary stuff.
	(w3m-linknum-read-url): Removed. It's now equivalent to:
	(car (w3m-linknum-get-action prompt 1))
	(w3m-linknum-toggle-inline-image): If no url under selected image,
	move over it and toggle it.
	(w3m-linknum-external-view-this-url, w3m-linknum-edit-this-url):
	Using `w3m-linknum-get-action' instead of `w3m-linknum-read-url'.

	* w3m.el (autoload): Added `w3m-link-numbering-mode', removed
	`w3m-linknum-read-url'.

2010-07-13  Katsumi Yamaoka  <yamaoka@jpl.org>

	* w3m-lnum.el (w3m-linknum-minibuffer-prompt): Make face config valid
	for XEmacs as well.
	(w3m-linknum-match): New face.
	(w3m-read-int-interactive): Make it work for XEmacs as well.
	(w3m-highlight-numbered-anchor): Use w3m-linknum-match face.

2010-07-12  Andrey Kotlarski  <m00naticus@gmail.com>

	* w3m-lnum.el: Updated commentary and usage sections.
	(w3m-substitute-key-definitions): New macro.
	(w3m-link-numbering-mode-map): Changed keybindings.
	(w3m-link-numbering-mode): Added mode-line indicator. Don't
	activate numbering overlays. Changing status mode causes all other
	w3m buffers to change status as well.
	(w3m-move-numbered-anchor): Removed.
	(w3m-with-linknum): Numbering overlays should never be active
	before invoking linknum functions thus less bookkeeping.
	(w3m-go-to-linknum, w3m-linknum-follow): Add mark for previous
	position.

2010-07-09  Hideyuki SHIRAI  <shirai@meadowy.org>

	* w3m-lnum.el (w3m-read-int-interactive): Add keys to exit event loop,
	C-m & C-j.

2010-07-09  Katsumi Yamaoka  <yamaoka@jpl.org>

	* w3m.el (w3m-ctl-c-map, w3m-redisplay-map)
	(w3m-linknum-map): New sub-keymaps.
	(w3m-lynx-like-map, w3m-info-like-map): Move `C-c' prefixed commands
	and `C' prefixed commands to w3m-ctl-c-map and w3m-redisplay-map
	respectively.

2010-07-09  Andrey Kotlarski  <m00naticus@gmail.com>

	* w3m.el: Autoload w3m-linknum-follow, w3m-linknum-read-url,
	w3m-linknum-toggle-inline-image, w3m-linknum-view-image,
	w3m-linknum-external-view-this-url, w3m-linknum-edit-this-url,
	w3m-linknum-print-this-url, w3m-linknum-download-this-url.

	* w3m-lnum.el: Update usage comment.
	(w3m-link-numbering-mode): Cosmetic change.
	(w3m-get-anchor-info): Added w3m-image-alt char property to return
	list.
	(w3m-go-to-linknum, w3m-linknum-get-action): On 0 input select
	location url.
	(w3m-linknum-follow): Changed prompt and using w3m-message.
	(w3m-linknum-toggle-inline-image): Renamed from
	w3m-linknum-toggle-image and using w3m-message.  When image on
	point, toggle it.
	(w3m-linknum-view-image, w3m-linknum-save-image)
	(w3m-linknum-external-view-this-url)
	(w3m-linknum-edit-this-url, w3m-linknum-print-this-url)
	(w3m-linknum-download-this-url): New commands.

2010-07-08  Andrey Kotlarski  <m00naticus@gmail.com>

	* w3m-lnum.el: Update usage comment.
	(w3m-linknum-minibuffer-prompt): New face.
	(w3m-linknum-remove-overlays): Quit immediately when it finds and
	deletes temporary match overlay.
	(w3m-link-numbering-mode): Pass prefix arg, which makes this function
	index only images if it is 2, to w3m-link-numbering. Remove
	interactive declaration and autoload cookie.
	(w3m-link-numbering, w3m-with-linknum): Vary function according to arg;
	index only images if it is 2.
	(w3m-read-int-interactive): Change prompt face to
	w3m-linknum-minibuffer-prompt.
	(w3m-highlight-numbered-anchor): Use next-single-property-change.
	(w3m-get-anchor-info): New function. Renamed from
	w3m-get-numbered-url. Using macrolet for less clutter.
	(w3m-go-to-linknum): Rewrote it more in style with the other
	user commands.
	(w3m-linknum-get-action): Added optional type argument to
	determine numbering scheme.
	(w3m-linknum-follow): Rewrite to use the new
	w3m-linknum-get-action return format.
	(w3m-linknum-read-url): Rewrite using w3m-linknum-get-action.
	(w3m-linknum-toggle-image): New function.

2010-07-06  Andrey Kotlarski  <m00naticus@gmail.com>

	* w3m-lnum.el: Update usage comment.
	(w3m-linknum-remove-overlays): New function.
	(w3m-link-numbering-mode): Turn mode off if prefix arg is 0;
	index forms as well as url links if prefix arg is 4.
	(w3m-link-numbering): Index forms as well if prefix arg is given.
	(w3m-move-numbered-anchor): Fix grammar in error message.
	(w3m-read-int-interactive): New function.
	(w3m-with-linknum): New macro.
	(w3m-highlight-numbered-anchor, w3m-get-numbered-url): New functions.
	(w3m-go-to-linknum): Add autoload cookie; turn on form numbers as well;
	don't highlight current link if prefix arg is given.
	(w3m-linknum-get-action, w3m-linknum-follow, w3m-linknum-read-url): New
	functions.

2010-06-25  Katsumi Yamaoka  <yamaoka@jpl.org>

	* w3m.el (w3m-toggle-inline-image)
	(w3m-toggle-inline-images): Fix query logic about safe url.

2010-06-24  Katsumi Yamaoka  <yamaoka@jpl.org>

	* w3m.el (w3m-menubar): Add w3m-pipe-source.
	(w3m-lynx-like-map, w3m-info-like-map): Bind "|" to w3m-pipe-source.
	(w3m-pipe-source): New command.

2010-06-22  Katsumi Yamaoka  <yamaoka@jpl.org>

	* w3mhack.el (w3mhack-update-files-autoloads): Strip subdirectory name
	that Emacs 24 doesn't strip from load-name.

2010-06-03  Hideyuki SHIRAI  <shirai@meadowy.org>

	* octet.el (octet-w3m-region): Set to unibyte string for base64
	encoding.

2010-05-24  Fedor Khod'kov  <fedor76@istra.ru>

	* w3m-cookie.el (w3m-cookie-trusted-host-p): Don't bother to add
	excessive "$" to a regexp that w3m-cookie-reject-domains specifies.

2010-05-19  Katsumi Yamaoka  <yamaoka@jpl.org>

	* w3m.el (w3m-relationship-estimate-rules): Update regexps for Google.

2010-04-21  Katsumi Yamaoka  <yamaoka@jpl.org>

	* w3m.el (w3m-view-previous-page): Save positions.

2010-03-29  Katsumi Yamaoka  <yamaoka@jpl.org>

	* w3m.el (w3m-fontify-images): Use the identical Lisp object for a
	string used as w3m-image's property in order to enable XEmacs to
	display images in shimbun articles properly.

2010-03-29  Hideyuki SHIRAI  <shirai@meadowy.org>

	* w3m.el (w3m-active-region-or-url-at-point): Check availability of
	w3m-current-url.

2010-03-12  Katsumi Yamaoka  <yamaoka@jpl.org>

	* w3m-ems.el (w3m-ems-create-image): New function that's an alias to
	create-animated-image or create-image.
	(w3m-create-image): Use it.

	* w3m.el (w3m-emacs-w3m-icon): Replace it with data not optimized.

2010-03-12  Katsumi Yamaoka  <yamaoka@jpl.org>

	* aclocal.m4 (AC_PATH_EMACS): Support Emacs 24.
	(AC_ADD_LOAD_PATH): Pipe stderr to /dev/null when running
	w3mhack-print-status.

2010-03-09  Katsumi Yamaoka  <yamaoka@jpl.org>

	* w3m.el (w3m-ignored-image-url-regexp): Fix custom type.

2010-03-09  Katsumi Yamaoka  <yamaoka@jpl.org>

	* w3m.el (w3m-view-this-url-1): Don't recenter if page is not changed.
	(w3m-goto-url): Don't move point to the top unless redisplaying page.

2010-03-02  Katsumi Yamaoka  <yamaoka@jpl.org>

	* w3m.el: Suppress compiler warnings that Emacs<22.2 and XEmacs issue
	against image-mode functions.

2010-03-02  Naohiro Aota  <naota@elisp.net>

	* w3m.el (top): Require image-mode if available.
	(w3m-image-page-displayed-p): New function.
	(w3m-create-image-page): Setup image-mode's variable if possible.
	(w3m-scroll-up-or-next-url, w3m-scroll-down-or-previous-url)
	(w3m-shift-left, w3m-shift-right, w3m-beginning-of-line)
	(w3m-end-of-line): Call image-mode functions if possible and needed.

2010-02-22  Katsumi Yamaoka  <yamaoka@jpl.org>

	* w3m.el (w3m-goto-url): Turn truncate-lines off for text/plain pages.

2010-02-18  Katsumi Yamaoka  <yamaoka@jpl.org>

	* w3m.el (w3m-fontify-images): Add menu to images.
	(w3m-download-this-image, w3m-print-this-image-url): New functions.
	(w3m-link-menu): Add them; enable menu only when url or image is there.

2010-02-13  Katsumi Yamaoka  <yamaoka@jpl.org>

	* w3m-xmas.el (w3m-window-hscroll): Revert 2010-01-13 change.

2010-02-09  TSUCHIYA Masatoshi  <tsuchiya@namazu.org>

	* w3m.el (w3m-cache-available-p): Now, pages with neither Last-Modified
	header and ETag header are treated as dynamically-generated pages.
	(w3m-cache-header-delete-variable-part): Contination lines are also
	removed.

2010-02-02  Katsumi Yamaoka  <yamaoka@jpl.org>

	* w3m.el (w3m-local-dirlist-cgi, w3m-set-display-ins-del):
	Honor w3m-command-environment.
	Suggested by Toru TSUNEYOSHI <t_tuneyosi@hotmail.com>.

2010-02-01  Hideyuki SHIRAI  <shirai@meadowy.org>

	* w3m.el (w3m-redisplay-this-page): Save positions.

2010-02-01  Katsumi Yamaoka  <yamaoka@jpl.org>

	* w3m.el (w3m-reload-this-page): Save positions.

	* w3m-hist.el (w3m-history-store-position)
	(w3m-history-restore-position): Use line number and column number to
	save positions.

2010-01-25  Katsumi Yamaoka  <yamaoka@jpl.org>

	* w3m.el (w3m-view-previous-page): Restore positions as well when
	jumping within a page.
	(w3m-view-this-url-1): Reset hscroll after retrieving a new page.
	(w3m-view-this-url): Save positions first.
	(w3m-delete-buffer): Restore positions in a page being left.
	(w3m-goto-url): Don't save positions here.

	* w3m-util.el (w3m-popup-buffer): Restore positions only when buffer to
	be displayed is hidden, not always.

2010-01-19  Katsumi Yamaoka  <yamaoka@jpl.org>

	* w3m.el (w3m-next-anchor, w3m-previous-anchor, w3m-next-form)
	(w3m-previous-form, w3m-next-image, w3m-previous-image): Remove unused
	var `st'.

2010-01-19  Katsumi Yamaoka  <yamaoka@jpl.org>

	* w3m.el (w3m-goto-url): Make it work as before for group: urls.

2010-01-15  Katsumi Yamaoka  <yamaoka@jpl.org>

	* w3m.el (w3m-doc-view-map): New variable.
	(w3m-view-this-url-1): Improve the way to keep the window configuration
	for the case where w3m-new-session-in-background is non-nil.
	(w3m-doc-view): Use w3m-doc-view-map.
	(w3m-doc-view-quit): New function.

2010-01-13  Katsumi Yamaoka  <yamaoka@jpl.org>

	* w3m-bug.el (report-emacs-w3m-bug)
	* w3m-session.el (w3m-session-save, w3m-session-automatic-save)
	(w3m-session-deleted-save, w3m-session-crash-recovery-save)
	* w3m.el (w3m-key-binding): Use save-current-buffer instead of
	save-excursion.

	* mew-w3m.el (mew-w3m-view-inline-image, mew-mime-text/html-w3m)
	* w3m-xmas.el (w3m-window-hscroll)
	* w3mhack.el (toplevel, w3mhack-generate-load-file): Use
	with-current-buffer rather than save-excursion + set-buffer.

	* w3m-cookie.el (w3m-cookie-parse-args): Use with-current-buffer rather
	than save-excursion + set-buffer; no need to use save-restriction and
	narrow-to-region; remove duplicate set-syntax-table.

2010-01-12  Katsumi Yamaoka  <yamaoka@jpl.org>

	* w3m.el (w3m-print-this-url): Exclude empty image-alt string.

	* w3m-form.el (w3m-form-parse-and-fontify): Strip text props from
	string elements contained in w3m-current-forms so as to enable XEmacs
	to read ~/.w3m/.sessions file.

2010-01-12  Katsumi Yamaoka  <yamaoka@jpl.org>

	* w3m.el (w3m-refontify-anchor, w3m-cache-setup)
	(w3m-cache-remove-oldest, w3m-cache-remove, w3m-cache-contents)
	(w3m-cache-request-contents, w3m-view-this-url-1)
	(w3m-download-this-url, w3m-goto-url)
	* w3m-session.el (w3m-session-save)
	* w3m-bookmark.el (w3m-bookmark-sections, w3m-bookmark-write-file)
	(w3m-bookmark-kill-entries, w3m-bookmark-undo, w3m-bookmark-iterator)
	* w3m-util.el (w3m-unseen-buffer-p): Use with-current-buffer rather
	than save-excursion + set-buffer.

	* w3m.el (toplevel, w3m-highlight-current-anchor-1): Use point-at-eol
	rather than `(save-excursion (end-of-line) (point))'.

	* w3m-util.el: Autoload w3m-history-restore-position when compiling;
	autoload w3m-fb-frame-parameter only when compiling.

2010-01-12  Katsumi Yamaoka  <yamaoka@jpl.org>

	* w3m.el (w3m-next-buffer): Save and restore positions.
	(w3m-close-window): Save positions.

	* w3m-hist.el (w3m-history-store-position)
	(w3m-history-restore-position): Save and restore hscroll.

	* w3m-util.el (w3m-popup-buffer): Restore positions.

2009-11-06  TSUCHIYA Masatoshi  <tsuchiya@namazu.org>

	* w3m-antenna.el (w3m-antenna-check-rss): Ignore future entries to
	display site announcements.

2009-11-03  Hideyuki SHIRAI  <shirai@meadowy.org>

	* mew-w3m.el (mew-w3m-region-cite-mark): Add new selection.
	(mew-w3m-region): Rewrite.

2009-11-02  Hideyuki SHIRAI  <shirai@meadowy.org>

	* mew-w3m.el (mew-w3m-region-cite-mark): New option.
	(mew-w3m-region): New function.
	(mew-mime-text/html-w3m): Use `mew-w3m-region' instead of `w3m-region'.

2009-09-02  Hideyuki SHIRAI  <shirai@meadowy.org>

	* w3m-image.el (w3m-imagick-convert-program-available-p): If someone
	set `w3m-imagick-convert-program' to nil before load emacs-w3m, do not
	show warning message for ImageMagick's `convert'.

2009-09-02  Katsumi Yamaoka  <yamaoka@jpl.org>

	* w3m-mail.el (w3m-mail-embed-base-url, w3m-mail-compose-with-mml)
	(w3m-mail-compose-with-vm): Don't use
	default-enable-multibyte-characters that is obsolete in Emacs 23.2.

2009-09-01  Hideyuki SHIRAI  <shirai@meadowy.org>

	* w3m.el (w3m-content-type-alist): Support
	`browse-url-default-windows|macosx-browser'. Thanks to Leo.
	Cf. [emacs-w3m:11035].

	* w3m-ems.el (w3m-form-button, w3m-form-button-mouse)
	(w3m-form-button-pressed, w3m-tab-unselected)
	(w3m-tab-unselected-retrieving, w3m-tab-unselected-unseen)
	(w3m-tab-selected, w3m-tab-selected-retrieving, w3m-tab-background)
	(w3m-tab-selected-background, w3m-tab-mouse): Add type ns. Thanks to
	Leo. Cf. [emacs-w3m:11034].

2009-08-25  Hideyuki SHIRAI  <shirai@meadowy.org>

	* w3m.el (w3m-toggle-inline-images-internal): Do not display image, if
	its url is local and current url is not local.

2009-08-24  ARISAWA Akihiro  <ari@mbf.sphere.ne.jp>

	* w3m.el (w3m-output-coding-system): Use `utf-8' except for emacs-21
	under Japaese environment.

2009-08-19  Hideyuki SHIRAI  <shirai@meadowy.org>

	* w3m.el (w3m-use-symbol): Set nil with emacs-23 or later.
	cf. [emacs-w3m:11002].

2009-08-18  Hideyuki SHIRAI  <shirai@meadowy.org>

	* w3m-util.el (w3m-puny-decode-url): Decode the part of hostname only.
	Add doc-strings.
	(w3m-puny-encode-url): Add doc-strings.

2009-08-17  Hideyuki SHIRAI  <shirai@meadowy.org>

	* w3m.el (w3m-puny-utf-16be): New variable.
	(w3m-url-readable-string): Call `w3m-puny-decode-url'.
	(w3m-url-transfer-encode-string): Call `w3m-puny-encode-url'.
	(w3m-header-line-insert): Call `w3m-puny-decode-url'.
	(w3m-input-url): Call `w3m-puny-decode-url' for initial URL.

	* w3m-util.el (top): Add the variable definition of `w3m-puny-utf-16be'
	to avoid byte-compile warnings.
	(w3m-puny-code-regex, w3m-puny-code-nonascii, w3m-puny-base)
	(w3m-puny-tmin, w3m-puny-tmax, w3m-puny-damp, w3m-puny-skew)
	(w3m-puny-initial-bias, w3m-puny-initial-n, w3m-puny-delimiter): New
	constants.
	(w3m-puny-adapt, w3m-puny-decode-digit, w3m-puny-encode-digit)
	(w3m-puny-decode1, w3m-puny-decode, w3m-puny-decode-url)
	(w3m-puny-encode1, w3m-puny-encode, w3m-puny-encode-url): New
	functions.

2009-08-04  Hideyuki SHIRAI  <shirai@meadowy.org>

	* w3m.el (w3m-decode-anchor-string): Convert contol-characters to
	space.

2009-07-17  Naohiro Aota  <naota@elisp.net>

	* w3m.el (w3m-about-retrieve): When type is `nil', decode cached
	contents to display source of 404 page.  Reported by Dan Jacobson
	<jidanni@jidanni.org>.
	(w3m-do-cleanup-temp-files): New customize variable.
	(w3m-cleanup-temp-files): Use it.
	(toplevel): Call it when emacs-w3m shutdown.

2009-07-04  Naohiro Aota  <naota@elisp.net>

	* w3m-search.el (w3m-search-thing-at-point-arg): New variable.
	(w3m-search-read-query): Use it.

	* w3m-util.el (w3m-current-title): Set title to "<retrieving>>" when
	w3m is retrieving a page.

2009-06-13  Kevin Ryde  <user42@zip.com.au>

	* w3m.el (w3m-view-recenter): Only nil,t,integer, not a cons.
	(w3m-search-name-anchor, w3m-view-this-url-1): No arg to w3m-recenter.
	(w3m-next-anchor, w3m-previous-anchor, w3m-next-form,
	w3m-previous-form, w3m-next-image, w3m-previous-image): Don't
	recenter, leave recentering just for following a link, not Tab etc
	within the buffer.
	(w3m-recenter): Remove NAME arg, believe don't need to differentiate
	URLs with an anchor or not since with no anchor `point' is at the
	start of the buffer and can't be recentered anyway.
	Use C-u style "(recenter '(4))" for the `t' middle-of-screen case.
	No need for code to avoid redisplay, `recenter' doesn't redisplay in
	the integer or C-u cases.

2009-06-13  Naohiro Aota  <naota@elisp.net>

	* w3m.el (w3m-fontify-anchors): Decode entities of name anchor.

2009-05-25  Hideyuki SHIRAI  <shirai@meadowy.org>

	* w3m.el (w3m-cache-available-p): Analyze the cache-control header more
	strictly.
	(w3m-scroll-up-or-next-url): Bind w3m-prefer-cache to `t' when goto
	the w3m-next-url.
	(w3m-scroll-down-or-previous-url): Bind w3m-prefer-cache to `t' when
	goto the w3m-previous-url.

2009-05-23  Naohiro Aota  <naota@elisp.net>

	* w3m.el (w3m-reload-this-page): Add new argument `no-popup'; Call
	w3m-goto-url() with the argument.
	(w3m-goto-url-with-timer): Use it.

2009-04-28  Katsumi Yamaoka  <yamaoka@jpl.org>

	* w3m-bookmark.el (w3m-bookmark-make-item)
	* w3m-cookie.el (w3m-cookie-create)
	* w3m-dtree.el (w3m-dtree-expand-file-name, w3m-dtree-directory-name)
	* w3m-form.el (w3m-form-normalize-action, w3m-form-p)
	(w3m-form-set-method, w3m-form-put-property, w3m-form-field-parse)
	(w3m-form-real-reset)
	* w3m-hist.el (w3m-history-set-current)
	* w3m-namazu.el (w3m-namazu-call-process)
	* w3m-proc.el (w3m-process-p, w3m-process-kill-process)
	(w3m-process-error-handler)
	* w3m-session.el (w3m-session-history-to-save, w3m-session-make-item)
	* w3m-tabmenu.el (w3m-tab-menubar-make-items-1)
	* w3m-util.el (w3m-get-buffer-create, w3m-kill-buffer)
	(w3m-current-title, w3m-buffer-title, w3m-buffer-number)
	(w3m-buffer-set-number, w3m-buffer-name-add-title)
	(w3m-generate-new-buffer, w3m-lefttab-exist-p, w3m-righttab-exist-p)
	(w3m-url-valid, w3m-time-newer-p, w3m-time-lapse-seconds)
	(w3m-url-local-p, w3m-url-authinfo, w3m-url-strip-authinfo)
	(w3m-url-strip-fragment, w3m-url-strip-query, w3m-which-command)
	(w3m-assoc-ignore-case, w3m-unseen-buffer-p)
	* w3m-xmas.el (w3m-make-glyph)
	* w3m.el (w3m-clear-local-variables, w3m-copy-local-variables)
	(w3m-arrived-p, w3m-arrived-put, w3m-arrived-get)
	(w3m-url-transfer-encode-string, w3m-entity-value)
	(w3m-decode-anchor-string, w3m-toggle-inline-images-internal)
	(w3m-canonicalize-url, w3m-cache-header-delete-variable-part)
	(w3m-w3m-canonicalize-url, w3m-view-this-url-1)
	* mime-w3m.el (mime-w3m-setup): Don't use defsubst.

	* w3m-hist.el (w3m-history-plist-put, w3m-history-remove-properties):
	Don't inline w3m-history-add-properties.

2009-04-28  Katsumi Yamaoka  <yamaoka@jpl.org>

	* w3m.el (w3m-cache-available-p): Work around too large integer in
	Cache-Control header.

2009-04-27  Katsumi Yamaoka  <yamaoka@jpl.org>

	* w3m.el (w3m-url-to-file-name): Fix regexp used for stripping
	localhost part; make url a Tramp name if it is guessed.

2009-04-24  Katsumi Yamaoka  <yamaoka@jpl.org>

	* w3m.el (w3m-url-to-file-name): Allow "file:/foo.html" in addition to
	"file://foo.html" and "file:///foo.html".

2009-04-23  Katsumi Yamaoka  <yamaoka@jpl.org>

	* w3m-bookmark.el (w3m-bookmark-buffer): Use the time 0 as modtime of
	the bookmark buffer by default.

2009-04-22  Hideyuki SHIRAI  <shirai@meadowy.org>

	* w3m.el (w3m-view-this-url-1): Pass url to sentinel.
	(w3m-recenter): Save excursion.

2009-04-22  Katsumi Yamaoka  <yamaoka@jpl.org>

	* w3m.el (w3m-view-recenter): New user option.
	(w3m-recenter): New function.
	(w3m-search-name-anchor, w3m-view-this-url-1, w3m-next-anchor)
	(w3m-previous-anchor, w3m-next-form, w3m-previous-form, w3m-next-image)
	(w3m-previous-image): Use it.

2009-04-20  Kevin Ryde  <user42@zip.com.au>

	* w3m.el (w3m-local-find-file-regexps): Make regexp-opt group regexps
	explicitly.

2009-04-14  Hideyuki SHIRAI  <shirai@meadowy.org>

	* w3m.el (w3m-cache-available-p): The control of expire is added.
	(w3m-w3m-retrieve-1): The case where the option "no_cache=1" is put has
	been increased.

2009-04-12  Naohiro Aota  <naota@elisp.net>

	* w3m.el (w3m-select-buffer-delete-buffer, w3m-goto-url)
	(w3m-delete-buffers): Unqueue image retrieving process manually.
	(w3m-idle-images-show): Widen narrowing.

	* w3m-proc.el (w3m-process-stop): Don't unqueue image retrieving
	process.

	* w3m.el (w3m-message-silent): New variable.
	(w3m-message): Use it: when the variable is `t', don't show a message.
	(w3m-idle-images-show): Use it.
	(w3m-w3m-dump-head): lexical-let it.
	(w3m-w3m-dump-extra): Ditto.
	(w3m-w3m-retrieve): Ditto.
	(w3m-retrieve-and-render): Ditto.
	(w3m-refresh-minimum-interval): New variable.
	(w3m-check-refresh-attribute): Use it.
	(w3m-view-previous-page): When visiting pages by history-back or
	history-next, don't just ignore refresh, but wait for a while.
	(w3m-idle-images-show): When there are events pended, re-create the
	idle timer; Check current position's item every time loop starts.
	(w3m-idle-images-show-unqueue): Set w3m-idle-images-show-timer
	properly.
	(w3m-arrived-add): Revert recent changes.

	* w3m-favicon.el (w3m-favicon-retrieve): lexical-let w3m-message-silent.

2009-04-02  Hideyuki SHIRAI  <shirai@meadowy.org>

	* w3m.el (w3m-arrived-add): If url has a multi-byte character, do not
	do recursive-call itself. If decoded url does not have a multi-byte
	character, do not do recursive-call itself.

2009-03-28  Naohiro Aota  <naota@elisp.net>

	* w3m.el (w3m-goto-url-with-timer): When going to the same url, use
	`w3m-reload-this-page'.
	(w3m-image-no-idle-timer): New variable.
	(w3m-toggle-inline-images-internal): Use it.
	(w3m-arrived-add): Add also decoded url.
	(w3m-goto-url): Restore forms also when url is local.

2009-03-18  Katsumi Yamaoka  <yamaoka@jpl.org>

	* w3m.el (w3m-link-menu): Always provide title string.  Suggested by
	David Abrahams <dave@boostpro.com>.
	cf. <http://emacs-w3m.namazu.org/ml/msg10658.html>.

2009-03-17  Victor Ren  <victor.ren@ericsson.com>

	* w3m.el (w3m-url-to-file-name): Support "file://c:/" in addition to
	"file:///c:/".

2009-03-12  Hideyuki SHIRAI  <shirai@meadowy.org>

	* w3m.el (w3m-w3m-parse-header): The value of w3m-document-charset is
	not used excluding x-moe-internal.

2009-03-04  Hideyuki SHIRAI  <shirai@meadowy.org>

	* w3m.el (w3m-decode-buffer): If context-charset is x-moe-internal,
	x-moe-internal is used as charset regardless of w3m-type.
	(w3m-w3m-parse-header): Add w3m-document-charset to handle of the
	headers. If w3m-document-charset is x-moe-internal, charset sets to
	x-moe-internal compulsorily. If x-w3m-content-encoding is exist, the
	value of x-w3m-content-encoding is used as encoding method regardless
	of w3m-type.

2009-03-03  Naohiro Aota  <naota@elisp.net>

	* w3m-hist.el (w3m-history-slimmed-history-flat, w3m-history-slim): New
	functions.

	* w3m-session.el (w3m-session-history-to-save): Use it.

2009-02-26  Katsumi Yamaoka  <yamaoka@jpl.org>

	* w3m.el: Require w3m-session instead of autoloading it.

	* w3m-session.el: Don't require w3m; require w3m-util; silent warnings.
	(w3m-session-select): Use w3m-get-buffer-create instead of
	get-buffer-create to kill the session select buffer when quitting.

	* w3m-util.el (w3m-delete-frames-and-windows): Delete frames if the
	other windows visit buffers being related to emacs-w3m or the session
	select buffer.
	(w3m-replace-in-string): eval-and-compile.

2009-02-24  Katsumi Yamaoka  <yamaoka@jpl.org>

	* w3m.el: Autoload w3m-go-to-linknum.
	(w3m-lynx-like-map, w3m-info-like-map): Bind `C-c C-l' to it.
	(w3m-mode): Mention w3m-go-to-linknum in doc string.

	* w3m-util.el (w3m-read-number): New function.

	* w3m-lnum.el (w3m-go-to-linknum): Use w3m-read-number.

2008-04-12  Jose A. Ortega Ruiz  <jao@gnu.org>

	* w3m-lnum.el (w3m-go-to-linknum): New function.

2009-02-23  Katsumi Yamaoka  <yamaoka@jpl.org>

	* w3m-session.el (w3m-session-ignore-errors): New macro.
	(w3m-session-save, w3m-session-automatic-save)
	(w3m-session-deleted-save, w3m-session-crash-recovery-save)
	(w3m-session-crash-recovery-remove, w3m-session-select-mode)
	(w3m-session-select, w3m-session-make-menu-items)
	(w3m-session-last-autosave-session, w3m-session-last-crashed-session):
	Use it.

	(toplevel): Require cl when compiling.
	(w3m-session-crash-recovery-save)
	(w3m-session-select-list-all-sessions): Remove unused variables.

2009-02-16  Hideyuki SHIRAI  <shirai@meadowy.org>

	* w3m-session.el (w3m-session-last-crashed-session): Fix tiny typo.

2009-02-15  Naohiro Aota  <naota@elisp.net>

	* w3m.el (w3m-idle-images-show): If detect deleted buffer, unqueue
	processes related to the buffer.

	* w3m-session.el (w3m-session-crash-recovery): Change the default to t.

2009-02-12  Katsumi Yamaoka  <yamaoka@jpl.org>

	* w3m.el (w3m-buffer-setup): Add keymap that cycles buffers as usual to
	mode-line-buffer-identification.

2009-02-09  Katsumi Yamaoka  <yamaoka@jpl.org>

	* w3m-bookmark.el (w3m-bookmark-view, w3m-bookmark-view-new-session)
	(w3m-bookmark-make-menu-items): Check if bookmark file exists.

2009-02-04  Katsumi Yamaoka  <yamaoka@jpl.org>

	* w3m.el (w3m-header-line-insert): Don't decode url containing
	non-ASCII characters already.  e.g. about://weather/WHERE

2009-02-03  Hideyuki SHIRAI  <shirai@meadowy.org>

	* mew-w3m.el (mew-w3m-cid-retrieve): Remove a wrong set-buffer().

2009-02-03  Katsumi Yamaoka  <yamaoka@jpl.org>

	* w3m.el (w3m-input-url): Offer decoded url in the minibuffer.
	(w3m-copy-buffer): Copy w3m-current-coding-system.
	(w3m-header-line-insert): Display decoded url.

2009-02-02  Naohiro Aota  <naota@elisp.net>

	* w3m.el (w3m-idle-images-show): Change the order of image retrieving.
	(w3m-toggle-inline-images-internal): Use `w3m-idle-image-item'
	text-property.
	(w3m-goto-url): Add new argument `no-popup'.
	(w3m-goto-url-with-timer): Call w3m-goto-url with `no-popup' nil.

2009-02-01  Naohiro Aota  <naota@elisp.net>

	* w3m.el (w3m-toggle-inline-images-internal): Add new argument
	`safe-regexp'.
	(w3m-toggle-inline-images): Pass `safe-regexp' to
	w3m-toggle-inline-images-internal when called non-interactively.

2009-01-28  Katsumi Yamaoka  <yamaoka@jpl.org>

	* w3m-proc.el: Autoload w3m-idle-images-show-unqueue when compiling.

2009-01-27  Naohiro Aota  <naota@elisp.net>

	* w3m-proc.el (w3m-process-stop): Call `w3m-idle-images-show-unqueue'.

	* w3m.el (w3m-idle-images-show-timer, w3m-idle-images-show-list)
	(w3m-idle-images-show-interval): New variables.
	(w3m-idle-images-show, w3m-idle-images-show-unqueue): New functions.
	(w3m-toggle-inline-images-internal): Use them.

2009-01-26  Naohiro Aota  <naota@elisp.net>

	* w3m.el (w3m-content-type-alist): Add "application/x-pdf" content
	type.

2009-01-21  Kevin Ryde  <user42@zip.com.au>

	* w3m.el (w3m-search-name-anchor): Return true meaning "found" if
	point is already at the anchor position.

2009-01-21  Naohiro Aota  <naota@elisp.net>

	* w3m-session.el (w3m-session-last-autosave-session): Check if
	autosaved sessions set exists before asking whether to load the last
	sessions set; Search older sessions sets when the last sessions set
	doesn't exist (maybe it is removed by user); Load autosaved sessions
	set when w3m-session-load-last-sessions is non-nil.
	(w3m-session-load-last-sessions): Fix docstring; Change `auto' to `t'.
	(w3m-session-crash-recovery-title): New variable.
	(w3m-session-load-crashed-sessions): Ditto.
	(w3m-session-crash-recovery-save): New function.

	* w3m.el (w3m-goto-url): Save sessions set for crash recovering.
	(w3m-delete-buffer): Ditto.
	(w3m): Load crashed sessions if necessary.  Suggested by Samuel Wales
	<samologist@gmail.com>.

2009-01-20  Hideyuki SHIRAI  <shirai@meadowy.org>

	* w3m.el (w3m-fontify-anchors): Use new `w3m-balloon-help'
	text-property for balloon help.
	(w3m-fontify-images): Ditto and create help together href, alt and URL
	of image.

2009-01-19  Naohiro Aota  <naota@elisp.net>

	* w3m.el (w3m-image-anchor): Fix docstring.
	(toplevel): Fix w3m-image-anchor-face's alias.

2009-01-15  Hideyuki SHIRAI  <shirai@meadowy.org>

	* w3m.el (w3m-fontify-images): Put the 'full alt text' on new
	'w3m-image-alt' property.
	(w3m-print-this-url): Print the content of 'w3m-image-alt'.

	* w3m-util.el (w3m-image-alt): New macro.

2009-01-14  Katsumi Yamaoka  <yamaoka@jpl.org>

	* doc/Makefile.in (.texi.info): Use --no-split.

2009-01-11  Naohiro Aota  <naota@elisp.net>

	* w3m.el (w3m): Move last session restoring asking afterward, so that
	the restoring wouldn't be avoided by w3m-input-url's input.

	* w3m-session.el (w3m-session-last-autosave-session): Follow the above
	change.

2009-01-10  Naohiro Aota  <naota@elisp.net>

	* w3m.el (w3m): Check whether to load the last autosaved
	sessions.  Suggested by Samuel Wales <samologist@gmail.com>.

	* w3m-session.el (w3m-session-automatic-keep-number): New variable.
	Suggested by Samuel Wales <samologist@gmail.com>.
	(w3m-session-automatic-save): Use it.
	(w3m-session-last-autosave-session): New function.
	(w3m-session-load-last-sessions): New variable.

	* w3m.el (w3m-image-anchor): New face.
	(w3m-fontify-images): Use it.

2009-01-09  Katsumi Yamaoka  <yamaoka@jpl.org>

	* w3m.el (w3m-language): Allow the value like "Japanese (UTF-8)" of
	current-language-environment.

	* w3m-symbol.el (w3m-symbol): Ditto.

	* w3mhack.el (w3mhack-makeinfo): Use locale-coding-system for Emacs to
	encode Japanese messages.

2009-01-09  Naohiro Aota  <naota@elisp.net>

	* w3m.el (w3m-create-text-page, w3m-goto-url): Check if the url is
	arrived before getting real-url.

2009-01-06  Hideyuki SHIRAI  <shirai@meadowy.org>

	* w3m.el (top): Add the variable definitions of
	`w3m-tab-menubar-make-items-preitems' and `w3m-session-menu-items-pre'
	to avoid byte-compile warnings.
	(w3m-setup-menu): Move the postion of session menu.
	(w3m-mouse-major-mode-menu): Add session menu.

	* w3m-xmas.el (autoload): Add w3m-setup-session-menu.
	(w3m-menu-on-forefront): Treat "Session" menu.
	(w3m-setup-menu): Call `w3m-setup-session-menu'.

2008-12-30  Hideyuki SHIRAI  <shirai@meadowy.org>

	* w3m.el (w3m-select-buffer-mode-map): Bind `w3m-select-buffer-quit' to
	C-g.

	* w3m-session.el (w3m-session-select-mode-map): Bind
	`w3m-session-select-quit' to C-g.

	* w3m-form.el (w3m-form-input-select-keymap): Bind
	`w3m-form-input-select-keymap' to C-g.
	(w3m-form-input-map-keymap): Bind `w3m-form-input-map-exit' to C-g.

2008-12-17  Hideyuki SHIRAI  <shirai@meadowy.org>

	* w3m-session.el (w3m-session-select-mode-map): Add new key.
	(w3m-session-select-mode): Modify doc-string.
	(w3m-session-select-rename): New command.
	(w3m-session-rename): New function.

2008-12-17  Naohiro Aota  <naota@elisp.net>

	* w3m.el (autoload): Add w3m-setup-session-menu.
	(w3m-menubar): Moved session menu to w3m-session-menu-items.
	(top): Call w3m-setup-session-menu.

	* w3m-session.el: Change to use major mode; Add session menu.
	(w3m-session-unknown-title): New option.

2008-12-15  Katsumi Yamaoka  <yamaoka@jpl.org>

	* w3m.el (w3m-compatible-encoding-alist): Add (gb2312 . gbk).

2008-12-12  David Engster  <dengste@eml.cc>

	* w3m-proc.el (w3m-process-wait-process): Reduce sit-for time.
	(w3m-process-sentinel): Wait for process output (on Emacs only).

2008-12-08  Katsumi Yamaoka  <yamaoka@jpl.org>

	* w3m.el (w3m-show-redirection-error-information): Improve the
	error message.

2008-12-10  Naohiro Aota  <nao.aota@gmail.com>

	* w3m.el (w3m-next-anchor): Go to the first anchor when next
	anchor is not found.
	(w3m-previous-anchor): Go to the last anchor when previous anchor
	is not found.
	(w3m-url-encode-string): Encode SPC only when encode-space is
	non-nil.

	* w3m-form.el (w3m-form-make-form-data): Follow the above change.

	* w3m.el (w3m-gmane-url-at-point): Ditto.
	(w3m-canonicalize-url): Ditto.

2008-12-08  Katsumi Yamaoka  <yamaoka@jpl.org>

	* w3m-ems.el (w3m-make-ccl-coding-system): Use define-coding-system if
	it is available.

2008-12-06  Naohiro Aota  <nao.aota@gmail.com>

	* w3m.el (w3m-show-redirection-error-information): New function.
	(w3m-retrieve-and-render): Use it.
	(w3m-w3m-retrieve-1): Return 'redirection-exceeded if redirect counter
	exceeded.
	(w3m-w3m-retrieve): Return "X-w3m-error/redirection" if attr eq
	'redirection-exceeded.
	(w3m-w3m-attributes-1): Return dummy attribute if redirect counter
	exceeded.

2008-12-05  Naohiro Aota  <nao.aota@gmail.com>

	* w3m-form.el (w3m-same-window-p): New function.
	(w3m-form-input-textarea): Use it.

	* w3m.el (w3m-local-find-file-regexps): Try to open with emacs-w3m as
	many types as possible.

2008-12-03  Katsumi Yamaoka  <yamaoka@jpl.org>

	* w3m.el (w3m-fontify): Remove hidden anchors like "<a href=url> </a>".
	cf. [emacs-w3m:10484]

2008-12-01  Naohiro Aota  <nao.aota@gmail.com>

	* w3m-form.el (w3m-form-input-textarea): Use the whole current window
	for the textarea when `same-window-buffer-names' contains the buffer
	name "*w3m form textarea*"; simplify the window size calculation.

2008-11-21  Naohiro Aota  <nao.aota@gmail.com>

	* w3m.el (w3m-w3m-parse-header): Also remove parameters when charset is
	specified.

2008-11-11  Katsumi Yamaoka  <yamaoka@jpl.org>

	* w3m-util.el (w3m-visited-file-modtime): New function.

	* w3m-bookmark.el (w3m-bookmark-file-modtime): Just return result of
	file-attributes().

2008-11-11  Naohiro Aota  <nao.aota@gmail.com>

	* w3m-antenna.el (w3m-antenna-check-rss): Support RSS2.0. Check also
	items.
	(w3m-antenna-alist): Update site-class if needed.

	* w3m-bookmark.el (w3m-bookmark-buffer, w3m-bookmark-verify-modtime):
	Replace visited-file-modtime with w3m-visited-file-modtime.

2008-10-28  Naohiro Aota  <nao.aota@gmail.com>

	* w3m.el (w3m-view-header): Check if current page is source of
	about:something.

2008-10-16  Katsumi Yamaoka  <yamaoka@jpl.org>

	* w3m.el (w3m-active-region-or-url-at-point): Take notice of the link
	under the point as well; return the url of the current page by default
	if the new optional argument `default=current' is given.
	(w3m-input-url): Make w3m-active-region-or-url-at-point return the url
	of the current page by default; modify the prompt string according to
	whether there is an initial input.
	(w3m-download, w3m-goto-url, w3m-goto-url-new-session): Simplify args
	passed to w3m-input-url.
	(w3m-view-this-url): Make w3m-active-region-or-url-at-point return the
	url of the current page by default.

2008-10-08  Katsumi Yamaoka  <yamaoka@jpl.org>

	* w3m.el (w3m-italic): Make it be a underline face on a non-window
	system by default.

2008-09-24  Katsumi Yamaoka  <yamaoka@jpl.org>

	* w3m.el (w3m-toggle-inline-images-internal)
	(w3m-resize-inline-image-internal): Confirm whether to retrieve
	insecure image only once, or don't confirm it if
	w3m-confirm-leaving-secure-page is nil.  Suggested by Dan Jacobson
	<jidanni@jidanni.org>.
	(w3m-confirm-leaving-secure-page): Doc fix.

	* w3mhack.el (w3mhack-makeinfo): Remove Emacs 19 stuff; remove TeX
	directives first; don't call texinfo-mode.

2008-09-21  Akinori MUSHA  <knu@iDaemons.org>

	* doc/emacs-w3m.texi (Image Variables): Fix syntax error.

	* doc/emacs-w3m-ja.texi (Image Variables): Ditto.

2008-09-17  Naohiro Aota  <nao.aota@gmail.com>

	* w3m.el (w3m-buffer-local-url): New constant variable.
	(w3m-buffer-local-url-p): New function.
	(w3m-goto-url): Also process buffer local url.
	(w3m-region): Use w3m-buffer-local-url as url if it is not set.
	(w3m-safe-view-this-url, w3m-mouse-safe-view-this-url): Check if url is
	buffer local.

2008-09-12  Katsumi Yamaoka  <yamaoka@jpl.org>

	* w3m.el (w3m-download): Add doc string.
	(w3m-lynx-like-map): Bind M-d key to w3m-download.
	(w3m-mode): Add w3m-download to major mode info; clarify description of
	w3m-download-this-url.

2008-09-11  Katsumi Yamaoka  <yamaoka@jpl.org>

	* w3m.el (w3m-gmane-url-at-point): Return a url used for asking Gmane
	for the thread that begins with the current article instead of the
	whole thread if it is run on the Message-ID header.
	(w3m-examine-command-line-args): Make it an alias to `(lambda nil)'
	instead of `ignore' after it is run for the first time in order to
	silence the byte compiler.

2008-09-01  Katsumi Yamaoka  <yamaoka@jpl.org>

	* w3m.el (w3m-use-favicon): Assume w3m-image.elc is always loaded.
	(w3m-resize-inline-image-internal): Change it to a normal function from
	an inline function; remove interactive.
	(w3m-zoom-in-image, w3m-zoom-out-image): Error if ImageMagick's convert
	program is not available; improve doc string.
	(w3m-auto-show): Don't make the cursor position disappear after
	executing beginning-of-buffer and end-of-buffer.

2008-08-25  David Hansen  <david.hansen@gmx.net>

	* w3m.el (w3m-about-header): Fixed typo.

2008-08-05  Katsumi Yamaoka  <yamaoka@jpl.org>

	* w3m.el (w3m-view-source, w3m-view-header): Save points positioned
	last in pages.  Suggested by Dan Jacobson <jidanni@jidanni.org>.

2008-07-22  Katsumi Yamaoka  <yamaoka@jpl.org>

	* w3m-ems.el: Bind w3m-image-default-background when compiling.

2008-07-20  Naohiro Aota  <nao.aota@gmail.com>

	* w3m-hist.el (w3m-history-restore-position): Run
	w3m-after-cursor-move-hook after restoring cursor position.

2008-07-18  Naohiro Aota  <nao.aota@gmail.com>

	* w3m.el (w3m-image-default-background): New variable.

	* w3m-ems.el (w3m-create-image): Use it.
	(w3m-initialize-graphic-icons): Check if xpm is available.  Reported by
	Diego 'Flameeyes' Petten,Ar(B <flameeyes@gmail.com>.

	* w3m-filter.el (w3m-filter-wikipedia): Improve regexp.

2008-07-01  Katsumi Yamaoka  <yamaoka@jpl.org>

	* w3m-search.el (w3m-search-engine-alist): Test if mule-version is
	bound (XEmacs does not provide it).

2008-06-30  Naohiro Aota  <nao.aota@gmail.com>

	* w3m-form.el (w3m-form-input, w3m-form-input-password): Process
	readonly attribute.

2008-06-25  Naohiro Aota  <nao.aota@gmail.com>

	* w3m.el (w3m-toggle-inline-images-internal): Make it non-interactive.

	* w3m-form.el (w3m-form-input-textarea): Make buffer unmodified when
	user selected to reuse saved text; parse readonly attribute; kill newly
	generated buffer when the reusing question aborted.
	(w3m-form-textarea-info): Also provide readonly info.
	(w3m-fontify-textareas): Parse readonly attribute.
	(w3m-form-parse-and-fontify): Ditto.
	(w3m-form-input): Ignore cursor moving while read from minibuffer.
	(w3m-form-input-password): Ditto.
	(w3m-form-input-file): Ditto.

	* w3m.el (w3m-toggle-inline-image): Don't toggle images that are
	outside of the region even if they are identical to the ones in the
	region; don't do recursive call of itself; rearrange the source code.
	(w3m-toggle-inline-images): Check whether images are safe even if it is
	called with w3m-display-inline-images=t and force=t; rearrange the
	source code.
	(w3m-toggle-inline-images-internal): Add new optional argument:
	`begin-pos' and `end-pos'. Only process region from `begin-pos' to
	`end-pos'.

2008-06-25  Katsumi Yamaoka  <yamaoka@jpl.org>

	* w3m.el (w3m-toggle-inline-image): Work for an image in which there is
	the region end within its anchor.  Reported by Dan Jacobson
	<jidanni@jidanni.org>.

	* w3m-util.el (w3m-deactivate-region): Use zmacs-deactivate-region for
	XEmacs.

2008-06-22  Naohiro Aota  <nao.aota@gmail.com>

	* w3m-search.el (w3m-search-engine-alist): Improve detection of utf-8
	capability.
	(w3m-search-engine-alist): Abolish `yahoo beta' entry; Improve `blog'
	entry to work like `google' entry.

	* w3m-session.el: Add coding cookie.

2008-06-18  Katsumi Yamaoka  <yamaoka@jpl.org>

	* w3m.el (w3m-submit-form-safety-check): New user option.  Suggested by
	Dan Jacobson <jidanni@jidanni.org>.
	(w3m-submit-form): Use it.

2008-06-12  Hideyuki SHIRAI  <shirai@meadowy.org>

	* w3m.el (w3m-auto-show): Scrool horizontally after executing a search
	command.

2008-06-07  Hideyuki SHIRAI  <shirai@meadowy.org>

	* w3m.el (w3m-use-header-line-title): Modify the doc-string.

2008-06-06  Naohiro Aota  <nao.aota@gmail.com>

	* w3m.el (w3m-select-buffer): Don't delete other windows.

	* w3m-filter.el (w3m-filter-wikipedia): New function.
	(w3m-filter-rules): Add w3m-filter-wikipedia.

2008-06-03  Katsumi Yamaoka  <yamaoka@jpl.org>

	* w3m.el: Add coding cookie.

2008-06-02  Naohiro Aota  <nao.aota@gmail.com>

	* w3m.el (w3m-detect-meta-charset): Use also ';' as delimiter.

2008-05-28  Katsumi Yamaoka  <yamaoka@jpl.org>

	* w3m.el (w3m-examine-command-line-args): Treat the null string given
	as a url in the command line args as `w3m-home-page' or "about:".

2008-05-28  Naohiro Aota  <nao.aota@gmail.com>

	* doc/emacs-w3m.texi (Inline Images): Update.

	* doc/emacs-w3m-ja.texi (Inline Images): Ditto.

2008-05-27  Katsumi Yamaoka  <yamaoka@jpl.org>

	* w3m.el (w3m-url-readable-string): Don't decode url if it looks not to
	have been encoded.
	(w3m-current-longest-line): New variable.
	(w3m-set-current-longest-line): New function.
	(w3m-scroll-left, w3m-shift-left): Don't scroll the window endlessly;
	beep if the window can't be scrolled any more.
	(w3m-scroll-right, w3m-shift-right): Beep if the window can't be
	scrolled any more.

2008-05-25  Naohiro Aota  <nao.aota@gmail.com>

	* w3m.el (w3m-relationship-estimate-rules): Fix regexp for Google
	search within EmacsWiki.

2008-05-20  Naohiro Aota  <nao.aota@gmail.com>

	* README: Add information about how to create `configure' script.

	* README.ja: Ditto.

	* w3m.el (w3m-goto-url): Delayed encoding of fragment part.

2008-05-18  Naohiro Aota  <nao.aota@gmail.com>

	* w3m-cookie.el (w3m-cookie-save-current-site-cookies): New function.
	(w3m-cookie-save): Add optional argument "domain".

2008-05-16  Hideyuki SHIRAI  <shirai@meadowy.org>

	* mew-w3m.el (mew-w3m-add-text-properties): New inline macro.
	(mew-w3m-view-inline-image): Use `mew-w3m-add-text-properties'.
	(mew-mime-text/html-w3m): Ditto.

2008-05-09  Naohiro Aota  <nao.aota@gmail.com>

	* w3m-cookie.el (w3m-cookie-save): Make it interactive function.
	(w3m-cookie-save-cookies): New variable.
	(w3m-cookie-shutdown): Use it.

	* w3m.el (toplevel): Shutdown cookie system when exiting emacs.

2008-05-08  Naohiro Aota  <nao.aota@gmail.com>

	* w3m-cookie.el (w3m-cookie-shutdown): Fixed docstring.

2008-05-08  Hideyuki SHIRAI  <shirai@meadowy.org>

	* w3m-filter.el (w3m-filter-amazon): Fix string to search the body.

2008-04-30  Naohiro Aota  <nao.aota@gmail.com>

	* doc/emacs-w3m-ja.texi: Update translation.

	* w3m.el (w3m-goto-url): Use w3m-current-coding-system first to encode
	url if available; Also encode name part when url is local.
	(w3m-ignored-image-url-regexp): New variable.
	(w3m-toggle-inline-images-internal): Don't display image whose url
	match `w3m-ignored-image-url-regexp'.
	(w3m-decode-entities, w3m-decode-entities-string): Replace
	"(match-beginning 2)" with "(match-end 1)" to deal with emacs-21's
	strange behavior.

2008-04-24  Hideyuki SHIRAI  <shirai@meadowy.org>

	* w3m-filter.el (w3m-filter-rules): Support Mixi with SSL.

2008-04-22  TAKAHASHI Kaoru  <kaoru@kaisei.org>

	* doc/ptexinfmt.el: Fix Comments.
	(texinfo-format-geq, texinfo-format-leq,): Support @geq and @leq.

2008-04-18  Hideyuki SHIRAI  <shirai@meadowy.org>

	* w3m-filter.el (w3m-filter-rules): Add rule for the site of Allatanys.
	(w3m-filter-allatanys): New function.

	* w3m.el (w3m-relationship-estimate-rules): Fix regexp for Google
	search within EmacsWiki. Add rule for Google Mobile Proxy.

2008-04-17  Hideyuki SHIRAI  <shirai@meadowy.org>

	* w3m.el (top): Add the variables definition of `w3m-bookmark-mode',
	`w3m-bookmark-menu-items', `w3m-bookmark-menu-items-pre' and
	`w3m-tab-menubar-make-items-preitems' avoid byte-compile warnings.
	(w3m-rmouse-menubar): New user option.
	(w3m-setup-menu): Add the setup of `w3m-rmouse-menubar'.
	(w3m-mouse-major-mode-menu): Rewrite to use `w3m-rmouse-menubar'.
	(w3m-link-menu): Add `w3m-external-view-this-url'.

2008-04-15  Hideyuki SHIRAI  <shirai@meadowy.org>

	* w3m.el (w3m-turnoff-inline-images): New command.
	(w3m-toggle-inline-images): If force is 'turnoff, turn off to display
	images.
	(w3m-menubar): Add w3m-turnoff-inline-images.
	(w3m-lynx-like-map): Ditto.
	(w3m-info-like-map): Ditto.
	(w3m-mode): Ditto.

2008-04-07  Katsumi Yamaoka  <yamaoka@jpl.org>

	* w3m.el (w3m-relationship-estimate-rules): Fix custom type.

2008-04-03  Katsumi Yamaoka  <yamaoka@jpl.org>

	* w3m.el (w3m-relationship-estimate-rules): Support Google search
	within EmacsWiki.  cf. [emacs-w3m:10067]

2008-03-17  Katsumi Yamaoka  <yamaoka@jpl.org>

	* w3m.el (w3m-mouse-safe-view-this-url): Remove redundant confirmation
	of whether to follow link.

2008-03-14  Katsumi Yamaoka  <yamaoka@jpl.org>

	* w3m.el (w3m-doc-view-content-types): New variable.
	(w3m-doc-view): New function.
	(w3m-create-page): Use it.
	(w3m-content-type-alist): Add application/dvi.
	(w3m-delete-buffer): Save windows layout.

2008-03-12  Katsumi Yamaoka  <yamaoka@jpl.org>

	* w3m-image.el (w3m-imagick-convert-program-available-p): Don't use
	w3m-imagick-convert-data which may issue a warning when checking
	whether the convert program supports png32.  cf. [emacs-w3m:10048]

2008-03-03  Naohiro Aota  <nao.aota@gmail.com>

	* doc/emacs-w3m.texi (Inline Images): Updated.

	* doc/emacs-w3m-ja.texi (Inline Images): Ditto.

	* w3m.el (w3m-toggle-inline-images): Only toggle in the region if
	Transient Mark mode.
	(w3m-toggle-inline-image): Ditto.

2008-02-20  Katsumi Yamaoka  <yamaoka@jpl.org>

	* w3m.el (w3m-arrived-intern): Protect against null string.  It enables
	url completion even for null string.  Suggested by Aota-san.

2008-02-07  Naohiro Aota  <nao.aota@gmail.com>

	* w3m.el (w3m-expand-path-name): New function.
	(w3m-expand-url): Remove useless expanded path-name check.

2008-02-06  Katsumi Yamaoka  <yamaoka@jpl.org>

	* Makefile.in (install-lisp, install-icons, install-icons30): Quote
	directory name that might contain whitespace.

	* doc/Makefile.in (install): Ditto.

	* aclocal.m4 (AC_PATH_LISPDIR): Ditto; always report prefix name.

	* mkinstalldirs: Replace it with the 2006-05-11.19 version.

2008-01-30  Naohiro Aota  <nao.aota@gmail.com>

	* w3m.el (w3m-fontify-anchors): Don't expand icon's url when it is nil.

2008-01-26  Katsumi Yamaoka  <yamaoka@jpl.org>

	* w3m.el (w3m-safe-url-regexp): Add note to doc string.
	(w3m-fontify): Hold the value of w3m-safe-url-regexp with the
	w3m-safe-url-regexp text-property.
	(w3m-toggle-inline-image, w3m-toggle-inline-images)
	(w3m-safe-view-this-url, w3m-mouse-safe-view-this-url): Check whether
	url is safe by comparing it with the value of the w3m-safe-url-regexp
	text property; prompt a user to confirm whether to proceed.
	(w3m-safe-toggle-inline-image, w3m-safe-toggle-inline-images): Abolish.
	(w3m-minor-mode-command-alist): Map w3m-toggle-inline-image and
	w3m-toggle-inline-images to themselves.

2008-01-20  Naohiro Aota  <nao.aota@gmail.com>

	* w3m.el (w3m-search-name-anchor): Accept and optional argument
	`no-record'.
	(w3m-goto-url): Going other page's anchor, call
	`w3m-search-name-anchor' with 3rd argument t.

2008-01-16  Naohiro Aota  <nao.aota@gmail.com>

	* w3m-form.el (w3m-form-input-textarea-coding-system): Revert.
	(w3m-form-input-textarea): Set w3m-form-input-textarea-coding-system to
	use in w3m-form-coding-system-accept-region-p.

2008-01-15  Naohiro Aota  <nao.aota@gmail.com>

	* w3m-form.el (w3m-form-textarea-file-coding-system): New variable.
	(w3m-form-input-textarea-save): Use it.
	(w3m-form-input-textarea): Ditto.
	(w3m-form-input-textarea-coding-system): Abolish.

2008-01-11  Naohiro Aota  <nao.aota@gmail.com>

	* w3m-filter.el (w3m-filter-iframe): New function.
	(w3m-filter-rules): Add rule for inserting link to the url iframe
	displays.

2008-01-09  Naohiro Aota  <nao.aota@gmail.com>

	* w3m-form.el (w3m-form-coding-system-accept-region-p): Abolish.

	* w3m-ems.el (w3m-form-coding-system-accept-region-p): Use
	select-safe-coding-system if unencodable-char-position is not
	available.

	* w3m-xmas.el (w3m-form-coding-system-accept-region-p): Use
	decode-coding-string and encode-coding-string instead of
	unencodable-char-position; Only warn coding-system problem.

2008-01-09  Katsumi Yamaoka  <yamaoka@jpl.org>

	* w3m.el (w3m-url-decode-string): Don't replace +'s with spaces.

2007-12-27  Naohiro Aota  <nao.aota@gmail.com>

	* w3m-form.el (w3m-form-coding-system-accept-region-p): New function.
	(w3m-form-input-textarea-save, w3m-form-input-textarea-set): Use it.

2007-12-24  Hideyuki SHIRAI  <shirai@meadowy.org>

	* w3m-session.el (w3m-session-goto-session): Go to the current w3m
	buffer in data of session.

2007-12-24  Naohiro Aota  <nao.aota@gmail.com>

	* w3m-session.el (w3m-session-history-to-save): New function.
	(w3m-session-save): Also record history data.
	(w3m-session-automatic-save, w3m-session-deleted-save): Ditto.
	(w3m-session-select): Follow the format change.
	(w3m-session-goto-session): Also restore history data.

2007-12-23  Hideyuki SHIRAI  <shirai@meadowy.org>

	* w3m-tabmenu.el (w3m-tab-menubar-force-update): New function.
	(top): Register `w3m-tab-menubar-force-update' to
	`w3m-display-functions'.

2007-12-20  Hideyuki SHIRAI  <shirai@meadowy.org>

	* w3m.el (w3m-lynx-like-map): Bind `w3m-move-unseen-buffer'.
	(w3m-info-like-map): Ditto.
	(w3m-buffer-unseen): New buffer local variable.
	(w3m-set-buffer-unseen): New function.
	(w3m-set-buffer-seen): Ditto.
	(w3m-move-unseen-buffer): Ditto.
	(w3m-remove-local-hook): Ditto.
	(w3m-goto-url): Set buffer to unseen.
	(w3m-select-buffer-generate-contents): Support `unseen'.

	* w3m-util.el (top): Add the variable definition of `w3m-buffer-unseen'
	to avoid byte-compile warnings.
	(w3m-unseen-buffer-p): New inline macro.

	* w3m-tabmenu.el (w3m-tab-menubar-make-items-1): Support `unseen'.

	* w3m-ems.el (w3m-remove-local-hook): New function.
	(w3m-tab-unselected-unseen): New face.
	(w3m-tab-line): Support `unseen'.

2007-12-20  Katsumi Yamaoka  <yamaoka@jpl.org>

	* w3m.el (w3m-mode): Set show-trailing-whitespace to nil.

2007-12-18  Katsumi Yamaoka  <yamaoka@jpl.org>

	* w3m-favicon.el (w3m-favicon-default-background): New user option.
	(w3m-favicon-set-image): Don't set background color of favicon here.
	(w3m-favicon-convert): Set the background color of favicon according to
	w3m-favicon-default-background.

	* w3m-ems.el (w3m-tab-line): Don't set the background color of favicon
	here.

	* w3m-image.el (w3m-imagick-identify-program): New user option.

2007-12-17  TSUCHIYA Masatoshi  <tsuchiya@namazu.org>

	* w3m-proc.el (w3m-process-kill-stray-processes): Do not kill
	process when the buffer associated to it is alive.
	(w3m-process-sentinel): Do not call a handler when its parent
	buffer have been killed.

2007-12-15  Naohiro Aota  <nao.aota@gmail.com>

	* w3m-form.el (w3m-form-submit): Remove query part from the form's
	action url when using get method.

2007-12-14  Katsumi Yamaoka  <yamaoka@jpl.org>

	* w3m-favicon.el (w3m-favicon-size): Change the value form into
	the cons of WIDTH and HEIGHT.
	(w3m-favicon-convert-args): New user option.
	(w3m-favicon-convert): Pass it to convert.

	* w3m-ems.el (w3m-tab-mouse-track-selected-tab): Follow change of
	w3m-favicon-size.

2007-12-13  Katsumi Yamaoka  <yamaoka@jpl.org>

	* w3m-ems.el (w3m-tab-line): Set the background color of favicon
	for Emacs 22+.

	* w3m-favicon.el (w3m-favicon-set-image): Ditto.

	* w3m-image.el (w3m-imagick-convert-program-available-p): Check
	whether the convert program supports the image type png32 for
	Emacs 22+.
	(w3m-imagick-convert-buffer, w3m-imagick-start-convert-buffer):
	Use png32 if it is available.

2007-12-11  Katsumi Yamaoka  <yamaoka@jpl.org>

	* w3m-favicon.el (w3m-favicon-convert): Make last change revert.

2007-12-11  Katsumi Yamaoka  <yamaoka@jpl.org>

	* w3m-favicon.el (w3m-favicon-convert): Apply the background color
	of header line or mode line to pixels of which the color is
	transparent.

2007-12-06  Naohiro Aota  <nao.aota@gmail.com>

	* w3m.el (w3m-goto-url): Canonicalize the url when it is called
	non-interactively.

2007-12-01  Naohiro Aota  <nao.aota@gmail.com>

	* w3m.el (w3m-name-anchor-from-hist): New buffer-local variable.
	(w3m-clear-local-variables): Also clear w3m-name-anchor-from-hist.
	(w3m-goto-url): Save and restoe w3m-name-anchor-from-hist.
	(w3m-search-name-anchor): Record (point)s of before and after
	following a name-anchor.
	(w3m-view-previous-page): If possible, move back the cursor to the
	point where it was before following name-anchors.

2007-11-30  Naohiro Aota  <nao.aota@gmail.com>

	* w3m-proc.el (w3m-process-y-or-n-p): Ignore space to avoid
	answering y without intention.

2007-11-29  Katsumi Yamaoka  <yamaoka@jpl.org>

	* w3m.el (w3m-goto-url-new-session): Use
	w3m-active-region-or-url-at-point.  Reported by Naohiro Aota.

	* w3m-ems.el (w3m-create-image): Don't modify case-fold-search.

	* w3m-xmas.el (w3m-create-image): Ditto; parse image data to
	identify its type in the beginning position.

2007-11-29  Naohiro Aota  <nao.aota@gmail.com>

	* w3m.el (w3m-w3m-dump-extra, w3m-w3m-retrieve): Removed image
	data type tests.

	* w3m-xmas.el (w3m-create-image): Parse image data first, use
	server's content-type when it failed to identify type.

	* w3m-ems.el (w3m-create-image): Ditto.

2007-11-29  Katsumi Yamaoka  <yamaoka@jpl.org>

	* w3m-search.el (w3m-search-engine-alist): Fix google news entry.

	* w3m-ems.el (w3m-create-image): Parse image data if it failed in
	identifying type.

	* w3m-xmas.el (w3m-create-image): Ditto.

2007-11-27  Katsumi Yamaoka  <yamaoka@jpl.org>

	* w3m.el (w3m-resize-inline-image-internal): Validate image url.
	Reported by Naohiro Aota <nao.aota@gmail.com>.

2007-11-27  Naohiro Aota  <nao.aota@gmail.com>

	* w3m.el (w3m-toggle-inline-images-internal): Confirm retrieving
	non-secure image.
	(w3m-resize-inline-image-internal): Ditto.

2007-11-27  Katsumi Yamaoka  <yamaoka@jpl.org>,
	    TSUCHIYA Masatoshi  <tsuchiya@namazu.org>

	* w3m.el (w3m-retrieve-and-render): Permit leaving safe pages
	without confirmation for several safe commands.

2007-11-26  Katsumi Yamaoka  <yamaoka@jpl.org>

	* w3m-symbol.el: Autoload w3m-mule-unicode-p when compiling.

	* w3m-proc.el: Update the way to suppress compile warning for gensym.

2007-11-26  Trent W. Buck  <trentbuck@gmail.com>

	* w3m.el (w3m-confirm-leaving-secure-page): New user option.
	(w3m-retrieve-and-render): Use it.

2007-11-22  Katsumi Yamaoka  <yamaoka@jpl.org>

	* w3m.el (w3m-use-japanese-menu): Default to nil for XEmacs 21.4 and
	SXEmacs.
	(w3m-link-map): New variable.
	(w3m-fontify-anchors): Add menu to links.
	(w3m-read-file-name): Don't use default file name if it is "".
	(w3m-link-menu): Define.

2007-11-06  Naohiro Aota  <nao.aota@gmail.com>

	* w3m.el (w3m-redisplay-with-charset): Strip first 'about://source/'
	before setf w3m-arrived-content-charset.
	(w3m-redisplay-and-reset): Ditto.

2007-11-05  Naohiro Aota  <nao.aota@gmail.com>

	* w3m-filter.el (w3m-filter-rules): Add rule for the site of imepita.
	(w3m-filter-imepita): New function.

2007-11-03  David Hansen  <david.hansen@gmx.net>

	* w3m-proc.el (w3m-process-wait-process): Preserve the current buffer
	\(work around an Emacs bug\).

2007-11-03  David Hansen  <david.hansen@gmx.net>

	* w3m.el (w3m-relationship-oddmuse-estimate): Follow new page layout.

2007-11-01  Katsumi Yamaoka  <yamaoka@jpl.org>

	* w3m-xmas.el (w3m-ucs-to-char): Alias to unicode-to-char, ucs-to-char,
	or int-to-char.

	* w3m-ems.el (w3m-ucs-to-char): Always define it.

	* w3m.el (w3m-ucs-to-char): Abolish.

2007-10-26  Katsumi Yamaoka  <yamaoka@jpl.org>

	* w3mhack.el (w3mhack-module-list): Don't compile mew-w3m.el and
	mew-shimbun.el if there is only the official Mew XEmacs package that is
	extremely old.

	* w3m-proc.el: Update the way to suppress compile warning for gensym.

	* w3m-util.el (w3m-list-buffers): Check if w3m-fb-mode is bound.

	* w3m.el (w3m-copy-buffer, w3m-mouse-major-mode-menu): Remove unused
	let-bound variables.

2007-10-25  Katsumi Yamaoka  <yamaoka@jpl.org>

	* Makefile.in (install-lisp): Don't install w3m-ems.el for XEmacs and
	w3m-xmas.el for GNU Emacs.

2007-10-17  Katsumi Yamaoka  <yamaoka@jpl.org>

	* *, doc/*: Fix expressions of the copyright notices.

	* w3mhack.el (w3mhack-makeinfo): Don't split Info file to pieces.

	* doc/emacs-w3m.texi, doc/emacs-w3m-ja.texi: Use @copying and
	@insertcopying to put up the copyright notice.
	(Coding convention of Shimbun): Don't use @itemx with @@multitable.

	* doc/ptexinfmt.el (texinfo-copying-text, texinfo-copying)
	(texinfo-insertcopying, texinfo-format-scan): Add them for old Emacsen.

	* doc/Makefile.in (install): Remove installed *.info-[0-9] files;
	install only *.info files.
	(.texi.dvi): Don't specify "-l ja" to texi2dvi.
	(clean): No need to remove *.info-[0-9] and *.info-[0-9][0-9] files.

2007-10-12  Katsumi Yamaoka  <yamaoka@jpl.org>

	* w3m-xmas.el (w3m-find-coding-system): Return symbol, not coding
	system object.

2007-10-12  TSUCHIYA Masatoshi  <tsuchiya@namazu.org>

	* w3m.el (w3m-entity-regexp, w3m-entity-value): Accept case-insensitive
	numeric character references.

2007-10-09  Katsumi Yamaoka  <yamaoka@jpl.org>

	* w3m.el (w3m-message): Work with XEmacs.

2007-10-04  Katsumi Yamaoka  <yamaoka@jpl.org>

	* w3m-ems.el: Bind w3m-use-title-buffer-name (see the comment).

	* Makefile.in (very-slow): Add missing semicolon.

2007-10-03  Katsumi Yamaoka  <yamaoka@jpl.org>

	* Makefile.in (install-lisp): Don't install ChangeLog~.

2007-10-02  Naohiro Aota  <nao.aota@gmail.com>

	* w3m.el (w3m-show-error-information): When emacs-w3m cannot find
	host, set charset to us-ascii.

2007-10-02  Katsumi Yamaoka  <yamaoka@jpl.org>

	* w3m.el (w3m-show-decoded-url): Add entry for nikkei.co.jp.

2007-09-28  TSUCHIYA Masatoshi  <tsuchiya@namazu.org>

	* w3m.el (w3m-decode-buffer): Don't decode escaped URLs.
	(w3m-toggle-inline-images-internal): Escape non-ASCII characters in the
	URL of the image before retrieving it.

2007-09-27  TSUCHIYA Masatoshi  <tsuchiya@namazu.org>

	* w3m.el (w3m-safe-view-this-url): When a function which is
	specified by `w3m-goto-article-function' returns the
	`w3m-goto-url' symbol, it falls back to emacs-w3m displaying
	functions.  Cf. [emacs-w3m:09660]
	(w3m-goto-article-function): Its comment is updated to follow the
	above change.
	(w3m-entity-value, w3m-decode-entities-string): Change to save
	working memory.

2007-09-27  Katsumi Yamaoka  <yamaoka@jpl.org>

	* w3m.el (w3m-entity-regexp): Bind max-specpdl-size for old Emacsen.
	(w3m): Revert 2007-09-19 change.

2007-09-26  Katsumi Yamaoka  <yamaoka@jpl.org>

	* NEWS: New file.

2007-09-25  Katsumi Yamaoka  <yamaoka@jpl.org>

	* w3m.el (w3m-examine-command-line-args): Don't pass negative number to
	nthcdr.

	* w3m-session.el (w3m-session-save, w3m-session-select): Use mapc
	instead of mapcar.

2007-09-24  TSUCHIYA Masatoshi  <tsuchiya@namazu.org>

	* w3m.el: Changes to stricten entities decoded by
	`w3m-decode-entities'.
	(w3m-entity-table, w3m-entity-reverse-table): New constants.
	(w3m-entity-regexp): Stricten.
	(w3m-entity-alist, w3m-entity-db, w3m-entity-db-size): Abolished.
	(w3m-entity-value, w3m-decode-entities, w3m-decode-entities-string,
	w3m-encode-specials-string): Rewritten to use the above constants.

2007-09-21  TAKAHASHI Kaoru  <kaoru@kaisei.org>

	* doc/ptexinfmt.el: Support @fonttextsize, @textdegree.

2007-09-19  Katsumi Yamaoka  <yamaoka@jpl.org>

	* w3m.el (w3m-examine-command-line-args): Rewrite.
	(w3m): Always call it; set the 2nd arg new-session when Emacs 21 or
	XEmacs runs in the batch mode.

2007-09-19  Katsumi Yamaoka  <yamaoka@jpl.org>

	* w3m.el (w3m-examine-command-line-args): Inhibit Emacs head from
	displaying startup screen when emacs-w3m runs in the batch mode;
	improve parsing of arguments.

2007-09-13  Hideyuki SHIRAI  <shirai@meadowy.org>

	* w3m.el (w3m-expand-path-name): Save the matched data surely.

2007-09-09  Naohiro Aota  <nao.aota@gmail.com>

	* w3m.el (w3m-expand-url): Use "/" as path when it of base-uri is not
	defined; Clear query of base-uri when empty query exist; Changes to
	follow RFC3986.

2007-09-07  Katsumi Yamaoka  <yamaoka@jpl.org>

	* w3m-ems.el (w3m-euc-japan-encoder, w3m-iso-latin-1-encoder): Use
	mule-version to decide whether to redefine them.

	* w3m.el: Use emacs-version instead of emacs-major-version to show the
	version of Emacs that emacs-w3m doesn't support.

2007-09-03  Katsumi Yamaoka  <yamaoka@jpl.org>

	* w3m.el (w3m-local-file-type): Regard news:* urls as text/html.
	(w3m-w3m-retrieve): Return nil if retrieving failed.
	(w3m-show-error-information): Improve error message for news:* urls.

2007-09-03  Katsumi Yamaoka  <yamaoka@jpl.org>

	* aclocal.m4 (AC_PATH_EMACS): Improve expression of Emacs version.

	* doc/ptexinfmt.el (ptexinfmt-broken-facility)
	(ptexinfmt-defun-if-broken, ptexinfmt-defun-if-void)
	(ptexinfmt-defvar-if-void): Don't use old-style backquotes.
	(texinfo-format-cedilla-accent): Quote `,'.

	* w3m-antenna.el (w3m-antenna-site-key, w3m-antenna-site-title)
	(w3m-antenna-site-class, w3m-antenna-site-url)
	(w3m-antenna-site-last-modified, w3m-antenna-site-size)
	(w3m-antenna-site-size-detected): Don't use old-style backquotes.

	* w3m-ccl.el (w3m-ccl-write-repeat, w3m-euc-japan-decoder)
	(w3m-euc-japan-encoder, w3m-iso-latin-1-decoder)
	(w3m-iso-latin-1-encoder): Don't use old-style backquotes.

	* w3m-dtree.el (w3m-dtree-has-child): Don't use old-style backquotes.

	* w3m-form.el (w3m-form-method, w3m-form-action, w3m-form-charlst)
	(w3m-form-enctype, w3m-form-plist, w3m-form-get-property, w3m-form-put)
	(w3m-form-get): Don't use old-style backquotes.

	* w3m-namazu.el (w3m-namazu-default-index-customize-spec): Don't use
	old-style backquotes.

	* w3m-util.el (w3m-static-if, w3m-static-when, w3m-static-unless)
	(w3m-condition-case, w3m-add-text-properties)
	(w3m-get-text-property-around, w3m-action, w3m-anchor, w3m-image)
	(w3m-submit, w3m-anchor-sequence): Don't use old-style backquotes.

	* w3m.el (w3m-dirlist-cgi-program): Don't use old-style backquotes.

	* w3mhack.el (char-before, match-string-no-properties)
	(set-text-properties): Don't use old-style backquotes.

	* w3m-filter.el: Set file's coding-system to euc-japan in order to
	enable non-Mule XEmacsen to byte-compile this module.

2007-08-31  Hideyuki SHIRAI  <shirai@meadowy.org>

	* w3m.el (top): Remove unnecessary space at the line end.
	(w3m-use-title-buffer-name): New option.
	(w3m-copy-buffer): Use `w3m-generate-new-buffer' instead of
	`generate-new-buffer'.
	(w3m-pack-buffer-numbers): Call `w3m-form-set-number' with new name of
	buffer.
	(w3m-buffer-setup): Use `w3m-generate-new-buffer' instead of
	`generate-new-buffer'.
	(w3m-buffer-setup): Do not display title if w3m-use-title-buffer-name
	is non-nil.
	(w3m-modeline-title): Retrun "" if w3m-use-title-buffer-name is
	non-nil.
	(w3m-goto-url): Call `w3m-buffer-name-add-title' when display.
	(w3m): Use `w3m-generate-new-buffer' instead of `generate-new-buffer'.
	(w3m-use-header-line-title): New option.

	* w3m-form.el (w3m-form-set-number): Change 2'nd argument to `newname'
	from `count'.

	* w3m-util.el (top): Add the variable definition of
	`w3m-use-title-buffer-name' to avoid byte-compile warnings.
	(w3m-buffer-number): Support the feature of buffer-name with title.
	(w3m-buffer-set-number): Ditto.
	(w3m-generate-new-buffer): Ditto.
	(w3m-buffer-name-lessp): Ditto.
	(w3m-buffer-name-add-title): New inline macro.

	* w3m-ems.el (top): Add the variable definition of
	`w3m-use-header-line-title' to avoid byte-compile warnings.
	(w3m-setup-header-line): If `w3m-use-header-line-title' is not nil,
	display title and URI.

2007-08-30  Hideyuki SHIRAI  <shirai@meadowy.org>

	* w3m-proc.el (top): Add the function definition of
	`w3m-decode-coding-string-with-priority' to avoid byte-compile
	warnings.

	* w3m-ems.el (top): Add the variable definition of
	`w3m-default-coding-system' and `w3m-coding-system' to avoid
	byte-compile warnings.

	* w3m-xmas.el (top): Add the variable definition of `w3m-coding-system'
	to avoid byte-compile warnings.

2007-08-29  Naohiro Aota  <nao.aota@gmail.com>

	* w3m-proc.el (w3m-process-filter): Decode realm string.

	* w3m.el (w3m-url-decode-string): Define latter half as a function :
	w3m-decode-coding-string-with-priority ,and use it.

	* w3m-ems.el (w3m-decode-coding-string-with-priority): New function.

	* w3m-xmas.el (w3m-decode-coding-string-with-priority): Return string
	itself unless find-coding-system is defined as built-in function.

2007-08-28  Hideyuki SHIRAI  <shirai@meadowy.org>

	* w3m.el (w3m-uri-replace-alist): Add key of "alc:".
	(w3m-relationship-estimate-rules): Add alc's rule.
	(w3m-relationship-alc-estimate): New function.

	* w3m-search.el (w3m-search-engine-alist): Add rule of
	http://eow.alc.co.jp/.

	* w3m-filter.el (w3m-filter-rules): Add w3m-filter-alc.
	(w3m-filter-alc): New function. Supper `goFairWord'.

2007-08-24  Katsumi Yamaoka  <yamaoka@jpl.org>

	* w3m.el (w3m-goto-mailto-url): Make it work even with no rfc2368.el.

2007-08-21  Eugene Oleinik  <eo@aoizora.org>

	* w3m-filter.el (w3m-filter-google-separator): New user option.
	(w3m-filter-google): Replace hard-coded ones with it.
	(w3m-filter): Iterate through all cases in w3m-filter-rules.
	(w3m-filter-replace-regexp): New function.

2007-08-20  Katsumi Yamaoka  <yamaoka@jpl.org>

	* w3m.el (w3m-detect-xml-type): New function that treats
	application/xml looking like xhtml+xml as text/html.
	(w3m-content-type-alist): Use it for application/xml.
	(w3m-w3m-parse-header): Parse Alternates header for a real url.
	(w3m-w3m-retrieve-1): Retrieve real url according to Alternates header.
	(w3m-external-view): Treat xhtml+xml as html.

2007-07-30  Naohiro Aota  <nao.aota@gmail.com>

	* w3m-form.el: Changes to download contents after submitting form.
	(w3m-form-download): New variable.
	(w3m-fontify-textareas, w3m-form-parse-and-fontify): Combine the above
	variable into expressions which represent form actions.
	(w3m-form-submit): Accept and optional argument `download'.

	* w3m.el: Changes to download contents after submitting form.
	(w3m-download): Accept and optional argument `post-data'.
	(w3m-download-this-url): `w3m-form-download' is binded locally.
	(w3m-view-this-url): Ditto.
	(w3m-submit-form): Ditto.

2007-07-30  Katsumi Yamaoka  <yamaoka@jpl.org>

	* w3m-ucs.el (font-ccl-encoder-alist): Bind it for XEmacs 21.5.

2007-07-26  Katsumi Yamaoka  <yamaoka@jpl.org>

	* w3m.el (w3m-relationship-estimate-rules): Make Google rule support
	images.

2007-07-23  Katsumi Yamaoka  <yamaoka@jpl.org>

	* w3m-session.el (w3m-session-select, w3m-session-selected): Add spec
	for dark tty.
	(w3m-session-select): Use read-key-sequence rather than read-event or
	next-command-event in order to enable it to read arrow keys in tty.

2007-07-17  Katsumi Yamaoka  <yamaoka@jpl.org>

	* w3m-form.el (w3m-form-make-button): Make it work.

	* w3m-ems.el (w3m-form-make-button): Work when w3m-form-use-fancy-faces
	is nil.

2007-07-04  Katsumi Yamaoka  <yamaoka@jpl.org>

	* w3m.el (w3m-goto-article-function): Change the default function into
	browse-url; doc fix.
	(w3m-safe-view-this-url): Catch a signal from function which is set to
	w3m-goto-article-function, and don't run the default function if it is
	nil.

2007-07-03  Katsumi Yamaoka  <yamaoka@jpl.org>

	* w3m.el (w3m-goto-article-function): Use defcustom; doc fix.
	(w3m-safe-view-this-url): Use functionp instead of fboundp to check the
	value of w3m-goto-article-function.

	* w3m-favicon.el, w3m-namazu.el, w3m-perldoc.el, w3m-xmas.el, w3m.el:
	Use custom-set-default instead of set-default in defcustom forms.

2007-07-02  Katsumi Yamaoka  <yamaoka@jpl.org>

	* w3m.el (w3m-make-help-echo): Make the function for Emacs bind
	deactivate-mark to nil.

2007-06-26  Katsumi Yamaoka  <yamaoka@jpl.org>

	* w3m-ems.el, w3m-form.el, w3m-lnum.el, w3m-search.el, w3m-session.el
	* w3m.el: Rename w3m-FOO-face with w3m-FOO.

2007-06-21  Katsumi Yamaoka  <yamaoka@jpl.org>

	* w3mhack.el (w3mhack-makeinfo): Format @key{...}.

2007-06-20  Katsumi Yamaoka  <yamaoka@jpl.org>

	* w3m.el (w3m-lynx-like-map, w3m-info-like-map): Bind [backtab] to
	w3m-previous-anchor.

2007-06-08  Katsumi Yamaoka  <yamaoka@jpl.org>

	* w3m.el (w3m-local-retrieve, w3m-w3m-retrieve, w3m-about-retrieve)
	(w3m-cid-retrieve, w3m-data-retrieve, w3m-retrieve, w3m-about-header):
	Change the term and the symbol name `no-decode' into `no-uncompress'.

2007-06-08  Naohiro Aota  <nao.aota@gmail.com>

	* w3m.el (w3m-w3m-retrieve): Check if content-type is wrong after
	decoding encoded contents.

	* w3m-ems.el (w3m-create-image, w3m-create-resized-image): Decode
	content retrieving image.

	* w3m-xmas.el (w3m-create-image, w3m-create-resized-image): Ditto.

2007-06-07  Naohiro Aota  <nao.aota@gmail.com>

	* w3m-search.el (w3m-search-engine-alist): Add output encoding argument
	to google search.

2007-06-06  Katsumi Yamaoka  <yamaoka@jpl.org>

	* w3m-image.el (w3m-imagick-convert-program, w3m-resize-images): Reset
	them if convert program is not really available.
	(w3m-imagick-convert-program-available-p): New function.
	(w3m-imagick-convert-buffer, w3m-imagick-start-convert-data): Use it.

2007-06-05  Yoichi NAKAYAMA  <yoichi@geiin.org>

	* w3m-image.el (w3m-imagick-start-convert-data): Clarify message which
	is issued when convert program is not available.

2007-06-05  Hideyuki SHIRAI  <shirai@meadowy.org>

	* w3m-filter.el (w3m-filter-mixi): Follow the change of Mixi's HTML.

2007-06-01  Katsumi Yamaoka  <yamaoka@jpl.org>

	* attic/vm-w3m.el, attic/vm-7.19.patch: Remove.  They have been
	integrated into VM 8.x.

2007-05-17  Tatsuya Kinoshita  <tats@vega.ocn.ne.jp>

	* w3m.el (w3m-view-this-url-1): Check whether the marker buffer exists.

2007-05-17  Katsumi Yamaoka  <yamaoka@jpl.org>

	* w3m-ems.el (w3m-switch-to-buffer, w3m-subst-switch-to-buffer-keys):
	Remove.

2007-05-17  Hideyuki SHIRAI  <shirai@meadowy.org>

	* w3m.el (w3m-expand-url): Guard error in aref when url is "".

2007-05-16  Naohiro Aota  <nao.aota@gmail.com>

	* w3m.el (w3m-expand-url): Remove query strings when expanding URL like
	"foo.cgi?#bar"; add "./" to top of URL when expanding "?hoge".

2007-05-16  Katsumi Yamaoka  <yamaoka@jpl.org>

	* w3m-ems.el (w3m-switch-to-buffer): Work just like switch-to-buffer.
	Suggested by Robert J. Chassell <bob@rattlesnake.com>.

2007-05-11  Katsumi Yamaoka  <yamaoka@jpl.org>

	* w3m.el (w3m-url-encode-string, w3m-url-transfer-encode-string): Use
	uppercase letters in hexadecimal string.  Suggested by Lukasz Demianiuk
	<ldemianiuk@gmail.com>.

2007-05-09  Hideyuki SHIRAI  <shirai@meadowy.org>

	* w3m.el (w3m-header-line-url): New function.
	(w3m-url-at-point): Call w3m-header-line-url after
	w3m-gmane-url-at-point.
	(w3m-goto-url-with-timer): Execute w3m-goto-url if its buffer does not
	exist foreground.

2007-05-08  Hideyuki SHIRAI  <shirai@meadowy.org>

	* w3m.el (all): Revert SHIRAI's 2007-04-24 changes and fix it to
	accompany Ito-san's patch [w3m-dev 04233].
	(w3m-display-ins-del): New option.
	(w3m-support-emacs-w3m): Remove this variable.
	(w3m-strike-through-face): Modify.
	(w3m-insert-face): Ditto.
	(w3m-strike-through-face-no-windowsystem): Remove this face.
	(w3m-fontify-insert): Remove this variable.
	(w3m-halfdump-command-arguments): Remove w3m-support-emacs-w3m.
	(w3m-halfdump-command-common-arguments): Add w3m-display-ins-del
	support.
	(w3m-fontify-strike-through): Rewrite.
	(w3m-fontify-insert): Ditto.
	(w3m-set-display-ins-del): New function.
	(w3m-rendering-half-dump): Call w3m-set-display-ins-del.

2007-04-30  Naohiro Aota  <nao.aota@gmail.com>

	* w3m-form.el (w3m-form-resume): Also resume contents of forms without
	name.
	(w3m-fontify-textareas): Also fontify textareas without name.
	(w3m-form-field-parse): Also parse form fields without name.

2007-04-28  Naohiro Aota  <nao.aota@gmail.com>

	* w3m.el (w3m-decode-buffer): Use w3m-url-transfer-encode-string
	instead of w3m-url-encode-string.

2007-04-27  Naohiro Aota  <nao.aota@gmail.com>

	* w3m.el (w3m-view-this-url): Check if w3m-current-url is string before
	matching.

2007-04-27  Katsumi Yamaoka  <yamaoka@jpl.org>

	* w3m.el (w3m-decode-buffer): Fully decode a source by default.
	(w3m-view-source): Doc fix.

2007-04-26  Hideyuki SHIRAI  <shirai@meadowy.org>

	* w3m.el (w3m-goto-url): Redisplay to search an anchor sure with
	goto-new-session.

2007-04-26  Katsumi Yamaoka  <yamaoka@jpl.org>

	* w3m.el (w3m-view-source-decode-level): New variable.
	(w3m-decode-buffer): Control how much it decodes an html source
	according to w3m-view-source-decode-level.
	(w3m-view-source): Bind w3m-view-source-decode-level with prefix arg.

2007-04-25  Naohiro Aota  <nao.aota@gmail.com>

	* w3m.el (w3m-decode-buffer): Encode urls containing non-ASCII
	characters quoted with '' as well as those quoted with "".
	(w3m-goto-url): Decode urls when url is local.

	characters when displaying an html source.

2007-04-24  Naohiro Aota  <nao.aota@gmail.com>

	* w3m.el (w3m-decode-buffer): Use charset specified in meta tag even
	for decoding html source.

2007-04-24  Katsumi Yamaoka  <yamaoka@jpl.org>

	* Makefile.in (install-lisp): Install shimbun/ChangeLog file.

2007-04-24  Hideyuki SHIRAI  <shirai@meadowy.org>

	* w3m.el (w3m-support-emacs-w3m): New variable.
	(w3m-compile-options): Set w3m-support-emacs-w3m to t if w3m compiled
	with emacsdump.
	(w3m-strike-through-face-no-windowsystem): New face.
	(w3m-halfdump-command-arguments): Use '-emacsdump' instead of
	'-halfdump' when w3m has it.
	(w3m-fontify-strike-through): Support w3m-support-emacs-w3m.
	(w3m-fontify-insert): Ditto.

2007-04-24  Naohiro Aota  <nao.aota@gmail.com>

	* w3m.el (w3m-goto-url): Set truncate-lines to nil, if a source or
	header view.
	(w3m-view-source): Remove to set truncate-lines.
	(w3m-view-header): Ditto.

2007-04-19  Katsumi Yamaoka  <yamaoka@jpl.org>

	* ChangeLog, ChangeLog.1: Separate shimbun entries.
	(Local Variables): Set fill-column to 79.

2007-04-19  Hideyuki SHIRAI  <shirai@meadowy.org>

	* w3m-form.el (w3m-form-input-textarea-filename): Use MD5 first.

2007-04-14  Naohiro Aota  <nao.aota@gmail.com>

	* w3m-form.el (w3m-form-input-textarea-filename): Truncate filename
	into less than or equal to 255 bytes long.

2007-04-06  Matt Hodges  <M.P.Hodges@rl.ac.uk>

	* w3m.el (w3m-next-buffer): Fix last change when w3m-fb-mode.

2007-04-04  Hideyuki SHIRAI  <shirai@meadowy.org>

	* w3m.el (w3m-view-parent-page): Use numbered prefix argument to move
	the parent directory according to input number.

2007-03-31  Andreas Seltenreich  <seltenreich@gmx.de>

	* w3m.el (w3m-external-view-file): Actually kill the temporary buffer.

2007-03-30  Hideyuki SHIRAI  <shirai@meadowy.org>

	* w3m-ems.el (w3m-tab-mouse-track-selected-tab): Sleep anyway.
	(w3m-tab-make-keymap): Add key-bindings for mouse wheel-up|down to
	w3m-mode-map.

2007-03-30  Katsumi Yamaoka  <yamaoka@jpl.org>

	* w3m-bug.el (report-emacs-w3m-bug-system-informations): Add gtk.
	(report-emacs-w3m-bug): Bind print-quoted to t.

	* w3m-ems.el (w3m-force-window-update): Do split-window-vertically
	instead of performing enlarge-window/shrink-window for Emacs 21.
	(w3m-tab-mouse-track-selected-tab): Add `decelerate' argument; use it
	instead of to check the value of this-command.
	(w3m-tab-move-right): Set it.
	(w3m-tab-make-keymap): Rearrange.
	(w3m-update-tab-line): Remove.

	* w3m.el (w3m-select-buffer-update): Use w3m-force-window-update
	instead of w3m-update-tab-line.

2007-03-29  Hideyuki SHIRAI  <shirai@meadowy.org>

	* w3m-ems.el (w3m-tab-mouse-track-selected-tab): Tiny fix.
	(w3m-tab-make-keymap): Use next|previous-buffer-action instead of
	w3m-tab-next|previous-buffer.

2007-03-29  Katsumi Yamaoka  <yamaoka@jpl.org>

	* w3m-ems.el (w3m-tab-mouse-track-selected-tab): Ignore mouse position
	info if mouse points to other frame; recognize wheel-up and wheel-down
	in addition to mouse-4 and mouse-5; don't respond to too fast operation
	of mouse wheel for moving a tab.

2007-03-28  Katsumi Yamaoka  <yamaoka@jpl.org>

	* w3m-ems.el (w3m-tab-track-mouse): New variable.
	(w3m-tab-mouse-position-adjuster): Express the values in pixel units
	rather than the number of characters.
	(w3m-tab-mouse-track-selected-tab): Be controlled by
	w3m-tab-track-mouse; calculate the mouse position in pixel units rather
	than the number of characters.
	(w3m-tab-make-keymap): Make the buffer selected by a tab the current
	buffer before performing w3m-tab-move-(left|right).
	(w3m-tab-separator-map): New keymap.
	(w3m-tab-separator): Use it as the local-map property.
	(w3m-tab-line): Use it as the local-map property in trailing space.

2007-03-27  Katsumi Yamaoka  <yamaoka@jpl.org>

	* w3m-ems.el (w3m-tab-unselected-face)
	(w3m-tab-unselected-retrieving-face, w3m-tab-selected-face)
	(w3m-tab-selected-retrieving-face, w3m-tab-mouse-face): Make background
	colors bright.
	(w3m-tab-mouse-position-adjuster): New variable.
	(w3m-tab-mouse-track-selected-tab, w3m-tab-next-buffer)
	(w3m-tab-previous-buffer, w3m-tab-move-right, w3m-tab-move-left): New
	functions.
	(w3m-tab-map): Bind C-wheel-up and C-mouse-4 to w3m-tab-move-left; bind
	C-wheel-down and C-mouse-5 to w3m-tab-move-right; use
	w3m-tab-previous-buffer and w3m-tab-next-buffer instead of
	w3m-previous-buffer and w3m-next-buffer.
	(w3m-tab-separator): Add tab-separator property.

	* w3m.el (w3m-next-buffer): Fix calculation.
	(w3m-lynx-like-map, w3m-info-like-map): Bind `C-c C-,' and `C-c C-<' to
	w3m-tab-move-left, and bind `C-c C-.' and `C-c C->' to
	w3m-tab-move-right for GNU Emacs.

2007-03-27  Hideyuki SHIRAI  <shirai@meadowy.org>

	* w3m.el (w3m-add-tab-number): New user option.

	* w3m-ems.el (top): Add w3m-add-tab-number to avoid byte-compile
	warnings.
	(w3m-tab-line): Display sequential number on tab title when
	w3m-add-tab-number is not nil.

	* w3m.el (w3m-menubar): Add w3m-session-save and w3m-session-select.
	(w3m-tab-button-menu-commands): Ditto.

2007-03-23  Katsumi Yamaoka  <yamaoka@jpl.org>

	* w3m-ems.el: New file merging w3m-e21.el, w3m-e23.el and w3m-fsf.el.
	(image-size): No need to silence the byte compiler.
	(w3m-ccl-get-ucs-codepoint-with-emacs-unicode): Remove.
	(w3m-euc-japan-encoder, w3m-euc-japan-encoder)
	(w3m-iso-latin-1-encoder, w3m-iso-latin-1-encoder): Redefine them only
	for Emacs 22 and earlier.

	* w3m-e21.el, w3m-e23.el, w3m-fsf.el: Remove.

	* w3m.el: Load w3m-ems.el instead of w3m-e21.el or w3m-e23.el.
	(w3m-fontify-strike-through): Remove variable.

	* w3mhack.el (w3mhack-mdelete): Remove.
	(w3mhack-module-list): Use w3m-ems.el instead of w3m-fsf.el and
	w3m-e21.el or w3m-e23.el.

	* Makefile.in (tarball): No need to exclude w3m-e23.el.

2007-03-23  Katsumi Yamaoka  <yamaoka@jpl.org>

	* aclocal.m4 (AC_SET_XEMACSDEBUG): Fix the way to quote the value of
	XEMACSDEBUG.  Reported by Norbert Koch <nk@viteno.net>.

2007-03-22  Katsumi Yamaoka  <yamaoka@jpl.org>

	* aclocal.m4 (AC_SET_XEMACSDEBUG): Quote VANILLA_FLAG.

2007-03-16  Katsumi Yamaoka  <yamaoka@jpl.org>

	* aclocal.m4 (AC_SET_XEMACSDEBUG): New function; set XEMACSDEBUG
	environment variable, which is eval'd when XEmacs 21.5 starts, to the
	Lisp form, which sets `log-warning-minimum-level' to `error', in order
	to suppress warnings for Lisp shadows when XEmacs 21.5 starts.
	(AC_PATH_EMACS): Run AC_SET_XEMACSDEBUG.
	(AC_EMACS_LISP, AC_ADD_LOAD_PATH): Use XEMACSDEBUG.

	* Makefile.in (XEMACSDEBUG): New variable.
	(lisp, what-where, install-package, install-package-ja, dist)
	(.el.elc, slow, very-slow): Use it.

	* doc/Makefile.in (XEMACSDEBUG): New variable.
	(EMACSINFO, version.texi, install-en, install-ja): Use it.

	* w3mhack.el: Reset `log-warning-minimum-level' to `info'.

2007-03-15  Hideyuki SHIRAI  <shirai@meadowy.org>

	* w3m-session.el (w3m-session-deleted-save): Sort buffers to use their
	name.

2007-03-13  Hideyuki SHIRAI  <shirai@meadowy.org>

	* w3m.el (autoload): Add w3m-session-deleted-save.
	(w3m-delete-buffer): Call w3m-session-deleted-save.
	(w3m-delete-other-buffers): Call w3m-delete-buffers instead of piece of
	code.
	(w3m-delete-buffers): Call w3m-session-deleted-save.

	* w3m-session.el (w3m-session-deleted-save): New option.
	(w3m-session-deleted-title): Ditto.
	(w3m-session-deleted-keep-number): Ditto.
	(w3m-session-deleted-save): New function.
	(w3m-session-select): Display URLs.
	(w3m-session-select): Add key assignment; `k' and `j'.

2007-03-12  Katsumi Yamaoka  <yamaoka@jpl.org>

	* w3m-bug.el (report-emacs-w3m-bug): Use a new buffer to compose a mail
	if at least mail-user-agent is sendmail-user-agent that is the default.
	cf.
	<https://lists.gnu.org/archive/html/emacs-devel/2007-03/msg00399.html>

2007-03-09  Katsumi Yamaoka  <yamaoka@jpl.org>

	* w3mhack.el (w3mhack-generate-load-file): Advise make-autoload to
	support define-minor-mode if it should be necessary.

2007-03-08  Katsumi Yamaoka  <yamaoka@jpl.org>

	* w3m.el (w3m-async-exec-with-many-urls): New variable; default to t
	except for XEmacs 21.5.
	(w3m-goto-url): Bind w3m-async-exec to nil when retrieving group:* urls
	if w3m-async-exec-with-many-urls is nil.

	* w3m-session.el (w3m-session-goto-session): Bind w3m-async-exec to nil
	if w3m-async-exec-with-many-urls is nil.

2007-03-08  Hideyuki SHIRAI  <shirai@meadowy.org>

	* w3m-session.el (w3m-session-select): Use next-command-event and
	event-key for XEmacs with checked surely.

2007-03-08  Katsumi Yamaoka  <yamaoka@jpl.org>

	* w3m-session.el (w3m-session-automatic-save): Remove unused vars.
	(w3m-session-select): Use next-command-event for XEmacs; clear the echo
	area after entering command.

2007-03-08  Hideyuki SHIRAI  <shirai@meadowy.org>

	* w3m.el (autoload): Add w3m-session-select, w3m-session-save and
	w3m-session-automatic-save.
	(w3m-lynx-like-map): Add w3m-session-select and w3m-session-save to
	map.
	(w3m-info-like-map): Ditto.
	(w3m-arrived-shutdown-functions): Add w3m-session-automatic-save.
	(w3m-quit): Call w3m-session-automatic-save.

	* w3m-session.el: New file.

2007-02-28  Hideyuki SHIRAI  <shirai@meadowy.org>

	* w3m-filter.el (w3m-filter-rules): Add rules for the site of Amazon
	and Mixi.
	(w3m-filter-amazon-regxp): New option.
	(w3m-filter-amazon-short-url-bottom): Ditto.
	(w3m-filter-google): Add doc-string.
	(w3m-filter-amazon): New function.
	(w3m-filter-mixi): New function.

2007-02-24  Tatsuya Kinoshita  <tats@vega.ocn.ne.jp>

	* Makefile.in, doc/Makefile.in (clean): Remove doc/version.texi.

2007-02-22  Katsumi Yamaoka  <yamaoka@jpl.org>

	* w3m.el (w3m-decode-buffer): Improve further regexp matching urls
	containing non-ASCII characters.

2007-02-21  Katsumi Yamaoka  <yamaoka@jpl.org>

	* w3m.el (w3m-decode-buffer): Improve regexp matching urls containing
	non-ASCII characters.

2007-02-20  Katsumi Yamaoka  <yamaoka@jpl.org>

	* w3m.el (w3m-decode-buffer): Encode urls containing non-ASCII
	characters.

2007-02-06  Naohiro Aota  <nao.aota@gmail.com>

	* w3m.el (w3m-decode-entities): Don't decode things like entities in
	forms of the text or the select type having the name property.

2007-02-05  Naohiro Aota  <nao.aota@gmail.com>

	* w3m.el (w3m-fontify): Don't delete things like tags in forms of
	type=text as well as of type=textarea.

2007-02-05  Katsumi Yamaoka  <yamaoka@jpl.org>

	* w3m.el (w3m-arrived-intern): New macro, that normalizes urls by
	stripping last `/'s.
	(w3m-arrived-add, w3m-arrived-p, w3m-arrived-time)
	(w3m-arrived-put, w3m-arrived-get): Use it.
	(w3m-create-text-page): Make sure to set w3m-current-title.

2007-02-04  David Hansen  <david.hansen@physik.fu-berlin.de>

	* w3m.el (w3m-relationship-estimate-rules): Added
	`w3m-relationship-slashdot-estimate'.
	(w3m-relationship-slashdot-estimate): New function.

2007-02-02  Katsumi Yamaoka  <yamaoka@jpl.org>

	* w3m.el (w3m-menu-on-forefront): New variable.
	(w3m-setup-menu): Use it.

	* w3m-e21.el (w3m-menu-on-forefront): New function.

	* w3m-xmas.el (w3m-menu-on-forefront): New function.
	(w3m-setup-menu): Use it.

	* w3m-bookmark.el (w3m-setup-bookmark-menu): Don't arrange the order of
	the menu items here.
	* w3m-tabmenu.el (w3m-setup-tab-menu): Ditto.

2007-02-01  Katsumi Yamaoka  <yamaoka@jpl.org>

	* Makefile.in, doc/Makefile.in: Add datarootdir setting that is
	required for newer autoconfs.

	* w3m.el (w3m-lynx-like-map, w3m-info-like-map): Use (featurep 'gtk)
	instead of (boundp 'gtk-version-string); use down-mouse-3 instead of
	mouse-3, and bind drag-mouse-3 and mouse-3 to undefined for GTK Emacs.

	* w3m-e21.el (w3m-use-toolbar)
	(w3m-toolbar-icon-preferred-image-types): Use (featurep 'gtk) instead
	of (boundp 'gtk-version-string).
	(w3m-toolbar-configurations): Select frame visiting buffer which is
	about to apply configurations; use (featurep 'gtk) instead of \(boundp
	'gtk-version-string); enable it for GTK Emacs; exclude
	auto-resize-tool-bars and auto-raise-tool-bar-buttons.

2007-01-31  Katsumi Yamaoka  <yamaoka@jpl.org>

	* w3m.el (w3m-clean-hook-options): Remove.

2007-01-31  Hideyuki SHIRAI  <shirai@meadowy.org>

	* w3m-search.el (w3m-search-read-query): Check that face property is
	`list' to avoid argument error.

2007-01-30  Katsumi Yamaoka  <yamaoka@jpl.org>

	* w3m-xmas.el (w3m-define-w3m-make-ccl-coding-system): Rename from
	w3m-xmas-define-w3m-make-ccl-coding-system.
	(w3m-toolbar-make-buttons): Rename from w3m-xmas-make-toolbar-buttons.
	(w3m-define-missing-widgets): Rename from
	w3m-xmas-define-missing-widgets.
	(w3m-show-current-title-in-buffer-tab): Rename from
	w3m-xmas-show-current-title-in-buffer-tab.
	(w3m-setup-tab-in-gutter): Rename from w3m-xmas-setup-tab-in-gutter.
	(w3m-update-tab-in-gutter): Rename from w3m-xmas-update-tab-in-gutter.

	* w3m-e21.el (w3m-toolbar-icon-preferred-image-types)
	(w3m-toolbar-icon-preferred-image-types): Use w3m-update-toolbars
	instead of w3m-setup-toolbar.
	(w3m-toolbar-configurations): Rename from
	w3m-e21-toolbar-configurations; make it customizable for LUCID Emacs.
	(w3m-toolbar-define-keys): Rename from w3m-e21-setup-toolbar; don't
	apply w3m-toolbar-configurations here.
	(w3m-toolbar-make-buttons): Rename from w3m-e21-make-toolbar-buttons.
	(w3m-toolbar-set-configurations): New function.
	(w3m-setup-toolbar): Remove force argument; apply
	w3m-toolbar-configurations here.
	(w3m-update-toolbars): New function.
	(w3m-switch-to-buffer): Rename from w3m-e21-switch-to-buffer.
	(w3m-subst-switch-to-buffer-keys): Rename from
	w3m-e21-subst-switch-to-buffer-keys.

	* w3m.el (w3m-message): Clear previous message only if it is longer
	than the window width and running Emacs 22 and greater.

2007-01-29  Katsumi Yamaoka  <yamaoka@jpl.org>

	* w3m-xmas.el (w3m-toolbar-icon-preferred-image-types)
	(w3m-toolbar-use-single-image-per-icon): New variables.
	(w3m-find-image): New function.
	(w3m-xmas-make-toolbar-buttons): Use it; add force argument.
	(w3m-setup-toolbar): Use it; add force and buffer arguments.
	(w3m-initialize-graphic-icons): Use it.

	* w3m-e21.el (w3m-toolbar-icon-preferred-image-types)
	(w3m-toolbar-use-single-image-per-icon): Apply customized value to tool
	bar immediately.
	(w3m-e21-make-toolbar-buttons, w3m-setup-toolbar): Add force arg.

2007-01-26  Katsumi Yamaoka  <yamaoka@jpl.org>

	* icons/*.png, icons30/*.png: New files.

	* Makefile.in (install-icons, install-icons30): Install png files.

	* w3mhack.el (w3mhack-nonunix-install, w3mhack-make-package): Install
	png files.
	(w3mhack-what-where): Update for png files.

	* w3m-e21.el (w3m-use-toolbar): Check whether tool-bar and
	gtk-version-string are available.
	(w3m-toolbar-icon-preferred-image-types)
	(w3m-toolbar-use-single-image-per-icon): New variables.
	(w3m-find-image): New function.
	(w3m-e21-make-toolbar-buttons, w3m-setup-toolbar)
	(w3m-initialize-graphic-icons): Use it.

2007-01-24  Hideyuki SHIRAI  <shirai@meadowy.org>

	* w3m.el (w3m-halfdump-command-arguments): Generate the right values
	for non-Mule XEmacs.

2007-01-24  Katsumi Yamaoka  <yamaoka@jpl.org>

	* w3m.el (w3m-message): Clear previous message first.  Suggested by
	David Hansen <david.hansen@gmx.net>.

2007-01-18  Friedrich Delgado Friedrichs  <delgado@dfn-cert.de>

	* w3m-proc.el (w3m-process-ssl-passphrase): New variable.
	(w3m-process-filter): Enable w3m to authenticate itself with a client
	certificate.

2007-01-16  Katsumi Yamaoka  <yamaoka@jpl.org>

	* w3m-e21.el: Autoload iswitchb-read-buffer when compiling.

2007-01-10  Katsumi Yamaoka  <yamaoka@jpl.org>

	* w3m-e21.el (w3m-e21-switch-to-buffer): Add iswitchb-mode support.

2007-01-09  Katsumi Yamaoka  <yamaoka@jpl.org>

	* w3m.el (w3m-modeline-title): Don't use w3m-force-window-update which
	obstructs viewing of large images.  Reported by Chris Moore
	<dooglus@gmail.com>.

2006-12-21  Hideyuki SHIRAI  <shirai@meadowy.org>

	* w3m-filter.el (w3m-filter-rules): Add rule for the site of Google.
	(w3m-filter-google-use-utf8): New user option.
	(w3m-filter-google-use-ruled-line): Ditto.
	(w3m-filter-google): New function.

2006-12-13  ARISAWA Akihiro  <ari@mbf.sphere.ne.jp>

	* w3m-search.el (w3m-search-engine-alist): Fix amazon entry.

2006-12-11  Katsumi Yamaoka  <yamaoka@jpl.org>

	* aclocal.m4 (AC_EXAMINE_PACKAGEDIR): Check for
	(early|late|last)-package-hierarchies as well as
	(early|late|last)-packages; prefer them to configure-package-path.

2006-12-09  TSUCHIYA Masatoshi  <tsuchiya@namazu.org>

	* w3m-form.el: Changes to create a new session after submitting form.
	(w3m-form-new-session): New variable.
	(w3m-fontify-textareas, w3m-form-parse-and-fontify): Combine the above
	variable into expressions which represent form actions.
	(w3m-form-submit): Accept and optional argument `new-session'.

	* w3m.el: Changes to create a new session after submitting form.
	(w3m-submit-form): Accept and optional argument `new-session'.
	`w3m-form-new-session' is binded locally.
	(w3m-view-this-url): `w3m-form-new-session' is binded locally.

2006-12-08  Hideyuki SHIRAI  <shirai@meadowy.org>

	* w3m.el (w3m-view-parent-page): Add prefix argument `TOP'. If TOP is
	non-nil, visit the top of this site."
	(w3m-parent-page-available-p): Fix regexp.

2006-12-08  Katsumi Yamaoka  <yamaoka@jpl.org>

	* patches/README: Update.
	* patches/italic-text.patch: New file.
	* patches/dot-domain.patch: New file.
	* patches/file-progress.patch: Renew.
	* patches/w3m-0.2.1-inu-1.5-solaris-xemacs.patch: Remove.
	* patches/no-proxy.patch: Remove.

2006-12-07  Katsumi Yamaoka  <yamaoka@jpl.org>

	* w3m.el (w3m-italic-face): New face.
	(w3m-fontify-italic): New function.
	(w3m-fontify): Use it.

2006-11-25  Hideyuki SHIRAI  <shirai@meadowy.org>

	* mew-w3m.el (w3m-mail-compose-with-mew): Refrain handling of
	`current-prefix-arg'.

2006-11-14  Ren Lifeng  <lfren@cad.zju.edu.cn>

	* w3m-cookie.el (w3m-cookie-1-acceptable-p): Accept cookie whose domain
	attribute is ".foo.barz.bar" from host "foo.barz.bar".
	(w3m-cookie-retrieve): Send cookie whose domain attribute is
	".foo.barz.bar" when requesting host "foo.barz.bar".

2006-11-20  Katsumi Yamaoka  <yamaoka@jpl.org>

	* w3m-mail.el (w3m-mail-compose-with-vm): Require vm-startup.

2006-11-20  Hiroya Murata  <lapis-lazuli@pop06.odn.ne.jp>

	* w3m-mail.el (w3m-mail-compose-with-semi): Require mime-edit.

2006-10-11  David Hansen  <david.hansen@physik.fu-berlin.de>

	* w3m.el (w3m-relationship-estimate-rules): Support for google code
	search added.

2006-10-09  Katsumi Yamaoka  <yamaoka@jpl.org>

	* w3m.el, w3m-bookmarks.el, w3m-search.el: Remove misadded Luca Capello
	from the Authors field.

2006-10-06  Katsumi Yamaoka  <yamaoka@jpl.org>

	* w3m.el (w3m-compatible-encoding-alist): Add iso-8859-8/windows-1255
	and iso-8859-9/windows-1254.

2006-10-02  Katsumi Yamaoka  <yamaoka@jpl.org>

	* w3m-mail.el (w3m-mail-compose-with-vm): Treat source as binary data
	for images; encode source according to charset; use mail-send-actions
	to kill source buffer.
	(w3m-mail): Examine charset when the page is displayed normally.

	* w3m-util.el (w3m-coding-system-to-mime-charset): Rename to
	w3m-coding-system-to-charset and move to w3m.el

	* w3m.el (w3m-coding-system-to-charset): Move from w3m-util.el.
	(w3m-buffer): New function.

2006-09-29  Katsumi Yamaoka  <yamaoka@jpl.org>

	* w3m.el (w3m-mail-user-agents): Add vm-user-agent.

	* w3m-mail.el (w3m-mail-user-agent-compose-function-alist): Add
	vm-user-agent.
	(w3m-mail-compose-with-vm): New function.
	(w3m-mail-goto-body-and-clear-body): New function.
	(w3m-mail-position-point): New function.
	(w3m-mail-compose-with-mml, w3m-mail-compose-with-semi): Use them.

2006-09-29  Hideyuki SHIRAI  <shirai@meadowy.org>

	* mew-w3m.el (w3m-mail-compose-with-mew): Handle coding-system and
	charset accurately. When call with `current-prefix-arg', try to use
	existing draft buffer.

	* w3m-mail.el (w3m-mail): Bind `w3m-history-reuse-history-elements' to
	'reload.

2006-09-29  Hiroya Murata  <lapis-lazuli@pop06.odn.ne.jp>

	* w3m-mail.el (w3m-mail-compose-with-semi): Handle types other than
	text/html as well. Decide the charset when the charset is nil though
	the content-type is a text.

2006-09-28  Katsumi Yamaoka  <yamaoka@jpl.org>

	* w3m-mail.el (w3m-mail-compose-with-mml): Treat source as binary data
	for images (we will probably have to do so for some more types); pass
	content-type argument to MML.

2006-09-28  Hideyuki SHIRAI  <shirai@meadowy.org>

	* w3m.el (w3m-mail-user-agents): Add mew-user-agent.

	* w3m-mail.el (top): Autoload w3m-mail-compose-with-mew
	(w3m-mail-user-agent-compose-function-alist): Add mew-user-agent.
	(w3m-mail-compose-with-mml): Add `content-type' argument
	(w3m-mail-compose-with-semi): Ditto.
	(w3m-mail): Handle `content-type' and `about://header/'.

	* mew-w3m.el (w3m-mail-compose-with-mew): New function.  Add
	`content-type' argument and handle it.

2006-09-28  Hiroya Murata  <lapis-lazuli@pop06.odn.ne.jp>

	* w3m-mail.el (w3m-mail-user-agent-compose-function-alist): Add
	wl-user-agent.
	(w3m-mail-compose-with-semi): New function.

	* w3m.el (w3m-mail-user-agents): Add wl-user-agent.

2006-09-28  Katsumi Yamaoka  <yamaoka@jpl.org>

	* w3m-util.el (w3m-coding-system-to-mime-charset): New function.

	* w3m-mail.el (w3m-mail-compose-with-mml): Bind gnus-newsgroup-name to
	nil while composing mail if gnus-user-agent is used instead of removing
	X-Draft-From header.
	(w3m-mail): Use w3m-coding-system-to-mime-charset.

2006-09-27  Katsumi Yamaoka  <yamaoka@jpl.org>

	* w3m-mail.el (w3m-mail-compose-with-mml): Remove X-Draft-From header;
	make charset argument a string.
	(w3m-mail): Make charset argument to be passed to composer a symbol.

2006-09-27  Katsumi Yamaoka  <yamaoka@jpl.org>

	* w3m-mail.el: New file.

	* w3m.el: Autoload w3m-mail.
	(w3m-mail-user-agents): New variable.
	(w3m-menubar): Add w3m-mail.

2006-09-26  Luca Capello  <luca@pca.it>

	* w3m-search.el (w3m-search-new-session): New command.
	(w3m-search-read-variables): Ditto.
	(w3m-search-do-search): Ditto.
	(w3m-search): Rewrite to use the new commands above; add myself to the
	authors list.

	* w3m.el (autoload): Add w3m-search-new-session.
	(w3m-menubar): Add w3m-search-new-session.
	(w3m-info-like-map): Add w3m-search-new-session at the place of the
	called-interactively w3m-search to be compliant with the other
	*-new-session key-bindings.
	(w3m-mode): Add description of w3m-search-new-session to docstring.

2006-09-25  Luca Capello  <luca@pca.it>

	* w3m-bookmark.el: Add myself to the authors list, forgotten when
	submitting the patch for w3m-bookmark-view-new-session.

	* w3m.el: Ditto.

2006-09-22  Hideyuki SHIRAI  <shirai@meadowy.org>

	* w3m-e21.el (w3m-tab-make-keymap): Support mouse wheel on the tab.

	* w3m-e23.el (w3m-tab-make-keymap): Ditto.

2006-09-20  Katsumi Yamaoka  <yamaoka@jpl.org>

	* w3m-fb.el: Bind w3m-delete-buffer, w3m-fb-frame-parameter,
	w3m-list-buffers, w3m-next-buffer, and w3m-pop-up-frames when
	compiling.

2006-09-16  David Hansen  <david.hansen@physik.fu-berlin.de>

	* w3m.el (w3m-relationship-estimate-rules): Changed freshmeat URL
	regexp.

2006-09-13  Katsumi Yamaoka  <yamaoka@jpl.org>

	* w3m.el (w3m-lynx-like-map, w3m-info-like-map): Don't bind M-g key
	because Emacs 22 uses it as a prefix command in global map.  Suggested
	by David Hansen <david.hansen@gmx.net>.

2006-09-09  Masayuki Ataka  <ataka@milk.freemail.ne.jp>

	* w3m-search.el (w3m-search-engine-alist): Instruct explicitly Google
	to return English pages for google-en.

2006-09-07  Katsumi Yamaoka  <yamaoka@jpl.org>

	* w3m.el (w3m-default-directory): New variable.
	(w3m-current-directory): Use it.

2006-09-05  David Hansen  <david.hansen@gmx.net>

	* w3m.el (w3m-local-find-file-regexps): Default to '(nil
	. "\\.[sx]?html?\\'").

2006-08-31  Katsumi Yamaoka  <yamaoka@jpl.org>

	* w3m.el (w3m-enable-google-feeling-lucky): New variable.
	(w3m-input-url): Disable the Google feeling lucky feature if it is nil.

2006-08-30  Katsumi Yamaoka  <yamaoka@jpl.org>

	* w3m.el (w3m-show-decoded-url): Add entry for ohmynews.co.jp.

2006-08-30  TSUCHIYA Masatoshi  <tsuchiya@namazu.org>

	* w3m.el (w3m-relationship-search-patterns): Call
	`w3m-decode-anchor-string' in order to decode "&amp;" in anchor
	strings.
	(w3m-relationship-freshmeat-estimate): Removed.
	(w3m-relationship-estimate-rules): Use
	`w3m-relationship-simple-estimate' instead of the above, to simplify
	related codes.

2006-08-11  David Hansen  <david.hansen@pysik.fu-berlin.de>

	* w3m.el (w3m-relationship-oddmuse-estimate): New function.
	(w3m-relationship-freshmeat-estimate): New function.
	(w3m-relationship-estimate-rules): Fixed regexp for google groups.
	Added above new functions.

2006-07-25  Katsumi Yamaoka  <yamaoka@jpl.org>

	* w3m-util.el (w3m-truncate-string): Don't autoload mule-util.el.

2006-06-19  Hideyuki SHIRAI  <shirai@meadowy.org>

	* w3m-tabmenu.el (w3m-tab-menubar-make-items-precbuf): New internal
	variable.
	(w3m-tab-menubar-make-items-prebuflst): Ditto.
	(w3m-tab-menubar-make-items-preurl): Ditto.
	(w3m-tab-menubar-make-items-preitems): Ditto.
	(w3m-tab-menubar-make-items): Set an use previous variables to used for
	the speed improvement.

	* w3m-util.el (w3m-make-menu-commands-keys): New internal variable.
	(w3m-make-menu-commands): Set and use `w3m-make-menu-commands-keys to
	used for the speed improvement.

2006-06-15  Katsumi Yamaoka  <yamaoka@jpl.org>

	* attic/rfc2368.el: Copy from Emacs 22; modify rfc2368-unhexify-string
	to work with both Emacs and XEmacs.

2006-05-31  Hideyuki SHIRAI  <shirai@meadowy.org>

	* w3m.el (w3m-view-this-url-1): Set 5th argument of `w3m-copy-buffer'
	to `w3m-new-session-in-background'.
	(w3m-copy-buffer): Add `background' argument. When URL is null and
	`background' is not non-nil, stay the current buffer.

2006-05-31  Katsumi Yamaoka  <yamaoka@jpl.org>

	* w3m-search.el (w3m-search-read-query): Ignore page title only in
	w3m-mode buffers.

2006-05-30  Katsumi Yamaoka  <yamaoka@jpl.org>

	* w3m-search.el (w3m-search-read-query): Assume there's not only a list
	of faces but also just a face.

2006-05-30  Yoichi NAKAYAMA  <yoichi@geiin.org>

	* w3m.el (w3m-copy-buffer): Create empty w3m buffer when url is not
	set.  Cause error on meaningless combination of arguments.

2006-05-28  Hideyuki SHIRAI  <shirai@meadowy.org>

	* w3m-e21.el (w3m-tab-selected-background-face): New face.
	(w3m-tab-separator): Put `mouse-face' for the shape of a mouse button.
	(w3m-tab-line): Ditto.

	* w3m-e23.el (w3m-tab-selected-background-face): New face.
	(w3m-tab-separator): Put `mouse-face' for the shape of a mouse button.
	(w3m-tab-line): Ditto.

2006-05-26  Hideyuki SHIRAI  <shirai@meadowy.org>

	* w3m.el (w3m-tab-button-menu-commands): Disable same items if
	`w3m-tab-button-menu-current-buffer' is nil.
	(w3m-tab-button-menu2): New function.

	* w3m-e21.el (top): Add the variables and function to avoid
	byte-compile warnings.
	(w3m-tab-drag-mouse-function): Support drag & drop to out of the
	frame. Don't call `bury-buffer'.
	(w3m-tab-click-mouse-function): Don't call `bury-buffer'.
	(w3m-tab-double-click-mouse1-function): new function.
	(w3m-tab-double-click-mouse2-function): Ditto.
	(w3m-tab-make-keymap): Add some methods.

	* w3m-e23.el (top): Add the variables and function to avoid
	byte-compile warnings.
	(w3m-tab-drag-mouse-function): Support drag & drop to out of the
	frame. Don't call `bury-buffer'.
	(w3m-tab-click-mouse-function): Don't call `bury-buffer'.
	(w3m-tab-double-click-mouse1-function): new function.
	(w3m-tab-double-click-mouse2-function): Ditto.
	(w3m-tab-make-keymap): Add some methods.

	* w3m.el (w3m-tab-button-menu-commands): Change position some items.

2006-05-22  Katsumi Yamaoka  <yamaoka@jpl.org>

	* w3m-util.el (w3m-widget-type-convert-widget): New function.

	* w3m.el (w3m-home-page, w3m-new-session-url)
	(w3m-uri-replace-alist): Use it.

	* w3m-dtree.el (w3m-dtree-indent-strings, w3m-dtree-stop-strings): Use
	it.

	* w3m-symbol.el (w3m-symbol-custom-type): Use it.

2006-05-21  Yoichi NAKAYAMA  <yoichi@geiin.org>

	* w3m.el (autoload): `w3m-bookmark-view-new-sessiont' ->
	`w3m-bookmark-view-new-session'.

2006-05-19  Katsumi Yamaoka  <yamaoka@jpl.org>

	* w3m.el (w3m-home-page): Rewrite :convert-widget function.
	(w3m-new-session-url): Ditto.

2006-05-19  Katsumi Yamaoka  <yamaoka@jpl.org>

	* w3m.el (w3m-new-session-url): Doc fix; improve custom type.
	(w3m-new-session-in-background): Doc fix.

2006-05-19  Hideyuki SHIRAI  <shirai@meadowy.org>

	* w3m.el (w3m-new-session-url): Rename from
	`w3m-tab-button-new-session-url'.
	(w3m-tab-button-focus-new-tab): Delete.
	(w3m-view-this-url-new-session-in-background): This option sets
	obsolete.
	(w3m-new-session-in-background): New option.
	(w3m-menubar): Change and add Some items.
	(w3m-copy-buffer): If call-interactively, set `just-copy' to `t'.  If
	`w3m-new-session-in-background' and `just-copy' is non-nil, swith to
	original buffer when finished.
	(w3m-lynx-like-map): Add `w3m-bookmark-view-new-session'.
	(w3m-tab-button-menu-commands): Use `w3m-new-session-in-background'
	insted of `w3m-tab-button-focus-new-tab'.
	(w3m-goto-new-session-url): New command.
	(w3m-goto-url-new-session): Call `w3m-copy-buffer' with
	`w3m-new-session-in-background'.
	(w3m-select-buffer-generate-contents): Add prefix number to beginning
	of title name.

	* w3m-tabmenu.el (w3m-tab-menubar-items-sub-coeff): New variable.
	(w3m-tab-menubar-items-width): Ditto.
	(w3m-tab-menubar-make-items-1): New inline macro and trancate string of
	tab's title if over `w3m-tab-menubar-items-width'.
	(w3m-tab-menubar-make-items): Use `w3m-tab-menubar-make-items-1'.  If
	the number of tabs over `(- (frame-height)
	w3m-tab-menubar-items-sub-coeff)', make sub-menu.

	* w3m-bookmark.el (w3m-bookmark-view-new-session): Use
	w3m-view-this-url-1 instead of w3m-goto-url; warn if w3m-mode does not
	run.
	(w3m-bookmark-menu-items): Add w3m-bookmark-view-new-session.

2006-05-18  Luca Capello  <luca@pca.it>

	* w3m-bookmark.el (w3m-bookmark-view): Add docstring.
	(w3m-bookmark-view-new-session): New command.

	* w3m.el (autoload): Add docstring to w3m-bookmark-view; add
	w3m-bookmark-view-new-session.
	(w3m-menubar): Add Bookmark submenu and w3m-bookmark-view-new-session.
	(w3m-info-like-map): Add w3m-bookmark-view-new-session.
	(w3m-mode): Add description of w3m-bookmark-view-new-session to
	docstring.

2006-05-18  Hideyuki SHIRAI  <shirai@meadowy.org>

	* w3m.el (w3m-tab-button-focus-new-tab): New option.
	(w3m-menubar): Add some items.
	(w3m-external-view-this-url): New command.
	(w3m-external-view-current-url): Ditto.
	(w3m-tab-button-menu-commands): Use `w3m-tab-button-focus-new-tab' on
	`w3m-goto-url-new-session' and `w3m-copy-buffer'.
	(w3m-tab-button-menu): Make with `w3m-make-menu-commands'.

	* w3m-util.el (top): Add the variable definition of `w3m-mode-map' to
	avoid byte-compile warnings.
	(w3m-make-menu-commands): New function.

	* w3m-tabmenu.el (w3m-tab-menubar-make-items): Use
	`w3m-make-menu-commands'.

2006-05-18  Katsumi Yamaoka  <yamaoka@jpl.org>

	* w3m.el (w3m-view-url-with-external-browser): Add optional url
	argument.
	(w3m-tab-button-menu-commands): Make w3m-copy-buffer and
	w3m-view-url-with-external-browser select the buffer; pass url to
	w3m-view-url-with-external-browser.

2006-05-18  Katsumi Yamaoka  <yamaoka@jpl.org>

	* w3m-bookmark.el (w3m-bookmark-add-all-urls): New function.

	* w3m.el: Autoload w3m-bookmark-add-all-urls.
	(w3m-menubar): Add w3m-reload-all-pages.
	(w3m-lynx-like-map): Add w3m-reload-all-pages and
	w3m-bookmark-add-all-urls.
	(w3m-info-like-map): Ditto.
	(w3m-tab-button-menu-commands): Make it enable to pass arguments to
	function items; use w3m-goto-url-new-session, w3m-reload-all-pages, and
	w3m-bookmark-add-all-urls instead of lambda forms.
	(w3m-tab-button-menu): Pass arguments to functions defined in
	w3m-tab-button-menu-commands.
	(w3m-mode): Add descriptions about w3m-reload-all-pages and
	w3m-bookmark-add-all-urls to docstring.
	(w3m-reload-all-pages): New function.

2006-05-18  Hideyuki SHIRAI  <shirai@meadowy.org>

	* w3m.el (w3m-lynx-like-map): Define `w3m-mouse-major-mode-menu' to
	mouse-3.
	(w3m-info-like-map): Ditto.
	(w3m-mouse-major-mode-menu): New command.

	* w3m-util.el (top): Add the variable definition of
	`w3m-use-japanese-menu' to avoid byte-compile warnings.
	(w3m-make-menu-item): Change method to take measures for garbage
	characters on XEmacs.

	* w3m-bookmark.el (w3m-bookmark-make-item-xmas): New variable.
	(w3m-bookmark-make-item): New inline macro.
	(w3m-bookmark-make-menu-items): Use `w3m-bookmark-make-item'.

2006-05-18  Hideyuki SHIRAI  <shirai@meadowy.org>

	* w3m.el (w3m-menubar): Use `w3m-make-menu-item'.
	(w3m-tab-button-menu-current-buffer): Enable always.
	(w3m-tab-button-menu-commands): Ditto. Use `w3m-make-menu-item'.

	* w3m-util.el (w3m-make-menu-item): New function.

	* w3m-tabmenu.el (w3m-tab-menubar-make-items): Handle
	`w3m-tab-button-menu-commands' always.

	* w3m-bookmark.el (w3m-bookmark-menu-items): Use `w3m-make-menu-item'.

2006-05-17  Hideyuki SHIRAI  <shirai@meadowy.org>

	* w3m.el (w3m-use-japanese-menu): Change default value.
	(w3m-menubar): Simplify the rule to use Japanese menu.
	(w3m-tab-button-menu-commands): Ditto.

	* w3m-bookmark.el (w3m-bookmark-menu-items): Simplify the rule to use
	Japanese menu.

2006-05-17  Katsumi Yamaoka  <yamaoka@jpl.org>

	* w3m.el (w3m-menubar): Escape the Japanese katakana `a' which breaks
	the string syntax in non-Mule XEmacs.

	* w3m-bookmark.el (w3m-bookmark-menu-items): Escape the Japanese kanji
	`etsu' which breaks the string syntax in non-Mule XEmacs.

2006-05-17  Hideyuki SHIRAI  <shirai@meadowy.org>

	* w3m.el (w3m-use-japanese-menu): New option.
	(w3m-menubar): Add Japanese menu.
	(w3m-tab-button-menu-commands): Change the way to check Japanse or
	others.

	* w3m-bookmark.el (w3m-bookmark-menu-items): Add Japanese menu.

2006-05-17  Hideyuki SHIRAI  <shirai@meadowy.org>

	* w3m.el (w3m-tab-button-new-session-url): New option.
	(w3m-delete-other-buffers): New command.
	(w3m-delete-left-tabs): Ditto.
	(w3m-delete-right-tabs): Ditto.
	(w3m-delete-buffers): New function.
	(w3m-lynx-like-map): Add `w3m-delete-left|right-tabs'.
	(w3m-tab-button-menu-commands): New new items.

	* w3m-util.el (w3m-lefttab-exist-p): New inline function.
	(w3m-righttab-exist-p): Ditto.

	* w3m-tabmenu.el (w3m-tab-menubar-make-items): Handle
	`w3m-tab-button-menu-commands' if possible.

2006-05-16  Katsumi Yamaoka  <yamaoka@jpl.org>

	* w3m.el (w3m-tab-button-menu-commands): New variable.
	(w3m-tab-button-menu-current-buffer): New variable.
	(w3m-tab-button-menu): New variable.
	(w3m-tab-button-menu): New function.

	* w3m-e21.el (w3m-tab-make-keymap): Bind mouse-3 to menu.

2006-05-14  Tsuyoshi CHO  <tsuyoshi_cho@ybb.ne.jp>

	* w3m.el (w3m-refontify-anchor): Improve parameter check.
	(w3m-create-image-page): Use `w3m-add-face-property' instead
	`put-text-property'/`add-text-properties'/`w3m-add-text-properties'.
	(w3m-history-highlight-current-url): Ditto.
	(w3m-header-line-insert): Ditto.

	* w3m-search.el (w3m-search-read-query): Improve parameter check.

	* w3m-lnum.el (w3m-link-numbering): Use `w3m-add-face-property' instead
	`put-text-property'.

	* w3m-form.el (w3m-form-make-button): Use `w3m-add-face-property'
	instead `add-text-properties'.
	(w3m-fontify-textareas): Ditto.
	(w3m-form-parse-and-fontify): Ditto.

	* w3m-e21.el,w3m-e23.el (w3m-form-make-button): Improve face property
	append method.
	(w3m-setup-header-line): Ditto.
	(w3m-tab-line): Ditto.
	(w3m-tab-separator): Modify `face' value to list.

2006-05-11  Hideyuki SHIRAI  <shirai@meadowy.org>

	* w3m-search.el (w3m-search-engine-alist): Use utf-8 for google if
	possible.

2006-05-10  Katsumi Yamaoka  <yamaoka@jpl.org>

	* w3m.el (w3m-show-decoded-url): Add entry for hatena.ne.jp.

2006-05-09  Katsumi Yamaoka  <yamaoka@jpl.org>

	* aclocal.m4 (AC_SET_VANILLA_FLAG): Add --no-unibyte option so as to
	invalidate EMACS_UNIBYTE environment variable.

2006-05-07  ARISAWA Akihiro  <ari@mbf.sphere.ne.jp>

	* w3m-symbol.el: Bind w3m-use-symbol when compiling.
	(w3m-use-symbol): New function.
	(w3m-replace-symbol): Use it.

	* w3m.el (w3m-use-symbol): Changed its default value when
	w3m-output-coding-system is utf-8.

2006-05-07  ARISAWA Akihiro  <ari@mbf.sphere.ne.jp>

	* w3m-util.el (w3m-device-on-window-system-p): New function.
	(w3m-popup-frame-p): Use it.

	* w3m-search.el (w3m-search-engine-alist): Ditto.

	* w3m.el (w3m-fontify-strike-through): Ditto.

2006-05-06  Yoichi NAKAYAMA  <yoichi@geiin.org>

	* w3m-search.el (w3m-search-engine-alist): Remove lycos-ja.

2006-05-01  Katsumi Yamaoka  <yamaoka@jpl.org>

	* w3m-search.el (w3m-search-engine-history): New variable.
	(w3m-search): Use it.

2006-05-01  David Hansen  <david.hansen@gmx.net>

	* w3m-search.el (w3m-search-engine-alist): Add freshmeat.

2006-04-28  Katsumi Yamaoka  <yamaoka@jpl.org>

	* w3m.el (w3m-url-decode-string): Don't perform find-coding-system on a
	list of coding system in XEmacs.

2006-04-28  Hideyuki SHIRAI  <shirai@meadowy.org>

	* w3m.el (w3m-google-feeling-lucky-charset): New user option.
	(w3m-canonicalize-url): Support search-keyword for "I'm Feeling Lucky
	on Google". Add 2nd argument.
	(w3m-input-url): Suport "I'm Feeling Lucky".  Add 5th argument
	`feeling-lucky'.  Bind key to `self-insert-command' if `feeling-lucky'.
	Call `w3m-canonicalize-url' with `feeling-lucky'.
	(w3m-view-this-url): Call `w3m-input-url' with `feeling-lucky'.
	(w3m-goto-url-new-session): Ditto.
	(w3m): Ditto.

2006-04-24  Katsumi Yamaoka  <yamaoka@jpl.org>

	* w3mhack.el: Require APEL XEmacs package 1.32 and later.

2006-04-22  Yoichi NAKAYAMA  <yoichi@geiin.org>

	* w3m-search.el (w3m-search-engine-alist): Add msdn.

2006-04-21  Katsumi Yamaoka  <yamaoka@jpl.org>

	* w3m.el (w3m-url-decode-string): Support non-Mule XEmacs
	superficially.

	* w3m-util.el (w3m-replace-in-string): Prefer replace-regexp-in-string
	over of replace-in-string.  It was done in Gnus by Reiner Steib.

2006-04-20  Kazuhiro NISHIYAMA  <zn@mbf.nifty.com>

	* w3m-search.el (w3m-search-engine-alist): Fix url for ja.wikipedia.

2006-04-20  Katsumi Yamaoka  <yamaoka@jpl.org>

	* w3m-search.el (w3m-search-engine-alist): Add ja.wikipedia.

2006-04-20  David Hansen  <david.hansen@gmx.net>

	* w3m-search.el (w3m-search-engine-alist): Add wikipedia, en.wikipedia
	and de.wikipedia.

2006-04-14  Katsumi Yamaoka  <yamaoka@jpl.org>

	* w3m.el (w3m-download): Clear minibuffer after y-or-n-p.

2006-04-06  Katsumi Yamaoka  <yamaoka@jpl.org>

	* attic/vm-w3m.el (vm-w3m-use-w3m-minor-mode-map): New variable.
	(vm-mime-display-internal-text/html): Use it.

2006-04-04  Katsumi Yamaoka  <yamaoka@jpl.org>

	* w3m.el (w3m-url-decode-string): Make string unibyte before decoding.

2006-03-16  Tsuyoshi CHO  <tsuyoshi_cho@ybb.ne.jp>

	* w3m.el (w3m-data-retrieve): New function.
	(w3m-attributes, w3m-retrieve): Add support `data:' scheme handled by
	`w3m-data-retrieve'.

2006-03-15  Katsumi Yamaoka  <yamaoka@jpl.org>

	* w3m-ccl.el (charset-id): Define it as a macro instead of an alias to
	charset-id-internal if Emacs doesn't provide it.

2006-03-12  Tsuyoshi CHO  <tsuyoshi_cho@ybb.ne.jp>

	* w3m.el (w3m-insert-face): New face.
	(w3m-fontify-insert): New variable.
	(w3m-fontify-insert): New function.
	(w3m-fontify): Add calling `w3m-fontify-insert'.

2006-02-28  Katsumi Yamaoka  <yamaoka@jpl.org>

	* w3m.el (w3m-decode-buffer): Decode buffer's string outside the
	buffer.

2006-02-26  ARISAWA Akihiro  <ari@mbf.sphere.ne.jp>

	* w3m.el (w3m-w3m-parse-header): When the url matchs to ftp, rewrite
	type and charset.
	(w3m-w3m-attributes-1): Don't rewrite type and charset.
	(w3m-w3m-retrieve): Don't check status code when the url does not match
	to http.

2006-02-01  Katsumi Yamaoka  <yamaoka@jpl.org>

	* w3m.el (w3m-url-components-regexp): Move to w3m-util.el.
	(w3m-fontify-anchors, w3m-canonicalize-url, w3m-add-referer-p)
	(w3m-expand-url, w3m-view-this-url-1, w3m-goto-url)
	(w3m-goto-url-new-session): Use w3m-string-match-url-components rather
	than to run string-match with w3m-url-components-regexp.
	cf. <URL:http://emacs-w3m.namazu.org/ml/msg08412.html>.

	* w3m-form.el (w3m-form-normalize-action): Ditto.

	* w3m-cookie.el (w3m-parse-http-url): Ditto.

	* w3m-util.el (w3m-string-match-url-components-1): New function.
	(w3m-url-components-regexp): Move from w3m.el.
	(w3m-string-match-url-components): New macro.

2006-01-19  Tsuyoshi CHO  <tsuyoshi_cho@ybb.ne.jp>

	* w3m.el (w3m-fontify-strike-through): Improve matching point.

2006-01-16  Katsumi Yamaoka  <yamaoka@jpl.org>

	* doc/Makefile.in: Add rules to make pdf files.

	* configure.in: Check for dvipdfmx and texi2pdf.

2005-12-31  TSUCHIYA Masatoshi  <tsuchiya@namazu.org>

	* w3m-util.el (top): Add the variable definition of `w3m-mode-hook' to
	avoid byte-compile warnings.

2005-12-30  Tsuyoshi CHO  <tsuyoshi_cho@ybb.ne.jp>

	* w3m.el (w3m-fontify-strike-through): Fix multi `<del>' problem.

2005-12-23  Matt Hodges  <MPHodges@member.fsf.org>

	* w3m-util.el (w3m-list-buffers): Ensure disabling the w3m-fb-mode
	after a careless (setq w3m-fb-mode t).

2005-12-22  Tsuyoshi CHO  <tsuyoshi_cho@ybb.ne.jp>

	* w3m-antenna.el (w3m-antenna-refresh-interval): Add new customize
	variable.
	(w3m-antenna-make-contents): Add new generation rule for refresh
	interval replacing `%R' to META Refresh tag and contents value are
	`w3m-antenna-refresh-interval'.
	(w3m-antenna-html-skelton): Add %R rule.

2005-12-19  Matt Hodges  <MPHodges@member.fsf.org>

	* w3m-util.el (w3m-list-buffers): Further fix against the case where
	someone did (setq w3m-fb-mode t).

2005-12-19  Katsumi Yamaoka  <yamaoka@jpl.org>

	* w3m-fb.el (w3m-fb-mode): Never activate w3m-fb-mode if
	w3m-pop-up-frames is non-nil.

	* w3m-util.el (w3m-list-buffers): Reset w3m-fb-mode if it seems to have
	been set thoughtlessly.

2005-12-19  Katsumi Yamaoka  <yamaoka@jpl.org>

	* w3m-fb.el: Don't require w3m.
	(w3m-fb-frame-parameter): Always define.
	(w3m-fb-delete-frame-functions): Ditto.
	(w3m-fb-select-buffer): Fix the 2nd clause of cond.
	(w3m-fb-advised-functions): Remove.
	(w3m-list-buffers): Move advice code to w3m-fb.el.
	(w3m-close-window): Move advice code to w3m.el.
	(w3m-delete-buffer): Ditto.
	(w3m-quit): Ditto.
	(w3m-fb-mode): Remove w3m-fb-advised-functions stuff.

	* w3m.el (w3m-fb): Require.
	(w3m-delete-buffer, w3m-quit, w3m-close-window): Merge the codes which
	were formerly provided as advices in w3m-fb.el.

	* w3m-util.el (w3m-fb-list-buffers-frame, w3m-fb-mode): Bind them when
	compiling.
	(w3m-fb-frame-parameter): Autoload.
	(w3m-list-buffers): Merge the code which was formerly provided as an
	advice in w3m-fb.el.

2005-11-26  Matt Hodges  <MPHodges@member.fsf.org>

	* w3m-fb.el: New file.

2005-12-09  Katsumi Yamaoka  <yamaoka@jpl.org>

	* w3m-form.el (w3m-form-submit): Use the post method for the
	multipart/form-data enctype according to the proposal of RFC2070 even
	if the form specifies the get method.

2005-11-24  ARISAWA Akihiro  <ari@mbf.sphere.ne.jp>

	* w3m-form.el (w3m-form-submit): If anchor exists, go to the uri.

2005-11-21  Tsuyoshi CHO  <tsuyoshi_cho@ybb.ne.jp>

	* w3m-favicon.el (w3m-favicon-type): Renew default image type list.

2005-11-19  Tsuyoshi CHO  <tsuyoshi_cho@ybb.ne.jp>

	* w3m.el (w3m-menubar): Renew enable/disable condition for `[Copy This
	Session]',`[Download This URL]', and Append `[Toggle This Image]'.

	* w3m-bookmark.el (w3m-bookmark-menu-items): Renew enable/disable
	condition for `[Add This URL to Bookmark]'.

2005-11-16  Hideyuki SHIRAI  <shirai@meadowy.org>

	* w3m.el (w3m-open-all-links-in-new-session): Reverse the list of URLs.

2005-10-21  Katsumi Yamaoka  <yamaoka@jpl.org>

	* w3m-e21.el (w3m-tab-drag-mouse-function): Lower the buffer displayed
	before moving to the other tab.
	(w3m-tab-click-mouse-function): Ditto.

2005-10-17  TSUCHIYA Masatoshi  <tsuchiya@namazu.org>

	* w3m-util.el (w3m-add-face-property): Simplified.

2005-10-15  Tsuyoshi CHO  <tsuyoshi_cho@ybb.ne.jp>

	* w3m-util.el (w3m-add-face-property): Add new functions.
	(w3m-remove-face-property): Ditto.

	* w3m.el (w3m-fontify-bold, w3m-fontify-underline)
	(w3m-fontify-strike-through, w3m-fontify-anchors)
	(w3m-fontify-images): Replace `w3m-add-text-properties' to
	`w3m-add-face-property' at FACE.
	(w3m-refontify-anchor): Change for FACE properly is list type.

2005-10-14  Katsumi Yamaoka  <yamaoka@jpl.org>

	* w3m-e21.el (w3m-insert-image): Make it work with a face text property
	whose value is a list.
	(w3m-remove-image): Remove useless text property.
	* w3m-e23.el (w3m-insert-image,w3m-remove-image): Same as w3m-e21.el's
	modification.

2005-09-29  ARISAWA Akihiro  <ari@mbf.sphere.ne.jp>

	* w3m-proc.el (w3m-process-filter): Fixed regexp.

2005-09-27  ARISAWA Akihiro  <ari@mbf.sphere.ne.jp>

	* w3m-proc.el (w3m-process-filter): Remove SSL warning message for
	basic authentication over SSL.

2005-09-22  Katsumi Yamaoka  <yamaoka@jpl.org>

	* w3m.el (w3m-fontify): Remove empty lines at the beginning of the
	buffer (see the comment).

2005-09-21  Katsumi Yamaoka  <yamaoka@jpl.org>

	* mime-w3m.el (mime-w3m-preview-text/html): Revert.

2005-09-21  Katsumi Yamaoka  <yamaoka@jpl.org>

	* mime-w3m.el (mime-w3m-preview-text/html): Bind w3m-treat-image-size
	to avoid inserting excessive newlines.

2005-09-18  Masayuki Ataka  <ataka@milk.freemail.ne.jp>

	* w3m.el (w3m-relationship-estimate-rules): Add a rule for Google Blog
	Search.

	* w3m-search.el (w3m-search-engine-alist): Use
	`http://blogsearch.google.com/' instead of `http://search.blogger.com/'
	for "blog-*" search, because search.blogger.com does not have a
	explicit link to previous search result page.

2005-09-16  Hideyuki SHIRAI  <shirai@meadowy.org>

	* w3m.el (w3m-redisplay-this-page): Use the cache always.

2005-09-15  Masayuki Ataka  <ataka@milk.freemail.ne.jp>

	* w3m-search.el (w3m-search-engine-alist): Add "blog-*" entries.

2005-09-02  TAKAHASHI Kaoru  <kaoru@kaisei.org>

	* doc/ptexinfmt.el: Support @frenchspacing, @euro, @sansserif.
	(texinfo-format-ordf): Fix typo.

2005-09-01  Hiroshi Fujishima  <hiroshi.fujishima@gmail.com>

	* w3m-search.el (w3m-search-engine-alist): Update goo-ja, waei, eiwa,
	kokugo URL.

2005-08-29  Katsumi Yamaoka  <yamaoka@jpl.org>

	* w3m-ucs.el: Enable XEmacs 21.5-Mule to compile it anyway.

2005-08-29  Hideyuki SHIRAI  <shirai@meadowy.org>

	* w3m.el (w3m-fontify-anchors): Put the encoded anchor names instead of
	the itself.

2005-08-01  Katsumi Yamaoka  <yamaoka@jpl.org>

	* octet.el (octet-insert-buffer): Use insert-buffer-substring instead
	of insert-buffer.

	* w3m-bookmark.el (w3m-about-bookmark): Ditto.

	* w3m-proc.el (w3m-process-sentinel): Ditto.

2005-07-29  Kevin Rodgers  <kevin.rodgers@ihs.com>

	* w3m.el (w3m-content-type-alist): Add the text/sgml entry.

2005-07-29  Katsumi Yamaoka  <yamaoka@jpl.org>

	* w3m.el (w3m-scroll-up-1): New function.
	(w3m-lynx-like-map): Use it for the J command.
	(w3m-scroll-up-or-next-url): Use it.

2005-07-15  TSUCHIYA Masatoshi  <tsuchiya@namazu.org>

	* w3m.el (w3m-current-message): New internal variable.
	(w3m-message): Use the above variable to keep the last displayed
	message, to decide that this function can override the current message
	in the echo area.
	(w3m-make-help-echo): Use `message' instead of `w3m-message' to clear
	the echo area in the foreground context.
	(w3m-quit): Ditto.
	(w3m-goto-ftp-url): Ditto.
	(w3m-select-buffer-show-this-line-and-switch): Ditto.

	* w3m-proc.el (w3m-process-background): New internal variable.
	(w3m-process-sentinel): Set t to the above variable.

2005-07-13  TSUCHIYA Masatoshi  <tsuchiya@namazu.org>

	* w3m.el (w3m-message): Bury messages when the cursor in the echo area
	which is used by `y-or-n-p' etc.
	(w3m-view-parent-page): Refer both `start' link element and `content'
	start element before checking a parent URL.

2005-07-11  Katsumi Yamaoka  <yamaoka@jpl.org>

	* w3m-bookmark.el (w3m-bookmark-menu-dummy-item): Remove.
	(w3m-bookmark-menubar-dummy): Remove.
	(w3m-bookmark-menu-items): Also define the menu for the case where
	w3m-bookmark-mode is turned on.
	(w3m-setup-bookmark-menu): Rewrite it so as to work properly with Emacs
	22.
	(w3m-bookmark-menubar-update): Ditto; remove the iswitchb section.
	(w3m-bookmark-make-menu-items): Return nil if there's no bookmark.

	* w3m-tabmenu.el (w3m-tab-menubar-dummy): Remove.
	(w3m-setup-tab-menu): Rewrite it so as to work properly with Emacs 22.
	(w3m-tab-menubar-update): Ditto; remove the iswitchb section.

2005-07-11  Hideyuki SHIRAI  <shirai@meadowy.org>

	* w3m-bookmark.el (w3m-bookmark-buffer): Disable undo before modify the
	buffer.
	(w3m-bookmark-menu-items-pre): New variable.
	(w3m-bookmark-menu-items-time): Ditto.
	(w3m-bookmark-make-menu-items): Use previous items if it available.

2005-07-09  Tsuyoshi CHO  <tsuyoshi_cho@yahoo.co.jp>

	* w3m-xmas.el (top): Add `w3m-setup-bookmark-menu' to autoload list at
	compiled time.
	(w3m-setup-menu): Append bookmark menu setup calling.

	* w3m-bookmark.el (top): Add requirement `easymenu' and
	`easy-menu-remove-item' autoload at compiled time.
	(w3m-bookmark-menu-open-new-session): Add new customize variable.
	(w3m-bookmark-menu-dummy-item): Add new const variable.
	(w3m-bookmark-menubar-dummy): Ditto.
	(w3m-bookmark-menu-items): Ditto, Define Bookmark const menu items.
	(w3m-setup-bookmark-menu): Add new autoload function.
	(w3m-bookmark-menubar-update): Add new function.
	(w3m-bookmark-iterator): Ditto.
	(w3m-bookmark-menu-open-item): Ditto.
	(w3m-bookmark-make-menu-items): Ditto.

	* w3m.el (top): Add `w3m-setup-bookmark-menu' to autoload list at
	compiled time.
	(w3m-menubar): Remove "Bookmark" menu item.

2005-07-08  Hideyuki SHIRAI  <shirai@meadowy.org>

	* w3m.el (w3m-print-current-url): Bind deactivate-mark.
	(w3m-print-this-url): Ditto.

2005-07-08  Katsumi Yamaoka  <yamaoka@jpl.org>

	* w3m.el (w3m-check-current-position): Bind deactivate-mark.  cf.
	<https://lists.gnu.org/archive/html/emacs-pretest-bug/2005-07/msg00109.html>

2005-07-05  Masayuki Ataka  <ataka@milk.freemail.ne.jp>

	* ChangeLog: Add file local variables to set fill-column 74 and
	indent-tabs-mode t.

2005-07-03  Masayuki Ataka  <ataka@milk.freemail.ne.jp>

	* w3m-search.el (w3m-search-engine-alist): Add "technorati-*" entries.

2005-07-01  Katsumi Yamaoka  <yamaoka@jpl.org>

	* w3m-util.el (w3m-which-command): Make sure the command is not a
	directory.  cf. <URL:http://emacs-w3m.namazu.org/ml/msg08113.html>.

2005-06-26  Masayuki Ataka  <ataka@milk.freemail.ne.jp>

	* w3m.el (w3m-relationship-estimate-rules): Add a rule for Yahoo Search
	Beta.

2005-06-26  Masayuki Ataka  <ataka@milk.freemail.ne.jp>

	* w3m.el (w3m-relationship-estimate-rules): Improve regexp for Google
	in order to make the scroll-to-next-page feature work on Google News as
	well.

2005-06-26  Masayuki Ataka  <ataka@milk.freemail.ne.jp>
	    TSUCHIYA Masatoshi  <tsuchiya@namazu.org>

	* w3m-search.el (w3m-search-engine-alist): Add Yahoo Beta.

2005-06-18  Masayuki Ataka  <ataka@milk.freemail.ne.jp>

	* w3m-search.el (w3m-search-engine-alist): Search Google News in US by
	"google news-en".

2005-06-17  Masayuki Ataka  <ataka@milk.freemail.ne.jp>

	* w3m-search.el (w3m-search-engine-alist): Add "google news" entry.

2005-06-13  Katsumi Yamaoka  <yamaoka@jpl.org>

	* aclocal.m4 (AC_PATH_EMACS): Check whether XEmacs works with the shy
	group regexp and runs call-process-region correctly.

	* w3m-perldoc.el (w3m-about-perldoc): Don't relieve buggy XEmacs 21.5
	for call-process-region.

	* w3m-xmas.el (w3m-fix-gif): Ditto.
	(w3m-initialize-graphic-icons): Ditto.

	* w3m.el (w3m-decode-encoded-contents): Ditto.
	(w3m-x-moe-decode-buffer): Ditto.
	(w3m-rendering-half-dump): Ditto.

	* w3mhack.el: Advise byte-optimize-form-code-walker to avoid the
	``...called for effect'' warnings for Emacs 21.4 as well as 21.3; don't
	relieve buggy XEmacs 21.5 for call-process-region.

2005-06-10  Katsumi Yamaoka  <yamaoka@jpl.org>

	Make emacs-w3m not support the XEmacs versions older than 21.4.17
	or 21.5-b19.

	* aclocal.m4 (AC_PATH_EMACS): Check whether XEmacs runs the timer
	functions correctly.

	* w3m-util.el (w3m-cancel-refresh-timer): Use delete-itimer instead of
	cancel-timer under XEmacs.

	* w3m-xmas.el (call-process-region): Don't advise it.
	(w3m-run-at-time): Remove.

	* w3m.el (w3m-refresh-at-time): Use run-at-time instead of
	w3m-run-at-time.

	* w3mhack.el (w3mhack-byte-optimize-letX): Doc fix.

2005-06-09  Tsuyoshi CHO  <tsuyoshi_cho@ybb.ne.jp>

	* w3m.el: Update my mail address.

2005-06-09  Katsumi Yamaoka  <yamaoka@jpl.org>

	* w3m-antenna.el (w3m-antenna-mapcar): Remove unused temp var.

	* w3m-bookmark.el (w3m-bookmark-buffer): Remove
	file-coding-system-for-read.

	* w3m-form.el (w3m-form-input-textarea-save): Remove
	file-coding-system.
	(w3m-form-input-textarea): Ditto.

	* w3m-image.el (w3m-imagick-convert-buffer): Remove file-coding-system.
	(w3m-imagick-start-convert-buffer): Remove file-coding-system and
	jam-zcat-filename-list.

	* w3m.el (w3m-load-list): Remove file-coding-system-for-read.
	(w3m-save-list): Remove file-coding-system.
	(w3m-local-retrieve): Remove file-coding-system-for-read and
	jam-zcat-filename-list.
	(w3m-download): Remove file-coding-system and jam-zcat-filename-list.
	(w3m-copy-buffer): Remove unused temp var.

	* w3mhack.el (w3mhack-byte-optimize-letX): Remove file-coding-system,
	file-coding-system-for-read and pathname-coding-system.

2005-06-09  Katsumi Yamaoka  <yamaoka@jpl.org>

	* w3m-util.el (w3m-replace-in-string): Don't use eval-and-compile.
	(w3m-compare-strings): Ditto.
	(w3m-force-window-update): Alias to ignore if it is not defined.
	(w3m-force-window-update-later): New function.

	* w3m-favicon.el (w3m-favicon-retrieve): Use
	w3m-force-window-update-later.

	* w3m-proc.el (w3m-process-stop): Use w3m-force-window-update-later.

	* w3m.el (w3m-retrieve-and-render): Use w3m-force-window-update-later.
	(w3m-select-buffer-show-this-line): Always run w3m-force-window-update.

2005-06-09  Masatake YAMATO  <jet@gyve.org>

	* w3m-e21.el (w3m-initialize-graphic-icons): Highlight icon under
	mouse.

2005-06-09  Katsumi Yamaoka  <yamaoka@jpl.org>

	* w3m-e21.el (w3m-tab-mouse-face): New face.
	(w3m-setup-header-line): Use highlight face for bg color.
	(w3m-tab-line): Use w3m-tab-mouse-face.

2005-06-08  Masatake YAMATO  <jet@gyve.org>

	* w3m-e21.el (w3m-setup-header-line): Highlight url under mouse.
	(w3m-tab-line): Highlight tab under mouse.

2005-05-30  Katsumi Yamaoka  <yamaoka@jpl.org>

	* w3m-util.el (w3m-run-mode-hooks): New function.

	* w3m-form.el (w3m-form-input-select-mode): Use it.
	(w3m-form-input-map-mode): Use it.

	* w3m.el (w3m-mode): Use it.

2005-05-26  Katsumi Yamaoka  <yamaoka@jpl.org>

	* w3m-util.el (w3m-truncate-string): Autoload mule-util for
	truncate-string-to-width.

2005-05-26  Yoichi NAKAYAMA  <yoichi@geiin.org>

	* w3m.el (w3m-safe-view-this-url): `unsecure' -> `insecure'.
	(w3m-safe-toggle-inline-image): Ditto.
	(w3m-safe-toggle-inline-images): Ditto.

2005-05-20  Katsumi Yamaoka  <yamaoka@jpl.org>

	* w3m.el (w3m-menubar): Add the "Close Other Sessions" button.
	(w3m-delete-other-buffers): Run w3m-force-window-update.

2005-05-18  Katsumi Yamaoka  <yamaoka@jpl.org>

	* attic/vm-w3m.el (vm-w3m): Provide the feature.

	* attic/vm-7.19.patch: New file.

2005-05-12  Hideyuki SHIRAI  <shirai@meadowy.org>

	* w3m.el (w3m-open-all-links-in-new-session): Fix regexp.

2005-05-11  Katsumi Yamaoka  <yamaoka@jpl.org>

	* w3m-bookmark.el (w3m-about-bookmark): Use shy group in regexp.

	* w3m-cookie.el (w3m-cookie-two-dot-domains-regexp): Ditto.
	(w3m-cookie-set): Ditto.

	* w3m-dtree.el (w3m-dtree-directory-name): Ditto.
	(w3m-about-dtree): Ditto.

	* w3m-favicon.el (w3m-favicon-setup): Ditto.

	* w3m-namazu.el (w3m-about-namazu): Ditto.

	* w3m-proc.el (w3m-process-filter): Ditto.

	* w3m-rss.el (w3m-rss-parse-date-string): Ditto.

	* w3m-util.el (w3m-html-string-regexp): Remove useless quotes.
	(w3m-parse-attributes): Don't use old fashioned backquotes; use shy
	group in regexp.
	(w3m-url-authinfo-regexp): Use shy group in regexp.

	* w3m-weather.el (w3m-weather-completion-table): Ditto.
	(w3m-weather-area-completion): Ditto.

	* w3m-xmas.el (w3m-fix-gif): Ditto.

	* w3m.el: Use shy group in regexp when examining w3m-command.
	(w3m-content-type-alist): Use shy group in regexp.
	(w3m-show-decoded-url): Ditto.
	(w3m-add-referer): Ditto.
	(w3m-relationship-estimate-rules): Ditto.
	(w3m-arrived-ignored-regexp): Ditto.
	(w3m-history-ignored-regexp): Ditto.
	(w3m-url-to-file-name): Ditto.
	(w3m-fontify-strike-through): Ditto.
	(w3m-fontify): Ditto.
	(w3m-url-completion): Ditto.
	(w3m-gmane-url-at-point): Ditto.
	(w3m-cache-header-delete-variable-part): Ditto.
	(w3m-cache-available-p): Ditto.
	(w3m-decode-buffer): Ditto.
	(w3m-local-dirlist-cgi): Ditto.
	(w3m-w3m-canonicalize-url): Ditto.
	(w3m-additional-command-arguments): Ditto.
	(w3m-download): Ditto.
	(w3m-check-header-tags): Ditto.
	(w3m-retrieve-and-render): Ditto.
	(w3m-create-text-page): Ditto.
	(w3m-view-this-url): Ditto.
	(w3m-open-all-links-in-new-session): Ditto.
	(w3m-external-view-file): Ditto.
	(w3m-edit-url): Ditto.
	(w3m-convert-ftp-url-for-emacsen): Ditto.
	(w3m-goto-url): Ditto.
	(w3m-goto-url-new-session): Ditto.
	(w3m-about-db-history): Ditto.
	(w3m-history-highlight-current-url): Ditto.

	* w3mhack.el: Fix the section adding dirs to load-path.
	(w3mhack-make-package): Use shy group in regexp.
	(w3mhack-makeinfo): Ditto.

2005-05-10  Katsumi Yamaoka  <yamaoka@jpl.org>

	* Makefile.in (clean): Don't remove w3m-kwds.el.
	(.el.elc): Use batch-byte-compile instead of w3mhack-batch-compile.
	(very-slow): Don't run keywords.
	(keywords): Remove.

	* aclocal.m4 (AC_PATH_EMACS): Don't support Emacs 19 and 20.
	(AC_PATH_LISPDIR): Follow the change of the EMACS_FLAVOR value.
	(AC_PATH_ICONDIR): Ditto.
	(AC_CHECK_ELISP): Remove.
	(AC_CHECK_XML): Remove.

	* configure.in: Don't check for regexp-opt; don't run AC_CHECK_XML.

	* mime-w3m.el (mime-w3m-mode-map): Remove.
	(mime-w3m-local-map-property): Remove.
	(mime-w3m-preview-text/html): Don't use it.

	* octet.el (octet-decode-image): Ignore Emacs 19 and 20.

	* w3m-bitmap.el: Remove.

	* w3m-bookmark.el (w3m-bookmark-sections): Use point-at-eol.
	(w3m-bookmark-safe-string): Don't support Mule 2.3.
	(w3m-bookmark-current-number): Use point-at-eol.
	(w3m-bookmark-kill-entries): Use point-at-bol.

	* w3m-bug.el: Don't require w3m-om or w3m-e19.

	* w3m-ccl.el: Don't require w3m-om.

	* w3m-e19.el: Remove.

	* w3m-e20.el: Remove.

	* w3m-hist.el: Don't load w3m-kwds.el.

	* w3m-lnum.el (w3m-link-numbering): Don't support Emacs 20.

	* w3m-om.el: Remove.

	* w3m-proc.el: Don't require w3m-om or w3m-e19.

	* w3m-search.el (w3m-search-read-query): Use point-at-bol.

	* w3m-ucs.el: Ignore Emacs 20.

	* w3m-util.el: Don't load w3m-kwds.el; don't support Emacs 19.
	(w3m-use-tab-p): Ignore Emacs 19 and 20.
	(w3m-popup-window-p): Ditto.
	(w3m-add-w3m-initial-frames): Don't support Emacs 19.
	(after-make-frame-hook): Don't use it.
	(delete-frame): Don't advise it for Emacs 19 or 20.
	(w3m-truncate-string): Don't support Emacs 19 and 20.
	(w3m-default-face-colors): Remove.
	(w3m-replace-in-string): Don't support Emacs 19 and 20.

	* w3m-xmas.el (w3m-should-unoptimize-animated-gifs): Default to always
	t.
	(w3m-make-glyph): Use string-to-number instead of string-to-int.

	* w3m.el: Don't require w3m-e20, w3m-om or w3m-e19.
	(emacs-w3m-version): Reset to 1.4.50.
	(w3m-language): Ignore Mule 2.3.
	(w3m-history-current-url-face): Don't require wid-edit.
	(w3m-bold-face): Don't use w3m-default-face-colors.
	(w3m-underline-face): Ditto.
	(w3m-strike-through-face): Ditto.
	(w3m-use-symbol): Ignore Emacs 19 and 20.
	(w3m-show-decoded-url): Ditto.
	(w3m-use-tab): Doc fix.
	(w3m-entity-alist): Don't support Mule 2.3.
	(w3m-make-help-echo): Ignore Emacs version.
	(w3m-toggle-inline-images-internal): Ignore bitmap images.
	(w3m-resize-inline-image-internal): Don't support Emacs 19 and 20.
	(w3m-url-at-point): Always use ffap.
	(w3m-about-retrieve): Consider base64 codec is always available.
	(w3m-close-window): Don't support Emacs 19 and 20.
	(w3m-store-current-position): Use point-at-bol and point-at-eol.
	(w3m-buffer-setup): Ditto.
	(w3m-make-separator): Don't support Mule 2.3.
	(w3m-select-buffer-current-buffer): Use point-at-bol.
	(w3m-header-line-insert): Don't support Emacs 19 and 20.

	* w3mhack.el: Consider w3mhack-batch-compile is not used.
	(locate-library): Don't redefine it for Emacs 19.
	(APEL): Don't check for it for Emacs.
	(w3mhack-colon-keywords-file): Remove.
	(w3mhack-module-list): Ignore Emacs 19, 20, old XEmacsen and
	BITMAP-MULE.
	(w3mhack-shimbun-modules-using-rss): Remove.
	(current-column): Don't take care of it for old Emacsen.
	(w3mhack-compile): Don't run w3mhack-check-colon-keywords-file.
	(w3mhack-batch-compile): Remove.
	(w3mhack-nonunix-install): Ignore Emacs 19 and 20.
	(custom-declare-variable): Don't take care of it for Emacs 19.
	(locate-library): Ditto.
	(w3mhack-generate-colon-keywords-file): Remove.
	(w3mhack-check-colon-keywords-file): Remove.
	(w3mhack-load-path): Ignore Emacs 19, 20 and old XEmacsen.
	(w3mhack-makeinfo): Ignore Mule 2.3.

	* attic/regexp-opt.el: Remove.

	* attic/xml.el: Remove.

	* patches/mule-2.3@19.34.patch: Remove.

2005-04-20  Katsumi Yamaoka  <yamaoka@jpl.org>

	* w3m.el (w3m-remove-invisible-image-alt): New function.
	(w3m-rendering-buffer): Use it.

2005-04-13  Katsumi Yamaoka  <yamaoka@jpl.org>

	* w3m.el (w3m-decode-buffer): Decode "\240" into "&nbsp;".

2005-04-08  Katsumi Yamaoka  <yamaoka@jpl.org>

	* w3m.el (w3m-decode-buffer): Decode `&#nnn;' entities in 128..159.

2005-04-07  Katsumi Yamaoka  <yamaoka@jpl.org>

	* w3m.el (w3m-detect-xml-charset): Return nil if the data don't look
	like xml contents.
	(w3m-compatible-encoding-alist): New variable.
	(w3m-decode-buffer): Always use w3m-detect-xml-charset; use a
	compatible encoding according to w3m-compatible-encoding-alist.

	* w3m-xmas.el (w3m-find-coding-system): Don't return binary for the nil
	argument.


2005-03-25  Katsumi Yamaoka  <yamaoka@jpl.org>

	* Release emacs-w3m-1.4.4 from emacs-w3m-1_4 branch.

2005-03-23  Katsumi Yamaoka  <yamaoka@jpl.org>

	* w3m-xmas.el (w3m-setup-toolbar): Make sure icon files exist.
	(w3m-update-toolbar): Make sure toolbar items have been specified.
	(w3m-initialize-graphic-icons): Make sure icon files exist.

	* w3m-e21.el (w3m-setup-toolbar): Make sure icon files exist.
	(w3m-initialize-graphic-icons): Ditto.

2005-03-23  TSUCHIYA Masatoshi  <tsuchiya@namazu.org>

	* Makefile.in (tarball): Remove `w3m-e23.el' instead of `w3m-e22.el'.

	* w3m.el (w3m-url-readable-string): Decide a scheme to guess encodings
	based on the target URL, instead of the current URL.
	(w3m-show-decoded-url): Doc fix to follow the above change.
	(w3m-copy-buffer): Do not set `w3m-current-url' and
	`w3m-current-coding-system'.
	(w3m-goto-url-new-session): Simplified.

2005-03-22  Katsumi Yamaoka  <yamaoka@jpl.org>

	* w3m-e21.el (display-images-p): Remove alias.

2005-03-18  Katsumi Yamaoka  <yamaoka@jpl.org>

	* Makefile.in (very-slow): Don't mv non-existent files.

	* w3m-e19.el (easy-menu-remove-item): Don't autoload it.

	* w3m-om.el (easy-menu-remove-item): Ditto.

	* w3m-rss.el (match-string-no-properties): Avoid warning for Emacs 19
	and XEmacs.
	(split-string): Avoid warning for Emacs 19.

	* w3m-symbol.el: Require cl when compiling.

	* w3m-tabmenu.el (easy-menu-remove-item): Aautoload it for Emacs 19.

	* w3m.el: Autoload widget-get to avoid compile warning for Emacs 19.
	(w3m): Remove unused bound variable.

	* w3mhack.el: Bind executable-binary-suffixes to the proper value for
	OS/2 and emx while checking for the shell command; cause an error only
	when compiling or formatting files.

	* attic/addpath.el: Make it work with old Emacsen even if cl is not
	loaded; load custom, bind defcustom'ed variables and make the
	locate-library function run quietly for Emacs 19; synch the code
	testing the shell command with w3mhack.el.
	(char-after): Add a byte-optimizer for Emacs 19.

	* w3m-ccl.el: Load w3m-om instead of autoloading it for charset-id.

	* w3m-util.el: Load cl independently when compiling.

2005-03-18  Katsumi Yamaoka  <yamaoka@jpl.org>

	* w3mhack.el: Check whether the shell command can be used.

	* attic/addpath.el: Ditto; add early-package-load-path to load-path for
	XEmacs 21.5.

2005-03-17  ARISAWA Akihiro  <ari@mbf.sphere.ne.jp>

	* w3m-favicon.el: Add autoload of `w3m-url-readable-string'.

2005-03-17  Tsuyoshi CHO  <tsuyoshi_cho@ybb.ne.jp>

	* w3m.el (w3m-check-header-tags): Check abnormal `base' url.

2005-03-16  Katsumi Yamaoka  <yamaoka@jpl.org>

	* w3mhack.el: Add early-package-load-path to load-path for XEmacs 21.5.

	* w3m-xmas.el: Fbind coding-system-type to ignore if it is void.

2005-03-15  Hideyuki SHIRAI  <shirai@meadowy.org>

	* w3m-form.el (w3m-form-mee-new): Display clear signs of coding-system
	for `w3m-url-decode-string'.
	(w3m-form-mee-select-value): Ditto.
	(w3m-form-parse-and-fontify): Ditto.

	* w3m.el (w3m-decode-buffer): Decode the buffer within buffer set the
	`multibyte'.

2005-03-13  MIYOSHI Masanori  <miyoshi@meadowy.org>

	* doc/emacs-w3m-ja.texi (Sport Sites Supported by Shimbun): Update.

	* doc/emacs-w3m.texi (Sport Sites Supported by Shimbun): Ditto.

2005-03-12  MIYOSHI Masanori  <miyoshi@meadowy.org>

	* doc/emacs-w3m-ja.texi (Sport Sites Supported by Shimbun): Update.

	* doc/emacs-w3m.texi (Sport Sites Supported by Shimbun): Ditto.

2005-03-10  Katsumi Yamaoka  <yamaoka@jpl.org>

	* w3m.el: Load w3m-e23.el(c) that exists in the same directory as
	w3m.el(c) so as to exclude ones in other places; report the precise
	error message if it doesn't exist.

2005-03-10  Katsumi Yamaoka  <yamaoka@jpl.org>

	* w3m-xmas.el (w3m-decode-coding-string-with-priority): Ignore
	`undecided' so as not to use it for the priority list.

2005-03-10  Hideyuki SHIRAI  <shirai@meadowy.org>

	* w3m-fsf.el (w3m-detect-coding-region): Guard error for `undecided'.

2005-03-09  Katsumi Yamaoka  <yamaoka@jpl.org>

	* w3mhack.el: Remove the byte-optimizer which replaces truncate-string
	with truncate-string-to-width.

2005-03-09  Katsumi Yamaoka  <yamaoka@jpl.org>

	* w3m.el (w3m-modeline-title): Replace truncate-string-to-width with
	w3m-truncate-string.

	* w3m-util.el (w3m-truncate-string): Use truncate-string-to-width if it
	is available.

2005-03-08  Katsumi Yamaoka  <yamaoka@jpl.org>

	* w3m.el (w3m-info-like-map): Bind the `y' key to the
	w3m-print-current-url command; bind the `Y' key to the
	w3m-print-this-url command; don't bind the `c' key.

2005-03-04  Katsumi Yamaoka  <yamaoka@jpl.org>

	* w3m.el (w3m-make-help-echo): Fix the backquote form.
	(w3m-make-balloon-help): Ditto.

	* w3m-util.el (w3m-set-match-data): Use existing markers.

2005-03-04  TSUCHIYA Masatoshi  <tsuchiya@namazu.org>

	* w3m.el (w3m-url-readable-string): Save matching data.  Check whether
	`w3m-current-url' is string before checking it.
	(w3m-goto-url-new-session, w3m-copy-buffer): Call `w3m-goto-url' with
	`redisplay' option to enforce redisplaying the certain content.

	* w3m-favicon.el (w3m-favicon-retrieve): Decode an URL when displaying
	it.

	* w3m-form.el (w3m-form-input-textarea-mode-setup): An expression is
	evaluated without checking type, and save matching data.

2005-03-03  TSUCHIYA Masatoshi  <tsuchiya@namazu.org>

	* w3m.el (w3m-url-readable-string): Check whether
	`w3m-current-coding-system' is valid before calling
	`w3m-url-decode-string'.
	(w3m-local-dirlist-cgi, w3m-w3m-dump-extra): Use
	`w3m-url-readable-string'.
	(w3m-copy-buffer): Copy all buffer-local variables, and do not cancel
	them even if `empty' option is set.
	(w3m-display-progress-message): Import from w3m-util.el to suppress
	byte-compile warnings.

	* w3m-util.el (w3m-parse-attributes): Accept XHTML format of boolean
	atttibutes.
	(w3m-display-progress-message): Export to w3m.el.

2005-03-03  ARISAWA Akihiro  <ari@mbf.sphere.ne.jp>

	* w3m.el (w3m-url-readable-string): An expression is evaluated without
	checking type.

2005-03-03  TSUCHIYA Masatoshi  <tsuchiya@namazu.org>

	* w3m.el (w3m-show-decoded-url): Update its customize spec to use it as
	the rule set to decode URIs when displaying them.  Changed its default
	value.
	(w3m-url-readable-string): New function to process the above option.
	(w3m-make-help-echo, w3m-make-balloon-help): Do not accept `url-decode'
	option, and use the above function to decore URIs.
	(w3m-fontify-anchors): Follow the above change.
	(w3m-print-current-url, w3m-print-this-url): Call the above function.
	(w3m-make-url-decode-function): Removed.
	(w3m-entity-alist, w3m-about-history): Remove redundant `function'.
	For more detail, see http://www.mew.org/~kazu/doc/elisp/function.html.

2005-03-03  Katsumi Yamaoka  <yamaoka@jpl.org>

	* w3m.el (w3m-modeline-title-string): New variable.
	(w3m-modeline-title-timer): New variable.
	(w3m-modeline-title): New function used to truncate the title string
	not to cut the right end of the mode line.  Works only with Emacs 22
	and newer.
	(w3m-buffer-setup): Use it.

2005-03-03  Katsumi Yamaoka  <yamaoka@jpl.org>

	* w3m.el (w3m-make-help-echo): Make it work with XEmacs.
	(w3m-make-balloon-help): Support decoding URIs.
	(w3m-fontify-anchors): Make the balloon-help show decoded URIs.

2005-03-02  ARISAWA Akihiro  <ari@mbf.ocn.ne.jp>

	* w3m.el (w3m-show-decoded-url): New user option.
	(w3m-make-url-decode-function): New inline function.
	(w3m-make-help-echo): Use it.
	(w3m-fontify-anchors): The function of help-echo property has an
	ability to decode url.

2005-03-01  Katsumi Yamaoka  <yamaoka@jpl.org>

	* w3m-xmas.el (w3m-decode-coding-string-with-priority): New function.

	* w3m.el (w3m-url-decode-string): Use it.

2005-03-01  Hideyuki SHIRAI  <shirai@meadowy.org>

	* w3m.el (w3m-w3m-attributes-1): Support `300 Multiple Choices'.
	(w3m-w3m-retrieve): Ditto.
	(w3m-w3m-retrieve-1): Ditto.

2005-02-28  Katsumi Yamaoka  <yamaoka@jpl.org>

	* w3m-xmas.el (w3m-detect-coding-region): Use the name of the coding
	system instead of the coding category if it is void.

	* w3m-util.el (w3m-set-match-data): New macro which converts points
	into markers under XEmacs.
	(w3m-search-tag-1): Use it.

	* w3m-e19.el: Autoload easymenu in order to avoid compile warning.
	* w3m-om.el: Ditto.

2005-02-25  Hideyuki SHIRAI  <shirai@meadowy.org>

	* w3m.el (all): Use `w3m-form-set-number' and `w3m-form-kill-buffer'
	instead of `w3m-form-textarea-set-number' and
	`w3m-form-textarea-kill-buffer'

	* w3m-form.el (w3m-form-input-select-urlid): New buffer local variable.
	(w3m-form-input-map-urlname): Ditto.
	(w3m-form-set-number): Rename from `w3m-form-textarea-set-number' and
	treate buffers of `select' and `map'.
	(w3m-form-kill-buffer): Ditto.
	(w3m-form-input-select-set): Allways remove own buffer.
	(w3m-form-input-select-exit): Ditto.
	(w3m-form-input-map-set): Ditto.
	(w3m-form-input-map-exit): Ditto.
	(w3m-form-input-select): When exists same from buffer, use it.
	(w3m-form-input-map): Ditto.

2005-02-25  Katsumi Yamaoka  <yamaoka@jpl.org>

	* w3mhack.el (w3mhack-what-where): Fix the form.
	(w3mhack-makeinfo): Silence it when formatting @multitable section.

2005-02-25  Hideyuki SHIRAI  <shirai@meadowy.org>

	* w3m.el (top): Add autoloads of `w3m-form-textarea-kill-buffer' and
	`w3m-form-textarea-set-number' to avoid byte-compile warnings.
	(w3m-delete-buffer): Call `w3m-form-textarea-kill-buffer' when use
	form.
	(w3m-delete-other-buffers): Ditto.
	(w3m-quit): Ditto.
	(w3m-select-buffer-delete-buffer): Ditto.
	(w3m-pack-buffer-numbers): Call `w3m-form-textarea-set-number' when use
	form.

	* w3m-form.el (top): Move all buffer local variables on the top to
	avoid byte-compile warnings.
	(w3m-form-parse-and-fontify): Set `w3m-form-use-textarea-backup-p' to
	nil.
	(w3m-form-input-textarea-save): Use `w3m-form-use-textarea-backup-p'
	instead of `w3m-form-use-textarea-backup'.
	(w3m-form-input-textarea-set): Allways remove textarea buffer and
	window.
	(w3m-form-input-textarea-exit): Ditto.
	(w3m-form-input-textarea): Check to call for backup. Check identity of
	existed textarea buffer and w3m buffer. Treat
	`w3m-form-use-textarea-backup-p'.
	(w3m-form-use-textarea-backup-p): New function.
	(w3m-form-textarea-set-number): Ditto.
	(w3m-form-textarea-kill-buffer): Ditto.
	(w3m-form-submit-get-textarea-files): If no backup, return nil.

2005-02-24  Katsumi Yamaoka  <yamaoka@jpl.org>

	* w3m-util.el: Autoload cancel-timer for XEmacs.

	* w3m-xmas.el (w3m-run-at-time): Use run-at-time which comes from
	timer-funcs.el if it seems to work correctly.
	(cancel-timer): Defun if it is void.

2005-02-24  Katsumi Yamaoka  <yamaoka@jpl.org>

	* doc/ptexinfmt.el (texinfo-multitable-widths): Reverse the logic that
	shows whether it is broken.

	* w3m-util.el: Autoload regexp-opt for Emacs 19.

	* w3mhack.el (w3mhack-makeinfo): Load poe for Emacs 19.

2005-02-24  Romain Francoise  <romain@orebokech.com>

	* w3m.el (w3m-lynx-like-map): Bind [follow-link] so as to make mouse-1
	work in Emacs 22 like mouse-2.
	(w3m-info-like-map): Ditto.

2005-02-23  Hideyuki SHIRAI  <shirai@meadowy.org>

	* w3m-antenna.el (w3m-antenna-check-rss): Parse all date fields.

2005-02-21  TSUCHIYA Masatoshi  <tsuchiya@namazu.org>

	* w3m-form.el (w3m-form-input-textarea): Fix.

2005-02-21  Tsuyoshi CHO  <tsuyoshi_cho@ybb.ne.jp>,
	Hideyuki SHIRAI  <shirai@meadowy.org>

	* w3m-form.el (w3m-form-input-textarea-mode-setup): Fix.
	(w3m-form-input-textarea): Follow the above change.

2005-02-21  TSUCHIYA Masatoshi  <tsuchiya@namazu.org>

	* w3m-form.el (w3m-form-textarea-edit-mode): Changed its default value
	to `text-mode'.

2005-02-21  Katsumi Yamaoka  <yamaoka@jpl.org>

	* Makefile.in (install-package): Change the default directory in which
	icon files will be installed from `etc/w3m/icons/' into
	`etc/images/w3m/' following the most recent Emacs and Gnus.
	(install-package-ja): Ditto.

	* aclocal.m4 (AC_EXAMINE_PACKAGEDIR): Use configure-package-path.
	(AC_PATH_ICONDIR): Change the default directory in which icon files
	will be installed from `etc/w3m/icons/' into `etc/images/w3m/'
	following the most recent Emacs and Gnus.

	* w3m.el (w3m-icon-directory): Improve the way to determin the default
	value.

	* w3mhack.el (w3mhack-nonunix-install): Change the default directory in
	which icon files will be installed from `etc/w3m/icons/' into
	`etc/images/w3m/' following the most recent Emacs and Gnus.
	(w3mhack-make-package): Ditto.
	(w3mhack-what-where): Ditto.

2005-02-16  Katsumi Yamaoka  <yamaoka@jpl.org>

	* w3m-lnum.el: Rename from w3m-link-numbering.el.

	* mime-w3m.el: Load mime-parse.el before mime.el and w3m.el when
	compiling rather than always loading mime.el and w3m.el.

2005-02-16  TSUCHIYA Masatoshi  <tsuchiya@namazu.org>

	* w3m-form.el: Changes to define `w3m-form-input-textarea-mode' as a
	minor mode.
	(w3m-form-textarea-edit-mode): New option.
	(w3m-form-input-textarea-map): Renamed from
	`w3m-form-input-textarea-keymap'.
	(w3m-form-input-textarea-mode) [variable]: New internal variable.
	(w3m-form-input-textarea-mode) [function]: Reconstructed.
	(w3m-form-input-textarea-mode-setup): New function.
	(w3m-form-input-textarea): Clean up.

2005-02-15  Katsumi Yamaoka  <yamaoka@jpl.org>

	* aclocal.m4 (AC_PATH_EMACS): Show the correct Emacs version.

	* mime-w3m.el: Always require mime and w3m instead of to autoload
	mime-parse.el.

	* w3m-bitmap.el: Bind w3m-work-buffer-list when compiling.

	* w3m-proc.el: Silence the byte compiler complaining against gensym.

	* w3m-rss.el: Use eval-and-compile in order to autoload timezone.el.

	* w3m.el (w3m-treat-drive-letter): Use eval-and-compile.
	(w3m-touch-file-available-p): Move forward.
	(w3m-touch-file): Ditto.
	(w3m-expand-path-name): Use eval-and-compile.
	(w3m-window-hscroll): Ditto.
	(w3m-current-column): Ditto.
	(w3m-set-window-hscroll): Ditto.
	(w3m-add-local-hook): Silence the byte compiler.
	(w3m-run-at-time): Use eval-and-compile.

	* w3mhack.el: Remove the code used to silence the byte compiler which
	complains make-local-hook is obsolete.
	(w3mhack-makeinfo): Silence XEmacs when formatting Infos.

	* octet.el: Require cl when compiling.
	* w3m-filter.el: Ditto.
	* w3m-fsf.el: Ditto.
	* w3m-link-numbering.el: Ditto.
	* w3m-namazu.el: Ditto.

2005-02-14  Katsumi Yamaoka  <yamaoka@jpl.org>

	* w3m.el: Load w3m-e23.el for Emacs 23.

	* w3mhack.el (w3mhack-module-list): Use w3m-e23.el for Emacs 23.

	* w3m-e23.el: Rename from w3m-e22.el.

2005-02-10  Katsumi Yamaoka  <yamaoka@jpl.org>

	* w3m.el: Load w3m-e21.el even if the version of Emacs is 22.x when the
	Emacs CVS HEAD is used.

	* w3mhack.el (w3mhack-module-list): Prefer w3m-e21.el rather than
	w3m-e22.el if the Emacs CVS HEAD is used.

2005-02-06  TSUCHIYA Masatoshi  <tsuchiya@namazu.org>

	* w3m-antenna.el (w3m-antenna-html-skelton): Fix typo.
	(w3m-antenna-make-contents): Replace %D to the modified time of
	`w3m-antenna-file'.

2005-02-02  Katsumi Yamaoka  <yamaoka@jpl.org>

	* w3m.el (w3m-gmane-url-at-point): New function.
	(w3m-url-at-point): Use it.

2005-01-30  Yoichi NAKAYAMA  <yoichi@geiin.org>

	* w3m.el (w3m-attributes): Support cid urls.
	(w3m-external-view): Ditto.

2005-01-27  Katsumi Yamaoka  <yamaoka@jpl.org>

	* w3m-e21.el (w3m-force-window-update): Make it work whatever the value
	for the resize-mini-windows variable is.
	(w3m-update-tab-line): Ditto.

2005-01-25  Katsumi Yamaoka  <yamaoka@jpl.org>

	* w3m-rss.el (w3m-rss-parse-date-string): Support the date format in
	the RFC822 style which RSS 2.0 allows.  Suggested by David Hansen
	<david.hansen@physik.fu-berlin.de>.

2005-01-23  TSUCHIYA Masatoshi  <tsuchiya@namazu.org>

	* w3m-e21.el (w3m-force-window-update, w3m-update-tab-line): Call
	`enlarge-window' before calling `shrink-window', in order to avoid
	deleting sole window.

2005-01-19  ARISAWA Akihiro  <ari@mbf.sphere.ne.jp>

	* w3m.el (w3m-content-type-alist): Check if "fiber.exe" is exist.

2005-01-17  ARISAWA Akihiro  <ari@mbf.sphere.ne.jp>

	* w3m-form.el (w3m-form-parse-and-fontify): Check if w3m-current-url is
	available.

2004-07-24  Tsuyoshi CHO  <mfalcon_sky@emailuser.net>

	* w3m.el (w3m-menubar): Rearrange it hierarchical.
	(w3m-setup-menu): Use easymenu.

2005-01-10  Hideyuki SHIRAI  <shirai@meadowy.org>

	* w3m-form.el (w3m-form-input-textarea): Modify string of the inquiry.

2005-01-07  Hideyuki SHIRAI  <shirai@meadowy.org>

	* w3m.el (w3m-goto-url): Call `w3m-form-textarea-files-remove' if
	necessary.

	* w3m-util.el (w3m-compare-strings): New define.

	* w3m-form.el (w3m-form-textarea-file-expire-date): Modify Document.
	(w3m-fontify-textareas): Put `w3m-form-file-name' property.
	(w3m-form-textarea-files, w3m-form-textarea-post-files): New buffer
	local variable.
	(w3m-form-parse-and-fontify): Set `w3m-form-textarea-files'. Put
	`w3m-form-file-name' property on the form of textarea.
	(w3m-form-input-textarea): Use same textarea buffer if exist.  Don't
	ask user if don't modify its area without tailed white space.  Visible
	the editted text when ask user. Guard against 'C-g'.  Added
	`w3m-form-textarea-file-cleanup' to hook as `kill-emacs-hook'
	(w3m-form-textarea-same-check): New function.
	(w3m-form-textarea-file-cleanup): Remove myself from `kill-emacs-hook'.
	(w3m-form-textarea-files-remove): New function.
	(w3m-form-submit-get-textarea-files): Ditto.
	(w3m-form-submit): Set `w3m-form-textarea-post-files' for removing
	files.
	(w3m-form-resume): Check `selects' is cons.

2005-01-05  Katsumi Yamaoka  <yamaoka@jpl.org>

	* doc/Makefile.in (.texi.info): Set LC_ALL=C.

2004-12-29  Hideyuki SHIRAI  <shirai@meadowy.org>

	* w3m.el (w3m-quit): Call `w3m-form-textarea-file-cleanup'.
	(w3m-view-this-url-1): Revert final change.

	* w3m-form.el (w3m-form-textarea-file-expire-date): New user option.
	(w3m-form-textarea-file-cleanup): New function.

2004-12-28  Hideyuki SHIRAI  <shirai@meadowy.org>

	* w3m-form.el (w3m-form-use-textarea-backup): New user option.
	(w3m-form-textarea-directory): Ditto.
	(w3m-form-get-coding-system): New function.
	(w3m-form-make-form-data): Use `w3m-form-get-coding-system'.
	(w3m-form-input-textarea-keymap): Define "C-xC-s" to
	`w3m-form-input-textarea-save'.
	(w3m-form-input-textarea-file): New variable.
	(w3m-form-input-textarea-coding-system): Ditto.
	(w3m-form-input-textarea-filename): New function.
	(w3m-form-input-textarea-save): Ditto.
	(w3m-form-input-textarea-set): Call `w3m-form-input-textarea-save'.
	(w3m-form-input-textarea-exit): Ditto.
	(w3m-form-input-textarea-mode): Modify doc-string.
	(w3m-form-input-textarea): Handling filename and coding-system.

2004-12-27  Hideyuki SHIRAI  <shirai@meadowy.org>

	* w3m.el (w3m-view-this-url-1): Revert 2004-12-17 change.  The buffer
	seems empty killed before to restore window configuration.  Restore the
	position and window-start if last window equal current-window.

2004-12-24  Hideyuki SHIRAI  <shirai@meadowy.org>

	* w3m-hist.el (w3m-history-restore-position): Handling the window of
	w3m for sure absolutely.

2004-12-23  Katsumi Yamaoka  <yamaoka@jpl.org>

	* w3mhack.el (w3mhack-makeinfo): Revert.

2004-12-22  Katsumi Yamaoka  <yamaoka@jpl.org>

	* w3mhack.el (w3mhack-makeinfo): Bind undo-outer-limit.

2004-12-17  Hideyuki SHIRAI  <shirai@meadowy.org>

	* w3m.el (w3m-fontify-anchors): Local file is given special treatment
	for `href'. Fix match data of `href'.
	(w3m-view-this-url-1): If the points of window was treated in
	w3m-goto-url(), now reconstruct window configuration.

2004-12-16  Katsumi Yamaoka  <yamaoka@jpl.org>

	* w3m-e21.el (w3m-update-tab-line): Wobble the window size instead of
	setting the cursor color.

2004-12-15  Hideyuki SHIRAI  <shirai@meadowy.org>

	* w3m-namazu.el (w3m-namazu): Added optional argument `reload'.

2004-12-14  Katsumi Yamaoka  <yamaoka@jpl.org>

	* w3m-util.el (w3m-tag-regexp-of): Remove.
	(w3m-search-tag-1): New function.
	(w3m-search-tag): New macro.

	* w3m-form.el (w3m-form-parse-and-fontify): Use w3m-search-tag instead
	of w3m-tag-regexp-of.

2004-12-10  Hideyuki SHIRAI  <shirai@meadowy.org>

	* w3m.el (w3m-fontify-anchors): Use 'w3m-name-anchor2 property to avoid
	overriding 'w3m-name-anchor property.
	(w3m-search-name-anchor): Search 'w3m-name-anchor2 property if not
	detect 'w3m-name-anchor property.

2004-12-03  Katsumi Yamaoka  <yamaoka@jpl.org>

	* w3m-form.el (w3m-form-parse-and-fontify): Ignore a select form in the
	case where w3mmee is running if its value is not specified.  Reported
	by Clemens Fischer <ino-qc@spotteswoode.de.eu.org>.

	* w3mhack.el (labels): Remove.

2004-11-26  Katsumi Yamaoka  <yamaoka@jpl.org>

	* w3mhack.el (labels): A temporary substitution against the Emacs CVS
	bug.

2004-11-26  TSUCHIYA Masatoshi  <tsuchiya@pine.kuee.kyoto-u.ac.jp>

	* w3m-form.el (w3m-form-resume): Check whether a form exists, before
	resuming its values from its history.

2004-11-21  TSUCHIYA Masatoshi  <tsuchiya@namazu.org>

	* w3m-rss.el: New file.

	* w3m-antenna.el (w3m-antenna-check-rss): New function.
	(w3m-antenna-sites): Improve its customize spec to support
	`w3m-antenna-check-rss'.

	* w3m.el (w3m-content-type-alist): Add text/xml, application/xml,
	application/rdf+xml, and application/rss+xml.
	(w3m-detect-xml-charset): New function.
	(w3m-decode-buffer): Use the above function when decoding XML contents.

2004-11-19  Katsumi Yamaoka  <yamaoka@jpl.org>

	* w3m.el (w3m-redisplay-this-page): Don't make a new history.

2004-11-17  Hideyuki SHIRAI  <shirai@meadowy.org>

	* w3m.el (w3m-output-coding-system): Use `utf-8' if Emacs has internal
	utf-8 only.
	(w3m-input-coding-system): Revert last change.
	(w3m-halfdump-command-arguments): Bind `fix_width_conv' and
	`use_jisx0201' when w3m-m17n.

2004-11-16  Hideyuki SHIRAI  <shirai@meadowy.org>

	* w3m.el (w3m-input-coding-system): Use `utf-8' if Emacs has internal
	utf-8, it has no Mule-UCS and w3m-type is `w3m-m17n'.

2004-11-15  Katsumi Yamaoka  <yamaoka@jpl.org>

	* w3m-form.el (w3m-char-to-int, w3m-string-to-char-list,
	w3m-int-to-char): Silence byte-compiler.
	* w3m-ccl.el (charset-id): Ditto.

	* w3m-tabmenu.el (w3m-tab-menubar-update): Don't let iswitchb manage
	the w3m tab menubar.

2004-10-27  Hideyuki SHIRAI  <shirai@meadowy.org>

	* w3m.el (w3m-check-refresh-attribute): Support own page reload.
	(w3m-goto-url-with-timer): Ditto.

2004-10-27  Katsumi Yamaoka  <yamaoka@jpl.org>

	* aclocal.m4 (AC_ADD_LOAD_PATH): Clarify the error message.

2004-10-26  Katsumi Yamaoka  <yamaoka@jpl.org>

	* w3m-xmas.el (call-process-region): Add an advice in order to fix an
	XEmacs 21.5.18 bug.
	* w3mhack.el (call-process-region): Ditto.

2004-10-25  Hideyuki SHIRAI  <shirai@meadowy.org>

	* w3m.el (w3m-check-refresh-attribute): Fix to analyze the URL.

2004-10-21  Katsumi Yamaoka  <yamaoka@jpl.org>

	* w3m.el (w3m-touch-file): Protect against the absence of
	file-name-coding-system and default-file-name-coding-system.

2004-10-20  Hideyuki SHIRAI  <shirai@meadowy.org>

	* w3m.el (w3m-buffer-setup): Modify `mode-line-buffer-identification';
	display "Loading..." instead of `w3m-current-titile' when process of
	w3m active.

2004-10-16  ARISAWA Akihiro  <ari@mbf.sphere.ne.jp>

	* w3m.el (w3m-touch-file): Use `set-file-times' if available; bind
	`coding-system-for-write' while calling `w3m-touch-command'.

2004-10-08  TSUCHIYA Masatoshi  <tsuchiya@namazu.org>

	* w3m-perldoc.el (w3m-perldoc-input-coding-system)
	(w3m-perldoc-output-coding-system): New options.
	(w3m-about-perldoc): Use the above options, to display both modules
	encoded in EUC-JP and ones encoded in UTF-8 correctly.

2004-10-08  Katsumi Yamaoka  <yamaoka@jpl.org>

	* w3m-e21.el (w3m-tab-line): Replace "%" with "%%" in
	w3m-tab-line-format.

2004-10-07  Katsumi Yamaoka  <yamaoka@jpl.org>

	* w3m.el (w3m-retrieve): Add autoload cookie.

2004-10-03  TSUCHIYA Masatoshi  <tsuchiya@namazu.org>

	* w3m-search.el (w3m-search-engine-alist): Add the parameter
	`ie=Shift_JIS' to Google for Japanese users.

2004-09-21  Hideyuki SHIRAI  <shirai@meadowy.org>

	* w3m-antenna.el (w3m-about-antenna): Revert 2004-09-16 change.

2004-09-16  Hideyuki SHIRAI  <shirai@meadowy.org>

	* w3m-antenna.el (w3m-about-antenna): Change the method to compare an
	arrived time to a last-modified time.

2004-09-07  Katsumi Yamaoka  <yamaoka@jpl.org>

	* w3m.el (w3m-goto-url): Don't make a new history when reloading.
	(w3m-reload-this-page): Ditto.

	* w3m-hist.el (w3m-history-restore-position): Don't cause an error even
	if a page has shrunk.


2004-08-17  TSUCHIYA Masatoshi  <tsuchiya@namazu.org>

	* Release emacs-w3m-1.4.3 from emacs-w3m-1_4 branch.

2004-08-15  Kazuhiro UCHIDA  <kayoujin@yahoo.co.jp>

	* w3m.el (w3m-remove-meta-charset-tags): Check that a content field has
	a valid value before parsing it.

2004-08-12  Romain Francoise  <romain@orebokech.com>

	* w3m.el (w3m-relationship-estimate-rules): Improve regexp for Google
	in order to make the scroll-to-next-page feature work on Google Groups
	as well.

2004-08-12  Katsumi Yamaoka  <yamaoka@jpl.org>

	* w3m.el (w3m-relationship-estimate-rules): Fix regexp for Google.
	Suggested by Romain Francoise <romain@orebokech.com>.

2004-08-02  TAKAHASHI Kaoru  <kaoru@kaisei.org>

	* doc/ptexinfmt.el (slanted): Rename @s to @slanted.

2004-07-30  Romain Francoise  <romain@orebokech.com>

	Enable emacs-w3m to be built with Emacs --without-x.

	* w3m-e21.el (image-size): Alias to ignore if it is not available.

	* w3m-favicon.el (w3m-favicon-type): Don't use image-types if it is not
	available.

	* w3m.el (mouse-set-point): Autoload mouse.elc.

2004-07-20  TAKAHASHI Kaoru  <kaoru@kaisei.org>

	* doc/ptexinfmt.el: Support @s.


2004-07-14  TSUCHIYA Masatoshi  <tsuchiya@namazu.org>

	* Release emacs-w3m-1.4.2 from emacs-w3m-1_4 branch.

	* w3m.el (w3m-w3m-canonicalize-url): Revival.
	(w3m-w3m-attributes, w3m-w3m-retrieve): Call the above.
	(w3m-canonicalize-url): Do not check a slash.

2004-07-12  TSUCHIYA Masatoshi  <tsuchiya@namazu.org>

	* w3m.el (w3m-detect-meta-charset): Check that a content field has a
	valid value before parsing it.

2004-07-08  ARISAWA Akihiro  <ari@mbf.sphere.ne.jp>
	Suggested by Tatsuya Kinoshita <tats@vega.ocn.ne.jp>

	* w3m.el (w3m-correct-charset-alist): Reverse "windows-125x" and
	"cp125x".


2004-07-07  TSUCHIYA Masatoshi  <tsuchiya@namazu.org>

	* Release emacs-w3m-1.4.1 from emacs-w3m-1_4 branch.

2004-07-06  TSUCHIYA Masatoshi  <tsuchiya@namazu.org>

	* w3m-weather.el: Reconstructed to follow the change of site design.
	(w3m-weather-completion-table, w3m-weather-filter-functions): Update.
	(w3m-weather-extract-contents, w3m-weather-adjust-contents): New
	functions.
	(w3m-weather-remove-headers, w3m-weather-remove-footers,
	w3m-weather-get-seikatu-sisu, w3m-weather-insert-seikatu-sisu):
	Removed.

2004-06-28  Katsumi Yamaoka  <yamaoka@jpl.org>

	* w3m.el (w3m-canonicalize-url): Don't make sure arg is a string.
	(w3m-input-url): Don't use w3m-canonicalize-url for non-string url
	which may be the symbol popup.

2004-06-25  TSUCHIYA Masatoshi  <tsuchiya@namazu.org>

	* w3m.el (w3m-canonicalize-url): New function.
	(w3m-input-url, w3m-browse-url): Call the above.
	(w3m-w3m-canonicalize-url): Abolished.
	(w3m-w3m-attributes, w3m-w3m-retrieve): Do not call the abolished
	function.
	(w3m-url-hierarchical-schemes): Add `ftps'.

2004-06-24  Katsumi Yamaoka  <yamaoka@jpl.org>

	* w3m-util.el (w3m-add-w3m-initial-frames): Share the opened frame in
	w3m-initial-frames over all emacs-w3m buffers if w3m-use-tab is
	non-nil.
	(w3m-delete-w3m-initial-frames): New function; add it to
	delete-frame-functions or delete-frame-hook, or merge into delete-frame
	using defadvice.
	(w3m-delete-frames-and-windows): Return to the former buffer after
	performing walk-windows; don't manage w3m-initial-frames.

	* w3m.el (w3m-delete-buffer): Don't manage w3m-initial-frames.

2004-06-14  Yoichi NAKAYAMA  <yoichi@geiin.org>

	* w3m.el (TopLevel): Display meaningful message when w3m-command is
	nil.

2004-06-21  ARISAWA Akihiro  <ari@mbf.sphere.ne.jp>

	* w3m.el (w3m-fontify): Call `w3m-replace-symbol' before
	`w3m-fontify-anchors' in order not to lose text properties.

2004-06-14  Katsumi Yamaoka  <yamaoka@jpl.org>

	* w3m.el (w3m): Run w3m-mode before popping to the newly created buffer
	up.

2004-06-12  ARISAWA Akihiro  <ari@mbf.sphere.ne.jp>

	* w3m.el (w3m-output-coding-system): Change default value for w3m-m17n.

	* w3m-bug.el (report-emacs-w3m-bug-system-informations): Add
	w3m-input-coding-system and w3m-output-coding-system.

2004-06-11  ARISAWA Akihiro  <ari@mbf.sphere.ne.jp>

	* w3m.el (w3m-meta-content-type-charset-regexp)
	(w3m-meta-charset-content-type-regexp)
	(w3m-meta-refresh-content-regexp)
	(w3m-meta-content-refresh-regexp): Removed.
	(w3m-detect-meta-charset, w3m-remove-meta-charset-tags)
	(w3m-check-refresh-attribute): Use `w3m-parse-attributes' instead of
	above regexp.
	(w3m-rendering-buffer): Don't call `w3m-remove-meta-charset-tags' for
	w3m-m17n.

2004-06-08  Katsumi Yamaoka  <yamaoka@jpl.org>

	* w3m.el (w3m-make-new-session): Doc fix.
	(w3m-safe-view-this-url): Use w3m-goto-url-new-session only when a user
	invokes this command in a buffer not being running the w3m-mode.

2004-06-07  Masatake YAMATO  <jet@gyve.org>

	* w3m-hist.el (w3m-history-store-position): Fix a wrong message.

2004-06-07  TSUCHIYA Masatoshi  <tsuchiya@namazu.org>

	* w3m-filter.el (w3m-filter-rules): Relax the condition.

2004-06-07  Katsumi Yamaoka  <yamaoka@jpl.org>

	* w3m.el (w3m-make-new-session): Doc fix.
	(w3m-safe-view-this-url): Use w3m-goto-url-new-session instead of
	w3m-goto-url when w3m-make-new-session is non-nil.

2004-06-04  Katsumi Yamaoka  <yamaoka@jpl.org>

	* w3m.el (w3m-make-new-session): New user option.
	(w3m): Make a new emacs-w3m buffer if w3m-make-new-session is non-nil
	and a user specifies a url string.

2004-06-02  Katsumi Yamaoka  <yamaoka@jpl.org>

	* w3m-util.el (w3m-popup-buffer): Don't use focus-frame in Emacs.

2004-06-01  Katsumi Yamaoka  <yamaoka@jpl.org>

	* w3m-proc.el (w3m-process-wait-discard-input): Abolish.
	(w3m-process-wait-process): Don't use accept-process-output to make it
	possible to show progress messages; discard key press events while
	waiting for finishing of a process.

2004-05-24  ARISAWA Akihiro  <ari@mbf.sphere.ne.jp>

	* w3m-form.el (w3m-form-put-by-name): Overwrite ID value when a name is
	found.

2004-05-22  ARISAWA Akihiro  <ari@mbf.sphere.ne.jp>

	* w3m.el (w3m-fontify): Remove tags in the form element except for
	textarea.

2004-05-18  Katsumi Yamaoka  <yamaoka@jpl.org>
	Suggested by Yoichi NAKAYAMA <yoichi@geiin.org>

	* w3m-util.el (w3m-replace-in-string): New function which is a copy of
	shimbun-replace-in-string.
	* w3m.el (w3m-active-region-or-url-at-point): Use it; remove all
	whitespace in region.

2004-05-18  Hideyuki SHIRAI  <shirai@meadowy.org>

	* mew-w3m.el (mew-w3m-view-inline-image): Bind mew-use-text/html as t.

2004-05-14  Katsumi Yamaoka  <yamaoka@jpl.org>

	* w3m.el (w3m-home-page): Improve the customizing widget.

2004-05-13  Katsumi Yamaoka  <yamaoka@jpl.org>

	* w3m.el (w3m-expand-url): Bind file-name-handler-alist as nil.

2004-05-13  Katsumi Yamaoka  <yamaoka@jpl.org>

	* w3m.el (w3m-arrived-ignored-regexp): Add about:blank.
	(w3m-history-ignored-regexp): Ditto.
	(w3m-about-retrieve): Ditto.
	(w3m-buffer-setup): Prefer the last visited emacs-w3m buffer.

2004-05-12  TSUCHIYA Masatoshi  <tsuchiya@namazu.org>

	* w3m-filter.el (w3m-filter-rules): Update its default value and its
	customize spec.

2004-05-12  Katsumi Yamaoka  <yamaoka@jpl.org>

	* w3m.el (w3m-w3m-dump-extra): Examine image data briefly to detect
	only gif, jpeg and png by itself.

	* w3m-util.el (w3m-image-type-from-data): Abolish.

2004-05-12  TSUCHIYA Masatoshi  <tsuchiya@namazu.org>

	* w3m.el (w3m-w3m-dump-extra): Check only 300 bytes at the top of the
	data.

2004-05-12  Katsumi Yamaoka  <yamaoka@jpl.org>

	* w3m-util.el (w3m-image-type-from-data): New function.  Suggested by
	KOSEKI Yoshinori <kose@meadowy.org>.

	* w3m.el (w3m-w3m-dump-extra): Use it.

2004-05-11  Katsumi Yamaoka  <yamaoka@jpl.org>

	* w3m-proc.el (w3m-process-start-process): Use
	set-process-query-on-exit-flag if it is available.

	* w3m.el (w3m-w3m-dump-extra): Trust the magic at the beginning of
	image data rather than the content-type header.

2004-05-11  TSUCHIYA Masatoshi  <tsuchiya@namazu.org>

	* w3m.el (w3m-copy-buffer): Prefer cached contents without checking
	their validity.

2004-05-01  TSUCHIYA Masatoshi  <tsuchiya@namazu.org>

	* w3m-proc.el (w3m-process-waited): Revival.
	(w3m-process-with-wait-handler): Set t to the above.

	* w3m.el (w3m-w3m-dump-extra): Check the above.

2004-04-30  TSUCHIYA Masatoshi  <tsuchiya@namazu.org>

	* w3m.el (emacs-w3m-version): Reset.


2004-04-29  TSUCHIYA Masatoshi  <tsuchiya@namazu.org>

	* Release emacs-w3m-1.4 from emacs-w3m-1_4 branch.

	* Makefile.in (install-package): Install w3m-load.el.
	(dist, tarball): Reimplemented, in order to keep time stamps of source
	files.

	* w3mhack.el (w3mhack-generate-xemacs-load-file): Simplified.

2004-04-28  Katsumi Yamaoka  <yamaoka@jpl.org>

	* w3mhack.el (w3mhack-generate-xemacs-load-file): Replace
	`replace-string' with basic functions.

2004-04-28  TSUCHIYA Masatoshi  <tsuchiya@namazu.org>

	* w3mhack.el (w3mhack-generate-xemacs-load-file): New function.
	(w3mhack-make-package): Use `w3mhack-generate-xemacs-load-file.

2004-04-28  Katsumi Yamaoka  <yamaoka@jpl.org>

	* w3mhack.el (w3mhack-update-files-autoloads): New function.
	(w3mhack-generate-load-file): Use `w3mhack-update-files-autoloads'.

2004-04-28  TSUCHIYA Masatoshi  <tsuchiya@namazu.org>

	* Makefile.in (tarball): Remove w3m-kwds.el and w3m-load.el.

	* configure.in, aclocal.m4: Add `--with-xml' option.

	* w3mhack.el (w3mhack-module-list): New function.
	(w3mhack-examine-modules): Use the above.
	(w3mhack-compile): Use `w3mhack-module-list' instead of
	`w3mhack-examine-modules'.
	(w3mhack-generate-load-file): Likewise; Insert ^L to avoid an error of
	`update-file-autoloads' of old emacsen.

2004-04-28  Katsumi Yamaoka  <yamaoka@jpl.org>

	* w3m.el (w3m-treat-image-size): Default to t.

	* w3m-filter.el (w3m-filter-asahi-shimbun): Use marker to limit the
	search bound.

2004-04-27  Katsumi Yamaoka  <yamaoka@jpl.org>

	* w3mhack.el (w3mhack-generate-load-file): Save w3m-load.el file before
	performing `update-file-autoloads'.

2004-04-27  TSUCHIYA Masatoshi  <tsuchiya@namazu.org>

	* Makefile.in (install-lisp): Do not install w3mhack.el.
	(install-package): Install neither w3mhack.el nor w3m-load.el.

2004-04-27  Katsumi Yamaoka  <yamaoka@jpl.org>

	* w3m.el (w3m-treat-image-size): Default to nil.
	(w3m-rendering-half-dump): Fix a logic determining whether to specify
	`-ppl' and `-ppc' options to the w3m command.

2004-04-27  TSUCHIYA Masatoshi  <tsuchiya@namazu.org>

	* w3mhack.el: Create w3m-load.el.
	(w3mhack-load-file): New variable.
	(w3mhack-examine-modules): Ignore `w3mhack-load-file'.
	(w3mhack-generate-load-file): New function.
	(w3mhack-compile): Call the above.

	* .cvsignore: Ignore w3m-load.el.

	* Makefile.in (clean): Remove w3m-load.el.

2004-04-25  Katsumi Yamaoka  <yamaoka@jpl.org>

	* w3m.el (w3m-expand-path-name): In Emacs, don't bind
	directory-sep-char which is an obsolete variable.

2004-04-24  TSUCHIYA Masatoshi  <tsuchiya@namazu.org>

	* w3m.el, w3m-favicon.el: Move snippets managing
	`w3m-arrived-setup-functions' and `w3m-arrived-shutdown-functions' from
	w3m.el into w3m-favicon.el.

2004-04-23  TSUCHIYA Masatoshi  <tsuchiya@namazu.org>

	* w3m-antenna.el (w3m-antenna-hns-last-modified): Use 32400 as a
	correct timezone instead of JST (suggested by YAMAOKA-san).

2004-04-22  Christian Schmitt  <Christian.Schmitt@Dresdner-Bank.com>

	* w3m.el (w3m-expand-path-name): Bind directory-sep-char to `?/'.  It
	is `?\' by default in XEmacs on Windows (native, not Cygwin).

2004-04-22  Katsumi Yamaoka  <yamaoka@jpl.org>

	* w3m.el (w3m-use-symbol): Don't activate it in Emacs 20.  Advised by
	Arisawa-san.

2004-04-21  TSUCHIYA Masatoshi  <tsuchiya@namazu.org>

	* w3m.el: Simplify the rule of sending referers.
	(w3m-add-referer-regexps): Abolished.
	(w3m-add-referer-predicate-function): Abolished.
	(w3m-add-referer): New option.
	(w3m-add-referer-p): New function.
	(w3m-add-referer-predicate-by-referer-regexps): Removed.
	(w3m-add-referer-predicate-by-hosts): Removed.
	(w3m-request-arguments, w3m-header-arguments): Follow the above
	changes.

2004-04-21  Katsumi Yamaoka  <yamaoka@jpl.org>

	* w3m-util.el (w3m-add-w3m-initial-frames): Get the correct value for
	the newly created frame in Emacs 19.

	* w3m.el (w3m-about-retrieve): Load base64 for Emacs 19.
	(w3m-minor-mode-command-alist): Add w3m-print-this-url.

	* w3m-bitmap.el (w3m-bitmap-image-insert): Don't put the evaporate
	property on empty overlays (revert 2004-04-07 change).

2004-04-20  TSUCHIYA Masatoshi  <tsuchiya@namazu.org>

	* w3m-link-numbering.el (w3m-view-numbered-link): Removed.
	(w3m-move-numbered-anchor): New command.
	(w3m-link-numbering-mode-map): Use `w3m-move-numbered-anchor' instead
	of `w3m-view-numbered-link'.

2004-04-19  TSUCHIYA Masatoshi  <tsuchiya@namazu.org>

	* w3m.el (w3m-input-coding-system): Use `w3m-output-coding-system' as
	its default value for w3m-m17n and w3mmee.
	(w3m-halfdump-command-arguments): Use "-I" option to disable
	automatic-detection of coding systems for w3m-m17n and w3mmee.

2004-04-16  ARISAWA Akihiro  <ari@mbf.sphere.ne.jp>

	* w3m.el (w3m-meta-refresh-content-regexp): Allow quoted string as url.
	(w3m-meta-content-refresh-regexp): Ditto.
	(w3m-check-refresh-attribute): Decode entities.

2004-04-15  Katsumi Yamaoka  <yamaoka@jpl.org>

	* w3m-link-numbering.el (w3m-link-numbering): Quit when links have
	already been numbered.

2004-04-14  TSUCHIYA Masatoshi  <tsuchiya@namazu.org>

	* w3m-link-numbering.el (w3m-link-numbering-mode): Delete all overlays
	that display link numbers, when deactivating.

2004-04-14  Katsumi Yamaoka  <yamaoka@jpl.org>

	* w3m-link-numbering.el (w3m-link-numbering): Add face to before-string
	correctly under XEmacs; don't bother to delete overlays (suggested by
	TSUCHIYA-san).

2004-04-14  Hideyuki SHIRAI  <shirai@meadowy.org>

	* w3m-link-numbering.el (w3m-link-numbering-face): New face.
	(w3m-link-numbering): Use it.

2004-04-14  TSUCHIYA Masatoshi  <tsuchiya@namazu.org>

	* w3m-link-numbering.el: New file.

	* w3m.el (w3m-browse-url): Load `browse-url' before calling
	`browse-url-interactive-arg'.

2004-04-12  TAKAHASHI Kaoru  <kaoru@kaisei.org>

	* doc/ptexinfmt.el: Support @indicateurl, @LaTeX, @ordf, @ordm.  @url
	is now a synonym for @uref.

2004-04-12  Katsumi Yamaoka  <yamaoka@jpl.org>

	* w3m.el (w3m-fontify-anchors): No need to enable evaporation of
	overlays in XEmacs.

2004-04-08  Hiroya Murata  <lapis-lazuli@pop06.odn.ne.jp>

	* w3m.el (w3m-delete-all-overlays): Revert.
	(w3m-highlight-current-anchor): Ditto.

2004-04-07  Katsumi Yamaoka  <yamaoka@jpl.org>

	* w3m.el (w3m-delete-all-overlays): Remove.

2004-04-07  Masatake YAMATO  <jet@gyve.org>

	* w3m-bitmap.el (w3m-bitmap-image-insert): Enable the evaporate
	property on overlays.

	* w3m-e21.el (w3m-form-make-button): Enable the evaporate property on
	buttun overlays.

	* w3m.el (w3m-fontify-anchors): Ditto.
	(w3m-create-text-page): No need to delete zombie overlays.
	(w3m-create-image-page): Ditto.
	(w3m-highlight-current-anchor-1): Enable the evaporate property on
	overlays.
	(w3m-highlight-current-anchor): No need to delete overlays.

2004-04-07  Katsumi Yamaoka  <yamaoka@jpl.org>

	* w3m.el (w3m-rendering-extract-title): Remove too much whitespace.

2004-04-05  Katsumi Yamaoka  <yamaoka@jpl.org>

	* w3m.el (w3m-delete-all-overlays): Simply delete all overlays if the
	optional arg is given.
	(w3m-create-text-page): Delete zombie overlays.
	(w3m-create-image-page): Ditto.

2004-04-04  Katsumi Yamaoka  <yamaoka@jpl.org>

	* w3m-search.el (w3m-search-engine-alist): Improve custom.

2004-04-04  ARISAWA Akihiro  <ari@mbf.sphere.ne.jp>

	* w3m-search.el (w3m-search-engine-alist): Add "amazon" entry.

2004-03-31  Yuya Nishida  <yuya@j96.org>

	* w3m-search.el (w3m-search-engine-alist): Add "amazon-ja" entry;
	"PostData" can be specified.
	(w3m-search): Support post-data.

2004-04-04  ARISAWA Akihiro  <ari@mbf.sphere.ne.jp>

	* w3m.el (w3m-header-arguments): Set unibyte at work buffer.

	* w3m-form.el (w3m-form-make-form-data): Set unibyte at work buffer;
	Encode form data.

2004-03-22  ARISAWA Akihiro  <ari@mbf.sphere.ne.jp>

	* w3m.el (w3m-type): Check if w3m-compile-options contains "m17n".

2004-03-19  Yuuichi Teranishi  <teranisi@gohome.org>

	* w3m.el (w3m-add-referer-regexps): Fix typo.
	(w3m-add-referer-predicate-function): New user option.
	(w3m-add-referer-predicate-by-referer-regexps): New function.
	(w3m-add-referer-predicate-by-hosts): Ditto.
	(w3m-request-arguments): Call w3m-add-referer-predicate-function.
	(w3m-header-arguments): Ditto.

	* octet.el (mime-view-octet): Avoid redundant invocation of
	`mime-entity-content'.

2004-03-14  ARISAWA Akihiro  <ari@mbf.sphere.ne.jp>

	* w3m-symbol.el (w3m-mule-unicode-symbol): Fixed 32th character.
	Thanks to Taichi KAWABATA for his report.

2004-03-06  TSUCHIYA Masatoshi  <tsuchiya@namazu.org>

	* w3m-weather.el (w3m-weather-get-seikatu-sisu): Relax regular
	expressions to extract indices, to follow the change of the site
	design.

2004-03-01  Katsumi Yamaoka  <yamaoka@jpl.org>

	* w3m-e21.el (w3m-force-window-update): New function.
	(w3m-tab-drag-mouse-function, w3m-tab-click-mouse-function,
	w3m-tab-line, w3m-e21-switch-to-buffer, w3m-select-buffer-hook): Use
	`w3m-force-window-update' instead of `w3m-e21-wobble-window-size'.
	(w3m-e21-wobble-window-size): Abolish.

	* w3m-favicon.el (w3m-favicon-retrieve): Use `w3m-force-window-update'.

	* w3m-proc.el: Autoload `w3m-force-window-update' when compiling.
	(w3m-process-stop): Use `w3m-force-window-update'.

	* w3m.el (w3m-select-buffer-show-this-line): Use
	`w3m-force-window-update'.


2004-02-27  TSUCHIYA Masatoshi  <tsuchiya@namazu.org>

	* w3m.el (emacs-w3m-version): Release 1.3.85.

2004-02-27  Katsumi Yamaoka  <yamaoka@jpl.org>

	* w3m-e21.el (w3m-tab-drag-mouse-function): Call
	`w3m-e21-wobble-window-size'.
	(w3m-tab-click-mouse-function): New function.
	(w3m-tab-make-keymap): Use it.

2004-02-27  Hideyuki SHIRAI  <shirai@meadowy.org>

	* w3m-form.el (w3m-form-mee-new): Use `w3m-form-normalize-action' for
	action.

2004-02-26  Katsumi Yamaoka  <yamaoka@jpl.org>

	* w3m.el (w3m-select-buffer-show-this-line): Call
	`w3m-e21-wobble-window-size' when Emacs 21 or 22 is running.

	* w3m-e21.el (w3m-tab-line-format): Make it buffer-local variable.
	(w3m-tab-timer): Ditto.
	(w3m-e21-wobble-window-size): New function.
	(w3m-tab-line): Make `w3m-tab-timer' hold boolean value; let a timer
	function run certainly in a buffer in which a timer started; use
	`w3m-e21-wobble-window-size'.
	(w3m-e21-switch-to-buffer): New command.
	(w3m-e21-subst-switch-to-buffer-keys): New function.
	(w3m-mode-setup-functions): Add `w3m-e21-subst-switch-to-buffer-keys'.
	(w3m-select-buffer-hook): Add `w3m-e21-wobble-window-size'.
	(w3m-spinner-image-index): Make it buffer-local variable.

2004-02-25  Hideyuki SHIRAI  <shirai@meadowy.org>

	* w3m-form.el (w3m-form-make-form-data): Align form by the number of
	`hseq'.

2004-02-24  TSUCHIYA Masatoshi  <tsuchiya@namazu.org>

	* w3m-antenna.el (w3m-antenna-sites): Add
	`w3m-antenna-check-another-page' to its customize spec.
	(w3m-antenna-check-another-page): New function.
	(w3m-about-antenna): Relaxed the condition to check changed sites.
	(w3m-antenna-add): Add a new site at the end of `w3m-antenna-sites'
	instead of adding it at the top.

2004-02-20  Katsumi Yamaoka  <yamaoka@jpl.org>

	* w3m-antenna.el (w3m-antenna-function): New widget.
	(w3m-antenna-sites): Use it.

2004-02-20  Hideyuki SHIRAI  <shirai@meadowy.org>

	* w3m.el (w3m-expand-path-name): Protect expand-file-name from
	cygwin-mount.el's behavior on Windows.

	* w3m-antenna.el (w3m-about-antenna): Check arrived-time if no
	last-modified.

2004-02-20  Katsumi Yamaoka  <yamaoka@jpl.org>

	* w3m-antenna.el (w3m-antenna-sites): Fix mis-implemented customizing
	widgets in Emacs 20.7 through 21.3 and XEmacs.
	(w3m-antenna-add): Support Emacs 20.

	* w3m-util.el (widget-default-get): Remove advice.

2004-02-19  Katsumi Yamaoka  <yamaoka@jpl.org>

	* w3m-util.el (widget-default-get): Advise the function to fix a bug in
	Emacs 21.1 through 21.3.

2004-02-17  Yuuichi Teranishi  <teranisi@gohome.org>

	* w3m-form.el (w3m-form-resume): Fix for checkbox.

2004-02-11  TAKAHASHI Kaoru  <kaoru@kaisei.org>

	* doc/ptexinfmt.el: Support @docbook, @ifdocbook, @ifnotdocbook, and
	@registeredsymbol.

2004-02-10  TSUCHIYA Masatoshi  <tsuchiya@namazu.org>

	* w3m.el (w3m-active-region-or-url-at-point): Move the point backward
	from the end of the active region instead of moving it forward, in
	order to avoid enlarging the region.

2004-02-10  Katsumi Yamaoka  <yamaoka@jpl.org>

	* w3m.el (w3m-active-region-or-url-at-point): Find a url-like string in
	the region instead of extracting the whole substring when the region is
	active.  Don't use `w3m-url-at-point' for that since it doesn't work
	for all url string.
	(w3m-quit): Delete frames seemingly fast.

2004-02-09  TSUCHIYA Masatoshi  <tsuchiya@namazu.org>

	* w3m-favicon.el (w3m-favicon-retrieve): Because some broken servers
	provide empty contents as their favicons, check the length of the
	retrieved content, before calling `w3m-favicon-convert'.

2004-02-07  TSUCHIYA Masatoshi  <tsuchiya@namazu.org>

	* w3m.el: Changes to validate cached contents.
	(w3m-follow-cache-control-header): Abolished.
	(w3m-prefer-cache): New option.
	(w3m-cache-available-p): Check whether a cached header includes cache
	control headers.
	(w3m-w3m-dump-extra): Always cache both a header and a content.
	(w3m-w3m-retrieve-1): Check whether a cache is available, before using
	it.
	(w3m-view-this-url): When visiting history pages, prefer cached
	contents without checking their validity.
	(w3m-view-previous-page, w3m-view-source, w3m-view-header): Prefer
	cached contents without checking their validity.

2004-02-05  Hideyuki SHIRAI  <shirai@meadowy.org>

	* w3m.el (w3m-show-error-information): Decode cache contents if
	necessary.

2004-02-05  TSUCHIYA Masatoshi  <tsuchiya@namazu.org>

	* w3m.el (w3m-edit-url): Define as a command.

2004-02-02  Katsumi Yamaoka  <yamaoka@jpl.org>

	* w3mhack.el (w3mhack-examine-modules): Exclude w3m-e22.el except for
	Emacs 22.

2004-01-31  TSUCHIYA Masatoshi  <tsuchiya@namazu.org>

	* w3m.el (w3m-edit-function-alist): New option.
	(w3m-edit-url): Refer the above alist to find a suitable function for
	editing a specified page.
	(w3m-edit-function, w3m-edit-current-url): Its docstring is modified to
	follow the above change.
	(w3m-edit-this-url): Its docstring is modified likewise, and it is
	simplified.
	(w3m-goto-url): Ignore cached form data when reloading.

	* w3m.el (w3m-safe-view-this-url): Call `w3m-goto-url' when a function
	set to `w3m-goto-article-function' returns nil.

2004-01-30  TSUCHIYA Masatoshi  <tsuchiya@namazu.org>

	* w3m.el: Changes to follow anchors that point Shimbun articles.
	(w3m-goto-article-function): New variable.
	(w3m-safe-view-this-url): Refer the above.

2004-01-29  Hideyuki SHIRAI  <shirai@meadowy.org>

	* w3m.el (w3m-follow-cache-control-header): New option.
	(w3m-w3m-dump-extra): If `w3m-follow-cache-control-header' is nil, do
	not follow the chache control headers.

2004-01-28  TSUCHIYA Masatoshi  <tsuchiya@namazu.org>

	* Makefile.in (tarball): Because Emacs-22 has not been released, remove
	w3m-e22.el from the creating tarball.

2004-01-27  Taichi KAWABATA  <batta@beige.ocn.ne.jp>

	* w3m-e22.el: New file.  This file is simply the copy of w3m-e21.el
	except that the ccl section has been removed.

	* w3m.el: Require w3m-e22 when Emacs 22 is running.

2004-01-26  TSUCHIYA Masatoshi  <tsuchiya@namazu.org>

	* w3m.el (w3m-after-cursor-move-hook): Add :group keyword.
	(w3m-auto-show): Check `truncate-lines' before scrolling.
	(w3m-check-current-position): Do not check `truncate-lines'.

	* mime-w3m.el: Changes to display URI of the current anchor.
	(mime-w3m-after-cursor-move-hook): New option.
	(mime-w3m-add-local-hook): New advice.
	(mime-w3m-check-current-position): New funcion.

2004-01-24  TSUCHIYA Masatoshi  <tsuchiya@namazu.org>

	* w3m-proc.el (w3m-process-start-and-wait): Abolished.
	(w3m-process-with-wait-handler): Reimplemented.

	* w3m.el (w3m-input-url): Accept other symbols than `popup'.
	(w3m-copy-buffer): Fix the bug that drops an asynchronous handler
	returned by `w3m-goto-url'.

2004-01-23  Katsumi Yamaoka  <yamaoka@jpl.org>

	* w3m.el (w3m-goto-url): Register a url to the history even if it is
	failed to retrieve.  Suggested by Fujishima-san.

2004-01-23  Hiroshi Fujishima  <pooh@nature.tsukuba.ac.jp>

	* w3m.el (w3m-input-url): Fix a bug which causes an error when there's
	neither a frame nor a window for the emacs-w3m session and `url' is the
	symbol `popup' (it is because there's a url-like text around the cursor
	but deleted by a user in the minibuffer).

2004-01-22  TSUCHIYA Masatoshi  <tsuchiya@namazu.org>

	* w3m.el (w3m-input-url): Add "http://" to its return value, when its
	return value contains no scheme part.

2004-01-18  TSUCHIYA Masatoshi  <tsuchiya@namazu.org>

	* w3m.el (w3m-w3m-dump-extra): Check cache control headers before
	caching headers and contents.  This change is suggested by Mr. Amagai
	in [emacs-w3m:06255].
	(w3m-message): Make it verbose, even if a buffer related to emacs-w3m
	is not displayed.  w3m-print-this-url() has been broken in buffers
	displaying text/html messages, because w3m-message() was too silent.

2004-01-11  TSUCHIYA Masatoshi  <tsuchiya@namazu.org>

	* w3m.el (w3m-safe-view-this-url): Bind `w3m-pop-up-windows' to nil
	locally, in order to keep MUA's window configuration.

	* w3m-proc.el (w3m-process-do-with-temp-buffer): Save the current
	buffer while executing an asynchronous body.

	* w3m-util.el (w3m-insert-string): Define its `edebug-form-spec'.

2004-01-09  TSUCHIYA Masatoshi  <tsuchiya@namazu.org>

	* w3m-util.el (w3m-keep-region-active): Renamed from
	`w3m-activate-zmacs-regions'.
	(w3m-deactivate-region): Declared as a macro.

	* w3m-search.el (w3m-search-read-query): Call `w3m-deactivate-region'
	instead of `w3m-deactivate-mark'; Call `region-beginning' and
	`region-end' instead of `point' and `mark'.

	* w3m.el (w3m-next-anchor, w3m-previous-anchor, w3m-next-form,
	w3m-previous-form, w3m-next-image, w3m-previous-image,
	w3m-scroll-up-or-next-url, w3m-scroll-down-or-previous-url,
	w3m-beginning-of-line, w3m-end-of-line): Call `w3m-keep-region-active'
	instead of `w3m-activate-zmacs-regions'.
	(w3m-active-region-or-url-at-point): Call `region-beginning' and
	`region-end' instead of `point' and `mark'.

2004-01-07  Hideyuki SHIRAI  <shirai@meadowy.org>

	* w3m-proc.el (w3m-process-wait-discard-input): New variable.
	(w3m-process-wait-process): If `w3m-process-wait-discard-input' is
	non-nil, call `discard-input'.

2004-01-05  Katsumi Yamaoka  <yamaoka@jpl.org>

	* w3m-util.el (w3m-deactivate-mark): New function alias.

	* w3m.el (w3m-active-region-or-url-at-point): Use it.
	(w3m-open-all-links-in-new-session): Use it.

	* w3m-search.el (w3m-search-read-query): Use it.

2004-01-04  TSUCHIYA Masatoshi  <tsuchiya@namazu.org>

	* w3m.el (w3m-active-region-or-url-at-point): New function.
	(w3m-input-url, w3m-view-this-url, w3m-goto-url): Call
	`w3m-active-region-or-url-at-point' instead of `w3m-url-at-point'.

2004-01-04  TSUCHIYA Masatoshi  <tsuchiya@namazu.org>

	* w3m-util.el (w3m-region-active-p): New macro.

	* w3m.el (w3m-open-all-links-in-new-session): Deactivate the mark when
	it is active.
	(w3m-view-this-url-new-session): Use `w3m-region-active-p'.

	* w3m-search.el (w3m-search-read-query): Use `w3m-region-active-p'.

	* w3m-namazu.el (w3m-namazu): Use `w3m-search-read-query' to read a
	query from the minibuffer.

	* w3m-search.el (w3m-search-read-query): New function.
	(w3m-search): Use the above function.

2004-01-03  TSUCHIYA Masatoshi  <tsuchiya@namazu.org>

	* w3m-search.el (w3m-search): Use the region as an initial string if
	Transient Mark mode.
	(w3m-search-word-at-point): Follow the above change in its docstring.

	* w3m-e21.el (w3m-tab-line): Check the length of the current title,
	before checking the breadth of its first character.

2003-12-30  TSUCHIYA Masatoshi  <tsuchiya@namazu.org>

	* w3m.el (w3m-accept-languages): Split the option of w3m with a comma
	surrounded by some spaces.
	(w3m-dump-head-source-command-arguments): Use a comma instead of a
	white space to concatenate elements of `w3m-accept-languages'.
	Cf. Section 14.4 of RFC2047.

2003-12-26  Katsumi Yamaoka  <yamaoka@jpl.org>

	* w3mhack.el: Add an advice to byte-optimize-form-code-walker to avoid
	the warning ``...called for effect'' for the pop form when running
	Emacs 21.3.

2003-12-26  TSUCHIYA Masatoshi  <tsuchiya@namazu.org>

	* w3m.el (w3m-create-text-page): Use the last directory as a title of
	text/plain page when its uri is terminated by a slash.


2003-12-26  TSUCHIYA Masatoshi  <tsuchiya@namazu.org>

	* w3m.el (emacs-w3m-version): Release 1.3.80.

2003-12-22  TSUCHIYA Masatoshi  <tsuchiya@namazu.org>

	* w3m-proc.el (w3m-process-wait-process): Return exit status; Use
	`accept-process-output' instead of `sit-for' in order to flush pending
	output.
	(w3m-process-with-wait-handler): Follow the above change.

2003-12-21  Masatake YAMATO  <jet@gyve.org>

	* w3m.el (w3m-mode): Small doc fix.
	(w3m-relationship-estimate-rules): Relax the regular expression to
	detect result pages of Google.

2003-12-19  Katsumi Yamaoka  <yamaoka@jpl.org>

	* w3m.el (w3m-safe-toggle-inline-image): New function.
	(w3m-toggle-inline-images): Revoke the recent changes.
	(w3m-safe-toggle-inline-images): New function.
	(w3m-safe-view-this-url): Doc fix.
	(w3m-minor-mode-command-alist): Use `w3m-safe-toggle-inline-image' and
	`w3m-safe-toggle-inline-images'.

	* w3m-util.el (w3m-find-w3m-buffer): Abolish.
	(w3m-with-w3m-buffer): Abolish.

	* mew-w3m.el (mew-w3m-view-inline-image): Revert.

	* attic/vm-w3m.el (vm-w3m-safe-toggle-inline-images): New function.

2003-12-19  Katsumi Yamaoka  <yamaoka@jpl.org>

	* w3m.el (w3m-toggle-inline-images): Ignore `w3m-safe-url-regexp' when
	the prefix argument is given.

	* w3m-util.el (w3m-find-w3m-buffer): Bind `w3m-safe-url-regexp' to the
	value specified peculiarly by each MUA.
	(w3m-with-w3m-buffer): Ditto.

	* mew-w3m.el (mew-w3m-view-inline-image): Don't bind
	`w3m-safe-url-regexp' there.

2003-12-19  Hideyuki SHIRAI  <shirai@meadowy.org>

	* mew-w3m.el (mew-w3m-view-inline-image): Fix last change.

2003-12-18  Hideyuki SHIRAI  <shirai@meadowy.org>

	* mew-w3m.el (mew-w3m-view-inline-image): Use
	`w3m-toggle-inline-images'.
	(mew-mime-text/html-w3m): Put the `w3m-images' text property in the
	message buffer.

	* w3m-util.el (w3m-find-w3m-buffer): Fix for Mew.

2003-12-18  Katsumi Yamaoka  <yamaoka@jpl.org>

	* w3m.el (w3m-toggle-inline-images): Wrap it with
	`w3m-with-w3m-buffer'.

	* w3m-util.el (w3m-find-w3m-buffer): New function.
	(w3m-with-w3m-buffer): New macro.

2003-12-13  TSUCHIYA Masatoshi  <tsuchiya@namazu.org>

	* w3m-antenna.el (w3m-antenna-string): Renamed from
	`string-with-default'.
	(w3m-antenna-string-create): Renamed from
	`string-with-default-value-create'.
	(w3m-antenna-sites): Change its customize spec.

	* w3m-xmas.el (w3m-window-hscroll, w3m-current-column,
	w3m-set-window-hscroll): Import definitions from w3m.el.
	(w3m-run-at-time): Renamed from `w3m-xmas-run-at-time'.

	* w3m.el (w3m-window-hscroll, w3m-current-column,
	w3m-set-window-hscroll): Export definitions for XEmacs to w3m-xmas.el.

2003-12-12  Katsumi Yamaoka  <yamaoka@jpl.org>

	* aclocal.m4 (AC_SET_VANILLA_FLAG): New function specifying the
	`VANILLA_FLAG' variavle.  XEmacs 21.5 needs to be given `-vanilla'
	rather than `-q -no-site-file'.
	(AC_EMACS_LISP): Use `VANILLA_FLAG'.
	(AC_PATH_EMACS): Call `AC_SET_VANILLA_FLAG'.
	(AC_ADD_LOAD_PATH): Use `VANILLA_FLAG'.
	(AC_CHECK_ELISP): Ditto.

	* configure.in: Check for `EGREP' before calling `AC_PATH_EMACS'.

	* Makefile.in (VANILLA_FLAG): New variable.
	(FLAGS): Use it.
	(very-slow): Use it.

	* doc/Makefile.in (VANILLA_FLAG): New variable.
	(FLAGS): Use it.

	* w3m-xmas.el (w3m-xmas-run-at-time): Use a simple function definition
	if there is not a bug in `start-itimer'.

2003-12-11  KAMO Tomoyuki <kamo@ITmanage.co.jp>

	* octet.el (octet-suffix-type-alist): Add suffix of bzip-ed files.
	(octet-type-filter-alist): Add an entry of bzip2.
	(octet-guess-type-from-name): Relax the regular expression to detect
	suffix, in order to handle bzip-ed files.

2003-12-11  TSUCHIYA Masatoshi  <tsuchiya@namazu.org>

	* w3m.el: Experimentally implement the estimation layer of
	relationships between pages.
	(w3m-relationship-estimate-rules): New option.
	(w3m-relationship-estimate, w3m-relationship-simple-estimate,
	w3m-relationship-magicpoint-estimate,
	w3m-relationship-search-patterns): New functions.
	(w3m-use-filter): Cancel the last change; its default value is changed
	to nil.

	* w3m-filter.el (w3m-filter-rules): Remove rules to find relationships.
	(w3m-filter-find-relationships): Abolished.

	* w3m-util.el (w3m-html-string-regexp): Import from w3m.el.

2003-12-10  TSUCHIYA Masatoshi  <tsuchiya@namazu.org>

	* w3m.el (w3m-use-filter): Change its default value to t.

	* w3m-filter.el: Reconstructed completely.
	(w3m-filter-rules): Change its spec and its default value.
	(w3m-filter): Reimplemented.
	(w3m-filter-delete-regions, w3m-filter-find-relationships): New
	functions.
	(w3m-filter-db, w3m-filter-db-size, w3m-filter-server-regexp,
	w3m-filter-setup, w3m-filter-delete-region, w3m-filter-lwn.net,
	w3m-filter-google.com, w3m-filter-www.zdnet.co.jp): Removed.

2003-12-10  Katsumi Yamaoka  <yamaoka@jpl.org>

	* w3m-xmas.el (w3m-xmas-run-at-time): Rewrite w/o using fsf-compat.

	* w3m.el (w3m-run-at-time): New function alias.
	(w3m-refresh-at-time): Use it.

2003-12-09  Katsumi Yamaoka  <yamaoka@jpl.org>

	* w3m-xmas.el (w3m-xmas-run-at-time): New function.

	* w3m.el (w3m-refresh-at-time): Use it.

2003-12-04  Katsumi Yamaoka  <yamaoka@jpl.org>

	* w3m.el (w3m-view-this-url-new-session): Abolish the optional arg.
	(w3m-mouse-view-this-url-new-session): Ditto.

2003-12-03  Katsumi Yamaoka  <yamaoka@jpl.org>

	* w3m.el (w3m-buffer-setup): Use `defun' instead of `defsubst'.

2003-12-02  Katsumi Yamaoka  <yamaoka@jpl.org>

	* w3m.el (w3m-current-anchor-face): Replace backquote with quote.
	(w3m-select-buffer-current-buffer): Ditto.
	(w3m-header-line-insert): Ditto.
	(w3m-about-retrieve): Use `defun' instead of `defsubst'.
	(w3m-cid-retrieve): Ditto.
	(w3m-current-column): Make it a function, not a macro.

2003-11-28  TSUCHIYA Masatoshi  <tsuchiya@namazu.org>

	* w3m.el (w3m-minor-mode): Run hooks only when this minor mode is
	enabled.
	* w3m-bookmark.el (w3m-bookmark-mode): Ditto.
	* w3m-antenna.el (w3m-antenna-mode): Ditto.

	* w3m-antenna.el (w3m-antenna-alist): Simplified.

2003-11-27  TSUCHIYA Masatoshi  <tsuchiya@namazu.org>

	* w3m-antenna.el: Define a new minor mode `w3m-antenna-mode'.
	(w3m-antenna-mode-map, w3m-antenna-mode): New variables.
	(w3m-antenna-mode, w3m-antenna-mode-setter, w3m-antenna-edit): New
	functions.

	* w3m-bookmark.el (w3m-bookmark-mode): Change its interactive spec, and
	improve its document.

	* w3m-favicon.el (w3m-favicon-retrieve): Abolish the 4th argument
	`handler' and wrap the asynchronous processing forms with
	`w3m-process-with-null-handler', in order to clarify this function's
	purpose.

	* w3m.el (w3m-message): Use `walk-windows' instead of `window-list',
	because the latter is not available at Meadow and Mule2.
	(w3m-w3m-retrieve): Check the status code.
	(w3m-show-error-information): Also use retrieved error pages.
	(w3m-minor-mode): Change its interactive spec.

2003-11-27  Katsumi Yamaoka  <yamaoka@jpl.org>

	* w3m-favicon.el (w3m-favicon-convert): Make sure data of the ico type
	contains the correct magic numbers.

2003-11-27  TSUCHIYA Masatoshi  <tsuchiya@namazu.org>

	* w3m-util.el (w3m-last-visited-buffer): Abolished.
	(w3m-popup-buffer): Do not reset the above variable.

	* w3m.el (w3m-close-window): Do not set the above variable.
	(w3m): Do not refer the above variable.

2003-11-27  Katsumi Yamaoka  <yamaoka@jpl.org>

	* w3m.el (w3m-retrieve-and-render): Use `w3m-message' instead of
	`message'; don't let it be controlled by `w3m-verbose'.
	(w3m-alive-p): Don't sort the return value of `list-buffers' so that it
	returns the last visited emacs-w3m buffer as much as possible; don't
	inline the `w3m-list-buffers' function.

2003-11-27  TSUCHIYA Masatoshi  <tsuchiya@namazu.org>

	* w3m.el (w3m-verbose): Change its default value to nil.
	(w3m-message): When `w3m-verbose' is nil, display messages without
	logging.
	(w3m-make-help-echo, w3m-toggle-inline-image, w3m-zoom-in-image,
	w3m-zoom-out-image, w3m-view-this-url, w3m-submit-form, w3m-view-image,
	w3m-save-image, w3m-view-url-with-external-browser,
	w3m-download-this-url, w3m-print-this-url, w3m-edit-current-url,
	w3m-edit-this-url, w3m-quit, w3m-goto-ftp-url, w3m-select-buffer,
	w3m-select-buffer-show-this-line,
	w3m-select-buffer-show-this-line-and-switch): Call `w3m-message'
	instead of `w3m-display-message'.

	* w3m-util.el (w3m-display-message): Removed.
	(w3m-display-message-enable-logging): Abolished.

2003-11-26  TSUCHIYA Masatoshi  <tsuchiya@namazu.org>

	* w3m.el (w3m-message): Silent when the cursor is in minibuffer.

	* w3m-util.el (w3m-display-message): Ditto.

2003-11-26  Katsumi Yamaoka  <yamaoka@jpl.org>

	* w3m.el (w3m-html-string-regexp): Fix my fault; enclose it with
	`eval-and-compile' which is needed for compiling since it is used in a
	macro.

2003-11-25  TSUCHIYA Masatoshi  <tsuchiya@namazu.org>

	* w3m-proc.el (w3m-process-wait-process): Invert the return value of
	sit-for() that waits an asynchronous process.
	(w3m-process-kill-process): Relax the condition that checks whether a
	given process has already finished or not.

2003-11-25  Katsumi Yamaoka  <yamaoka@jpl.org>

	* w3m-search.el (w3m-search): Use `w3m-goto-url' instead of `w3m'.
	* w3m-weather.el (w3m-weather): Ditto.

	* w3m.el (w3m-obey-w3m-pop-up-frames): Abolish.
	(w3m-goto-url-new-session): Find an existing emacs-w3m buffer and then
	make a copy of it; use `w3m-goto-url' instead of `w3m' if there is no
	emacs-w3m buffer.
	(w3m-browse-url): Revert last change; rename the optional arg to
	`new-session'; call `w3m-goto-url-new-session' or `w3m-goto-url'.
	(w3m-select-buffer): Use `w3m-goto-url' instead of `w3m'.
	(w3m-safe-view-this-url): Ditto.

2003-11-25  Katsumi Yamaoka  <yamaoka@jpl.org>

	* w3m-antenna.el (w3m-antenna): Don't pass the interactive flag to
	`w3m-goto-url'.
	* w3m-bookmark.el (w3m-bookmark-view): Ditto.
	* w3m-cookie.el (w3m-cookie): Ditto.
	* w3m-dtree.el (w3m-dtree): Ditto.
	* w3m-namazu.el (w3m-namazu): Ditto.
	* w3m-perldoc.el (w3m-perldoc): Ditto.

	* w3m.el (w3m-copy-buffer): Don't pop up a window or a frame if
	`w3m-goto-url' is called.
	(w3m-goto-url): Abolish the 8th arg `interactive-p'; pop up a window or
	a frame anyway.
	(w3m-goto-url-new-session): Abolish the `interactive-p' argument; don't
	pass it to `w3m-goto-url'.
	(w3m-gohome): Ditto.
	(w3m): Don't pop up a window or a frame there.
	(w3m-browse-url): Make it work as `browse-url-w3'.

2003-11-24  Katsumi Yamaoka  <yamaoka@jpl.org>

	* w3m-proc.el (w3m-process-wait-process): Don't specify 3 args to
	`sit-for' for XEmacs.

2003-11-24  TSUCHIYA Masatoshi  <tsuchiya@namazu.org>

	* w3m-antenna.el (w3m-antenna-sites): Change its default value.  Allow
	a list that consists of a function and its options, as the third
	element of each site.
	(w3m-antenna-html-skeleton): Remove the link to the antenna editor.
	(w3m-antenna-setup): Removed.
	(w3m-antenna-shutdown): Removed.
	(w3m-antenna-alist): New function.
	(w3m-antenna-site-update): Ditto.
	(w3m-antenna-check-hns): Ditto.
	(w3m-antenna-check-anchor): Ditto.
	(w3m-antenna-check-page): Ditto.
	(w3m-antenna-check-site): Use the above three functions.
	(w3m-antenna-check-all-sites): Follow the above change.  Use
	w3m-antenna-alist() and w3m-save-list() instead of w3m-antenna-setup()
	and w3m-antenna-shutdown().
	(w3m-antenna-check-site-after): Removed.
	(w3m-antenna-make-summary): Use a key attribute instead of an url
	attribute, when the latter is not set.
	(w3m-antenna-make-summary-like-natsumican): Ditto.
	(w3m-about-antenna): Call w3m-antenna-alist() instead of
	w3m-load-list().
	(w3m-about-antenna-edit): Removed.
	(w3m-antenna-edit-reset-post-data): Ditto.

2003-11-21  Katsumi Yamaoka  <yamaoka@jpl.org>

	* w3m-antenna.el (w3m-antenna): Pass the interactive flag to
	`w3m-goto-url'.
	* w3m-bookmark.el (w3m-bookmark-view): Ditto.
	* w3m-cookie.el (w3m-cookie): Ditto.
	* w3m-dtree.el (w3m-dtree): Ditto.
	* w3m-namazu.el (w3m-namazu): Ditto.
	* w3m-perldoc.el (w3m-perldoc): Ditto.
	* w3m.el (w3m-gohome): Ditto.
	(w3m-browse-url): Ditto.

2003-11-21  Katsumi Yamaoka  <yamaoka@jpl.org>

	* w3m.el (w3m-rendering-half-dump): Move point to the end of the region
	in order to avoid a bug of `call-process-region' in XEmacs 21.5.7+ (see
	the comment).
	(w3m-decode-encoded-contents): Ditto.
	(w3m-x-moe-decode-buffer): Ditto.

	* w3m-perldoc.el (w3m-about-perldoc): Ditto.

	* w3m-xmas.el (w3m-initialize-graphic-icons): Ditto.

	* w3m-favicon.el (w3m-favicon-retrieve): Say "no favicon" if it is not
	available.

	* w3m-proc.el (w3m-process-with-environment): Rely on the
	`temp-directory' function and modify TEMP and TMPDIR env vars for
	XEmacs.

2003-11-20  Yuuichi Teranishi  <teranisi@gohome.org>

	* w3m-form.el (w3m-form-normalize-action): New inline function.
	(w3m-form-parse-and-fontify): Use it.
	(w3m-form-new): Simply set action.
	(w3m-form-submit): Don't treat !CURRENT_URL! here.

2003-11-20  Katsumi Yamaoka  <yamaoka@jpl.org>

	* aclocal.m4 (AC_ADD_LOAD_PATH): Refine the help message for the
	--with-attic option.

2003-11-19  Katsumi Yamaoka  <yamaoka@jpl.org>

	* w3m.el (w3m-buffer-setup): Make sure that `truncate-lines' is t.
	(w3m-view-source): Don't set `truncate-lines' to nil when quitting
	viewing a source.
	(w3m-view-header): Set `truncate-lines' to nil when viewing a header.

2003-11-18  Yuuichi Teranishi  <teranisi@gohome.org>

	* w3m-form.el (w3m-form-put-by-name): New function.
	(w3m-form-resume): Use w3m-form-get-by-name and w3m-form-put-by-name
	instead of w3m-form-get and w3m-form-put for radio buttons.
	(w3m-form-parse-and-fontify): Ditto.
	(w3m-form-input-radio): Ditto.

2003-11-18  Katsumi Yamaoka  <yamaoka@jpl.org>

	* w3m.el (w3m-check-current-position): Don't allow horizontal scrolling
	when `truncate-lines' is nil.
	(w3m-view-source): Set `truncate-lines' to nil.

	* w3m-favicon.el (w3m-favicon-setup): Retrieve favicon even when
	viewing the header or the page source.

2003-11-18  Katsumi Yamaoka  <yamaoka@jpl.org>

	* Makefile.in (very-slow): Fix echo messages.

	* w3m.el (w3m-follow-redirection): Fix customization type.

	* w3m-e21.el: Bind `w3m-current-title' when compiling.

	* /: Bind `w3m-work-buffer-list' when compiling in: w3m-e21.el,
	w3m-favicon.el, w3m-image.el, w3m-proc.el and w3m-xmas.el.

	* /: Require `cl' when compiling in: w3m-cookie.el, w3m-form.el and
	w3m-tabmenu.el.

	* /: Remove unused non-global variables in: octet.el, w3m-cookie.el,
	w3m-tabmenu.el and w3m-weather.el.

2003-11-17  Katsumi Yamaoka  <yamaoka@jpl.org>

	* w3m.el (w3m-goto-url): Make `w3m-local-find-file-function' don't
	handle directories.

2003-11-17  Katsumi Yamaoka  <yamaoka@jpl.org>

	* w3m-util.el: Bind `w3m-current-process', `w3m-pop-up-frames',
	`w3m-pop-up-windows', `w3m-popup-frame-parameters',
	`w3m-select-buffer-name' and `w3m-use-tab', and fbind
	`select-frame-set-input-focus' when compiling.
	(w3m-popup-frame-parameters): Move from w3m.el.
	(w3m-popup-frame-p): Ditto.
	(w3m-use-tab-p): Ditto.
	(w3m-popup-window-p): Ditto.
	(w3m-initial-frames): Ditto.
	(w3m-last-visited-buffer): Ditto.
	(w3m-popup-buffer): Ditto; also move the program to make
	`select-frame-set-input-focus' unbound from w3m.el.
	(w3m-add-w3m-initial-frames): Ditto; also move the program to add it to
	`create-frame-hook', `after-make-frame-functions' or
	`after-make-frame-hook' from w3m.el.
	(w3m-delete-frames-and-windows): Ditto.
	(w3m-display-progress-message): Mark a progress message with the
	`w3m-progress-message' text property.

	* w3m.el: Don't fbind `select-frame-set-input-focus'.
	(w3m-local-find-file-function): Use `w3m-popup-frame-p'.
	(w3m-initial-frames): Move to w3m-util.el.
	(w3m-popup-frame-parameters): Ditto.
	(w3m-popup-frame-p): Ditto.
	(w3m-use-tab-p): Ditto.
	(w3m-popup-window-p): Ditto.
	(w3m-last-visited-buffer): Ditto.
	(w3m-popup-buffer): Ditto; also move the program to make
	`select-frame-set-input-focus' unbound to w3m-util.el.
	(w3m-add-w3m-initial-frames): Ditto; also move the program to add it to
	`create-frame-hook', `after-make-frame-functions' or
	`after-make-frame-hook' to w3m-util.el.
	(w3m-delete-frames-and-windows): Ditto.
	(w3m-delete-buffer-if-empty): New function.
	(w3m-view-this-url-1): Use it.
	(w3m-goto-url-new-session): Use it.
	(w3m): Use it.

	* w3m-e21.el (w3m-euc-japan-encoder): Compute the ccl program in each
	time to load w3m-e21.elc to keep the compatibility of the module with
	Emacs 21.3 and the later versions.
	(w3m-iso-latin-1-encoder): Ditto.

2003-11-14  Katsumi Yamaoka  <yamaoka@jpl.org>

	* w3m.el (w3m-horizontal-scroll-division): Mega doc fix; eliminate
	illegal values.
	(w3m-horizontal-on-screen): Rearrange.

2003-11-14  TSUCHIYA Masatoshi  <tsuchiya@namazu.org>

	* w3m.el (w3m-last-visited-buffer): New variable.
	(w3m-popup-buffer): Clear `w3m-last-visited-buffer'.
	(w3m-close-window): Set the last emacs-w3m buffer as
	`w3m-last-visited-buffer'.
	(w3m): Preferably use the last emacs-w3m buffer kept in
	`w3m-last-visited-buffer'.

2003-11-14  Katsumi Yamaoka  <yamaoka@jpl.org>

	* w3m.el (w3m-horizontal-recenter): Do nothing besides resetting the
	window's hscroll if `truncate-lines' is nil.
	(w3m-beginning-of-line): Replace `w3m-set-window-hscroll' with
	`set-window-hscroll'.
	(w3m-end-of-line): Make it work identically as `end-of-line' if
	`truncate-lines' is nil.
	(w3m-display-width): Move downward (see the comment).

2003-11-14  TSUCHIYA Masatoshi  <tsuchiya@namazu.org>

	* w3m.el (w3m-w3m-parse-header): Because a broken server returns a
	relative URL in the location field, convert a URL to absolute.

	* w3m-proc.el (w3m-process-wait-process): New function.
	(w3m-process-start-and-wait): Call the above function.

	* w3m-weather.el (w3m-weather-run-filter-functions): New function to
	call filter functions asynchronously.
	(w3m-about-weather): Call the above.
	(w3m-weather-get-seikatu-sisu): Asynchronized.
	(w3m-weather-insert-seikatu-sisu): Ditto.

2003-11-12  Katsumi Yamaoka  <yamaoka@jpl.org>

	* w3m.el (w3m-initial-frames): Rename from `w3m-initial-frame'; keep a
	list of the frame-IDs.
	(w3m-popup-window-p): Return nil if there is the selection window.
	(w3m-popup-buffer): Copy a copy of `w3m-initial-frames' from a visible
	emacs-w3m buffer to a popped-up emacs-w3m buffer; don't set
	`w3m-initial-frames' for newly created frames there.
	(w3m-add-w3m-initial-frames): New function; add it to
	`create-frame-hook', `after-make-frame-functions' or
	`after-make-frame-hook'.
	(w3m-copy-buffer): Copy a copy of `w3m-initial-frames'.
	(w3m-delete-buffer): Pop up another emacs-w3m buffer instead of
	deleting a frame; remove a deleted frame from `w3m-initial-frames'.
	(w3m-delete-frames-and-windows): Also allow a window or a frame as the
	optional argument; emulate XEmacs version's `one-window-p'.
	(w3m): Set the value for `w3m-initial-frames' even if it is invoked in
	the batch mode.
	(w3m-select-buffer): Delete other emacs-w3m frames and windows.
	(w3m-select-buffer-copy-buffer): Revert the 2003-11-11 change.
	(w3m-select-buffer-delete-buffer): Simplify.

	(w3m-display-width): New function for showing pages as if there is no
	selection window.
	(w3m-halfdump-command-common-arguments): Use it.
	(w3m-make-separator): Use it.
	(w3m-about-db-history): Use it.
	(w3m-header-line-insert): Work as if there is no selection window.

	* w3mhack.el (w3mhack-generate-colon-keywords-file): Preset
	`:strike-through' and `:strikethru' which aren't supported by the old
	cus-face.el.

2003-11-11  Katsumi Yamaoka  <yamaoka@jpl.org>

	* w3m.el (w3m-popup-buffer): Reuse an existing window or frame if it
	exists; set the value for `w3m-initial-frame' properly; raise, select
	and focus the new frame.
	(TopLevel): Make `select-frame-set-input-focus' unbound if it is a
	dummy.
	(w3m-view-this-url-1): Show a progress message.
	(w3m-copy-buffer): Simplify the code to call `w3m-popup-buffer'.
	(w3m-alive-p): Add an optional arg `visible' (see docs); use inlining
	`w3m-list-buffers'.
	(w3m): Simplify the code using `w3m-popup-buffer'; specify the optional
	arg to `w3m-alive-p'; protect against the case of no url.
	(w3m-select-buffer-copy-buffer): Bind `w3m-pop-up-windows' to nil.

	* w3m-util.el (w3m-list-buffers): Make it into a normal function; don't
	call itself recursively.

2003-11-10  Katsumi Yamaoka  <yamaoka@jpl.org>

	* w3m-util.el (w3m-function-max-args): Move to mew-shimbun.el.

	* w3m.el (w3m-popup-buffer): New function (it still needs to improved
	in order for the `w3m' function to use).
	(w3m-view-this-url-1): Specify the value of
	`w3m-view-this-url-new-session-in-background' to the 3rd arg of
	`w3m-copy-buffer'; don't pop up a window or a frame there.
	(w3m-copy-buffer): Change the meaning of the 3rd arg (see docs); don't
	pop up a window or a frame if it is non-nil, otherwise call
	`w3m-popup-buffer'.
	(w3m-goto-url): Change the name of the 8th arg to `interactive-p';
	don't pop up a window or a frame unless this function is called
	interactively, otherwise call `w3m-popup-buffer'.
	(w3m-goto-url-new-session): Specify nil to the 3rd arg of
	`w3m-copy-buffer'.
	(w3m-select-buffer-saved-window-config): Abolish.
	(w3m-select-buffer): Revert the 2003-11-05 change; delete other windows
	except for the current emacs-w3m window or create a new emacs-w3m
	buffer when it is called initially.
	(w3m-select-buffer-current-buffer): Use `line-beginning-position'.
	(w3m-select-buffer-copy-buffer): Revert the 2003-11-05 change;
	simplify.
	(w3m-select-buffer-delete-buffer): Call `w3m-quit' if there is the sole
	emacs-w3m buffer.
	(w3m-select-buffer-delete-other-buffers): Revert the 2003-11-07 change.
	(w3m-select-buffer-quit): Revert the 2003-11-05 change; bind
	`pop-up-frames'.

2003-11-09  TSUCHIYA Masatoshi  <tsuchiya@namazu.org>

	* w3m-proc.el (w3m-process-stop): Change `w3m-current-process' in the
	buffer specified in the argument, instead of changing it in the current
	buffer.

2003-11-08  TSUCHIYA Masatoshi  <tsuchiya@namazu.org>

	* w3m.el (w3m-w3m-canonicalize-url): New function.
	(w3m-w3m-attributes-1): New function.
	(w3m-w3m-attributes): Call the above functions to follow redirection.
	(w3m-w3m-retrieve): Call `w3m-w3m-canonicalize-url' before retrieving.

	* w3m-proc.el (w3m-process-start-process): Check the value of
	`w3m-current-url' before calling `w3m-url-authinfo'.
	(w3m-process-start-and-wait): Make sure synchronization with
	sub-process.
	(w3m-process-do-with-temp-buffer): Call `w3m-kill-buffer' instead of
	calling `kill-buffer' directly.

	* w3m-antenna.el (w3m-antenna-mapcar): Simplified and follow the change
	of `w3m-process-do-with-temp-buffer'.
	(w3m-antenna-mapcar-after): Ditto.

2003-11-07  Katsumi Yamaoka  <yamaoka@jpl.org>

	* w3m.el (w3m-delete-other-buffers): Use
	`w3m-delete-frames-and-windows'.
	(w3m-delete-frames-and-windows): Take an optional argument for the
	exception; assume a buffer may be at two or more windows.
	(w3m-close-window): Assume a buffer may be at two or more windows.
	(w3m-select-buffer-delete-other-buffers): Save-window-excursion.

2003-11-06  Katsumi Yamaoka  <yamaoka@jpl.org>

	* w3m.el (w3m-popup-frame-parameters): Rename from
	`w3m-pop-up-frame-parameters' to make it easy to complete the
	`w3m-pop-up-frames' variable name.
	(w3m-popup-frame-parameters): Rename from
	`w3m-pop-up-frame-parameters'.
	(w3m-popup-frame-p): Make it a generic macro.
	(w3m-use-tab-p): New macro.
	(w3m-popup-window-p): Use `w3m-use-tab-p'.
	(w3m-view-this-url-1): Use `w3m-use-tab-p' and `w3m-popup-frame-p'.
	(w3m-copy-buffer): Ditto.
	(w3m-delete-buffer): Use `w3m-use-tab-p'.
	(w3m-goto-url): Use `w3m-use-tab-p' and `w3m-popup-frame-p'.
	(w3m): Modify to use new `w3m-popup-frame-p'.
	(w3m-header-line-insert): Use `w3m-use-tab-p'.

2003-11-07  TSUCHIYA Masatoshi  <tsuchiya@namazu.org>

	* w3m.el (w3m-current-redirect): Abolished.
	(w3m-clear-local-variables, w3m-copy-local-variables): Follow the above
	change.

	* w3m-proc.el (w3m-process-do-with-temp-buffer): Keep the current
	buffer after given FORM and BODY are evaluated.

2003-11-06  TSUCHIYA Masatoshi  <tsuchiya@namazu.org>

	* w3m.el (w3m-follow-redirection): Fix its docstring.
	(w3m-w3m-retrieve): When the above option is equal to nil, it is
	treated as 0.
	(w3m-retrieve-and-render): Check content type and charsets with
	redirected real URI instead of user-specified URI.

	* w3m-antenna.el (w3m-antenna-hns-last-modified): Do not accept
	`no-cache' argument.
	(w3m-antenna-check-site): Ditto.
	(w3m-antenna-mapcar, w3m-antenna-mapcar-after): New functions.
	(w3m-antenna-check-all-sites): Use the above functions.

2003-11-06  Katsumi Yamaoka  <yamaoka@jpl.org>

	* w3m.el (w3m-delete-buffer): New implementation.
	(w3m-delete-frame-maybe): Abolish.
	(w3m-delete-frames-and-windows): New function.
	(w3m-quit): Use it.
	(w3m-close-window): New implementation.
	(w3m-select-buffer-show-this-line): Specify the 1st arg to
	`one-window-p'.
	(w3m-select-buffer-quit): Ditto.
	(w3m-select-buffer-close-window): Ditto.

2003-11-06  Hideyuki SHIRAI  <shirai@meadowy.org>

	* w3m.el (w3m-fontify-strike-through): Support <strike> element.
	(w3m-fontify): Change the turn `w3m-fontify-strike-through' and
	`w3m-fontify-underline'.

2003-11-06  Katsumi Yamaoka  <yamaoka@jpl.org>

	* attic/vm-w3m.el: New file.

2003-11-05  Katsumi Yamaoka  <yamaoka@jpl.org>

	* w3m.el: Fbind `select-frame-set-input-focus' when compiling.
	(w3m-popup-window-p): Rename from `w3m-pop-up-window-p'; use
	'emacs-major-version' instead of `MULE' to examine the version.
	(w3m-view-this-url-1): Use `pop-to-buffer' instead of
	`switch-to-buffer' in order to be able to popup a window or a frame.
	(w3m-copy-buffer): Ditto; set the `w3m-initial-frame' variable only
	when `w3m-pop-up-frames' is non-nil.
	(w3m-delete-buffer): Select the most suitable buffer.
	(w3m-goto-url): Use `pop-to-buffer' instead of `switch-to-buffer' in
	order to be able to popup a window or a frame.
	(w3m): Ditto; rearrange the source code.
	(w3m-select-buffer-saved-window-config): New variable.
	(w3m-select-buffer): Save the window configuration.
	(w3m-select-buffer-copy-buffer): Bind `pop-up-frames'.
	(w3m-select-buffer-quit): Restore the window configuration; protect
	agains the absence of an emacs-w3m buffer.

	* w3m-xmas.el: Bind `w3m-use-tab' when compiling.
	(w3m-xmas-show-current-title-in-buffer-tab): Examine the value for the
	`gutter-buffers-tab-enabled' variable directly.
	(w3m-xmas-setup-tab-in-gutter): New function; add it to
	`w3m-mode-setup-functions' and `w3m-select-buffer-mode-hook'.
	(w3m-xmas-update-tab-in-gutter): Do update only when `w3m-use-tab' and
	`gutter-buffers-tab-enabled' are non-nil; always add it to
	`w3m-display-functions'.

	* octet.el: Don't make sure the `emacs-major-version' variable is
	bound.
	* w3m-bitmap: Ditto.
	* w3m-bug.el: Ditto.
	* w3m-proc.el: Ditto.
	* w3m-ucs.el: Ditto.
	* w3m-util.el: Ditto.
	* w3m.el: Ditto.
	* w3mhack.el: Ditto.

2003-11-05  Hideyuki SHIRAI  <shirai@meadowy.org>

	* w3m.el (w3m-delete-buffer, w3m-delete-other-buffers)
	(w3m-select-buffer-delete-buffer): Call `w3m-process-stop'.

	* w3m-proc.el (w3m-process-kill-stray-processes): New function.
	(w3m-process-start-queued-processes): Call
	`w3m-process-kill-stray-processes'.
	(w3m-process-filter): When parent-buffer was killed, call
	`w3m-process-kill-stray-processes'

2003-11-04  Katsumi Yamaoka  <yamaoka@jpl.org>

	* w3m.el (w3m-pop-up-windows): Default to t.
	(w3m-pop-up-window-p): New macro examining the value for the
	`w3m-use-tab' variable and the present situation.
	(w3m-copy-buffer): Use it.

2003-11-04  Hideyuki SHIRAI  <shirai@meadowy.org>

	* w3m.el (w3m-meta-content-type-charset-regexp)
	(w3m-meta-charset-content-type-regexp)
	(w3m-meta-refresh-content-regexp)
	(w3m-meta-content-refresh-regexp): Allow `\n' as whitespaces.

2003-10-31  Katsumi Yamaoka  <yamaoka@jpl.org>

	* w3m-hist.el (w3m-history-backward): Return the current history if the
	number zero is given as an argument.

2003-10-29  OHASHI Akira  <bg66@koka-in.org>

	* w3m.el (w3m-process-connection-type): Set t when system is darwin
	version 7.0.0 or later.

2003-10-28  Katsumi Yamaoka  <yamaoka@jpl.org>

	* w3m.el (w3m-fontify-strike-through (var)): Make it into the variable
	which is not a user option.
	(w3m-fontify-strike-through (fn)): Check dynamically whether the window
	system is used.
	(w3m-url-at-point): Unify iso646 chars to ascii on XEmacs-mule.

	* mew-w3m.el: Silence the compile warning for `mew-coding-system-p' for
	people having the Mew XEmacs package installed.

2003-10-23  Katsumi Yamaoka  <yamaoka@jpl.org>

	* w3m.el (w3m-obey-w3m-pop-up-frames): New variable.
	(w3m-copy-buffer): Inherit the value of `w3m-initial-frame' into the
	new buffer if a new frame is not created for the new buffer.
	(w3m-delete-frame-maybe): Simplify it in the different way.

	* w3m-search.el (w3m-search): Specify the 3rd arg of `w3m'.

2003-10-23  Katsumi Yamaoka  <yamaoka@jpl.org>

	* w3m.el: Revive `w3m-initial-frame' throughout.
	(w3m-delete-frame-maybe): Revert 2003-10-20 change.

2003-10-22  Katsumi Yamaoka  <yamaoka@jpl.org>

	* w3m.el (w3m-strike-through-face): Use the :strikethru attribute in
	XEmacs.
	(w3m-fontify-strike-through): Enable it also for XEmacs.

2003-10-21  TSUCHIYA Masatoshi  <tsuchiya@namazu.org>

	* w3m.el (w3m-w3m-retrieve): Insert no data when either retrieval or
	decoding is failed.
	(w3m-w3m-parse-header): Do not return a base URI of retrieved page.

2003-10-20  Katsumi Yamaoka  <yamaoka@jpl.org>

	* w3m.el: Fix some comments and docstrings (to be continued).
	(w3m-copy-local-variables, w3m-open-all-links-in-new-session,
	w3m-horizontal-scroll): Remove unused non-global variables.

2003-10-20  Katsumi Yamaoka  <yamaoka@jpl.org>

	* w3m.el: Abolish `w3m-initial-frame' throughout.
	(w3m-delete-frame-maybe): Simplify.

2003-10-19  TSUCHIYA Masatoshi  <tsuchiya@namazu.org>

	* w3m.el (w3m-base-url): Removed.
	(w3m-attributes, w3m-local-attributes, w3m-w3m-attributes): Do not
	return a base URI of retrieved page.

2003-10-14  Jose A. Ortega Ruiz  <jao@gnu.org>

	* w3m.el (w3m-decode-entities-string): Move `save-match-data' to the
	exterior of `with-temp-buffer'.

2003-10-08  Katsumi Yamaoka  <yamaoka@jpl.org>

	* w3m-e21.el (w3m-tab-half-space, w3m-tab-separator): Use `:width'
	instead of `:relative-width' to specify the space width.
	(w3m-tab-line): Tidy it up.

	* w3m-favicon.el (w3m-favicon-set-image): Use `:width' instead of
	`:relative-width' to specify the space width.

2003-10-08  Katsumi Yamaoka  <yamaoka@jpl.org>

	* w3m-e21.el (w3m-tab-unselected-face,
	w3m-tab-unselected-retrieving-face, w3m-tab-selected-face,
	w3m-tab-selected-face): Exchange the default TTY colors between
	selected faces and unselected faces.
	(w3m-tab-drag-mouse-function): Compare buffer objects instead of buffer
	names.
	(w3m-tab-make-keymap): Use buffer objects instead of buffer names.
	(w3m-tab-line): Make all tab widths the same even if there are wide
	characters; never use graphic icons in TTY; close the left margin
	unless there's an icon; add a keymap to favicon; don't put mouse-face
	on icons.
	(w3m-initialize-graphic-icons): Don't make graphic icons for TTY; don't
	put mouse-face on icons.

	* w3m-favicon.el: Bind `w3m-modeline-favicon' when compiling.
	(w3m-favicon-set-image): Add a half space after favicon.

	* w3m-util.el (w3m-current-title): New function.
	(w3m-buffer-title): Use it.

	* w3m.el: Silence the byte-compiler for `w3m-info-like-map',
	`w3m-lynx-like-map', `w3m-minor-mode-map', `w3m-mode-map', and
	`w3m-setup-menu'.

2003-10-08  Katsumi Yamaoka  <yamaoka@jpl.org>

	* w3m-favicon.el: Silence the compile warning for `w3m-message'.

	* w3m.el (w3m-url-to-file-name): Enable it to interpret
	file://localhost/ urls.

2003-10-07  Yuuichi Teranishi  <teranisi@gohome.org>

	* w3m-form.el (w3m-form-parse-and-fontify): Fix for textarea on w3mmee.

2003-10-07  Katsumi Yamaoka  <yamaoka@jpl.org>

	* w3m-e21.el (frame-current-scroll-bars): Alias to `ignore' if it is
	not available.
	(window-fringes): Ditto.
	(w3m-tab-width): Protect against setting illegal values.
	(w3m-tab-unselected-face): Don't specify the underline color.
	(w3m-tab-unselected-retrieving-face): Ditto.
	(w3m-tab-selected-face): Ditto.
	(w3m-tab-selected-retrieving-face): Ditto.
	(w3m-tab-background-face): Ditto.
	(w3m-tab-timer): Rename from `w3m-tab-line-timer'.
	(w3m-tab-half-space): New variable.
	(w3m-tab-separator): New variable.
	(w3m-tab-line): Show many tabs as far as possible.

	* w3m-favicon.el (w3m-favicon-retrieve): Clear the minibuffer after
	retrieving favicon.

2003-10-06  Katsumi Yamaoka  <yamaoka@jpl.org>

	We shouldn't use too simple elements like ".+" in the deep nested
	regexps.  It may cause high cpu or may make Emacs hang.

2003-10-06  Katsumi Yamaoka  <yamaoka@jpl.org>

	* w3m.el (w3m-use-favicon): Modify the doc-string.
	(w3m-show-graphic-icons-in-mode-line): New variable.
	(w3m-show-graphic-icons-in-header-line): New variable.
	(w3m-buffer-setup): Modify the value for
	`mode-line-buffer-identification' not to show favicon if
	`w3m-show-graphic-icons-in-mode-line' is nil.

	* w3m-e21.el: Bind `w3m-show-graphic-icons-in-header-line' and
	`w3m-show-graphic-icons-in-mode-line' when compiling.
	(w3m-tab-line): Don't show spinners nor favicons if
	`w3m-show-graphic-icons-in-header-line' is nil; call
	`w3m-make-spinner-image' only once.
	(w3m-initialize-graphic-icons): Don't make graphic icons if
	`w3m-show-graphic-icons-in-mode-line' is nil.

	* w3m-xmas.el: Bind `w3m-show-graphic-icons-in-mode-line' when
	compiling.
	(w3m-initialize-graphic-icons): Don't make graphic icons if
	`w3m-show-graphic-icons-in-mode-line' is nil.

2003-10-05  Yuuichi Teranishi  <teranisi@gohome.org>

	* w3m-form.el (w3m-form-replace): Call `set-buffer-modified-p'.
	(w3m-form-field-parse): Do nothing when fid is nil.
	(w3m-form-input-radio): Likewise.
	(w3m-form-get-by-name): New function.
	(w3m-form-input-map): Use it.

2003-10-04  Katsumi Yamaoka  <yamaoka@jpl.org>

	* w3m-e21.el (w3m-tab-line): Fix the logic determining whether to
	display favicon.

2003-10-03  Katsumi Yamaoka  <yamaoka@jpl.org>

	* w3m-e21.el (w3m-spinner-map-on-header-line): Abolish.
	(w3m-modeline-spinner-map): Rename from `w3m-spinner-map-on-mode-line'.
	(w3m-setup-header-line): Don't initialize
	`w3m-spinner-map-on-header-line'.
	(w3m-tab-spinner-map): New variable.
	(w3m-tab-make-keymap): Initialize it.
	(w3m-tab-line): Use it.

2003-10-03  Katsumi Yamaoka  <yamaoka@jpl.org>

	* w3m.el (w3m-modeline-separator): New variable.
	(w3m-modeline-favicon): New variable.
	(w3m-favicon-image): Move from w3m-favicon.el.
	(w3m-buffer-setup): Also call `w3m-initialize-graphic-icons' when Emacs
	21 is running; simplify the value for
	`mode-line-buffer-identification'.

	* w3m-e21.el: Bind `w3m-favicon-image' and
	`w3m-modeline-process-status-on' when compiling.
	(w3m-spinner-map-on-header-line): New variable.
	(w3m-spinner-map-on-mode-line): New variable.
	(w3m-spinner-map-help-echo): New variable.
	(w3m-setup-header-line): Initialize the value for
	`w3m-spinner-map-on-header-line'; remove an excessive `list' from the
	value for `header-line-format'.
	(w3m-tab-map): New variable.
	(w3m-tab-make-keymap): Set the value for `w3m-tab-map' in the current
	buffer.
	(w3m-tab-line): Add a keymap to the spinner; don't call
	`w3m-tab-make-keymap', use `w3m-tab-map' instead.
	(TopLevel): Add-hook `w3m-tab-make-keymap' to
	`w3m-mode-setup-functions'.
	(w3m-space-before-modeline-icon): New variable.
	(w3m-modeline-process-status-on-icon,
	w3m-modeline-image-status-on-icon, w3m-modeline-status-off-icon,
	w3m-modeline-ssl-image-status-on-icon,
	w3m-modeline-ssl-status-off-icon): New variables.
	(w3m-initialize-graphic-icons): New function.
	(w3m-make-spinner-image): Don't initialize the value for
	`w3m-spinner-image-file' here; set the value for
	`w3m-modeline-process-status-on-icon'.

	* w3m-favicon.el: Bind `w3m-favicon-image' when compiling.
	(w3m-favicon-image): Move to w3m.el.
	(w3m-space-before-favicon): Move from w3m-xmas.el.
	(TopLevel): Make `w3m-modeline-favicon' and `w3m-favicon-image'
	buffer-local; modify the value or put the `risky-local-variable'
	property for `w3m-modeline-favicon'.
	(w3m-favicon-set-image): New macro.
	(w3m-favicon-setup): Use it.
	(w3m-favicon-retrieve): Use it.

	* w3m-xmas.el (w3m-xmas-space-before-favicon): Move to w3m-favicon.el
	and rename to `w3m-space-before-favicon'.
	(w3m-space-before-modeline-icon): Rename from
	`w3m-xmas-space-before-modeline-icon'.

2003-10-03  TSUCHIYA Masatoshi  <tsuchiya@namazu.org>

	* w3m-proc.el (w3m-process-filter): Relax the regular expression to
	detect progress status.

2003-10-02  ARISAWA Akihiro  <ari@mbf.sphere.ne.jp>

	* w3m.el (w3m-w3m-expand-arguments): Redefine as a function rather than
	a macro.
	(w3m-dump-head-source-command-arguments): Simplify.
	(w3m-halfdump-command-arguments): Ditto.

2003-10-02  TSUCHIYA Masatoshi  <tsuchiya@namazu.org>

	* w3m-proc.el (w3m-process-filter): Check return value of
	`w3m-process-handler-parent-buffer' to move current buffer safely.

2003-10-02  Katsumi Yamaoka  <yamaoka@jpl.org>

	* w3m.el (w3m-modeline-image-status-on, w3m-modeline-process-status-on,
	w3m-modeline-ssl-image-status-on, w3m-modeline-ssl-status-off,
	w3m-modeline-status-off): Use `defvar' instead of `defconst'.
	(w3m-buffer-setup): Call `w3m-initialize-graphic-icons' instead of
	`w3m-make-spinner-image'; simplify the value for
	`mode-line-buffer-identification'.

	* w3m-xmas.el (w3m-xmas-space-before-modeline-icon): Rename from
	`w3m-xmas-space-before-spinner'.
	(w3m-modeline-process-status-on-icon,
	w3m-modeline-image-status-on-icon, w3m-modeline-status-off-icon,
	w3m-modeline-ssl-image-status-on-icon,
	w3m-modeline-ssl-status-off-icon): New variables.
	(w3m-spinner-image): Abolish.
	(w3m-make-spinner-image): Abolish.
	(w3m-initialize-graphic-icons): New function.

	* icons/state-00.xpm:
	* icons/state-01.xpm:
	* icons/state-10.xpm:
	* icons/state-11.xpm: New files.

2003-10-02  ARISAWA Akihiro  <ari@mbf.sphere.ne.jp>

	* w3m.el (w3m-halfdump-command-arguments): Add "ucs_conv" option when
	using w3m-m17n; check w3m-output-coding-system at run time.

2003-10-02  Katsumi Yamaoka  <yamaoka@jpl.org>

	* w3m-proc.el (w3m-process-start-after): Make sure the value for
	`w3m-current-buffer' is non-nil.

2003-10-02  TSUCHIYA Masatoshi  <tsuchiya@namazu.org>

	* w3m.el (w3m-process-modeline-format): New option.
	(w3m-buffer-setup): Set `mode-line-process'.

	* w3m-proc.el: Bind `w3m-process-modeline-format' to suppress
	byte-compile warning.
	(w3m-process-modeline-string): New buffer-local variable.
	(w3m-process-start-after): Reset the above variable.
	(w3m-process-filter): Check size of retrieved data and set the above
	variable.
	(w3m-process-modeline-format): New function.

2003-10-01  Katsumi Yamaoka  <yamaoka@jpl.org>

	* w3m-xmas.el (w3m-make-spinner-image): Make sure the gifsicle program
	is available.

2003-09-30  ARISAWA Akihiro  <ari@mbf.sphere.ne.jp>

	* w3m.el (w3m-use-symbol): Use `w3m-mule-unicode-p'.

	* w3m-symbol.el (w3m-mule-unicode-symbol): Ditto.

2003-09-30  Katsumi Yamaoka  <yamaoka@jpl.org>

	* w3m-proc.el (w3m-process-stop): Redisplay the header-line.

	* w3m-e21.el (w3m-tab-line-format, w3m-tab-line-timer, w3m-tab-line):
	Revive the timer operation.
	(w3m-tab-line): Wobble the window size to force redisplay of the
	header-line using a timer; include spinner images in the return value
	when external processes are running.
	(w3m-spinner-image-file): New variable.
	(w3m-spinner-image-frames): New variable.
	(w3m-spinner-image-index): New variable.
	(w3m-make-spinner-image): New function.

	* w3m-favicon.el (w3m-favicon-retrieve): Always redraw Emacs frame
	using the timer; wobble the window size instead of redrawing; increase
	the delay time for the timer.

2003-09-30  ARISAWA Akihiro  <ari@mbf.sphere.ne.jp>

	* w3m-form.el (w3m-form-parse-and-fontify): Fix problem when form_int
	appears after input_alt and action is specified.

2003-09-29  Katsumi Yamaoka  <yamaoka@jpl.org>

	* w3m-symbol.el (w3m-mule-unicode-symbol): Fix customization type.

2003-09-29  ARISAWA Akihiro  <ari@mbf.sphere.ne.jp>

	* w3m-symbol.el: Bind `w3m-output-coding-system' when compiling.
	(w3m-mule-unicode-symbol): New variable.
	(w3m-symbol): Add it for candidate.
	(w3m-symbol): Use it.

	* w3m.el (w3m-use-symbol): Check capability for
	`w3m-mule-unicode-symbol'.

2003-09-29  Katsumi Yamaoka  <yamaoka@jpl.org>

	* w3m-e21.el (w3m-tab-line-format, w3m-tab-line-timer, w3m-tab-line):
	Remove the timer operation temporally.

2003-09-26  Hideyuki SHIRAI  <shirai@meadowy.org>

	* w3m-xmas.el (w3m-make-spinner-image): Bind `format-alist' to nil.

2003-09-26  Katsumi Yamaoka  <yamaoka@jpl.org>

	* w3m-e21.el (w3m-tab-line-timer): New variable.
	(w3m-tab-line): Use it to control this function running too frequently;
	simplify the source code.

	* w3m-favicon.el (w3m-favicon-image-of): Abolish.
	(w3m-favicon-retrieve): Use a timer to redraw Emacs frame.

	* w3m-xmas.el (w3m-xmas-space-before-favicon): New user option.
	(w3m-xmas-space-before-spinner): New user option.
	(w3m-make-spinner-image): Make sure the `gif' feature is available.

	* w3m.el (w3m-buffer-setup): Use `w3m-xmas-space-before-spinner' and
	`w3m-xmas-space-before-favicon'.

2003-09-25  Katsumi Yamaoka  <yamaoka@jpl.org>

	* icons/spinner.gif: New file (without LZW compression).
	* icons30/spinner.gif: Ditto.

	* Makefile.in (install-icons, install-icons30): Also install gifs.

	* w3m-xmas.el (w3m-make-spinner-image): Use the spinner.gif file.

	* w3m-e21.el (w3m-tab-line-format): New variable (see doc-string).
	(w3m-tab-line): Use it; use a timer to suppress this function running
	too frequently.

2003-09-25  Katsumi Yamaoka  <yamaoka@jpl.org>

	* w3m-xmas.el (w3m-spinner-image): New variable.
	(w3m-make-spinner-image): New function.

	* w3m.el (w3m-buffer-setup): Call `w3m-make-spinner-image', show a
	spinner in the modeline under XEmacs.

2003-09-24  Yuuichi Teranishi  <teranisi@gohome.org>

	* w3m-form.el (w3m-form-put-property): Don't call intern if it is not a
	string.
	(w3m-form-get-property): Ditto.
	(w3m-form-put): Added argument ID.
	(w3m-form-get): Changed argument from NAME to ID.
	(w3m-form-make-form-data): Changed process to get NAME and VALUE.
	(w3m-form-resume): Follow the API change in w3m-form-put and
	w3m-form-get.
	(w3m-fontify-textareas): Ditto.
	(w3m-form-parse-and-fontify): Ditto.
	(w3m-form-input): Ditto.
	(w3m-form-input-password): Ditto.
	(w3m-form-input-checkbox): Ditto.
	(w3m-form-input-radio): Ditto.
	(w3m-form-input-file): Ditto.
	(w3m-form-input-textarea-set): Ditto.
	(w3m-form-textarea-info): Ditto.
	(w3m-form-input-select): Ditto.
	(w3m-form-submit): Ditto.
	(w3m-form-real-reset): Follow the structure change.
	(w3m-form-input-select-id): New buffer local variable.
	(w3m-form-input-select-set): Use it.
	(w3m-form-field-parse): New inline function.
	(w3m-form-parse-and-fontify): Put id for selectinfo.
	(w3m-form-resume): Fixed regexp.
	(w3m-form-input-textarea): Fixed line number.
	(w3m-fontify-textareas): Put w3m-form-id property.
	(w3m-form-parse-and-fontify): Store id to the textareainfo.

2003-09-24  Katsumi Yamaoka  <yamaoka@jpl.org>

	* w3m-favicon.el (w3m-favicon-retrieve): Redisplay Emacs frame; rename
	from `w3m-retrieve-favicon'.
	(w3m-favicon-image): Rename from `w3m-current-favicon-image'.
	(w3m-favicon-setup): Rename from `w3m-setup-favicon'.
	(w3m-favicon-image-of): Rename from `w3m-buffer-favicon'.
	(w3m-favicon-convert): Rename from `w3m-convert-favicon'.
	(w3m-favicon-retrieve): Rename from `w3m-retrieve-favicon'.

	* w3m-e21.el (w3m-tab-line): Rename `w3m-buffer-favicon' with
	`w3m-favicon-image-of'.

	* w3m.el (w3m-clean-hook-options): Rename `w3m-setup-favicon' with
	`w3m-favicon-setup'.
	(w3m-buffer-setup): Rename `w3m-current-favicon-image' with
	`w3m-favicon-image'.

2003-09-23  OHASHI Akira  <bg66@koka-in.org>

	* w3m.el (w3m-process-connection-type): Set nil when system-type is
	darwin.

2003-09-22  Katsumi Yamaoka  <yamaoka@jpl.org>

	* w3m-favicon.el: Bind `w3m-icon-data' when compiling.
	(w3m-current-favicon-data): Abolish.
	(w3m-favicon-converted): Abolish.
	(w3m-favicon-cache-data): Contain image data.
	(w3m-favicon-cache-favicon): Return an image instead of raw data.
	(w3m-setup-favicon): Fix the condition to check whether Emacs can
	display images; set the value of `w3m-current-favicon-image' instead of
	`w3m-current-favicon-data' for the about: pages.
	(w3m-buffer-favicon): Make it simply get the value of
	`w3m-current-favicon-image'.
	(w3m-convert-favicon): Accept raw data and type; simply return an
	image.
	(w3m-retrieve-favicon): Rearrange the arguments to accept url and type
	independently; set the value of `w3m-current-favicon-image' instead of
	`w3m-current-favicon-data'; store an image into
	`w3m-favicon-cache-data'.
	(w3m-favicon-save-cache-file): Save data only if they contained images;
	strip images from the cache for saving.
	(w3m-favicon-load-cache-file): Create images for all the cache.

	* w3m.el (w3m-buffer-setup): Use `w3m-current-favicon-image' instead of
	`w3m-favicon-converted' for `mode-line-buffer-identification' under
	XEmacs in order to check whether the favicon image is available.
	(w3m-examine-command-line-args): Use `member' instead of `memq' under
	XEmacs to check whether `command-line-args' contains the same string as
	the car of `command-line-args-left'.

2003-09-22  Katsumi Yamaoka  <yamaoka@jpl.org>

	* w3m-favicon.el: Autoload w3m for `w3m-expand-url' when compiling.
	(w3m-setup-favicon): Fix the change of 2003-09-12 which was gone to
	far.

	* w3m.el (w3m-open-all-links-in-new-session): Improve the regexp.
	(w3m-examine-command-line-args): Don't let it misunderstand the next
	command as a url string; modify the arguments in `command-line-args'
	instead of removing them.
	(w3m): Use `w3m-examine-command-line-args' even if it is called
	non-interactively.

2003-09-21  Katsumi Yamaoka  <yamaoka@jpl.org>

	* w3m.el (w3m-open-all-links-in-new-session): Don't use
	`w3m-select-buffer'.

2003-09-21  Katsumi Yamaoka  <yamaoka@jpl.org>

	* w3m.el (w3m-popup-frame-p): Make it accept the `interactive-p'
	argument.
	(w3m-examine-command-line-args): New function.
	(w3m): Use it.

2003-09-20  Katsumi Yamaoka  <yamaoka@jpl.org>

	* w3m-favicon.el: Bind some external variables when compiling.

2003-09-19  Yuuichi Teranishi  <teranisi@gohome.org>

	* w3m-form.el (w3m-form-make-form-data): Insert "--" before the
	multipart post boundary.

2003-09-19  Hideyuki SHIRAI  <shirai@meadowy.org>

	* w3m.el (w3m-underline-face): New face.
	(w3m-strike-through-face): New user variable.
	(w3m-fontify-strike-through): New function.
	(w3m-fontify): Call `w3m-fontify-strike-through'

2003-09-19  Katsumi Yamaoka  <yamaoka@jpl.org>

	* w3m-favicon.el (w3m-setup-favicon): Convert favicon data to an image
	for the about: pages using `w3m-convert-favicon'.
	(w3m-buffer-favicon): Move the data conversion procedure to
	`w3m-convert-favicon'.
	(w3m-convert-favicon): New function detached from `w3m-buffer-favicon';
	make it work synchronously.
	(w3m-retrieve-favicon): Convert favicon data to an image.

	* w3m-image.el (w3m-imagick-convert-buffer): Erase buffer before
	calling the convert program.

	* w3m.el (w3m-buffer-setup): Modify the value for
	`mode-line-buffer-identification' in order to make it possible to show
	favicon under XEmacs.

2003-09-19  Katsumi Yamaoka  <yamaoka@jpl.org>

	* w3m.el (w3m-open-all-links-in-new-session): New function.  Suggested
	by Yoichi NAKAYAMA <yoichi@geiin.org>.
	(w3m-view-this-url-new-session): Call
	`w3m-open-all-links-in-new-session' if the region is active.

2003-09-18  Katsumi Yamaoka  <yamaoka@jpl.org>

	* w3m.el (w3m-key-binding): Don't use `custom-set-default'.
	(w3m-use-favicon): Ditto.
	* w3m-favicon.el (w3m-favicon-size): Ditto.

	* icons/*.xpm: Remove text.

2003-09-17  Yuuichi Teranishi  <teranisi@gohome.org>

	* w3m-form.el (w3m-form-new): Use `application/x-www-form-urlencoded'
	instead of `urlencoded'.
	(w3m-form-parse-and-fontify): Ditto.
	(w3m-form-make-form-data): Use `multipart/form-data' instead of
	`multipart'.
	(w3m-form-mee-new): Likewise.

2003-09-17  Katsumi Yamaoka  <yamaoka@jpl.org>

	* w3m-e21.el (w3m-e21-toolbar-configurations): Don't modify the values
	for `tool-bar-button-margin' and `tool-bar-button-relief'.

	* w3mhack.el (w3mhack-nonunix-install): Use icons30 for XEmacs.
	(w3mhack-make-package): Use icons30.

	* Makefile.in (SUBDIRS): Add icons30.
	(install-icons30): New rule.
	(install-package, install-package-ja): Use it.

	* icons/*.xpm: Shrink the size of all icons.
	* icons30/: Old icons are here.

2003-09-16  Katsumi Yamaoka  <yamaoka@jpl.org>

	* w3m-util.el (w3m-activate-zmacs-regions): New macro.
	* w3m.el (w3m-next-anchor, w3m-previous-anchor, w3m-next-form,
	w3m-previous-form, w3m-next-image, w3m-previous-image,
	w3m-scroll-up-or-next-url, w3m-scroll-down-or-previous-url,
	w3m-beginning-of-line, w3m-end-of-line): Use it.

2003-09-16  Katsumi Yamaoka  <yamaoka@jpl.org>

	* w3m-hist.el (w3m-history-backward): Return nil if there is no
	previous element.

	* w3m.el (w3m-view-previous-page): Skip the current page if it seems
	broken; warn if there's no more history.
	(w3m-copy-buffer): Use the current history for the url string if the
	current page seems broken.
	(w3m-goto-url): Use `lexical-let' to pass the history position data to
	the asynchronous w3m process.

2003-09-12  Katsumi Yamaoka  <yamaoka@jpl.org>

	* w3m-e21.el: Move the favicon stuff to w3m-favicon.el.

	* w3m-favicon.el: New file detached from w3m-e21.el.
	(w3m-favicon-type): Adapt it to XEmacs as well.
	(w3m-setup-favicon): Ditto.
	(w3m-buffer-favicon): Ditto.
	(w3m-retrieve-favicon): Replace `float-time' with `w3m-float-time'.
	(w3m-arrived-setup-functions): Don't add-hook it here.
	(w3m-arrived-shutdown-functions): Ditto.

	* w3m-xmas.el: Require `w3m-favicon'.

	* w3m.el (w3m-arrived-setup-functions): Add
	`w3m-favicon-load-cache-file' if w3m-favicon is loaded.
	(w3m-arrived-shutdown-functions): Add `w3m-favicon-save-cache-file' if
	w3m-favicon is loaded.

	* w3m-util.el (w3m-float-time): New function.

	* w3mhack.el (w3mhack-examine-modules): Exclude w3m-favicon.el from the
	files to be byte-compiled.

2003-09-02  Katsumi Yamaoka  <yamaoka@jpl.org>

	* w3m.el (w3m-view-this-url-1): Fix a window configuration only when
	the buffer's major mode has changed from the w3m-mode to another.
	(w3m-goto-url): Don't erase a buffer when retrieving a local file.

2003-08-29  Katsumi Yamaoka  <yamaoka@jpl.org>

	* w3m.el (w3m-copy-buffer): Copy the history before visiting a page in
	order to show the about://history/ page correctly; adjust the position
	in the history after copying.
	(w3m-goto-url): Use buffer-local properties instead of global
	properties for form data.
	(w3m-reload-this-page): Specify the history element to the
	`w3m-goto-url' function in order to submit the form data.

2003-08-25  Katsumi Yamaoka  <yamaoka@jpl.org>

	* w3m.el (w3m-view-this-url-1): Don't kill the emacs-w3m buffer when a
	process is in progress.
	(w3m-goto-url-new-session): Ditto.

2003-08-25  Katsumi Yamaoka  <yamaoka@jpl.org>

	* w3m.el (w3m-view-previous-page): Specify a history element of the
	previous page to the `w3m-goto-url' function as the 7th arg.
	(w3m-goto-url): Accept a history element as the 7th argument; specify
	nil as the 7th argument when recursively calling itself; use a given
	history element to examine the form data of the url to be visited.
	(w3m-goto-url-new-session): Specify nil to the `w3m-goto-url' function
	as the 7th argument.
	(w3m): Ditto.

2003-08-15  Katsumi Yamaoka  <yamaoka@jpl.org>

	* w3m-hist.el (w3m-history-minimize-in-new-session): New user option.
	(w3m-history-set-current): Redefine as an inline function rather than a
	macro.
	(w3m-history-current-1): Abolish the function.
	(w3m-history-current-2): Abolish the function.
	(w3m-history-element): New function.
	(w3m-history-current): Abolish the funtction.
	(w3m-history-backward): Don't modify the current position pointer in
	the `w3m-history' variable.
	(w3m-history-forward): Simplify using `w3m-history-backward'.
	(w3m-history-copy): Minimize the history when
	`w3m-history-minimize-in-new-session' is non-nil.
	(w3m-history-plist-get): Abolish the `url' argument; complement the
	meaning of the `local' argument.
	(w3m-history-add-properties): Ditto.
	(w3m-history-plist-put): Ditto.
	(w3m-history-remove-properties): Ditto.
	(w3m-history-store-position): Don't specify the optional arguments to
	`w3m-history-add-properties'.
	(w3m-history-restore-position): Abolish the `url' argument; don't
	specify the optional arguments to `w3m-history-plist-get'.
	(w3m-history-minimize): Simplify using `w3m-history-element'.

	* w3m.el (w3m-view-previous-page): Don't specify the optional arguments
	to `w3m-history-plist-get' and `w3m-history-restore-position'.
	(w3m-goto-url): Don't specify the optional arguments to
	`w3m-history-plist-put', `w3m-history-plist-get',
	`w3m-history-remove-properties' and `w3m-history-add-properties'.
	(w3m-reload-this-page): Don't specify the optional arguments to
	`w3m-history-plist-get' and `w3m-history-remove-properties'.

2003-08-14  Katsumi Yamaoka  <yamaoka@jpl.org>

	* w3m-hist.el (w3m-history-flat): Reduce the deepness of local
	prpoerties in the list structure.
	(w3m-history-assoc): Simplify; redefine as an inline function.
	(w3m-history-with-element): Abolish the macro.
	(w3m-history-current-2): New function.
	(w3m-history-set-plist): New function.
	(w3m-history-modify-properties): Rewrite.
	(w3m-history-seek-properties): Abolish the function.
	(w3m-history-seek-element): New function.
	(w3m-history-share-properties): Abolish the function.
	(w3m-history-tree): Tiny change.
	(w3m-history-push): Rewrite.
	(w3m-history-copy): Tiny change.
	(w3m-history-plist-get): Synch to the change of `w3m-history-flat'.
	(w3m-history-plist-put): Rewrite.
	(w3m-history-add-properties): Rewrite.
	(w3m-history-remove-properties): Rewrite.
	(w3m-history-rename-url): Abolish the function.
	(w3m-history-store-position): Abolish the optional argument.
	(w3m-history-minimize): New command.

2003-08-13  Katsumi Yamaoka  <yamaoka@jpl.org>

	* w3m-hist.el (w3m-history-current-1): Redefine as a function rather
	than a macro.
	(w3m-history-previous-position): Ditto.
	(w3m-history-next-position): Ditto.
	(w3m-history-modify-properties): Ditto.
	(w3m-history-save-position): Abolish the macro.
	(w3m-history-forward-1): Ditto.
	(w3m-history-backward-1): Ditto.
	(w3m-history-with-element): Abolish the `set-current' argument.
	(w3m-history-assoc): Ditto.
	(w3m-history-plist-get): Ditto.
	(w3m-history-plist-put): Ditto.
	(w3m-history-add-properties): Ditto.
	(w3m-history-remove-properties): Ditto.
	(w3m-history-rename-url): Ditto.
	(w3m-history-set-current): New macro.
	(w3m-history-forward): Abolish the `set-current' argument; use
	`w3m-history-set-current'.
	(w3m-history-backward): Ditto.
	(w3m-history-tree): Use `w3m-history-set-current' instead of
	`w3m-history-forward-1'.
	(w3m-history-push): Use `w3m-history-set-current'.
	(w3m-history-store-position): Don't specify the `set-current' argument
	to `w3m-history-add-properties'.
	(w3m-history-restore-position): Don't specify the `set-current'
	argument to `w3m-history-plist-get'.

	* w3m.el (w3m-view-previous-page): Don't specify the `set-current'
	argument to `w3m-history-plist-get'.
	(w3m-goto-url): Don't specify the `set-current' argument to
	`w3m-history-plist-put', `w3m-history-plist-get',
	`w3m-history-remove-properties' and `w3m-history-add-properties'.
	(w3m-reload-this-page): Don't specify the `set-current' argument to
	`w3m-history-plist-get' and `w3m-history-remove-properties'.

2003-08-12  Katsumi Yamaoka  <yamaoka@jpl.org>

	* w3m.el (w3m-view-this-url-1): Fix a window configuration if a new
	buffer visiting the specified url is not in the `w3m-mode'; remove a
	newly created buffer if it is useless.
	(w3m-goto-url): Don't use `save-excursion' when performing find-file
	directly.
	(w3m-goto-url-new-session): Remove a newly created buffer if it is
	useless.

2003-08-12  ARISAWA Akihiro  <ari@mbf.sphere.ne.jp>

	* Makefile.in (what-where): Add space to avoid error on Solaris.

	* w3m-namazu.el (w3m-about-namazu): Fix last change.

2003-08-11  Katsumi Yamaoka  <yamaoka@jpl.org>

	* w3m-hist.el (w3m-history-previous-position): New macro.
	(w3m-history-next-position): New macro.
	(w3m-history-forward-1): Simplified using new macro(s).
	(w3m-history-backward-1): Ditto.
	(w3m-history-regenerate-pointers): Ditto.
	(w3m-history-assoc): Ditto.
	(w3m-history-current-1): Don't use old-fashioned backquotes.
	(w3m-history-save-position): Ditto.
	(w3m-history-modify-properties): Ditto.
	(w3m-history-with-element): Ditto.

2003-08-10  ARISAWA Akihiro  <ari@mbf.sphere.ne.jp>

	* w3m-namazu.el (w3m-about-namazu): Fixed problem when further links
	contain "&amp;".

2003-08-07  TSUCHIYA Masatoshi  <tsuchiya@namazu.org>

	* w3m.el (w3m-w3m-get-header): Removed.
	(w3m-w3m-parse-header, w3m-w3m-dump-head): New function.
	(w3m-w3m-attributes): Call the above functions.
	(w3m-w3m-dump-head-source): Removed.
	(w3m-w3m-dump-extra): New function.
	(w3m-w3m-retrieve, w3m-w3m-retrieve-1): Reimplemented.
	(w3m-about-header): Call `w3m-w3m-dump-head' instead of
	`w3m-w3m-get-header'.

	* w3m-proc.el: Changes to support recursive call of functions creating
	asynchronous processes.
	(w3m-process-waited): Abolished.
	(w3m-process-handler-new): Add result slot.
	(w3m-process-handler-functions): Renamed from
	`w3m-process-handler-function'.
	(w3m-process-handler-result): New macro.
	(w3m-process-with-null-handler): Reimplemented.
	(w3m-process-start-and-wait): New function.
	(w3m-process-with-wait-handler): Reimplemented.
	(w3m-process-do): Reimplemented.
	(w3m-process-do-with-temp-buffer): Reimplemented.
	(w3m-process-sentinel): Accept the 3rd argument.  Follow the above
	changes.

2003-08-08  Katsumi Yamaoka  <yamaoka@jpl.org>

	* w3m-hist.el (w3m-history-reuse-history-elements): New user option.
	(w3m-history-forward): Return a cons of a new history element and new
	position pointers of a history.
	(w3m-history-backward): Ditto.
	(w3m-history-regenerate-pointers): New function.
	(w3m-history-push): If `w3m-history-reuse-history-elements' is nil,
	sprout a new history branch even if history elements for the same url
	already exist.
	(w3m-history-add-arrived-db): Abolish the optional argument; bind
	`w3m-history-reuse-history-elements' to t.

	* w3m.el (w3m-view-previous-page): Assume `w3m-history-backward'
	returns cons data; bind `w3m-history-reuse-history-elements' to t; fix
	position pointers of a history after visiting a page.
	(w3m-goto-url): Fix position pointers of a history when a page is
	referred to by the about://history/ page.
	(w3m-about-history): Include position pointers in an html form.
	(w3m-history-highlight-current-url): Make history position data
	invisible.

2003-07-30  Katsumi Yamaoka  <yamaoka@jpl.org>

	* w3m.el (w3m-decode-entities): Don't trust in the `match-data' after
	the `w3m-entity-value' function is performed.

2003-07-29  Katsumi Yamaoka  <yamaoka@jpl.org>

	* w3m.el (w3m-command, w3m-user-agent, w3m-command-arguments,
	w3m-command-arguments-alist, w3m-no-proxy-domains,
	w3m-command-environment, w3m-fill-column, w3m-mailto-url-function,
	w3m-mailto-url-popup-function-alist, w3m-imitate-widget-button,
	w3m-pixels-per-character, w3m-coding-system,
	w3m-terminal-coding-system, w3m-input-coding-system,
	w3m-output-coding-system, w3m-file-coding-system,
	w3m-file-name-coding-system, w3m-default-coding-system,
	w3m-coding-system-priority-list, w3m-profile-directory, w3m-init-file,
	w3m-default-save-directory, w3m-accept-languages, w3m-icon-directory,
	w3m-home-page, w3m-arrived-file, w3m-keep-arrived-urls,
	w3m-keep-cache-size, w3m-follow-redirection, w3m-resize-image-scale,
	w3m-default-content-type, w3m-content-type-alist,
	w3m-encoding-type-alist, w3m-decoder-alist,
	w3m-charset-coding-system-alist, w3m-correct-charset-alist,
	w3m-horizontal-scroll-columns, w3m-horizontal-shift-columns,
	w3m-edit-function, w3m-url-local-directory-alist,
	w3m-pop-up-frame-parameters, w3m-horizontal-scroll-division,
	w3m-mbconv-command, w3m-local-find-file-regexps,
	w3m-local-find-file-function, w3m-local-directory-view-method,
	w3m-dirlist-cgi-program, w3m-add-referer-regexps, w3m-touch-command,
	w3m-uri-replace-alist, w3m-db-history-display-size,
	w3m-select-buffer-window-ratio): Improve the customizing widgets.

	* w3m-symbol.el (w3m-symbol-custom-type): New variable.
	(w3m-default-symbol, w3m-Chinese-BIG5-symbol, w3m-Chinese-CNS-symbol,
	w3m-Chinese-GB-symbol, w3m-Japanese-symbol, w3m-Korean-symbol): Use it.
	(w3m-symbol): Improve the customizing widgets.

	* w3m-search.el (w3m-search-engine-alist, w3m-search-default-engine):
	Improve the customizing widgets.
	* w3m-perldoc.el (w3m-perldoc-command, w3m-perldoc-pod2html-command,
	w3m-perldoc-pod2html-arguments): Ditto.
	* w3m-filter.el (w3m-filter-rules): Ditto.

2003-07-28  Katsumi Yamaoka  <yamaoka@jpl.org>

	* w3m-namazu.el (w3m-namazu-command, w3m-namazu-arguments,
	w3m-namazu-page-max, w3m-namazu-default-index-customize-spec,
	w3m-namazu-index-alist, w3m-namazu-output-coding-system,
	w3m-namazu-input-coding-system): Improve the customizing widgets.
	* w3m-image.el (w3m-imagick-convert-program): Ditto.
	* w3m-form.el (w3m-form-input-textarea-buffer-lines,
	w3m-form-input-select-buffer-lines, w3m-form-input-map-buffer-lines):
	Ditto.
	* w3m-filter.el (w3m-filter-rules): Ditto.
	* w3m-e21.el (w3m-favicon-size, w3m-favicon-cache-file,
	w3m-favicon-cache-expire-wait, w3m-favicon-type, w3m-tab-width): Diito.
	* w3m-dtree.el (w3m-dtree-directory-depth, w3m-dtree-indent-strings,
	w3m-dtree-stop-strings): Ditto.
	* w3m-cookie.el (w3m-cookie-accept-domains, w3m-cookie-reject-domains,
	w3m-cookie-accept-bad-cookies, w3m-cookie-file): Ditto.
	* w3m-bookmark.el (w3m-bookmark-file, w3m-bookmark-file-coding-system,
	w3m-bookmark-default-section): Ditto.
	* w3m-bitmap.el (w3m-bitmap-convert-arguments): Ditto.
	* w3m-antenna.el (w3m-antenna-sites, w3m-antenna-make-summary-function,
	w3m-antenna-sort-changed-sites-function,
	w3m-antenna-sort-unchanged-sites-function, w3m-antenna-file): Ditto.
	* mime-w3m.el (mime-w3m-safe-url-regexp): Ditto.

2003-07-27  ARISAWA Akihiro  <ari@mbf.sphere.ne.jp>

	* w3m.el (w3m-accept-japanese-characters): Checked loosely.

2003-07-27  TSUCHIYA Masatoshi  <tsuchiya@namazu.org>

	* Makefile.in (clean): Do not remove `shimbun-servers.el'.

	* w3mhack.el: Do not generate `shimbun-servers.el'.
	(shimbun-servers-file): Abolished.
	(w3mhack-compile, w3mhack-batch-compile): Do not call
	`w3mhack-check-shimbun-servers-file'.
	(w3mhack-generate-shimbun-servers-file): Removed.
	(w3mhack-check-shimbun-servers-file): Removed.

	* w3m.el (w3m-fontify-anchors): Handle `id' attributes of anchors.
	Thanks to Shinichiro HIDA and TAKAISHI Hayato for their reports.
	(w3m-fontify-bold, w3m-fontify-underline): Stricten regular expressions
	to detect tags.  For more detail, see [emacs-w3m:05600].

2003-07-25  Katsumi Yamaoka  <yamaoka@jpl.org>

	* mime-w3m.el (mime-w3m-display-inline-images): Improve the customizing
	widget.

2003-07-25  Katsumi Yamaoka  <yamaoka@jpl.org>

	* w3m.el (w3m-language, w3m-command-environment,
	w3m-content-type-alist, w3m-encoding-type-alist, w3m-decoder-alist,
	w3m-charset-coding-system-alist, w3m-correct-charset-alist,
	w3m-url-local-directory-alist, w3m-pop-up-frame-parameters): Improve
	the customizing widgets.

2003-07-25  Katsumi Yamaoka  <yamaoka@jpl.org>

	* w3mhack.el (w3mhack-generate-shimbun-servers-file): Exclude rss.

2003-07-25  TSUCHIYA Masatoshi  <tsuchiya@namazu.org>

	* w3m-form.el (w3m-form-set-method): New inline function, that is a
	`setf' method of `w3m-form-method'.

	* w3mhack.el (w3mhack-examine-modules): Because Mew 2.x and later do
	not support Mule2.3 and Emacs19, ignore mew-shimbun.el when compiling
	on such Emacsen.

2003-07-24  ARISAWA Akihiro  <ari@mbf.sphere.ne.jp>

	* w3m.el (w3m-output-coding-system): Changed condition to use utf-8
	with w3m-m17n.
	(w3m-halfdump-command-arguments): Ditto.

2003-07-24  Yuuichi Teranishi  <teranisi@gohome.org>

	* w3m-form.el (w3m-form-parse-and-fontify): Fix for the pages in which
	form_int appears after input_alt.

2003-07-23  Katsumi Yamaoka  <yamaoka@jpl.org>

	* w3mhack.el (w3mhack-makeinfo): Force texinfmt.elc to load texinfo.elc
	from the correct place.  <cf. [emacs-w3m:05573]>

2003-07-19  ARISAWA Akihiro  <ari@mbf.sphere.ne.jp>

	* w3m-e21.el (w3m-euc-japan-encoder): Fixed comment.


2003-07-18  TSUCHIYA Masatoshi  <tsuchiya@namazu.org>

	* Release emacs-w3m-1.3.6 from emacs-w3m-1_3 branch.

2003-07-18  TSUCHIYA Masatoshi  <tsuchiya@namazu.org>

	* w3m-e21.el (w3m-ccl-get-ucs-codepoint-with-emacs-unicode): Remove
	`translate-character'.
	(w3m-euc-japan-encoder, w3m-iso-latin-1-encoder): Select appropriate
	encoders when thie file is loaded.

	* w3m-ccl.el (w3m-ccl-write-repeat): Use a literal list of unibyte
	character sets, instead of calling `charset-bytes', in order to avoid
	difference between FSF Emacs and XEmacs.
	(w3m-euc-japan-encoder, w3m-iso-latin-1-encoder): Do not overwrite, if
	they have already been defined.

2003-07-17  Katsumi Yamaoka  <yamaoka@jpl.org>

	* w3mhack.el (w3mhack-examine-modules): Ignore w3m-ccl.el when XEmacs
	doesn't provide the mule feature.

2003-07-17  Hideyuki SHIRAI  <shirai@meadowy.org>

	* w3m.el (w3m-correct-charset-alist): New user option.
	(w3m-correct-charset): New inline macro.
	(w3m-detect-meta-charset): New function.
	(w3m-decode-buffer): Use `w3m-correct-charset' and
	`w3m-detect-meta-charset'.
	(w3m-create-page): Set `charset' to `w3m-current-content-charset' if it
	is nil.
	(w3m-region): If `charset' is nil, check `content-charset' in `META
	Tag'.

2003-07-17  TSUCHIYA Masatoshi  <tsuchiya@namazu.org>

	* w3m-ccl.el (toplevel): Add autoload for `charset-id' defined at
	w3m-om.el.
	(w3m-ccl-write-repeat): Simplified.
	(w3m-ccl-write-euc-japan-character): Set nil, when
	`read-multibyte-character' is not available.
	(w3m-ccl-write-iso-latin-1-character): Ditto.

	* w3m-om.el: Remove redundant `function'.
	(w3m-om-character-set-alist): New variable.
	(charset-id): New function.

	* w3m.el (w3m-input-coding-system): Change its default value for
	Mule2.3 and Emacsen without Mule.

2003-07-17  TSUCHIYA Masatoshi  <tsuchiya@namazu.org>

	* w3mhack.el (w3mhack-examine-modules): Ignore w3m-ccl.el when ccl.el
	is missing.

	* w3m-e21.el (w3m-ccl-get-ucs-codepoint-with-emacs-unicode): Import
	from w3m-ccl.el.

	* w3m-ucs.el (w3m-ccl-get-ucs-codepoint-with-mule-ucs): Import from
	w3m-ccl.el.

	* w3m-ccl.el: Export the above constants.

	* w3m.el (w3m-retrieve-and-render): Check current content charset
	before `w3m-create-page' is called.

2003-07-17  ARISAWA Akihiro <ari@mbf.sphere.ne.jp>
	    TSUCHIYA Masatoshi  <tsuchiya@namazu.org>

	* w3m.el (toplevel): Do not require `ccl'.
	(w3m-input-coding-system): Change its default value.
	(w3m-internal-characters-alist): Moved to w3m-ccl.el
	(w3m-ccl-write-repeat): Ditto.
	(w3m-euc-japan-decoder): Ditto.
	(w3m-euc-japan-encoder): Ditto.
	(w3m-iso-latin-1-decoder): Ditto.
	(w3m-iso-latin-1-encoder): Ditto.

	* w3m-ccl.el: New file.

	* w3m-ucs.el: Completely rewritten.
	(w3m-euc-japan-mule-ucs, w3m-iso-latin-1-mule-ucs): New coding systems.

	* w3m-e21.el (toplevel): Require `w3m-ccl'.
	(w3m-euc-japan-encoder, w3m-iso-latin-1-encoder): New encoder.

	* w3m-om.el, w3m-e20.el, w3m-xmas.el (toplevel): Require `w3m-ccl'.

2003-07-17  Hideyuki SHIRAI  <shirai@meadowy.org>

	* w3m.el (w3m-about-db-history): Call `w3m-arrived-time' with string.

2003-07-16  Katsumi Yamaoka  <yamaoka@jpl.org>

	* w3m.el (w3m-uri-replace-alist): Improve the customizing widget.

2003-07-16  TSUCHIYA Masatoshi  <tsuchiya@namazu.org>

	* w3m.el (w3m-copy-buffer): Fix the logical error installed by the last
	change at 2003-07-15.

2003-07-15  TSUCHIYA Masatoshi  <tsuchiya@namazu.org>

	* w3m.el (w3m-image-only-page): Abolished.
	(w3m-show-error-information): Return nil.
	(w3m-create-text-page): Return 'text-page.
	(w3m-create-image-page): Return 'image-page.
	(w3m-create-page): Return 'external-view when `w3m-external-view' is
	called.
	(w3m-goto-url): Do not encode a given URL when it points a local page.
	Bind `w3m-current-buffer' locally.  Follow the change of
	`w3m-create-page'.
	(w3m-copy-buffer): Wrap `w3m-goto-url' with
	`w3m-process-with-wait-handler', to avoid unexpected asynchronous
	processes.
	(w3m-region): Bind `w3m-current-buffer' locally.

	* w3m-util.el (w3m-url-local-p): Stricten its regexp.
	(w3m-url-dtree-p): Removed.

2003-07-10  Katsumi Yamaoka  <yamaoka@jpl.org>

	* w3m.el (w3m-uri-replace-alist): Revert 2003-07-09 change; improve the
	customizing widget.

	* doc/ptexinfmt.el (texinfo-discard-command-and-arg): New function for
	old Emacsen.

2003-07-09  TSUCHIYA Masatoshi  <tsuchiya@namazu.org>

	* w3m.el (w3m-decoder-alist): Simplified.

2003-07-09  Katsumi Yamaoka  <yamaoka@jpl.org>

	* w3m.el (w3m-decoder-alist): Look for the newest inflate command.

2003-07-09  Hideyuki SHIRAI  <shirai@meadowy.org>

	* mew-w3m.el (w3m-mew-support-cid): Check `mew-version-number'.
	(mew-w3m-cid-retrieve): Support Mew 4.0.53 and later.  Thanks to Kazu
	YAMAMOTO for his patch.

2003-07-09  TSUCHIYA Masatoshi  <tsuchiya@namazu.org>

	* w3m.el (w3m-uri-replace-alist): Add `rpm', `waei', `eiwa', `kokugo'
	and `eiei'.
	(w3m-input-url): Do not encode its return value.
	(w3m-goto-url): Call `w3m-url-transfer-encode-string' to encode a given
	URL.


2003-07-05  TSUCHIYA Masatoshi  <tsuchiya@namazu.org>

	* Release emacs-w3m-1.3.5 from emacs-w3m-1_3 branch.

2003-07-04  Katsumi Yamaoka  <yamaoka@jpl.org>

	* w3m.el (w3m-view-this-url-1): Simply copy buffer's contents to the
	new session rather than to call `w3m-goto-url'.

2003-07-03  TSUCHIYA Masatoshi  <tsuchiya@namazu.org>

	* w3m.el (w3m-local-file-type): Check whether a regular expression is
	specified, before matching it on a URL.

	* Following changes are to check whether required libraries are
	available.

	* w3mhack.el (toplevel): Do not create `shimbun/shimbun-servers.el' and
	`w3m-kwds.el' only when this file is loaded, to suppress excessive
	messages.
	(w3mhack-check-shimbun-servers-file): New function.
	(w3mhack-check-colon-keywords-file): New function.
	(w3mhack-compile): Call these functions explicitly.
	(w3mhack-batch-compile, w3mhack-locate-library, w3mhack-print-status):
	New functions.

	* configure.in: Check that egrep is available and that regexp-opt.el
	and xml.el are available.

	* aclocal.m4 (AC_EMACS_LISP): Add `-q' option and `-no-site-file'
	option.
	(AC_ADD_LOAD_PATH): Define `--with-attic' option.
	(AC_CHECK_ELISP): New function.

	* Makefile.in (.el.elc): Call `w3mhack-batch-compile' instead of
	`batch-byte-compile'.
	(very-slow): Always call `keywords' target.
	(keywords): Call `w3mhack-check-colon-keywords-file'.

2003-07-03  TSUCHIYA Masatoshi  <tsuchiya@namazu.org>

	* w3m-antenna.el (w3m-about-antenna): Fix the expression to decide
	changed sites.

	* w3m.el (w3m-retrieve-and-render): Do not overwrite an arrived time
	with a modified time, even if the modified time is newer than the
	arrived time.  Store a real URL to arrived DB.
	(w3m-about-db-history): Small clean up.

	* attic/xml.el: Import contrib/xml.el of Oort Gnus.  Require cl and
	poe.

2003-07-02  TSUCHIYA Masatoshi  <tsuchiya@namazu.org>

	* w3m-bookmark.el (w3m-bookmark-add): Encode special characters
	included in a URL and a title.

	* w3m-antenna.el (w3m-antenna-check-all-sites): Use `w3m-antenna-alist'
	instead of `w3m-antenna-sites'; this change must have no ill effects
	because `w3m-use-setup' merges site informations kept by
	`w3m-antenna-sites' into `w3m-antenna-alist'.
	(w3m-about-antenna): Fix.
	(w3m-antenna-add-current-url): Encode special characters included in
	`w3m-current-title'.

	* w3m.el: Changes of functions handling the arrived database, and clean
	up w3m-retrieve-and-render() and related parts.
	(w3m-content-type-alist): Change spec.
	(w3m-attributes): Strip authentication part from URL before checking
	charsets given by a user.
	(w3m-arrived-add-1): Removed.
	(w3m-arrived-add): Reimplemented.
	(w3m-arrived-modify): Removed.
	(w3m-arrived-time): Define its `setf' method.
	(w3m-arrived-get, w3m-arrived-put): New inline functions.
	(w3m-arrived-title): Define as a macro using `w3m-arrived-get'.
	(w3m-arrived-last-modified): Ditto
	(w3m-arrived-content-charset): Ditto
	(w3m-arrived-content-type): Ditto.
	(w3m-arrived-shutdown): Modify a predicate used for comparing arrived
	elements, to ensure that every URL precedes its variants with
	fragments.
	(w3m-encode-specials-string): New function.
	(w3m-safe-decode-buffer): New function.
	(w3m-rendering-extract-title): Simplified.
	(w3m-rendering-half-dump): Define as a normal function.
	(w3m-rendering-buffer): Do not call `w3m-filter'.
	(w3m-retrieve-and-render): Reimplemented.
	(w3m-show-error-information): Change its argument spec.
	(w3m-content-prepare-functions): Abolished.
	(w3m-prepare-content): Reimplemented.
	(w3m-prepare-text-content, w3m-prepare-image-content): Removed.
	(w3m-create-text-page, w3m-create-image-page): New functions; the
	successors of the aboves.
	(w3m-create-page): New function.
	(w3m-goto-url): Follow above changes and clean up.
	(w3m-redisplay-and-reset): Call `setf' methods instead of using
	`w3m-arrived-modify'.
	(w3m-redisplay-with-charset): Ditto.
	(w3m-redisplay-with-content-type): Ditto.
	(w3m-about-header): Strip authentication part from URL before
	extracting titles.
	(w3m-about-history): Encode special characters included in a title.
	(w3m-about-db-history): Encode special characters in the title.  Ignore
	URLs that include fragments.

2003-07-01  TAKAHASHI Kaoru  <kaoru@kaisei.org>

	* doc/ptexinfmt.el: @verb, @tie, @/ support.
	(ptexinfmt-broken-facility): Abolish NO-NOTICE argument.  Use
	`ptexinfmt-disable-broken-notice-flag' instead.

2003-07-01  Hideyuki SHIRAI  <shirai@meadowy.org>

	* mew-w3m.el (mew-mime-text/html-w3m): Add CHARSET argument of
	`w3m-region' when no w3m-m17n.

2003-07-01  TSUCHIYA Masatoshi  <tsuchiya@namazu.org>

	* mime-w3m.el (mime-w3m-preview-text/html): Call `w3m-region' with
	`charset' option.

2003-07-01  Katsumi Yamaoka  <yamaoka@jpl.org>

	* w3m.el (w3m-goto-url): Use `w3m-url-strip-fragment' instead of
	`w3m-base-url' for local files.

2003-07-01  TSUCHIYA Masatoshi  <tsuchiya@namazu.org>

	* w3m.el (w3m-arrived-load-list): Check that `w3m-arrived-file' exists
	before deleting it.
	(w3m-check-refresh-attribute): Condition relaxed.
	(w3m-region): Disable checking refresh attribute.

2003-06-30  TSUCHIYA Masatoshi  <tsuchiya@namazu.org>

	* w3m.el: Some miscellaneous changes and large changes to make a filter
	module cooperate with w3mmee and w3m-m17n.
	(w3m-language): Stricten its customize spec.
	(w3m-attributes): Call `w3m-url-strip-fragment' instead of using a
	literal regular expression.
	(w3m-arrived-load-list): New function.
	(w3m-arrived-setup, w3m-arrived-shutdown): Use the above.
	(w3m-url-decode-string): Call `vector' instead of `string' to avoid
	making unexpected multibyte characters.
	(w3m-decode-buffer): Do not call `w3m-decode-get-refresh'.
	(w3m-decode-get-refresh): Removed.
	(w3m-check-refresh-attribute): New function, the successor of the
	above.
	(w3m-rendering-half-dump): Encode a content for w3mmee and w3m-m17n
	with `w3m-current-coding-system' instead of giving it as a binary data.
	Because `w3m-current-coding-system' keeps a coding system used to
	decode the current buffer, all characters should be recovered by this
	encoding.
	(w3m-rendering-buffer-1): Removed.
	(w3m-rendering-buffer): New function, the successor of the above.
	(w3m-rendering-unibyte-buffer): Removed.
	(w3m-rendering-multibyte-buffer): Removed.
	(w3m-prepare-text-content): Always call `w3m-decode-buffer'. Call
	`w3m-rendering-buffer' instead of `w3m-rendering-unibyte-buffer'.
	(w3m-goto-url): Fix regular expressions.
	(w3m-region): Accept the 4th optional argument, `charset'.  Set
	`w3m-current-coding-system' to the coding system based on the given
	charset.  Call `w3m-rendering-buffer' with the charset.

2003-06-26  Katsumi Yamaoka  <yamaoka@jpl.org>

	* w3mhack.el (w3mhack-makeinfo): Include other files first.

2003-06-23  Katsumi Yamaoka  <yamaoka@jpl.org>

	* w3mhack.el (w3mhack-shimbun-modules-using-rss): Don't use
	`with-temp-buffer'.

2003-06-22  TSUCHIYA Masatoshi  <tsuchiya@namazu.org>

	* w3mhack.el (w3mhack-shimbun-modules-using-rss): New function.
	(w3mhack-examine-modules): Call the above instead of a literal list.

2003-06-20  Katsumi Yamaoka  <yamaoka@jpl.org>

	* doc/Makefile.in (install): Don't run install-info for non- existent
	info files.

	* w3mhack.el (w3mhack-examine-modules): Also examine
	"sb-pukiwiki-rss.el".

2003-06-19  TSUCHIYA Masatoshi  <tsuchiya@namazu.org>

	* w3m-namazu.el (w3m-namazu-complete-index): Consider `predicate'
	option.

	* w3m-weather.el (w3m-weather-completion-table): Add `oki' as the
	shortend form of `shimanekenoki'.

2003-06-18  TSUCHIYA Masatoshi  <tsuchiya@namazu.org>

	* w3m.el (w3m-fontify-anchors): Do not encode fragment parts.

2003-06-18  Katsumi Yamaoka  <yamaoka@jpl.org>

	* w3mhack.el (w3mhack-examine-modules): Ignore the shimbun modules
	which need xml.el if it is not available.

2003-06-18  Katsumi Yamaoka  <yamaoka@jpl.org>

	* w3mhack.el (w3mhack-makeinfo): Improve the last change.


2003-06-18  TSUCHIYA Masatoshi  <tsuchiya@namazu.org>

	* Release emacs-w3m-1.3.4 from emacs-w3m-1_3 branch.

2003-06-18  TSUCHIYA Masatoshi  <tsuchiya@namazu.org>

	* w3m.el (w3m-arrived-ignored-regexp): Use "\`" instead of "^".
	(w3m-history-ignored-regexp): Ditto.
	(w3m-url-transfer-encode-string): New inline function.
	(w3m-fontify-anchors): Encode URL with the attribute `charset'.
	(w3m-input-url): Encode URL with `w3m-default-coding-system'.
	(w3m-about-header): Display the current anchor information.

	* w3m-form.el (w3m-form-parse-and-fontify): Encode URL with the
	attribute `charset'.

2003-06-17  Katsumi Yamaoka  <yamaoka@jpl.org>

	* w3mhack.el (w3mhack-makeinfo): Encode messages to terminal while
	formatting info pages.

2003-06-12  Katsumi Yamaoka  <yamaoka@jpl.org>

	* w3m.el (w3m-w3m-attributes): Improve the regexp to extract
	content-types.

2003-06-08  Yuuichi Teranishi  <teranisi@gohome.org>

	* w3m-form.el (w3m-form-parse-and-fontify): Apply
	`w3m-decode-anchor-string' to the form action url.

2003-06-05  TSUCHIYA Masatoshi  <tsuchiya@namazu.org>

	* doc/emacs-w3m.texi, doc/emacs-w3m-ja.texi: Their license is changed
	from GNU Free Documentation License to GNU General Public License.

2003-05-30  Yuuichi Teranishi  <teranisi@gohome.org>

	* octet.el (toplevel): Require poe.
	(octet-filter-call1): Use `make-temp-file' instead of `make-temp-name'.
	(octet-filter-call2): Ditto.
	(octet-filter-call2-extra): Ditto.
	(octet-temp-directory): Changed default value to
	`temporary-file-directory'.

2003-05-29  TSUCHIYA Masatoshi  <tsuchiya@namazu.org>

	* Makefile.in (DOCS): FAQ, FAQ.ja, README.namazu.ja, README.shimbun.ja,
	TIPS and TIPS.ja are merged into Info.

2003-05-29  TSUCHIYA Masatoshi  <tsuchiya@namazu.org>

	* doc/Makefile.in (dvi): New target to create dvi files; related
	targets and macros are installed.

	* doc/.cvsignore: Ignore dvi files.

	* configure.in: Check whether texi2dvi, ptex and jbibtex exists.

2003-05-28  TSUCHIYA Masatoshi  <tsuchiya@namazu.org>

	* .cvsignore: Ignore tarballs.

	* Makefile.in (SUBDIRS): New macro.
	(tarball): Refer the above macro, and put texinfo sources into a
	tarball.

	* aclocal.m4 (AC_ADD_LOAD_PATH): Use the variable `EGREP' instead of
	the literal `grep'.

2003-05-27  Katsumi Yamaoka  <yamaoka@jpl.org>

	* w3mhack.el (byte-optimizer for match-string-no-properties): `lenght'
	-> `length'.

2003-05-27  TSUCHIYA Masatoshi  <tsuchiya@namazu.org>

	* w3m.el: Simplify functions that rewrite URIs.
	(toplevel): Autoload `w3m-search-uri-replace' instead of
	`w3m-search-quick-search-handler'.
	(w3m-uri-replace-alist): Changed its default value and its customize
	spec.
	(w3m-pattern-uri-replace): New function.
	(w3m-uri-replace): Reimplemented.

	* w3m-search.el (w3m-search-quick-search-engine-alist): Abolished.
	(w3m-search-quick-search-engines): Removed.
	(w3m-search-quick-search-handler): Removed.
	(w3m-search-uri-replace): New function.

2003-05-26  Katsumi Yamaoka  <yamaoka@jpl.org>

	* w3m.el (w3m-highlight-current-anchor): Don't infloop even if a w3m
	buffer is narrowed.

2003-05-22  Katsumi Yamaoka  <yamaoka@jpl.org>

	* w3mhack.el (w3mhack-make-package): Make it work under non-Mule
	XEmacs.

2003-05-19  Hideyuki SHIRAI  <shirai@meadowy.org>

	* mew-w3m.el (mew-w3m-use-safe-url-regexp): New variable.
	(mew-w3m-view-inline-image, mew-mime-text/html-w3m): Use
	`mew-w3m-use-safe-url-regexp' for `w3m-safe-url-regexp'.

2003-05-12  Hideyuki SHIRAI  <shirai@meadowy.org>

	* w3m.el (Top): Use w3m-treat-drive-letter for `w3m-expand-path-name'.

2003-05-12  TSUCHIYA Masatoshi  <tsuchiya@namazu.org>

	* mime-w3m.el (mime-w3m-preview-text/html): Apply the patch posted by
	Yoichi NAKAYAMA <yoichi@geiin.org> in [emacs-w3m:04836], that correct
	the wrong usage of `message'.

2003-05-06  Katsumi Yamaoka  <yamaoka@jpl.org>

	* w3m.el (w3m-fontify-anchors): Invalidate the widget keymap in XEmacs;
	add a help-echo to the widget button.
	(w3m-make-minor-mode-keymap): Bind [down-mouse-2] to `undefined' to
	invalidate the `widget-button-click' command in FSF Emacs.

2003-04-30  Katsumi Yamaoka  <yamaoka@jpl.org>

	* w3m.el (w3m-imitate-widget-button): New variable.
	(w3m-imitate-widget-button): New function.
	(w3m-fontify-anchors): Imitate the widget button.
	(w3m-next-anchor): Look for the widget button.
	(w3m-previous-anchor): Ditto.

2003-04-30  TSUCHIYA Masatoshi  <tsuchiya@namazu.org>

	* w3m.el (w3m-retrieve-and-render): Hide a exit status from an error
	message unless `w3m-process-exit-status'.

2003-04-30  Katsumi Yamaoka  <yamaoka@jpl.org>

	* w3m.el (w3m-goto-url): Improve and bug fix the find-file code.

2003-04-16  Chihiro Kuroda  <chee@iijmio-mail.jp>

	* w3m.el (w3m-download): Download a directory url to index.html
	(by default) instead of signaling an error.

2003-04-11  Katsumi Yamaoka  <yamaoka@jpl.org>

	* w3m.el (w3m-local-find-file-regexps): New user option.
	(w3m-local-find-file-function): New user option.
	(w3m-goto-url): Use the function specified by the
	`w3m-local-find-file-function' variable for local files when the file
	name matches the `w3m-local-find-file-regexps' variable.

2003-04-04  Hideyuki SHIRAI  <shirai@meadowy.org>

	* w3m-search.el (w3m-search-engine-alist): Change coding-system to
	`euc-japan' of "waei" and "kokugo". Tnx, Mr. Saito (sai@yedo.com) for
	his report.

2003-03-26  TSUCHIYA Masatoshi  <tsuchiya@namazu.org>

	* w3m-antenna.el (w3m-antenna-check-all-sites): Call `make-symbol'
	instead of `gensym', in order to make this function free from runtime
	CL functions.

2003-03-07  Katsumi Yamaoka  <yamaoka@jpl.org>

	* w3m-bug.el (report-emacs-w3m-bug): Make it possible to send a bug
	report even if emacs-w3m is not running.

2003-03-03  Michael Shields  <shields@msrl.com>

	* w3m-xmas.el (w3m-create-image): Protect against images which are not
	permitted to be loaded according to `w3m-safe-url-regexp'.

2003-02-28  Hideyuki SHIRAI  <shirai@meadowy.org>

	* w3m-util.el (w3m-get-server-hostname): Rename and move from
	`w3m-process-get-server-root' in `w3m-proc.el'.

	* w3m-proc.el (w3m-process-set-authinfo, w3m-process-read-user)
	(w3m-process-read-passwd, w3m-process-y-or-n-p): Use
	`w3m-get-server-hostname' instead of `w3m-process-get-server-root'.

	* w3m.el (w3m-show-error-information): New customized variable.
	(w3m-w3m-attributes): Message strange `Location:' like lynx.
	(w3m-retrieve-and-render): When error occur, show error message in `w3m
	buffer' to be accompanied by `w3m-show-error-information'.
	(w3m-show-error-information): New function.
	(w3m-reload-this-page, w3m-redisplay-this-page)
	(w3m-redisplay-and-reset, w3m-redisplay-with-charset)
	(w3m-view-source, w3m-view-header): If `w3m-current-url' is nil, dont'
	execute command.
	(w3m): Guard from the bug of `select-frame-set-input-focus' in
	Emacs-21.3.x. If `w3m-current-url' is nil in `w3m buffer'

2003-02-27  Katsumi Yamaoka  <yamaoka@jpl.org>

	* w3mhack.el (w3mhack-generate-shimbun-servers-file): Exclude fml,
	glimpse, lump, mailarc, mailman, mhonarc and text; indent.
	(w3mhack-generate-colon-keywords-file): indent.

2003-02-26  Katsumi Yamaoka  <yamaoka@jpl.org>

	* w3m-search.el (w3m-search-engine-alist): Add www.alltheweb.com
	suggested by Chris Beggy <chrisb@kippona.com>; make the default value
	more suitable to the language environment; don't use the old fashioned
	backquotes.
	(w3m-search-default-engine): Always default to google.
	(w3m-search-prefer-japanese-site): Remove.
	(w3m-search-inhibited-japanese-engines): Remove.
	(w3m-search): Bind `completion-ignore-case' to t.
	(w3m-search-quick-search-handler): Remove
	`w3m-search-prefer-japanese-site' and
	`w3m-search-inhibited-japanese-engines'.

2003-02-26  Hideyuki SHIRAI  <shirai@meadowy.org>

	* w3m.el (w3m-w3m-attributes): Allow imperfect Status-Line like no
	Reason-Phrase. Guard broken header like no location field.

2003-02-25  Hideyuki SHIRAI  <shirai@meadowy.org>

	* w3m-util.el (w3m-url-local-p): Use `\`' instead of `^'.

2003-02-21  Hideyuki SHIRAI  <shirai@meadowy.org>

	* w3m.el (w3m-local-dirlist-cgi): Treat a `local cookie file', again.

2003-02-16  ARISAWA Akihiro  <ari@mbf.sphere.ne.jp>

	* w3m.el (w3m-type): Support "release candidate" of w3m.

2003-02-14  Katsumi Yamaoka  <yamaoka@jpl.org>

	* w3m-xmas.el (w3m-insert-image): Use `map-extents' instead of
	`extent-at' repeatedly.
	(w3m-remove-image): Ditto.

2003-02-05  Hideyuki SHIRAI  <shirai@meadowy.org>

	* w3m-form.el (w3m-form-submit): Remove `!CURRENT_URL!' from action
	tag.

2003-02-04  Katsumi Yamaoka  <yamaoka@jpl.org>

	* w3mhack.el (TopLevel): Don't gererate the w3m-kwds.el file if there
	is no permission to write.

	* Makefile.in (clean): Remove shimbun/shimbun-servers.el.

2003-02-04  Yoichi NAKAYAMA  <yoichi@eken.phys.nagoya-u.ac.jp>
	Katsumi Yamaoka <yamaoka@jpl.org>

	* w3mhack.el (w3mhack-generate-shimbun-servers-file): New function.
	(TopLevel): Call it.

2003-02-04  Yoichi NAKAYAMA  <yoichi@eken.phys.nagoya-u.ac.jp>

	* w3mhack.el (shimbun-servers-file): New constant.

2003-02-04  Hideyuki SHIRAI  <shirai@meadowy.org>

	* w3m.el (w3m-mode): Bind `auto-hscroll-mode' for Emacs-21.3.

2003-01-30  Katsumi Yamaoka  <yamaoka@jpl.org>

	* w3m.el (w3m-image-type): Move forward.
	(w3m-fontify-images): Use `w3m-action' and `w3m-anchor' instead of
	`get-text-property'.
	(w3m-toggle-inline-images-internal): Use `w3m-image' instead of
	`get-text-property'.
	(w3m-toggle-inline-image): Don't specify the arg to `w3m-image'.
	(w3m-resize-inline-image-internal): Use `w3m-image' instead of
	`get-text-property'.
	(w3m-zoom-in-image): Don't specify the arg to `w3m-image'.
	(w3m-zoom-out-image): Ditto.
	(w3m-view-this-url): Don't bother to call `w3m-anchor' if it is
	needless.
	(w3m-print-this-url): Don't pull-in the point into the link if it is
	called non-interactively.
	(w3m-highlight-current-anchor-1): Use `w3m-anchor-sequence' instead of
	`get-text-property'.
	(w3m-next-anchor): Don't put `nil' element into `w3m-goto-anchor-hist';
	use `push' instead of `cons'.
	(w3m-previous-anchor): Ditto.
	(w3m-next-form): Use `w3m-action' instead of `get-text-property'; don't
	put `nil' element into `w3m-goto-anchor-hist'; specify the current
	position to `w3m-action'; use `push' instead of `cons'.
	(w3m-goto-previous-form): indent.
	(w3m-previous-form): Use `w3m-action' instead of `get-text-property';
	don't put `nil' element into `w3m-goto-anchor-hist'; specify the
	current position to `w3m-action'; use `push' instead of `cons'.
	(w3m-next-image): Use `w3m-image' instead of `get-text-property'; don't
	put `nil' element into `w3m-goto-anchor-hist'; specify the current
	position to `w3m-image'; use `push' instead of `cons'.
	(w3m-previous-image): Ditto.

	* w3m-form.el (w3m-form-resume): Use `w3m-action' instead of
	`get-text-property'; specify the current position to `w3m-action'.
	(w3m-fontify-textareas): Use `w3m-anchor-sequence' instead of
	`get-text-property'.
	(w3m-form-replace): Use `w3m-action' instead of `get-text-property'.
	(w3m-form-textarea-info): Use `get-text-property' instead of
	`w3m-get-text-property-around'.
	(w3m-form-reset): Use `w3m-action' instead of `get-text-property'.

	* w3m-util.el (w3m-get-text-property-around): Always search for the
	text prop around there and pull-in the point into the position where
	the prop exists.
	(w3m-action, w3m-anchor, w3m-image, w3m-submit): Use
	`get-text-property' if the argument is omitted.
	(w3m-image-scale): Abolished.
	(w3m-anchor-sequence): Simplified.

	* mime-w3m.el (mime-w3m-mode-map): Bind it when compiling.

2003-01-28  Katsumi Yamaoka  <yamaoka@jpl.org>

	* w3mhack.el (top): Move the last addition (modifying the value for
	`shell-file-name') just after loading `cl'.

2003-01-28  Hideyuki SHIRAI  <shirai@meadowy.org>

	* w3mhack.el (top): Set `cmdproxy.exe' to `shell-file-name' when Win32
	environment.

2003-01-28  Hideyuki SHIRAI  <shirai@meadowy.org>

	* w3m.el (w3m-local-dirlist-cgi): Treat a `local cookie file'.

2003-01-27  Hideyuki SHIRAI  <shirai@meadowy.org>

	* w3m-ucs.el (w3m-ucs-to-char): Guard error for Mule-UCS 0.85.

2003-01-26  Katsumi Yamaoka  <yamaoka@jpl.org>

	* w3mhack.el (w3mhack-byte-optimize-letX): Add `pathname-coding-system'
	to be removed from `let' bindings.

2003-01-26  MIYOSHI Masanori  <miyoshi@boreas.dti.ne.jp>

	* w3m-e21.el (w3m-favicon-type): Add BMP at the head of the list.
	(w3m-favicon-type): Undo the last change and make the priority of BMP
	the lowest.

2003-01-24  Katsumi Yamaoka  <yamaoka@jpl.org>

	* w3mhack.el (w3mhack-makeinfo): Withdraw the change of 2003-01-09.

2003-01-24  TSUCHIYA Masatoshi  <tsuchiya@namazu.org>

	* w3mhack.el (w3mhack-examine-modules, w3mhack-load-path): Check the
	existence of Gnus for shimbun/nnshimbun.el.

2003-01-21  Katsumi Yamaoka  <yamaoka@jpl.org>

	* w3m-util.el (w3m-function-max-args): Don't use the arglist
	destructively.

	* mime-w3m.el (kill-new): Don't refer to the whole arglist of the
	original function.

2003-01-21  Masatake YAMATO  <jet@gyve.org>

	* w3m.el (w3m-scroll-down-or-previous-url): Added doc string.

2003-01-19  TSUCHIYA Masatoshi  <tsuchiya@pine.kuee.kyoto-u.ac.jp>

	* w3m.el (toplevel): Strict checking that buggy `w3m-time-parse-string'
	is used.

2003-01-14  Katsumi Yamaoka  <yamaoka@jpl.org>
	Suggested by KURIHARA Kenichi <kenichi_kurihara@nifty.com>.

	* w3m.el (w3m-async-exec): Always default to `t'.
	(w3m-process-connection-type): Default to `nil' under MacOS X.

2003-01-09  Katsumi Yamaoka  <yamaoka@jpl.org>

	* w3mhack.el (w3mhack-makeinfo): Insert one excessive newline after a
	@foo{bar} thing to prevent clinging of a line and a line
	(old texinfmt bug?) if it should be considered only one thing in a
	line.

2003-01-07  Hideyuki SHIRAI  <shirai@meadowy.org>

	* mew-w3m.el (mew-w3m-ext-url-show): Use `mew-buffer-message' instead
	of `mew-window-configure'.

2003-01-06  Hideyuki SHIRAI  <shirai@meadowy.org>

	* mew-w3m.el (mew-w3m-ext-url-show): New funcition.
	(mew-w3m-ext-url-fetch): Ditto.
	(top): Modify comment. Avoid byte-compile warning for
	`mew-window-configure'.

2002-12-20  Hideyuki SHIRAI  <shirai@meadowy.org>

	* w3m.el (w3m-about-db-history): Display the information of page.

2002-12-19  Hideyuki SHIRAI  <shirai@meadowy.org>

	* w3m.el (w3m-local-dirlist-cgi): Treat a local cookie.

2002-12-18  Hideyuki SHIRAI  <shirai@meadowy.org>

	* w3m-e21.el (w3m-favicon-type): Change default value and type of
	custom.
	(w3m-favicon-type-alist): New internal variable.
	(w3m-setup-favicon): Don't check 'xpm.
	(w3m-buffer-favicon): Decide image type of Emacs use
	`w3m-favicon-type-alist'.

2002-12-17  Hideyuki SHIRAI  <shirai@meadowy.org>

	* w3m.el (w3m-type): Suppert `stable version notation' of w3m-m17n.

2002-12-12  ARISAWA Akihiro  <ari@mbf.sphere.ne.jp>

	* w3m.el (w3m-use-favicon): Moved from w3m-e21.el.

	* w3m-image.el (w3m-favicon-usable-p): Moved from w3m-e21.el.

	* w3m-e21.el : Bind `w3m-use-favicon' when compiling.
	(w3m-favicon-usable-p): Moved to w3m-image.el.
	(w3m-use-favicon): Moved to w3m.el.

2002-12-07  Yuuichi Teranishi  <teranisi@gohome.org>

	* w3m-form.el (w3m-form-text-chop): Added nil check.

2002-12-06  Katsumi Yamaoka  <yamaoka@jpl.org>

	* w3mhack.el (w3mhack-what-where): Don't say [-ja] especially.

2002-12-03  Katsumi Yamaoka  <yamaoka@jpl.org>

	* doc/ptexinfmt.el: Modify it not to use APEL functions.

	* w3mhack.el (w3mhack-makeinfo): Remove last temporal mod.

2002-12-02  Katsumi Yamaoka  <yamaoka@jpl.org>

	* w3mhack.el (w3mhack-makeinfo): Temporally fix to help users who don't
	have APEL that use texinfmt if loading doc/ptexinfmt.el is failed.

2002-12-02  ARISAWA Akihiro  <ari@mbf.sphere.ne.jp>

	* doc/Makefile.in: Remove GNU make things.

2002-12-02  Katsumi Yamaoka  <yamaoka@jpl.org>

	* w3mhack.el (w3mhack-makeinfo): Don't format Japanes info if the mule
	feature is not provided.

	* aclocal.m4 (AC_PATH_LISPDIR, AC_PATH_ICONDIR): Undo last change.

	* doc/Makefile.in (INSTALL_INFO): New variable.
	(install): Use it.

2002-11-29  Katsumi Yamaoka  <yamaoka@jpl.org>

	* Makefile.in (srcdir): New variable.
	(FLAGS): Specify an absolute path to w3mhack.el.
	(all-en): New rule.
	(all-ja): Made it make only Japanese info.
	(info-en): New rule.
	(install-en): New rule.
	(install-ja): Made it install only Japanese info.
	(install-lisp): Use `$(srcdir)/' instead of `./'.
	(install-icons): Ditto.
	(install-info-en): New rule.
	(Makefile): Use `$(srcdir)/' instead of `./'.
	(config.status): Ditto.
	(very-slow): Specify an absolute path to attic/addpath.el.

	* doc/.cvsignore: Add version.texi.

	* doc/ChangeLog: Removed.

	* doc/Makefile.in (srcdir, subdir, top_srcdir): New variables.
	(FLAGS): Specify an absolute path to w3mhack.el.
	(EMACSINFO): Use `$(top_srcdir)' instead of `..'.
	(INFO_DEPS): Include both emacs-w3m.info and emacs-w3m-ja.info.
	(INFO_DEPS_EN): New variable.
	(en): New rule.
	(version.texi): New rule.
	(emacs-w3m.info): Made it depend on version.texi.
	(emacs-w3m-ja.info): Ditto.
	(install): Use `$(top_srcdir)/' instead of `../'.
	(install-en): New rule.

	* doc/version.texi: Removed from the CVS repository.

2002-11-29  TSUCHIYA Masatoshi  <tsuchiya@namazu.org>

	* doc/Makefile.in (clean): Fix target.

2002-11-29  ARISAWA Akihiro  <ari@mbf.sphere.ne.jp>

	* w3mhack.el (w3mhack-nonunix-install): Create parent directories.

2002-11-28  Katsumi Yamaoka  <yamaoka@jpl.org>

	* doc/texinfo.tex: Replaced with the latest version.

2002-11-28  Katsumi Yamaoka  <yamaoka@jpl.org>

	* w3m.el (w3m-header-line-map): Prevent tool-bar from being doubled
	under Emacs 21.

2002-11-28  Katsumi Yamaoka  <yamaoka@jpl.org>

	* Makefile.in (infodir): Add a variable.
	(default): Use `all'.
	(all, all-ja): New rules.
	(lisp): Renamed from `default'.
	(what-where): Pass `infodir' to `w3mhack-what-where'.
	(info, info-ja): New rules.
	(install): Use `install-lisp' and `install-info'.
	(install-ja): New rule.
	(install-lisp): Renamed from `install'.
	(install-info, install-info-ja): New rules.
	(install-package): Use `install-lisp' instead of `install'; install
	info files as well.
	(install-package-ja): New rule.
	(clean): Remove info files as well.
	(distclean): Remove doc.Makefile as well.

	* aclocal.m4 (AC_PATH_LISPDIR, AC_PATH_ICONDIR): Modify a message for
	`install-package'.

	* configure.in: Check for the makeinfo command; create doc/Makefile.

	* w3mhack.el (w3mhack-make-package): Add info file names into a
	MANIFEST file.
	(w3mhack-what-where): Show where info files will go.
	(w3mhack-makeinfo): New function.

2002-11-28  Katsumi Yamaoka  <yamaoka@jpl.org>

	* doc/Makefile.in, .cvsignore: New file.

	* doc/emacs-w3m.texi, emacs-w3m-ja.texi: Correct copyright holder.

	* doc/emacs-w3m.texi: Renamed from emacs-w3m-en.texi.

	* doc/txi.tex: Renamed from txi-en.tex.

2002-11-27  Katsumi Yamaoka  <yamaoka@jpl.org>

	* w3m-search.el (w3m-search-engine-alist): Specify coding-system for
	the waei and kokugo entries.  Suggested by Hideyuki SHIRAI.

2002-11-27  Katsumi Yamaoka  <yamaoka@jpl.org>

	* doc/emacs-w3m-en.texi, emacs-w3m-en.texi: Convert to GFDL.

2002-11-27  Yoichi NAKAYAMA  <yoichi@eken.phys.nagoya-u.ac.jp>

	* doc/emacs-w3m-en.texi: New files.
	* doc/emacs-w3m-ja.texi:
	* doc/ptexinfmt.el:
	* doc/texinfo.tex:
	* doc/txi-en.tex:
	* doc/txi-ja.tex:
	* doc/version.texi:

2002-11-27  Katsumi Yamaoka  <yamaoka@jpl.org>

	* w3m-tabmenu.el (w3m-tab-menubar-update): Do nothing when there's no
	menubar.

2002-11-18  Hideyuki SHIRAI  <shirai@meadowy.org>

	* w3m.el (w3m-view-this-url-1): Keep position when new-session and
	`w3m-view-this-url-new-session-in-background' is non-nil.

2002-11-17  Hideyuki SHIRAI  <shirai@meadowy.org>

	* mew-w3m.el (mew-mime-text/html-w3m): Use `match-string-no-properties'
	if it exist.

2002-11-15  Katsumi Yamaoka  <yamaoka@jpl.org>

	* w3m.el (w3m-goto-url): Use an optional argument and the function
	`interactive' to examine whether it is called interactively instead of
	the function `interactive-p'.  Suggested by TSUCHIYA Masatoshi.
	(w3m-goto-url-new-session): Ditto.
	(w3m): Ditto.
	(w3m-select-buffer-show-this-line): Ditto.

2002-11-14  Hideyuki SHIRAI  <shirai@meadowy.org>

	* w3m.el (w3m-w3m-attributes): Bind `case-fold-search' to t.

2002-11-14  Katsumi Yamaoka  <yamaoka@jpl.org>

	* w3m-search.el (w3m-search-engine-alist): Add some dictionaries.
	(w3m-search-default-engine): Default to google.
	(w3m-search-quick-search-engine-alist): Add iij-archie; add
	customization type.
	(w3m-search-prefer-japanese-site): New user option.
	(w3m-search-inhibited-japanese-engines): New user option.
	(w3m-search-quick-search-engines): New function.
	(w3m-search-quick-search-handler): Maybe use a Japanese site; use
	`w3m-search-quick-search-engines' to merge `w-s-engine-alist' and
	`w-s-quick-search-engine-alist'.

	* w3m.el (w3m): Allow quicksearch urls if interactive.

2002-11-12  Katsumi Yamaoka  <yamaoka@jpl.org>

	* w3.el (w3m-view-this-url-1): Copy `w3m-current-url' into a copied
	buffer.
	(w3m-goto-url): Allow the 7th argument `qsearch'; use it to recursive
	call the function itself if the quicksearch feature is permitted.
	(w3m-goto-url-new-session): Specify the 7th arg of `w3m-goto-url' if it
	is called interactively.

2002-11-08  Romain FRANCOISE  <romain@orebokech.com>

	* w3m-search.el (w3m-search-engine-alist): Add "google groups".
	(w3m-search-quick-search-engine-alist): New user option.
	(w3m-search-quick-search-handler): New function.

	* w3m.el: Autoload `w3m-search-quick-search-handler'.
	(w3m-goto-url): Use `w3m-search-quick-search-handler' to parse
	quicksearch url schemes.

2002-11-06  TSUCHIYA Masatoshi  <tsuchiya@namazu.org>

	* w3m-bookmark.el (w3m-bookmark-safe-string): Abolish its 2nd `coding'
	argument.  Instead of it, use the coding system to be used for encoding
	the buffer contents on saving.
	(w3m-bookmark-write-file): Follow the above change.

2002-11-06  Yuuichi Teranishi  <teranisi@gohome.org>

	* w3m-form.el (w3m-fontify-textareas): Replace textarea string only
	when form data contains non-nil data.

2002-11-05  Yuuichi Teranishi  <teranisi@gohome.org>

	* w3m.el (toplevel): Added autoload setting for
	`w3m-fontify-textareas'.
	(w3m-fontify): Don't remove tag strings in the textareas; Call
	`w3m-fontify-textareas'.

	* w3m-form.el (w3m-form-treat-textarea-size): New option.
	(w3m-form-resume): Do nothing if forms is nil.
	(w3m-fontify-textareas): New function.
	(w3m-form-parse-and-fontify): Decode entities for form value; Record
	textarea rows as text property.
	(w3m-form-parse-and-fontify): Treat CRLF as a newline character.
	(w3m-form-search-textarea): New function.
	(w3m-form-textarea-replace): Rewrite.
	(w3m-form-textarea-info): Ditto.

2002-11-05  TSUCHIYA Masatoshi  <tsuchiya@namazu.org>

	* w3m-bookmark.el (w3m-bookmark-file-coding-system): Fix its docstring.
	(w3m-bookmark-verify-modtime): Keep buffer modified status.
	(w3m-bookmark-safe-string): New function.
	(w3m-bookmark-write-file): Call it to make given strings be safe.

2002-11-03  TSUCHIYA Masatoshi  <tsuchiya@namazu.org>

	* w3m-bookmark.el: Use non-visiting working buffer; Auto-detection of
	bookmark file coding system.
	(w3m-bookmark-file-coding-system): Fix its docstring.
	(w3m-bookmark-buffer-file-name): New internal variable.
	(w3m-bookmark-mode): Add documents for commands.
	(w3m-bookmark-mode-setter): Set `default-directory'.
	(w3m-bookmark-buffer): Use non-visiting working buffer.
	(w3m-bookmark-sections): Follow the above change.
	(w3m-bookmark-kill-entries): Likewise.
	(w3m-bookmark-file-modtime, w3m-bookmark-verify-modtime)
	(w3m-bookmark-save-buffer): New functions.
	(w3m-bookmark-write-file): Use it; Stricten check.
	(w3m-bookmark-add-current-url-group): Call `w3m-bookmark-add' without
	2nd argument.
	(w3m-about-bookmark): Give unique id to sections.
	(w3m-bookmark-current-number): Follow the above change.
	(w3m-bookmark-kill-entry): If the bookmark file is reverted, reload it.
	(w3m-bookmark-undo): Ditto.
	(w3m-bookmark-edit): New function.

2002-11-02  TSUCHIYA Masatoshi  <tsuchiya@namazu.org>

	* w3m-bookmark.el (w3m-about-bookmark): Fix.
	(w3m-bookmark-current-number): Return nil on no entry line.
	(w3m-bookmark-kill-entry): On no entry line, do not call
	`w3m-bookmark-kill-entries'.
	(w3m-bookmark-kill-entries): Fix.

2002-11-01  TSUCHIYA Masatoshi  <tsuchiya@namazu.org>

	* w3m-namazu.el (w3m-namazu): Change prompt.
	(w3m-namazu): Change prompt; Small fix.

	* w3m-bookmark.el: Experimental bookmark editer.
	(w3m-bookmark-read-file): Removed.
	(w3m-bookmark-buffer): New function.
	(w3m-bookmark-sections): Use it.
	(w3m-bookmark-write-file): Use it; Call `basic-save-buffer'.
	(w3m-bookmark-view): View about://bookmark/ instead of
	w3m-bookmark-file directly.
	(w3m-about-bookmark, w3m-bookmark-current-number)
	(w3m-bookmark-kill-entry, w3m-bookmark-kill-entries)
	(w3m-bookmark-undo): New functions.
	(w3m-bookmark-mode, w3m-bookmark-mode-map): New variables.
	(w3m-bookmark-mode-hook): New hook.
	(w3m-bookmark-mode): New minor mode.
	(w3m-bookmark-mode-setter): New function.
	(toplevel): Register it to `w3m-display-functions'.

2002-10-30  TSUCHIYA Masatoshi  <tsuchiya@namazu.org>

	* w3mhack.el (w3mhack-generate-colon-keywords-file): Protect against
	unexpected data structure.

2002-10-28  TSUCHIYA Masatoshi  <tsuchiya@namazu.org>

	* w3m.el (w3m-w3m-attributes): Remove workaround for servers which do
	not support HEAD operations.


2002-10-25  TSUCHIYA Masatoshi  <tsuchiya@namazu.org>

	* Release emacs-w3m-1.3.3 from emacs-w3m-1_3 branch.

2002-10-25  Katsumi Yamaoka  <yamaoka@jpl.org>

	* w3m-xmas.el (find-charset): Alias to ignore if no-Mule.

2002-10-25  Hideyuki SHIRAI  <shirai@meadowy.org>

	* w3m.el (w3m-entity-alist): Use `w3m-mule-unicode-p' instead of
	`w3m-use-mule-ucs'.

	* w3m-xmas.el (w3m-mule-unicode-p): New function.

	* w3m-fsf.el (w3m-mule-unicode-p): New function.

	* w3m-om.el (w3m-mule-unicode-p): Set aliase to `ignore'.

	* w3m-e19.el (w3m-mule-unicode-p): Set aliase to `ignore'.

2002-10-25  Masayuki Ataka  <ataka@milk.freemail.ne.jp>

	* w3m.el (w3m-entity-alist): Support all entities using Mule-UCS.

2002-10-24  TSUCHIYA Masatoshi  <tsuchiya@namazu.org>

	* mew-w3m.el: Cancel the last change.  Use `w3m-minor-mode'.

	* mime-w3m.el (mime-w3m-display-inline-images): Fix its docstring.
	(mime-w3m-safe-url-regexp): Fill its docstring.
	(mime-w3m-setup-hook): New hook.
	(mime-w3m-setup): Do not initialize `mime-w3m-mode-map'; Run the above
	hook.
	(mime-w3m-mode-map): It is not defined for XEmacs and Emacs21.
	(mime-w3m-local-map-property): New function.
	(mime-w3m-preview-text/html): Call it.

	* w3m.el (w3m-key-binding): Cancel the last change.
	(w3m-region): Change the interactive form; Do not process <base> tag by
	itself.
	(w3m-minor-mode-command-alist): Cancel the last change.
	(w3m-minor-mode-map, w3m-minor-mode-hook, w3m-minor-mode): Revival.

2002-10-23  Hideyuki SHIRAI  <shirai@meadowy.org>

	* w3m.el (w3m-toggle-inline-images-internal)
	(w3m-toggle-inline-image, w3m-view-this-url, w3m-view-this-url)
	(w3m-submit-form, w3m-external-view, w3m-view-image)
	(w3m-save-image, w3m-view-url-with-external-browser)
	(w3m-download-this-url, w3m-edit-this-url, w3m-goto-url)
	(w3m-goto-url-with-timer, w3m-safe-view-this-url)
	(w3m-safe-view-this-url): Check validity of the URL.
	(w3m-print-current-url, w3m-edit-current-url): Check `w3m-current-url'.

	* w3m-util.el (w3m-url-fallback-base): Move from `w3m.el'.
	(w3m-url-invalid-regexp): New constant.
	(w3m-url-valid): New inline function.

	* mew-w3m.el (mew-mime-text/html-w3m): Remove any properties from
	`xref'.

2002-10-23  Katsumi Yamaoka  <yamaoka@jpl.org>

	* w3m-om.el (coding-system-list): Use `defalias' and `lambda' instead
	of `defun'; allow an optional dummy argument; don't ignore `*noconv*'.
	(read-passwd): Use `defalias' and `lambda' instead of `defun'.
	(compose-mail): Ditto.

2002-10-22  TSUCHIYA Masatoshi  <tsuchiya@namazu.org>

	* w3m.el (w3m-key-binding): Remove the code to reset
	`w3m-minor-mode-map'.
	(w3m-minor-mode-command-alist): Update its docstring.
	(w3m-minor-mode-map, w3m-minor-mode-hook, w3m-minor-mode): Abolished.
	(w3m-minor-mode): Removed.

	* mime-w3m.el (mime-w3m-setup): Call `w3m-make-minor-mode-keymap'
	without using `w3m-minor-mode-map'.

	* mew-w3m.el (mew-use-w3m-minor-mode): Update its docstring.
	(mew-w3m-minor-mode-map): New variable.
	(toplevel): Revival the code to add a minor mode.
	(mew-w3m-minor-mode-setter): Cancel the last change.

2002-10-22  TSUCHIYA Masatoshi  <tsuchiya@namazu.org>

	* w3m.el (w3m-key-binding): Revival the code to reset
	`mime-w3m-mode-map'.

	* mime-w3m.el (mime-w3m-mode-map): Revival.
	(mime-w3m-setup): Initialize `mime-w3m-mode-map' based on
	`w3m-minor-mode-map'; Modify it to set its parent map to
	`mime-view-mode-default-map'.
	(mime-w3m-preview-text/html) [XEmacs,Emacs21]: Unify `local-map' as
	text property.

	* w3m.el (w3m-make-minor-mode-keymap): Call `make-spase-keymap' instead
	of `make-keymap'.

2002-10-22  Shun-ichi GOTO  <gotoh@taiyo.co.jp>

	* w3m.el (w3m-entity-regexp): As simple regexp. Existance of final
	semi-collon is to be detected.
	(w3m-entity-value): 2nd argument STRICT is added. If not STRICT, find
	entity from db by maxmum length matching, and returns it with appending
	unused chars. Returns nil if not match.  And also use defun instead of
	defsubst.
	(w3m-decode-entities): Use new `w3m-entity-value' with 2nd arg.

2002-10-22  TSUCHIYA Masatoshi  <tsuchiya@namazu.org>

	* w3m.el (w3m-minor-mode): Define without `define-minor-mode'.
	(w3m-minor-mode): Ditto.
	(w3m-minor-mode-hook): Ditto.
	(w3m-entity-regexp): Set 3000 to `max-specpdl-size' locally to avoid
	max-specpdl-size error.

	* w3m-e19.el: Cancel the last change to define `define-minor-mode'.
	* w3m-fsf.el: Ditto.
	* w3m-om.el: Ditto.

	* attic/easy-mmode.el: Removed.

2002-10-22  Katsumi Yamaoka  <yamaoka@jpl.org>

	* w3m-e19.el: Require `easy-mmode'; make the alias `define-minor-mode'
	to `easy-mmode-define-minor-mode'.
	* w3m-fsf.el: Ditto.
	* w3m-om.el: Ditto.

	* attic/easy-mmode.el: New file imported from Emacs 20.7.

2002-10-22  TSUCHIYA Masatoshi  <tsuchiya@namazu.org>

	* w3m.el (w3m-lynx-like-map, w3m-info-like-map): Add [tab] for
	`w3m-next-anchor'.
	(w3m-safe-view-this-url, w3m-mouse-safe-view-this-url): New command.
	(w3m-minor-mode-command-alist): New constant.
	(w3m-make-minor-mode-keymap): New function.
	(w3m-minor-mode-map): New keymap.
	(w3m-minor-mode): New function.

	* mime-w3m.el (mime-w3m-mode-map): Abolished.
	(mime-w3m-mode-command-alist): Abolished.
	(mime-w3m-mode-dont-bind-keys): Abolished.
	(mime-w3m-mode-ignored-keys): Abolished.
	(mime-w3m-setup): Do not initialize `mime-w3m-mode-map'.
	(mime-w3m-preview-text/html): Use `w3m-minor-mode-map' instead of
	`mime-w3m-mode-map'.
	(mime-w3m-view-this-url, mime-w3m-mouse-view-this-url): Removed.

	* mew-w3m.el (mew-w3m-minor-mode): Abolished.
	(mew-w3m-minor-mode-setter): Call `w3m-minor-mode'.

2002-10-21  Katsumi Yamaoka  <yamaoka@jpl.org>

	* w3m-e19.el: Cancel last change for providing the base64 codec.

2002-10-21  Yuuichi Teranishi  <teranisi@gohome.org>

	* w3m.el (w3m-goto-url): Use 'group:' scheme instead of
	'about://group/...'; Use url encoding for the member of URL group
	instead of base64 encoding.

	* w3m-bookmark.el (w3m-bookmark-add-current-url-group): Follow the
	change above.

2002-10-21  Katsumi Yamaoka  <yamaoka@jpl.org>

	* w3m-e19.el: Require `poe' and `path-util'; attempt to define the
	functions `base64-decode-string' and `base64-encode-string'.

	* w3m-util.el (w3m-display-progress-message): New function.
	* w3m.el (w3m-goto-url-new-session): Use it.
	(w3m): Use it.

2002-10-21  Yuuichi Teranishi  <teranisi@gohome.org>

	* w3m.el (w3m-goto-url): Process 'about://group/...'.

	* w3m-bookmark.el (w3m-bookmark-add-current-url-group): New function.

2002-10-21  Katsumi Yamaoka  <yamaoka@jpl.org>

	* w3m.el (w3m-delete-buffer): Run `w3m-delete-buffer-hook' only when a
	buffer is killed.
	(w3m-pack-buffer-numbers): Arrange buffers sequentially from 1 instead
	of 0.
	(w3m-select-buffer-next-line): Update gutter tabs for XEmacs.
	(w3m-select-buffer-delete-buffer): Run `w3m-delete-buffer-hook'.

	* w3m-util.el (w3m-buffer-number): Assume the buffer number has begun
	from 1 instead of 0.
	(w3m-buffer-set-number): Ditto.
	(w3m-buffer-name-lessp): Ditto.

2002-10-19  Masayuki Ataka  <ataka@milk.freemail.ne.jp>

	* w3m.el (w3m-entity-alist): Support Greek.

2002-10-20  TSUCHIYA Masatoshi  <tsuchiya@namazu.org>

	* w3m.el (w3m-goto-url): Display a help message to stop asynchronous
	process.

2002-10-18  Katsumi Yamaoka  <yamaoka@jpl.org>

	* w3m-form.el (w3m-form-input-textarea-keymap): Don't bind C-g.
	(w3m-form-input-select-keymap): Ditto.
	(w3m-form-input-map-keymap): Ditto.

	* w3m.el (w3m-select-buffer-mode): Add some key descriptions to the
	doc-string.

2002-10-17  ARISAWA Akihiro  <ari@mbf.sphere.ne.jp>

	* icons/db-history-up.xpm: Add missing comma.

2002-07-19  ARISAWA Akihiro  <ari@mbf.sphere.ne.jp>

	* w3m-symbol.el: New file.

	* w3m.el: Autoload "w3m-symbol" for `w3m-replace-symbol'.
	(w3m-use-symbol): New variable.
	(w3m-fontify): Call `w3m-replace-symbol'.

	* w3mhack.el (w3mhack-examine-modules): Don't byte-compile
	w3m-symbol.el if no-MULE.

2002-10-17  TSUCHIYA Masatoshi  <tsuchiya@namazu.org>

	* w3m-e21.el (w3m-buffer-favicon): Bind local null handler with
	`w3m-process-with-null-handler' instead of `lexical-let'.

2002-10-16  Hideyuki SHIRAI  <shirai@meadowy.org>

	* w3m-proc.el (w3m-process-push, w3m-process-start): Fix last change.

2002-10-16  TSUCHIYA Masatoshi  <tsuchiya@namazu.org>

	* w3m.el (w3m-rendering-half-dump): To decide whether
	`w3m-treat-image-size' is ignored, use `w3m-display-inline-images-p'
	instead of `w3m-display-graphic-p'.  Thanks to Mito for his report.
	(w3m-about): Add `witdh' and `height' property to <img> tag.

2002-10-16  Katsumi Yamaoka  <yamaoka@jpl.org>

	* w3m.el (w3m-emacs-w3m-icon): Use helvetica-bold to widen image.

2002-10-15  TSUCHIYA Masatoshi  <tsuchiya@namazu.org>

	* w3m.el (w3m-lynx-like-map): Don't define key bindings for
	`w3m-zoom-out-image' and `w3m-zoom-in-image' when emacs-w3m in running
	in non-graphical display.
	(w3m-info-like-map): Ditto.

2002-10-15  TSUCHIYA Masatoshi  <tsuchiya@namazu.org>
	    Mito <mito@mxa.nes.nec.co.jp>

	* w3m.el (w3m-rendering-half-dump): Ignore `w3m-treat-image-size' when
	emacs-w3m is running in non-graphical display.

2002-10-13  TSUCHIYA Masatoshi  <tsuchiya@namazu.org>

	* w3m.el (w3m-local-dirlist-cgi): Follow the change of
	`w3m-process-start'.
	(w3m-w3m-get-header): Ditto.
	(w3m-w3m-dump-head-source): Ditto.

	* w3m-image.el (w3m-imagick-convert-async-exec): Abolished.
	(w3m-imagick-start): Removed.
	(w3m-imagick-start-convert-buffer): Call `w3m-process-start' instead of
	the above function.

	* w3m-proc.el (w3m-process-push): Accept `command' argument.
	(w3m-process-start): Ditto.

2002-10-12  TSUCHIYA Masatoshi  <tsuchiya@namazu.org>

	* w3m.el (w3m-w3m-dump-head-source): Do not display the help message
	when `w3m-process-with-wait-handler' is evaluated.
	(w3m-make-separator): New function.
	(w3m-about-header): Use the above function.

	* w3m-proc.el (w3m-process-waited): New variable.
	(w3m-process-error-handler): New function.
	(w3m-process-with-wait-handler): Wrap the critical part with
	`condition-case' to clean running processes up when `quit' signal is
	occured.

2002-10-10  TSUCHIYA Masatoshi  <tsuchiya@namazu.org>

	* w3m.el (w3m-w3m-dump-head-source): Display the message which
	describes how to stop asynchronous process.
	(w3m-lynx-like-map): Changed the key binded to `w3m-process-stop' from
	`C-c C-g' to `C-c C-k'.
	(w3m-info-like-map): Ditto.

2002-10-08  MIYOSHI Masanori  <miyoshi@boreas.dti.ne.jp>

	* README.shimbun.ja: Add notice that f1express requires Mule-UCS.

	* README.shimbun.ja: Ditto.

2002-10-04  Katsumi Yamaoka  <yamaoka@jpl.org>

	* w3m.el (w3m-toggle-inline-images-internal): Simplify the code.
	(w3m-resize-inline-image-internal): Remove an existing bitmap image
	first.

	* w3m-bitmap.el (w3m-bitmap-image-insert): Replace
	`insert-before-markers' with `insert' (return to the state before
	2002-04-15).

2002-10-03  Katsumi Yamaoka  <yamaoka@jpl.org>

	* w3m-bitmap.el (w3m-create-resized-image): Return nil when resizing is
	failed; set buffer multibyte before converting xbm to bitmap.

	* w3m-xmas.el (w3m-create-resized-image): Return nil when resizing is
	failed.

	* w3m-image.el (w3m-resize-image-by-rate): Undo last change.

2002-10-03  Katsumi Yamaoka  <yamaoka@jpl.org>

	* w3m-bitmap.el (w3m-create-resized-image): New function.

	* w3m-e19.el (w3m-create-resized-image): Alias to `ignore'.
	* w3m-e20.el (w3m-create-resized-image): Alias to `ignore' if the
	BITMAP-MULE is not available.
	* w3m-om.el (w3m-create-resized-image): Ditto.

	* w3m-image (w3m-resize-image-by-rate): Limit the minimum scale.

	* w3m.el (w3m-resize-inline-image-internal): Remove an existing image
	only for XEmacs.

2002-10-02  Katsumi Yamaoka  <yamaoka@jpl.org>

	* w3m-xmas.el (w3m-create-resized-image): New function.

	* w3m.el (w3m-resize-inline-image-internal): Remove an existing image
	before resizing.

2002-10-01  Hideyuki SHIRAI  <shirai@meadowy.org>

	* w3m-e21.el (w3m-favicon-type): New user variable.
	(w3m-setup-favicon): Check `w3m-favicon-type'.
	(w3m-buffer-favicon): Convert image to `w3m-favicon-type' instead of
	'xpm.

2002-10-01  Katsumi Yamaoka  <yamaoka@jpl.org>

	* w3m-filter.el (w3m-filter-server-regexp): Fix the value; translate
	the comment into English.

2002-10-01  Katsumi Yamaoka  <yamaoka@jpl.org>

	* w3m.el (w3m-lynx-like-map): Bind key M-] to `w3m-zoom-in-image'; bind
	key M-[ to `w3m-zoom-out-image'.
	(w3m-info-like-map): Ditto.
	(w3m-mode): Document those new keys.

2002-09-30  KURODA Chihiro  <chee@iijmio-mail.jp>

	* w3m.el (w3m-resize-image-scale): New user option.
	(w3m-toggle-inline-image): Call `w3m-zoom-in-image' without resizing.
	(w3m-resize-inline-image-internal): New inline function.
	(w3m-zoom-in-image): New command.
	(w3m-zoom-out-image): New command.

	* w3m-util.el (w3m-image-scale): New macro.

	* w3m-image.el (w3m-resize-image-by-rate): New function.

	* w3m-e21.el (w3m-create-resized-image): New function.

2002-09-21  Kahlil HODGSON  <dorge@tpg.com.au>

	* w3m.el (ffap-url-regexp): Make sure it is non-nil.

2002-09-27  Katsumi Yamaoka  <yamaoka@jpl.org>
	Follow the change in Gnus.

	* mime-w3m.el (mime-w3m-mode-ignored-keys): New variable.
	(mime-w3m-setup): Use it.

2002-09-27  TSUCHIYA Masatoshi  <tsuchiya@namazu.org>

	* w3m.el (w3m-lynx-like-map): Unbind the key "N" to the command
	`w3m-namazu' in order to avoid binding collision to
	`w3m-view-next-page'.  Thanks to Satoshi TAOKA for his report.
	(w3m-mode): Fix its docstring for `w3m-antenna-add-current-url'.
	Thanks to Satoshi TAOKA and Yoichi NAKAYAMA for the advice.

2002-09-25  Katsumi Yamaoka  <yamaoka@jpl.org>

	* w3mhack.el: Ignore byte-compile warnings for the dummy autoloads,
	mis-judging of cl run-time functions and the obsoleteness of
	`make-local-hook' under Emacs CVS.

2002-09-25  Hideyuki SHIRAI  <shirai@meadowy.org>

	* w3mhack.el (w3mhack-examine-modules): Do not compile `mew-shimbun.el'
	with old Mew.

	* mew-w3m.el (top): Avoid byte-compile error and warning for old
	Mew. Do not push 'mew-w3m-cid-retrieve' for old Mew.

2002-09-24  TSUCHIYA Masatoshi  <tsuchiya@namazu.org>

	* w3m.el (w3m-arrived-setup): Use 0 instead of nil as the initial value
	for the new obarray.

	* w3m-filter.el (w3m-filter-setup): Use 0 instead of nil as the initial
	value for the new obarray.

2002-09-22  TSUCHIYA Masatoshi  <tsuchiya@namazu.org>

	* w3m.el (w3m-mode): Fix typo in its docstring.

2002-09-20  Kahlil HODGSON  <dorge@tpg.com.au>

	* w3m.el (w3m-fontify-bold): Permit class attributes, newlines or
	whitespaces in the tag.
	(w3m-fontify-underline): Ditto.

2002-09-18  Hideyuki SHIRAI  <shirai@meadowy.org>

	* w3m.el (w3m-treat-drive-letter): New constant.
	(w3m-url-to-file-name): Check `w3m-treat-drive-letter'.

	* w3m-dtree.el (w3m-dtree-directory-name): Check
	`w3m-treat-drive-letter'.

2002-09-12  Hideyuki SHIRAI  <shirai@meadowy.org>

	* w3m-filter.el (w3m-filter-rules): Add 'assahi shimbun' rule.
	(w3m-filter-asahi-shimbun): New function.

2002-09-05  TSUCHIYA Masatoshi  <tsuchiya@namazu.org>

	* w3m-antenna.el (w3m-antenna-setup): Check new entries registered in
	`w3m-antenna-sites'.
	(w3m-antenna-shutdown): Return the value of `w3m-antenna-alist'.
	(w3m-antenna-check-all-sites): Simplified.
	(w3m-about-antenna): Do not call `w3m-antenna-setup'.


2002-09-03  TSUCHIYA Masatoshi  <tsuchiya@namazu.org>

	* Release emacs-w3m-1.3.2 from emacs-w3m-1_3 branch.

	* w3m.el (w3m-init-file): Changed its default value.

	* Makefile.in (PACKAGE): Use `emacs-w3m' instead of `w3m_el'.

	* w3m-antenna.el (w3m-antenna-make-summary-function): Use
	`function-item' instead of `const'.
	(w3m-antenna-sort-changed-sites-function): Ditto.
	(w3m-antenna-sort-unchanged-sites-function): Ditto.
	(w3m-antenna-hns-last-modified): Asynchronized.
	(w3m-antenna-last-modified): Removed.
	(w3m-antenna-check-site): New function
	(w3m-antenna-check-site-after): New function.
	(w3m-antenna-check-sites): Removed.
	(w3m-antenna-check-all-sites): New function.
	(w3m-about-antenna): Asynchronized.
	(w3m-about-antenna-edit): Reset post-data after its content is
	displayed.
	(w3m-antenna-edit-reset-post-data): New function.

2002-09-02  TSUCHIYA Masatoshi  <tsuchiya@namazu.org>

	* w3m.el (w3m-init-file): Changed its default value.
	(toplevel): When Emacs is running without interactive terminal, do not
	load the startup file and do not evaluate `w3m-load-hook'.  Load a byte
	compiled startup file safely.

2002-09-02  Katsumi Yamaoka  <yamaoka@jpl.org>

	* w3m.el (w3m-mailto-url-popup-function-alist): New user option.
	(w3m-view-this-url-1): Don't save a window configuration for mailto
	urls here.
	(w3m-goto-mailto-url): Save a window configuration while composing a
	mail message; popup a mail window if the major-mode of a mail buffer
	matches to `w3m-mailto-url-popup-function-alist'.

2002-09-01  Andrew M. Scott  <ascott@sedona.ch.intel.com>

	* w3m-weather.el (w3m-weather-default-area): Fix typo in its docstring.

2002-08-30  Katsumi Yamaoka  <yamaoka@jpl.org>

	* w3m.el: Provide the feature `w3m' before loading an init file or
	evaluating `w3m-load-hook'.  Suggested by Seiichi NAMBA
	<sn@asahi-net.email.ne.jp>.

2002-08-30  TSUCHIYA Masatoshi  <tsuchiya@namazu.org>

	* w3m.el (w3m-init-file, w3m-load-hook): New option.
	(toplevel): Load `w3m-init-file' and run `w3m-load-hook'.

2002-08-29  Katsumi Yamaoka  <yamaoka@jpl.org>

	* w3m-util.el: Require `custom' for Emacs 19 because of the function
	`custom-initialize-set'.

2002-08-29  TSUCHIYA Masatoshi  <tsuchiya@namazu.org>

	* w3m.el: Clean up hook options.
	(toplevel): Define the dummy function of `w3m-update-tab-line'.
	(w3m-mode-hook, w3m-fontify-after-hook, w3m-select-buffer-hook): Clean
	up its default value to nil.
	(w3m-display-hook, w3m-delete-buffer-hook): Minimize its default value
	and use `w3m-custom-hook-initialize' as the initialize function.
	(w3m-arrived-setup-hook, w3m-arrived-shutdown-hook): Abolished.
	(w3m-arrived-setup-functions, w3m-arrived-shutdown-functions,
	w3m-mode-setup-functions, w3m-display-functions): New interanal
	variables.
	(w3m-arrived-setup): Refer `w3m-arrived-setup-functions' instead of
	`w3m-arrived-setup-hook'.
	(w3m-arrived-shutdown): Refer `w3m-arrived-shutdown-functions' instead
	of `w3m-arrived-shutdown-hook'.
	(w3m-fontify): Call `w3m-header-line-insert' by itself.
	(w3m-next-buffer, w3m-delete-buffer, w3m-delete-other-buffers): Call
	`w3m-select-buffer-update' by itself.
	(w3m-clean-hook-options): New function.
	(w3m-mode): Call `w3m-clean-hook-options', and run functions registered
	to `w3m-mode-setup-functions'.
	(w3m-goto-url): Call `w3m-select-buffer-update' by itself, and Run
	functions registered to `w3m-display-functions'.
	(w3m-select-buffer-update): Call `w3m-update-tab-line'.

	* w3m-util.el (w3m-custom-hook-initialize): New function.

	* w3m-xmas.el: Cancel the last change and refer `w3m-display-functions'
	instead of `w3m-display-hook'.

	* w3m-e21.el (toplevel): Add `w3m-setup-favicon' to
	`w3m-display-functions', `w3m-favicon-load-cache-file' to
	`w3m-arrived-setup-functions', `w3m-favicon-save-cache-file' to
	`w3m-arrived-shutdown-functions', and add `w3m-setup-header-line' and
	`w3m-setup-widget-faces' to `w3m-mode-setup-functions'

	* w3mhack.el (w3mhack-load-path) [Mule]: Add the path of bitmap.el to
	`load-path'.

	* w3m.el (w3m-select-buffer-hook): Renamed from
	`w3m-change-buffer-hook'.
	(w3m-next-buffer): Accept a numerical argument.
	(w3m-previous-buffer): Accept a numerical argument, and call
	`w3m-next-buffer'.
	(w3m-delete-buffer): Call `w3m-next-buffer' instead of
	`w3m-previous-buffer'.

	* w3m.el (w3m-delete-buffer-hook): Change its default value.
	(w3m-change-buffer-hook): New option.
	(w3m-delete-other-buffers-hook, w3m-previous-buffer-hook,
	w3m-next-buffer-hook): Abolished.
	(w3m-next-buffer): Run `w3m-change-buffer-hook' instead of
	`w3m-next-buffer-hook'.
	(w3m-previous-buffer): Run `w3m-change-buffer-hook' instead of
	`w3m-previous-buffer-hook'.
	(w3m-delete-buffer): Not call `w3m-select-buffer-update', which is
	added to `w3m-delete-buffer-hook'.
	(w3m-delete-other-buffers): Likewise.  Run `w3m-delete-buffer-hook'
	instead of `w3m-delete-other-buffers-hook'.

2002-08-28  TSUCHIYA Masatoshi  <tsuchiya@namazu.org>

	* w3m.el (toplevel): Remove expressions to register hook functions to
	`w3m-delete-buffer-hook', `w3m-delete-other-buffers-hook',
	`w3m-display-hook', and `w3m-fontify-after-hook'.
	(w3m-mode-hook, w3m-fontify-after-hookk, w3m-display-hook,
	w3m-arrived-setup-hook, w3m-arrived-shutdown-hook,
	w3m-delete-buffer-hook, w3m-delete-other-buffers-hook,
	w3m-previous-buffer-hook, w3m-next-buffer-hook): Changed their default
	values to avoid inconsistency of their customize.
	(w3m-toolbar): Fix its help messages.
	(w3m-arrived-file, w3m-keep-arrived-urls, w3m-db-history-display-size):
	Fix their docstrings.
	(w3m-history): Moved to avoid a byte compile warning.

	* w3m-xmas.el (toplevel): Remove an expression to register
	`w3m-xmas-update-tab-in-gutter' to `w3m-display-hook'.
	(w3m-xmas-show-current-title-in-buffer-tab): Remove expressions to
	handle `w3m-display-hook' from the form to change its value.

	* w3m-e21.el (toplevel): Remove expressions to register hook functions
	to `w3m-display-hook', `w3m-arrived-setup-hook',
	`w3m-arrived-shutdown-hook', `w3m-mode-hook', `w3m-fontify-after-hook',
	`w3m-next-buffer-hook', `w3m-previous-buffer-hook',
	`w3m-delete-buffer-hook' and `w3m-delete-other-buffers-hook'.

2002-08-28  Yuuichi Teranishi  <teranisi@gohome.org>

	* w3m.el (w3m-delete-buffer-hook): New hook.
	(w3m-other-delete-buffers-hook): Ditto.
	(w3m-previous-buffer-hook): Ditto.
	(w3m-next-buffer-hook): Ditto.
	(w3m-view-this-url-new-session-in-background): Fixed docstring.
	(w3m-next-buffer): Run `w3m-next-buffer-hook'.
	(w3m-previous-buffer): Run `w3m-previous-buffer-hook'.
	(w3m-delete-buffer): Run `w3m-delete-buffer-hook'.
	(w3m-delete-other-buffers): Run `w3m-delete-other-buffers-hook'.
	(w3m-pack-buffer-numbers): New function.
	(w3m-delete-buffer-hook): Add `w3m-pack-buffer-numbers'.
	(w3m-delete-other-buffer-hook): Add `w3m-pack-buffer-numbers'.

	* w3m-util.el (w3m-buffer-number): New inline function.
	(w3m-buffer-set-number): Ditto.

	* w3m-e21.el (w3m-update-tab-line): New function.
	(w3m-mode-hook): Add `w3m-update-tab-line'.
	(w3m-fontify-after-hook): Ditto.
	(w3m-previous-buffer-hook): Ditto.
	(w3m-next-buffer-hook): Ditto.
	(w3m-delete-buffer-hook): Ditto.
	(w3m-delete-other-buffers-hook): Ditto.
	(w3m-tab-width): Changed default value to 16.
	(w3m-tab-line): Calculate tab width dynamically.

2002-08-27  Hideyuki SHIRAI  <shirai@meadowy.org>

	* w3m.el (w3m-output-coding-system, w3m-halfdump-command-arguments):
	Use 'utf-8 when `w3m-m17n' with Mule-UCS environment.
	(w3m-charset-coding-system-alist): Add Windows Code Point.
	(w3m-current-content-charset): New buffer-local variable.
	(w3m-clear-local-variables, w3m-copy-local-variables): Handle it.
	(w3m-decode-buffer): Set `w3m-current-content-charset'.
	(w3m-rendering-half-dump): Use `w3m-current-content-charset' when
	`w3m-m17n' or `w3mmee'.

2002-08-27  Katsumi Yamaoka  <yamaoka@jpl.org>

	* w3m.el (w3m-lynx-like-map): Change the key `C-c w' to `C-c M-w' for
	the command `w3m-delete-other-buffers'.
	(w3m-info-like-map): Ditto.

2002-08-27  TSUCHIYA Masatoshi  <tsuchiya@namazu.org>

	* w3m.el (emacs-w3m-version): Reset for development series toward
	emacs-w3m-1.4.

2002-08-27  Hideyuki SHIRAI  <shirai@meadowy.org>

	* w3m.el (w3m-history): Call `w3m-db-history' instead of goto
	`about://db-history/'.

2002-08-27  Katsumi Yamaoka  <yamaoka@jpl.org>

	* w3m.el (w3m-delete-other-buffers): New user command.
	(w3m-lynx-like-map): Bind the key `C-c w' to the command
	`w3m-delete-other-buffers'.
	(w3m-info-like-map): Ditto.
	(w3m-select-buffer-mode-map): Bind the key to the command
	`w3m-select-buffer-delete-other-buffers'.
	(w3m-select-buffer-delete-other-buffers): New user command.

2002-08-27  TSUCHIYA Masatoshi  <tsuchiya@namazu.org>

	* w3m.el (w3m-check-header-tags): Ignore case of tags.
	(w3m-about-db-history): Accept range specification in URL.
	(w3m-db-history-display-size): New option.
	(w3m-db-history): Refer it.

	* w3m-antenna.el (w3m-antenna-html-skeleton): Add link to
	about://antenna-edit/.
	(w3m-about-antenna-edit): New function.  This is an experimental
	imprement of the editor for Antenna sites.

2002-08-27  Katsumi Yamaoka  <yamaoka@jpl.org>

	* w3mhack.el (char-after): Byte-optimize it for old Emacsen.
	(char-before): Ditto.

2002-08-23  Yuuichi Teranishi  <teranisi@gohome.org>

	* w3m.el (w3m-view-this-url-new-session-in-background): New user
	option.
	(w3m-view-this-url-1): Use it; enclose `w3m-goto-url' with
	`save-window-excursion'.

	* w3m-form.el (w3m-form-resume): Confirm `value' for text form is a
	string.

2002-08-22  Hideyuki SHIRAI  <shirai@meadowy.org>

	* w3m.el (ffap-url-regexp): Fix last change.

2002-08-22  Katsumi Yamaoka  <yamaoka@jpl.org>

	* w3m.el (ffap-url-regexp): Modify the value to make it match to nntp
	urls.

2002-08-22  Katsumi Yamaoka  <yamaoka@jpl.org>

	* Makefile.in (very-slow): New rule.

	* attic/addpath.el: New file.

2002-08-22  Katsumi Yamaoka  <yamaoka@jpl.org>

	* w3m-e21.el: Require `cl' when compiling to provide the function
	`gensym'.  It is needed to byte-compile this file alone because of the
	w3m-proc macros.
	* w3m-image.el: Ditto.
	* w3m-bitmap.el: Don't bother to load cl-macs.

2002-08-21  Katsumi Yamaoka  <yamaoka@jpl.org>

	* w3m-util.el (w3m-display-message-enable-logging): New variable.
	(w3m-display-message): Use it.

2002-08-08  TSUCHIYA Masatoshi  <tsuchiya@namazu.org>

	* w3m.el (w3m-w3m-retrieve-1): Do not make error but return nil, even
	if decoding is failed.

2002-08-08  Nishimoto Masaki  <nishimoto@gaju.org>

	* w3m-proc.el (w3m-process-with-environment): Copy
	`process-environment' before `getenv' is called, in order to avoid
	putting side effects to environment variables.

2002-07-17  Katsumi Yamaoka  <yamaoka@jpl.org>

	* w3m-e21.el (w3m-ucs-to-char): Return char for tilde by default.


2002-07-17  TSUCHIYA Masatoshi  <tsuchiya@namazu.org>

	* Release emacs-w3m-1.3.1 from emacs-w3m-1_3 branch.

2002-07-16  TSUCHIYA Masatoshi  <tsuchiya@namazu.org>

	* mime-w3m.el (toplevel): Bind `mime-preview-condition' to avoid
	byte-compile warnings.
	(mime-w3m-insinuate): Install code to overwrite
	`mime-preview-condition' which is already initialized before this
	functions is called.

2002-07-11  TSUCHIYA Masatoshi  <tsuchiya@namazu.org>

	* w3m.el (w3m-image-viewer): New option.
	(w3m-content-type-alist): Refer it.

2002-07-09  Katsumi Yamaoka  <yamaoka@jpl.org>

	* w3m.el (w3m-decoder-alist): Don't examine the existence of w3m
	command when compiling.
	(w3m-dirlist-cgi-program): Ditto.

2002-07-09  Hironori FUJII  <fujii@chi.its.hiroshima-cu.ac.jp>

	* w3m.el (w3m-highlight-current-anchor): Don't infloop at the beginning
	of a buffer.

2002-07-09  TSUCHIYA Masatoshi  <tsuchiya@namazu.org>

	* w3m-perldoc.el (w3m-about-perldoc): Install workaround to specify the
	place in which pod2html generates its cache files.  Adjust links
	pointing other perldocs.

2002-07-08  Hideyuki SHIRAI  <shirai@meadowy.org>

	* w3m.el (w3m-mode): Make `list-buffers-directory' to buffer local
	variable.
	(w3m-goto-url): Set title of the URL to `list-buffers-directory'.

	* w3m-tabmenu.el (w3m-switch-buffer): Bind `completion-ignore-case' to
	`t'.

2002-07-08  OKAZAKI Tetsurou  <okazaki@be.to>

	* configure.in: Use `AC_PATH_EMACS' instead of `AC_CHECK_EMACS'.

	* aclocal.m4 (AC_PATH_EMACS): New macro.
	(AC_CHECK_EMACS): Removed.


2002-07-07  TSUCHIYA Masatoshi  <tsuchiya@namazu.org>

	* Release emacs-w3m-1.3 from emacs-w3m-1_3 branch.

2002-07-04  Katsumi Yamaoka  <yamaoka@jpl.org>

	* w3mhack.el (byte-optimize-form-code-walker): Advise to make it
	optimize throughout the and/or forms.
	(max-specpdl-size): Increase the value by 5 times for Mule 2.

2002-07-03  Katsumi Yamaoka  <yamaoka@jpl.org>

	* w3m.el (w3m-accept-japanese-characters): Don't call the external
	command when compiling.
	(examining the value for `w3m-command'): Ditto.

2002-07-01  Katsumi Yamaoka  <yamaoka@jpl.org>

	* w3m.el (w3m-lynx-like-map): Use the key `(control space)' instead of
	`C- ' for the command `w3m-history-store-position' under XEmacs.

2002-06-29  TSUCHIYA Masatoshi  <tsuchiya@namazu.org>

	* w3mhack.el (w3mhack-nonunix-lispdir): New option.
	(w3mhack-nonunix-icondir): Ditto.
	(w3mhack-nonunix-dryrun): Ditto.
	(w3mhack-nonunix-install): New function.

2002-06-28  TSUCHIYA Masatoshi  <tsuchiya@namazu.org>

	* Makefile.in (DOCS): Add `TIPS'.

2002-06-26  Ando Tsutomu  <ando-tom@ff.iij4u.or.jp>

	* w3m-weather.el (w3m-weather-completion-table): Fix typo.

2002-06-27  TSUCHIYA Masatoshi  <tsuchiya@namazu.org>

	* w3m.el (w3m-info-like-map): Remove redundant code.

2002-06-27  Hideyuki SHIRAI  <shirai@meadowy.org>

	* w3m.el (w3m-fontify-anchors): Put `w3m-name-anchor' property to
	point-max().
	(w3m-fontify): Remove `w3m-name-anchor' handling.
	(w3m-search-name-anchor): Move in the screen.

2002-06-26  Tadashi Watanabe  <watanabe@sigmaitec.co.jp>

	* w3m.el (w3m-info-like-map): Don't use FSF Emacs style key format for
	XEmacs.

2002-06-26  TSUCHIYA Masatoshi  <tsuchiya@namazu.org>

	* w3m.el (toplevel): Stricten the pattern to detect w3m version.
	(w3m-info-like-map): Changed key bindings of `w3m-shift-left' and
	`w3m-shift-right'.

2002-06-25  TSUCHIYA Masatoshi  <tsuchiya@namazu.org>

	* w3m.el (w3m-use-ange-ftp): Chenged its default value to nil.

2002-06-21  Yuuichi Teranishi  <teranisi@gohome.org>

	* w3m.el (w3m-w3m-retrieve-1): Specify -no-cookie option only when the
	w3m command is configured to accept it.

2002-06-20  Yuuichi Teranishi  <teranisi@gohome.org>

	* octet.el (octet-type-filter-alist): Fixed parenthesis.
	(octet-filter-call1, octet-filter-call2, octet-filter-call2-extra):
	Enclose call-process with as-binary-process.

2002-05-31  Hiroya Murata  <lapis-lazuli@pop06.odn.ne.jp>

	* octet.el (octet-find-file): Bind `buffer-read-only', only while
	calling `octet-buffer'.


2002-06-20  TSUCHIYA Masatoshi  <tsuchiya@namazu.org>

	* Release emacs-w3m-1.2.8 from emacs-w3m-1_2 branch.

2002-06-19  Katsumi Yamaoka  <yamaoka@jpl.org>

	* w3m-bug.el: Require `w3m-e19' for Emacs 19 to be able to compile this
	module alone.

2002-06-18  Katsumi Yamaoka  <yamaoka@jpl.org>

	* w3m-search.el (w3m-search): Don't extract a default word from the
	header line.

2002-06-18  Katsumi Yamaoka  <yamaoka@jpl.org>

	* w3m.el (w3m-header-line-insert): Use the property `keymap' instead of
	`local-map' for the recent Emacsen; add a help echo; fix a typo.

	* w3m-xmas.el (w3m-setup-header-line): Remove.

2002-06-13  Katsumi Yamaoka  <yamaoka@jpl.org>

	* w3m-e19.el: Remove many emulating functions on the condition that
	APEL should be used; require `cl' only when compiling; require
	`pcustom' instead of `custom'.
	(compose-mail): New function.
	(read-passwd): Autoload "ange-ftp".

	* w3m-proc.el (read-passwd): Autoload "w3m-e19" for Emacs 19.

	* w3m-util.el (cancel-timer): Autoload "timer" for not only Mule 2 but
	also Emacs 19.

	* w3m.el: Require `w3m-e19' for Emacs 19.

	* w3mhack.el (w3mhack-emacs-major-version): New constant.
	(TopLevel): Silence the byte-compiler for not only Mule 2 but also
	Emacs 19.
	(w3mhack-mdelete): New function.
	(w3mhack-examine-modules): Use it to make the code simple.
	(w3mhack-generate-colon-keywords-file): Be sure to go to the beginning
	of each file before looking for colon keywords (I noticed that
	`insert-file-contents' doesn't always position point to the top).

	* README.ja: Update for the use of Emacs 19.

2002-05-30  Kevin Rodgers  <kevin.rodgers@ihs.com>

	NOTE: The following changes have been posted to the emacs-w3m
	mailing list, they were not installed in the CVS repository at the
	time.  The original article has been archived in:

	http://emacs-w3m.namazu.org/ml/msg03472.html

	* w3m-e19.el: New file.

	* w3m.el: Require `w3m-e19' for Emacs 19.
	(w3m-key-binding): Replace the widget `other' with `const'.

	* w3mhack.el (w3mhack-examine-modules): Include w3m-e19.el in the
	listing for Emacs 19.

	* README: Update for the use of Emacs 19.

2002-06-13  ARISAWA Akihiro  <ari@mbf.sphere.ne.jp>

	* w3m.el (w3m-prepare-content): When cdr of
	`w3m-content-prepare-functions' element is not function, call
	`w3m-prepare-content' recursively.
	(w3m-content-prepare-functions): Add "application/xhtml+xml" entry.

2002-06-12  ARISAWA Akihiro  <ari@mbf.sphere.ne.jp>

	* w3m.el (w3m-uri-replace-alist): New user option.
	(w3m-uri-replace): New function.
	(w3m-goto-url): Call `w3m-uri-replace'.

2002-06-02  ARISAWA Akihiro  <ari@mbf.sphere.ne.jp>

	* w3m-e21.el (w3m-ucs-to-char): Don't define it when already defined.

	* w3m-xmas.el (w3m-ucs-to-char): Ditto.


2002-06-03  TSUCHIYA Masatoshi  <tsuchiya@namazu.org>

	* Release emacs-w3m-1.2.7 from emacs-w3m-1_2 branch.

	* w3m-weather.el: Require CL when this module is byte-compiled.
	(w3m-weather-completion-table): Fix typos, which are noticed by Ando
	Tsutomu <ando-tom@ff.iij4u.or.jp> in [emacs-w3m:03487].

2002-05-31  Mito <mito@mxa.nes.nec.co.jp>

	* w3m-weather.el (w3m-weather-completion-table): Fix "niigata-kaetsu".

2002-05-30  Katsumi Yamaoka  <yamaoka@jpl.org>

	* w3m-xmas.el (w3m-make-ccl-coding-system): Make it recallable for the
	existing coding-systems (we can now reload w3m.elc under XEmacs 21.5-b6
	and later).

2002-05-29  Hideyuki SHIRAI  <shirai@meadowy.org>

	* w3m.el (w3m-w3m-retrieve-1): Don't decode the contents when redirect.

2002-05-29  Katsumi Yamaoka  <yamaoka@jpl.org>

	* w3m-xmas.el (define-ccl-program): Remove advice when non-MULE.  It
	might be specified by pccl.elc if it has been mis-compiled for XEmacs
	with MULE.

	* w3m.el (w3m-delete-frame-maybe): Don't delete the current frame if it
	is the sole frame in the screen.

2002-05-28  Katsumi Yamaoka  <yamaoka@jpl.org>

	* w3m-xmas.el (unicode-to-char): Shut XEmacs 21.5-b5 and earlier up
	when compiling.

2002-05-28  ARISAWA Akihiro  <ari@mbf.sphere.ne.jp>

	* w3m-e21.el (w3m-ucs-to-char): New function.

	* w3m-xmas.el (w3m-ucs-to-char): New function for XEmacs-21.5.

2002-05-16  Katsumi Yamaoka  <yamaoka@jpl.org>

	* Makefile.in (tarball): Chmod 755 configure.

2002-05-16  Hideyuki SHIRAI  <shirai@meadowy.org>

	* w3m.el (w3m-auto-show): Check multiple command like a
	`previous|next-line' or `beginning|end-of-buffer' at the buffer's edge.
	(w3m-window-hscroll): New function to rescue for XEmacs with Mule.
	(w3m-current-column, w3m-set-window-hscroll): Chenge method of the
	calculation point.  the difference points.
	(w3m-horizontal-scroll, w3m-horizontal-on-screen)
	(w3m-horizontal-recenter): Use `w3m-window-hscroll'.
	(w3m-redisplay-this-page): Don't handle store|restore position.
	(w3m-goto-url): If reload or redisplay, restore position of history.

2002-05-15  Hideyuki SHIRAI  <shirai@meadowy.org>

	* w3m.el (w3m-after-cursor-move-hook): Add `w3m-auto-show'.
	(w3m-auto-show, w3m-horizontal-scroll-division): New options.
	(w3m-next-anchor, w3m-previous-anchor, w3m-next-form)
	(w3m-previous-form, w3m-next-image, w3m-previous-image): Call
	`w3m-horizontal-on-screen'.
	(w3m-mode): Bind many variables for automatic scrolling when
	`w3m-auto-show' is non-nil.
	(w3m-scroll-left, w3m-scroll-right, w3m-shift-left)
	(w3m-shift-right): Call `w3m-horizontal-scroll'.
	(w3m-horizontal-scroll-done): New buffer local variable.
	(w3m-current-position): Modify initial value.
	(w3m-auto-show, w3m-horizontal-scroll, w3m-horizontal-on-screen): New
	functions.
	(w3m-horizontal-recenter, w3m-beginning-of-line)
	(w3m-end-of-line): Use `w3m-set-window-hscroll' and
	`w3m-current-column'.
	(w3m-store-current-position): Set markers of beginning of line and end
	of line.
	(w3m-check-current-position): Check car of `w3m-current-position'.
	(w3m-current-column, w3m-set-window-hscroll): New functions to rescue
	for XEmacs with Mule.

2002-05-15  Katsumi Yamaoka  <yamaoka@jpl.org>

	* w3m-form.el (w3m-form-replace): Don't pad the form slot with spaces
	if a string is longer than that width.

2002-05-14  TSUCHIYA Masatoshi  <tsuchiya@namazu.org>

	* w3m.el (w3m-arrived-p): Move its definition in order to avoid
	byte-compile warning.

	* Makefile.in (default, what-where): Change order.

2002-05-14  Katsumi Yamaoka  <yamaoka@jpl.org>

	* w3mhack.el: Modify the error message that XEmacs APEL package
	versions 1.23 and later can barely be used to run emacs-w3m.

2002-05-13  Katsumi Yamaoka  <yamaoka@jpl.org>

	* w3m.el (w3m-mode): Suppress compile warning under old Emacsen.

	* Makefile.in (what-where): New rule.

	* w3mhack.el (w3mhack-what-where): New function.
	(locate-library): Make the function silent for Mule first.

2002-05-13  Hideyuki SHIRAI  <shirai@meadowy.org>

	* w3m.el (w3m-horizontal-shift-columns): New user option.
	(w3m-shift-left, w3m-shift-right): New commands.
	(w3m-lynx-like-map, w3m-info-like-map): Add keybind `w3m-shift-left'
	and `w3m-shift-right'.
	(w3m-mode): Modify doc-string for new commands. Bind `auto-show-mode'
	to nil.

2002-05-09  Katsumi Yamaoka  <yamaoka@jpl.org>

	* w3m-hist.el (w3m-history-add-arrived-db): Force update the page.

2002-05-08  Katsumi Yamaoka  <yamaoka@jpl.org>

	* w3m-bug.el (report-emacs-w3m-bug-system-informations): Don't include
	useless infos; eval the value for each time to load it.
	(report-emacs-w3m-bug): Bind `print-length' and `print-level' with nil.

2002-05-07  Katsumi Yamaoka  <yamaoka@jpl.org>

	* w3m.el (w3m-menubar): Modify the label for report-emacs-w3m-bug.
	(w3m-lynx-like-map): Replace the key `C-c C-b' with `C-c C-v' for
	`w3m-history-restore-position'; replace the key `C-c b' with `C-c C-b'
	for `report-emacs-w3m-bug'.
	(w3m-info-like-map): Ditto.
	(w3m-mode): Add a document for `report-emacs-w3m-bug'.

	* w3mhack.el: Check for the validity on APEL also for XEmacs with MULE.

	* w3m-bug.el (report-emacs-w3m-bug-system-informations): Add
	(featurep 'mule) and (featurep 'file-coding).

2002-05-07  Hideyuki SHIRAI  <shirai@meadowy.org>

	* w3m.el (w3m-download): Modify string of the prompt.
	(w3m-prepare-content): Add 5th optional argument `retry'. If not
	determine content-type, ask its.

2002-04-30  Katsumi Yamaoka  <yamaoka@jpl.org>

	* w3m-bug.el (report-emacs-w3m-bug): Bind `after-load-alist' to nil
	while loading the file itself; examine system info in the `w3m-mode'
	buffer.

2002-04-27  Hideyuki SHIRAI  <shirai@meadowy.org>

	* w3m-bug.el (report-emacs-w3m-bug-system-informations): Add
	`mule-version' and `Meadow-version'.
	(report-emacs-w3m-bug): Fix when info is a function.

	* w3m.el (w3m-menubar): Add many functions.

2002-04-26  Katsumi Yamaoka  <yamaoka@jpl.org>

	* w3m-bug.el: New file.

	* w3m.el: Autoload "w3m-bug" for `report-emacs-w3m-bug'.
	(w3m-lynx-like-map): Bind `report-emacs-w3m-bug' to C-cb.<
	(w3m-info-like-map): Ditto.

	* w3m-om.el (compose-mail): New function.

	* w3mhack.el: Check for the validity on APEL.

2002-04-26  Hideyuki SHIRAI  <shirai@meadowy.org>

	* w3m.el (w3m-arrived-modify): New function.
	(w3m-local-attributes): If set Content-type in arrived DB, return it.
	(w3m-redisplay-this-page, w3m-redisplay-and-reset)
	(w3m-redisplay-with-content-type): New commands.
	(w3m-redisplay-with-charset): Use `w3m-arrived-modify'.
	(w3m-lynx-like-map): Bind all new commands and modify bind for
	`w3m-redisplay-with-charset'.
	(w3m-info-like-map): Ditto.
	(w3m-mode): Document them.
	(w3m-goto-url): If reload is 'redisplay, do redisplay only. Modify
	content-type decided method at local URL.
	(w3m-about-header): Display `Modifer Information'.
	(w3m-header-line-insert): Display modifers when type are setting.

2002-04-25  Katsumi Yamaoka  <yamaoka@jpl.org>

	* w3m.el (w3m-horizontal-recenter): New command.
	(w3m-beginning-of-line): New command.
	(w3m-end-of-line): New command.
	(w3m-lynx-like-map): Bind them.
	(w3m-info-like-map): Bind them.
	(w3m-mode): Document them.

2002-04-24  Katsumi Yamaoka  <yamaoka@jpl.org>

	* w3m-bitmap.el (w3m-bitmap-image-face-inherit): Default to t.

	* w3m-om.el (w3m-om-use-overstrike-to-make-face-bold): New var.
	(custom-declare-face): Advise it to use `set-face-bold-p' to make faces
	bold by overstriking.

	* w3m-util.el (w3m-default-face-colors): New constant.
	* w3m.el (w3m-bold-face, w3m-underline-face): Use it.

2002-04-24  Katsumi Yamaoka  <yamaoka@jpl.org>

	* w3m-bitmap.el (w3m-bitmap-image-insert): Don't put the transparent
	face except for Emacs 20.

	* w3m.el (w3m-key-binding): Don't manipulate key bindings if w3m.elc
	has not been loaded (it will fix the problem that the face colors might
	not be specified under Mule 2).

2002-04-23  Katsumi Yamaoka  <yamaoka@jpl.org>

	* w3m-bitmap.el (w3m-bitmap-transparent-face): Remove.
	(w3m-bitmap-image-insert): Use the list form instead of
	`w3m-bitmap-transparent-face' to make the overlay transparent.

2002-04-23  Hideyuki SHIRAI  <shirai@meadowy.org>

	* w3m-bitmap.el (w3m-bitmap-convert-arguments)
	(w3m-bitmap-image-face-inherit): New customize values.
	(w3m-create-image): Append argument `w3m-bitmap-convert-arguments' when
	call `w3m-imagick-start-convert-buffer'.
	(w3m-insert-image): If `w3m-bitmap-image-face-inherit' is non-nil,
	inherit the face of bitmap image from the face of text at point.

2002-04-23  Katsumi Yamaoka  <yamaoka@jpl.org>

	* Makefile.in (distclean): Remove autom4te*.cache rather than
	autom4te.cache.

	* w3m-bitmap.el (w3m-bitmap-transparent-face): New face.
	(w3m-bitmap-image-insert): Put `w3m-bitmap-transparent-face' to
	overlays; don't use overlays to highlight bitmap images.
	(w3m-insert-image): Add `w3m-bitmap-image-face' to a bitmap image as a
	text property.

2002-04-23  Hideyuki SHIRAI  <shirai@meadowy.org>

	* w3m.el (w3m-toggle-inline-images-internal): Call `w3m-insert-image'
	with the url of image.

	* w3m-xmas.el (w3m-insert-image): Add dummy argument.

	* w3m-e21.el (w3m-insert-image): Add dummy argument.

	* w3m-bitmap.el (w3m-bitmap-cache-image-hook): New hook.
	(w3m-create-image): Run `w3m-bitmap-cache-image-hook' with `url' when
	use the cached image.
	(w3m-insert-image): Add 4th argument `url'. Do nothing which have no
	'w3m-image property or differ its url.

2002-04-23  Katsumi Yamaoka  <yamaoka@jpl.org>

	Make emacs-w3m can be compiled by `make slow' with no warnings.
	* Makefile.in (slow): Don't echo the values for EMACS and FLAGS.
	* octet.el: Require `w3m-util' for `w3m-insert-string'.
	* w3m-bitmap.el: Autoload w3m-om for `move-to-column-force'.
	* w3m-hist.el: Load w3m-kwds.el for old Emacsen.
	* w3m-image.el: Require `pcustom' for old Emacsen; bind some external
	vars when compiling.
	* w3m.el: Enclose the definitions for `w3m-current-title' and
	`w3m-current-url' with `eval-and-compile', and move them forward.
	(w3m-url-at-point): Enclose with `eval-and-compile'.
	(w3m-add-local-hook): Ditto.
	(w3m-about-retrieve): Call `base64-decode-string' indirectly to avoid
	compile warn under old Emacsen.

	* w3m-util.el (w3m-insert-string): Fix doc-string.

2002-04-22  Hideyuki SHIRAI  <shirai@meadowy.org>

	* w3m.el (w3m-region): Call `w3m-process-stop' first.

	* mew-w3m.el (mew-w3m-view-inline-image): Toggle
	`mew-w3m-auto-insert-image'.
	(mew-w3m-cid-retrieve-hook): New customize hook.
	(mew-w3m-cid-retrieve): Run `mew-w3m-cid-retrieve-hook'.

2002-04-22  Katsumi Yamaoka  <yamaoka@jpl.org>

	* w3m-util.el (w3m-insert-string): Prevent doubling expansion on the
	arg.

2002-04-20  Hiroya Murata  <lapis-lazuli@pop06.odn.ne.jp>

	* mime-w3m.el (mime-w3m-cid-retrieve): Use `w3m-insert-string' instead
	of `insert' to prevent multibyte/unibyte problems.
	* octet.el (mime-preview-octet, mime-view-octet): Ditto.

	* w3m-util.el (w3m-insert-string): Moved from shimbun/shimbun.el.

2002-04-20  ARISAWA Akihiro  <ari@mbf.sphere.ne.jp>

	* w3m.el (w3m-w3m-attributes): Set type to downcase.

2002-04-19  Katsumi Yamaoka  <yamaoka@jpl.org>

	* w3m.el (w3m-about-header): Don't use `make-string' to make a
	separator text under Mule.

2002-04-19  Hideyuki SHIRAI  <shirai@meadowy.org>

	* mew-w3m.el (mew-w3m-cid-retrieve): Support w3m-bitmap.el when
	retrieve `cid image' (Mew cache has multibyte strings, but work buffer
	is unibyte).

2002-04-19  Katsumi Yamaoka  <yamaoka@jpl.org>

	* w3mhack.el (TopLevel): Not to get the byte-code for `current-column'
	inlined under old Emacsen.

	* w3m-bitmap.el (w3m-bitmap-emacs-broken-p): Use
	`ad-Orig-current-column' rather than `current-column' if it has already
	been defined.
	(TopLevel): Not to get the byte-code for `current-column' inlined under
	the broken Emacsen in case when compiling manually.

2002-04-19  Katsumi Yamaoka  <yamaoka@jpl.org>

	* w3m-bitmap.el (TopLevel) Require `cl' and possibly load cl-macs.  The
	following changes are for old Emacsen.
	(w3m-bitmap-emacs-broken-p): New constant.
	(TopLevel): Warn if Emacs has a bug on managing column numbers.
	(w3m-bitmap-move-to-column): Allow the 3rd arg `strictly'; don't modify
	the buffer contents unless the 3rd arg has been set.
	(w3m-bitmap-defadvice-if-broken): New macro; use it to advise the
	functions `current-column', `move-to-column', `move-to-column-force',
	`next-line' and `previous-line' to work under the broken Emacsen.
	(w3m-bitmap-byte-indexed-characters-p): Remove.
	(TopLevel): Don't alias `w3m-bitmap-current-column' to
	`current-column'; don't alias `w3m-bitmap-move-to-column-force' to
	`move-to-column-force'.
	(w3m-bitmap-substitute-key-definitions): Remove.
	(w3m-bitmap-image-insert): Replace `w3m-bitmap-current-column' with
	`current-column'; replace `w3m-bitmap-move-to-column-force' with
	`move-to-column-force'.
	(w3m-bitmap-image-delete-internal): Ditto.

	* w3m-om.el (move-to-column-force): New function using
	`move-to-column-strictly'.

2002-04-18  Katsumi Yamaoka  <yamaoka@jpl.org>

	* w3m-bitmap.el (w3m-bitmap-next-line): Handle `temporary-goal-column'.

2002-04-18  Hideyuki SHIRAI  <shirai@meadowy.org>

	* w3m.el (w3m-halfdump-command-arguments): Fix last change.

2002-04-17  Katsumi Yamaoka  <yamaoka@jpl.org>

	* w3m-bitmap.el (w3m-bitmap-byte-indexed-characters-p): New macro.  The
	following changes are for old Emacsen.
	(w3m-bitmap-move-to-column): New function.
	(w3m-bitmap-move-to-column-force): Use it.
	(w3m-bitmap-next-line): New command.
	(w3m-bitmap-previous-line): New command.
	(w3m-bitmap-substitute-key-definitions): New function; add it to
	`w3m-mode-hook' as the one-shot function.

2002-04-17  Hideyuki SHIRAI  <shirai@meadowy.org>

	* w3m.el (w3m-halfdump-command-arguments): Add `-I e' option to w3m
	under Japanese environment.

2002-04-17  Katsumi Yamaoka  <yamaoka@jpl.org>

	* mime-w3m.el (mime-w3m-cid-retrieve): Use `mime-decode-string',
	`mime-entity-body' and `mime-entity-encoding' instead of
	`mime-insert-entity-content' to make it work even if the entity buffer
	is multibyte.

2002-04-16  Yuuichi Teranishi  <teranisi@gohome.org>

	* w3m.el (w3m-check-header-tags): Renamed from w3m-check-link-tags.
	(w3m-check-header-tags): Parse base tag too.
	(w3m-rendering-buffer-1): Use it.
	(w3m-prepare-text-content): Don't use w3m-base-url.

2002-04-15  Katsumi Yamaoka  <yamaoka@jpl.org>

	* w3m-bitmap.el (w3m-bitmap-image-insert): Replace `insert' with
	`insert-before-markers'.
	(w3m-bitmap-image-delete-internal): Delete trailing newlines.
	(w3m-insert-image): Don't check for the existence of an image.

	* w3m.el (w3m-history-current-url-face): Provide `font' temporally to
	avoid loading it and `cl'.

2002-04-12  Katsumi Yamaoka  <yamaoka@jpl.org>

	* w3m-bitmap.el (w3m-bitmap-image-get-overlay): Don't clear the
	`evaorate' property here.
	(w3m-bitmap-image-insert-internal): Rename to
	`w3m-bitmap-image-insert'; change the meaning of the 2nd arg `image'
	(see docs); allow the optional arg `ovr'; don't scan for an overlay
	here; handle `w3m-bitmap-image-count'; use overlays to highlight bitmap
	images.
	(w3m-bitmap-image-insert): Remove old one.
	(w3m-bitmap-image-delete-internal): Allow the 2nd arg `ovr'; don't scan
	for an overlay here; clear the `evaorate' property here.
	(w3m-bitmap-image-delete): Allow the 2nd arg `ovr'; don't scan for an
	overlay here; don't delete an overlay.
	(w3m-bitmap-image-delete-string): Remove.
	(w3m-insert-image): Scan for an overlay here; don't use text props to
	highlight bitmap images.
	(w3m-remove-image): Scan for an overlay here.

2002-04-12  Katsumi Yamaoka  <yamaoka@jpl.org>

	* w3m-bitmap.el (w3m-bitmap-image-cleanup): Remove.
	(w3m-bitmap-image-get-overlay): Clear the `evaorate' property in an
	overlay temporally.
	(w3m-bitmap-image-insert-internal): Put the `evaorate' property in an
	overlay; return an overlay.
	(w3m-bitmap-image-insert): Use the return value of
	`w3m-bitmap-image-insert-internal' instead of to call
	`w3m-bitmap-image-get-overlay'.
	(w3m-bitmap-image-insert-string): Remove.
	(w3m-insert-image): Use `w3m-modify-plist' to cleanup plist; don't move
	the point.
	(w3m-remove-image): Replace `w3m-bitmap-image-insert-string' with
	`w3m-bitmap-image-insert-internal'.

	* w3m-util.el (w3m-modify-plist): New function.

2002-04-12  Hideyuki SHIRAI  <shirai@meadowy.org>

	* w3m-proc.el (w3m-process-kill-surely): New internal variable.
	(w3m-process-kill-process): When `w3m-process-kill-surely' is non-nil,
	wait for the completion to kill process surely.

2002-04-10  Katsumi Yamaoka  <yamaoka@jpl.org>

	* w3m-bitmap.el (w3m-bitmap-image-get-overlay): Speed up a bit.
	(w3m-bitmap-image-insert-internal): Replace `current-column' with
	`w3m-bitmap-current-column'; call `w3m-add-text-properties' only when
	props are specified; use `overlay-end' dynamically (fix a bug I've
	made); replace `move-to-column-force' with
	`w3m-bitmap-move-to-column-force'.
	(w3m-bitmap-image-delete-internal): Make the 2nd arg optional; replace
	`current-column' with `w3m-bitmap-current-column'; replace
	`move-to-column-force' with `w3m-bitmap-move-to-column-force'; guess
	the end position of an overlay by itself when the 2nd arg is omitted.
	(w3m-bitmap-image-delete): Remove the 2nd arg.
	(w3m-bitmap-image-delete-string): Alias to
	`w3m-bitmap-image-delete-internal' instead of defining as a function.
	(w3m-insert-image): Don't use the length of a bitmap image.
	(w3m-remove-image): Ditto.

	* w3m-om.el (move-to-column-force): Remove.

2002-04-10  Hideyuki SHIRAI  <shirai@meadowy.org>

	* w3m-image.el (w3m-imagick-convert-async-exec): Change default value
	for Meadow.

2002-04-10  Yuuichi Teranishi  <teranisi@gohome.org>

	* w3m-e21.el (w3m-favicon-converted): New buffer-local variable.
	(w3m-setup-favicon): Set w3m-favicon-converted as nil.
	(w3m-buffer-favicon): If w3m-favicon-converted is non-nil, don't start
	conversion.  Set w3m-favicon-converted as t before conversion.

2002-04-10  Hideyuki SHIRAI  <shirai@meadowy.org>

	* w3m.el (w3m-about-retrieve): Change behavior according to whether the
	return value of `base64-decode-string' is multibyte or not.

	* w3m-image.el (w3m-imagick-convert-async-exec): New user option.
	(w3m-imagick-start): Use `call-process' when
	`w3m-imagick-convert-async-exec' is nil.
	(w3m-imagick-convert-buffer): Don't use stdin because `convert' can not
	handle an animation GIF that it input from stdin.

2002-04-10  Yuuichi Teranishi  <teranisi@gohome.org>

	* w3m-bitmap.el (w3m-create-image): Use w3m-process-do-with-temp-buffer
	instead of w3m-process-do.
	(w3m-create-image): Don't call `set-buffer-multibyte' if old mule.

	* w3m-image.el (w3m-imagick-start-convert-buffer): Removed needless
	`concat'.

	* w3m-bitmap.el (w3m-create-image): Call
	`w3m-imagick-start-convert-buffer' instead of
	`w3m-imagick-convert-data'.

2002-04-10  Katsumi Yamaoka  <yamaoka@jpl.org>

	* w3m-bitmap.el (w3m-bitmap-current-column): New function for old
	Emacsen; alias to `current-column' for the recent Emacsen.
	(w3m-bitmap-move-to-column-force): New function for old Emacsen; alias
	to `move-to-column-force' for the recent Emacsen.

2002-04-10  Yuuichi Teranishi  <teranisi@gohome.org>

	* w3m-image.el (w3m-imagick-convert-data): Check buffer size.
	(w3m-imagick-start-convert-data): Ditto.
	(w3m-imagick-start-convert-buffer): Don't use output file
	(Because it sometimes causes multiple files).

2002-04-10  Hideyuki SHIRAI  <shirai@meadowy.org>

	* w3mhack.el (w3mhack-examine-modules): Reverse the turn of the load
	with `bitmap' and `un-define'.

2002-04-09  Katsumi Yamaoka  <yamaoka@jpl.org>

	* w3m-bitmap.el (w3m-bitmap-image-face): New face.
	(w3m-bitmap-image-insert-internal): Put text properties.
	(w3m-bitmap-image-insert): Pass text properties argument to
	`w3m-bitmap-image-insert-internal'.
	(w3m-bitmap-image-add-text-properties): Remove.
	(w3m-insert-image): Pass text properties to `w3m-bitmap-image-insert'.

2002-04-09  Katsumi Yamaoka  <yamaoka@jpl.org>

	* w3m-bitmap.el (w3m-bitmap-image-get-overlay): Use
	`line-beginning-position' and/or `line-end-position'.
	(w3m-bitmap-image-insert-internal): Ditto.
	(w3m-bitmap-image-delete-internal): Ditto.
	(w3m-bitmap-image-add-text-properties): Ditto.

	* w3m-om.el: Require `w3m-bitmap' if BITMAP-MULE is available.
	(move-to-column-force): Define it if void.

2002-04-09  Hideyuki SHIRAI  <shirai@meadowy.org>

	* w3m-bitmap.el: Convert CRLF to LF.
	(w3m-display-graphic-p): Ruturn nil if no window-system.
	(w3m-image-type-available-p): Ruturn nil if not found "convert".

	* w3mhack.el (w3mhack-examine-modules): Don't byte-compile
	w3m-bitmap.el under XEmacs or FSF Emacs-21.

	* w3m.el (w3m-fontify): When delete duplicated empty line, keep
	'w3m-name-anchor property surely.

	* w3m-e20.el (top): Require 'w3m-bitmap if have BITMAP.

2002-04-09  Taiki SUGAWARA  <taiki.s@cityfujisawa.ne.jp>

	* w3mhack.el (w3mhack-examine-modules): Don't byte-compile
	w3m-bitmap.el if bitmap.el is not installed.
	(w3mhack-examine-modules): Add condition to w3m-bitmap.el check.

	* w3m-bitmap.el: New file.

	* w3m-e20.el (w3m-create-image, w3m-insert-image, w3m-remove-image,
	w3m-image-type-available-p, w3m-display-graphic-p,
	w3m-display-inline-images-p): Alias to `ignore'. Bitmap image
	implementation is moved to w3m-bitmap.el.
	(w3m-bitmap-image-cache-alist, w3m-bitmap-image-use-cache,
	w3m-bitmap-image-cleanup, w3m-bitmap-image-buffer,
	w3m-bitmap-image-get-overlay, w3m-bitmap-image-insert-internal,
	w3m-bitmap-image-insert, w3m-bitmap-image-insert-string,
	w3m-bitmap-image-delete-internal, w3m-bitmap-image-delete,
	w3m-bitmap-image-delete-string, w3m-bitmap-image-add-text-properties):
	Move to w3m-bitmap.el.

2002-04-09  Taiki SUGAWARA  <taiki.s@cityfujisawa.ne.jp>

	* w3m-e20.el (w3m-create-image): Return nil if
	w3m-imagick-convert-buffer is failed.
	(w3m-insert-image): Not insert image if image is nil.

2002-04-08  Hideyuki SHIRAI  <shirai@meadowy.org>

	* w3m.el (w3m-coding-system): Change default value to
	'iso-2022-7bit-ss2 when use w3mmee under mule environment.

2002-04-08  Yuuichi Teranishi  <teranisi@gohome.org>

	* w3m-xmas.el (w3m-create-image): Resize gif images, too.

2002-04-08  Katsumi Yamaoka  <yamaoka@jpl.org>

	* w3m-xmas.el (w3m-make-glyph): Remove unused var.

2002-04-08  Yuuichi Teranishi  <teranisi@gohome.org>

	* w3m-form.el (w3m-char-to-int): New alias.
	(w3m-form-mee-attr-unquote): Use it.
	(w3m-form-mee-new): Ditto.

	* w3m-xmas.el (toplevel): Require 'w3m-image.
	(w3m-make-glyph): New inline function.
	(w3m-create-image): Resize images when w3m-resize-images is non-nil.

	* w3m-form.el (w3m-string-to-char-list)[XEmacs]: Use string-to-list
	instead of string-to-char-list.
	(w3m-int-to-char): New alias.
	(w3m-form-mee-select-value): Use it.

2002-04-08  Taiki SUGAWARA  <taiki.s@cityfujisawa.ne.jp>

	* w3m-e20.el (w3m-bitmap-image-insert-internal): Begin the overlay on
	`begion-of-line'.

2002-04-08  Yuuichi Teranishi  <teranisi@gohome.org>

	* octet.el: Update URL for xlhtml.

2002-04-08  Katsumi Yamaoka  <yamaoka@jpl.org>

	* w3m-util.el: Don't require `pcustom'.

2002-04-08  Yuuichi Teranishi  <teranisi@gohome.org>

	* w3m-image.el: New file.

	* w3m.el (w3m-halfdump-command-arguments): Specify single-row-image
	dump option instead of image.
	(w3m-goto-mailto-url): Added optional post-data argument and use it.
	(w3m-goto-url): Set post-data of w3m-goto-mailto-url.

	* w3m-util.el (w3m-imagick-convert-program, w3m-imagick-convert-buffer,
	w3m-imagick-convert-data): Moved to w3m-image.el.

	* w3m-e21.el (toplevel): Require 'w3m-image.
	(w3m-resize-images, w3m-imagick-start-convert-data,
	w3m-imagick-start-convert-buffer, w3m-imagick-start, w3m-resize-image):
	Moved to w3m-image.el;
	(w3m-create-image): Follow the change in w3m-resize-image.
	(w3m-favicon-usable-p): Renamed from w3m-imagick-convert-usable-p.
	(w3m-use-favicon): Follow the change above.
	(w3m-favicon-cache-data): Fixed typo.
	(w3m-favicon-cache-retrieved): Ditto.
	(w3m-retrieve-favicon): Ditto.

	* w3m-e20.el (w3m-image): Require 'w3m-image.

2002-04-08  Katsumi Yamaoka  <yamaoka@jpl.org>

	* w3m-xmas.el (multibyte-string-p): Alias to `stringp' if MULE,
	otherwise `ignore'.

	* w3m-om.el (multibyte-string-p): Alias to `stringp'.

	* w3m-util.el: Require `pcustom' for old Emacsen.

2002-04-05  Yuuichi Teranishi  <teranisi@gohome.org>

	* w3m.el (w3m-w3m-retrieve): Revert previous change.
	(w3m-w3m-dump-head-source): Add argument orig-url; Cache header and
	body using orig-url.
	(w3m-w3m-retrieve): Don't cache header here; Return error response when
	follow redirection number exceeds w3m-follow-redirection; Pass orig-url
	to w3m-w3m-retrieve-1.
	(w3m-w3m-retrieve-1): Add argument orig-url; Call w3m-dump-head-source
	with orig-url argument.
	(w3m-redirect-with-get): Changed default value to t.

2002-04-05  Taiki SUGAWARA  <taiki.s@cityfujisawa.ne.jp>

	* w3m-e20.el (w3m-bitmap-image-insert): Fix (point) -> pos.

2002-04-04  Yuuichi Teranishi  <teranisi@gohome.org>

	* w3m-form.el (w3m-form-input-map): If menu string is empty, use href
	string instead.

	* w3m.el (w3m-w3m-dump-head-source): Fixed caching logic.
	(w3m-w3m-retrieve): Use cache if available after redirection.

2002-04-04  Hideyuki SHIRAI  <shirai@meadowy.org>

	* w3m-e20.el (top): Avoid byte-compile warnings when not found
	`bitmap'.
	(w3m-image-type-available-p): Return nil if not have `bitmap'.

2002-04-04  Yuuichi Teranishi  <teranisi@gohome.org>

	* w3m.el (w3m-fontify-anchors): Set default icon type as ico.

	* w3m-e21.el (w3m-buffer-favicon): Asynchronous implementation.

2002-04-04  Hideyuki SHIRAI  <shirai@meadowy.org>

	* w3mhack.el (top): Avoid byte-compile error for `w3m-ucs.el' with
	Emacs20 when it has `un-define' and `bitmap'.
	(w3mhack-load-path): Add the path of `bitmap.el' on Emacs20.

2002-04-04  Yuuichi Teranishi  <teranisi@gohome.org>

	* w3m.el (w3m-request-arguments): Use -header option if no cookie nor
	no body.
	(w3m-w3m-retrieve-1): Delete temp-file only when it exists.

	* w3m-e21.el (w3m-imagick-start-convert-data): Don't use
	string-as-unibyte (no use).

2002-04-04  Taiki SUGAWARA  <taiki.s@cityfujisawa.ne.jp>

	* w3m.el (w3m-toggle-inline-images-internal): Support w3m-bitmap-image.

	* w3m-e21.el (w3m-imagick-convert-program): Move to w3m-util.el.
	(w3m-imagick-convert-buffer): Ditto.
	(w3m-imagick-convert-data): Ditto.

	* w3m-util.el (w3m-imagick-convert-program): Move from w3m-e21.el.
	(w3m-imagick-convert-buffer): Ditto.
	(w3m-imagick-convert-data): Ditto.

	* w3m-e20.el (w3m-bitmap-image-cache-alist): New variable.
	(w3m-bitmap-image-use-cache): Ditto.
	(w3m-bitmap-image-cleanup): New function.
	(w3m-bitmap-image-buffer): Ditto.
	(w3m-bitmap-image-get-overlay): Ditto.
	(w3m-bitmap-image-insert-internal): Ditto.
	(w3m-bitmap-image-insert): Ditto.
	(w3m-bitmap-image-insert-string): Ditto.
	(w3m-bitmap-image-delete-internal): Ditto.
	(w3m-bitmap-image-delete): Ditto.
	(w3m-bitmap-image-delete-string): Ditto.
	(w3m-bitmap-image-add-text-properties): Ditto.
	(w3m-display-graphic-p): New implementation.
	(w3m-display-inline-images-p): Ditto.
	(w3m-image-type-available-p): Ditto.
	(w3m-create-image): New implementation. It use w3m-bitmap-image-*.
	(w3m-insert-image): Ditto.
	(w3m-remove-image): Ditto.

2002-04-03  Hideyuki SHIRAI  <shirai@meadowy.org>

	* w3m.el (w3m-fontify): Put invisible and intangible properties at the
	duplicated empty lines instead of delete them.

2002-04-03  Yuuichi Teranishi  <teranisi@gohome.org>

	* w3m-e21.el (w3m-resize-image): Asynchronous implementation.
	(w3m-imagick-start-convert-data): New function.
	(w3m-imagick-start-convert-buffer): Ditto.
	(w3m-imagick-start): Ditto.
	(w3m-create-image): Rewrite to resize images asynchronously.
	(w3m-insert-image): Don't resize.

2002-04-03  TSUCHIYA Masatoshi  <tsuchiya@namazu.org>

	* w3m.el (w3m-check-link-tags): Relax the pattern to detect headers.

2002-04-02  Yuuichi Teranishi  <teranisi@gohome.org>

	* w3m-form.el (w3m-form-submit): Confirm when posting from secure page
	to normal page.

	* w3m.el (w3m-redirect-with-get): New user option.
	(w3m-w3m-retrieve): If w3m-redirect-with-get is non-nil, use GET method
	after redirection; Ask user to use POST data after redirection.
	(w3m-w3m-attributes): Set w3m-current-redirect as a cons cell of
	(CODE . LOCATION).
	(w3m-w3m-dump-head-source): Don't cache content if the response code is
	one of 302, 303, 307.
	(w3m-w3m-retrieve): Change POST redirection behavior according to
	response code.
	(w3m-retrieve-and-render): Confirm leaving secure pages.

	* octet.el (mime-preview-octet): Change behavior according to whether
	the return value of mime-entity-content is multibyte or not.
	(mime-view-octet): Ditto.

	* w3m.el (w3m-w3m-retrieve): Don't call w3m-cache-request-header when
	type is nil.

2002-04-01  Yuuichi Teranishi  <teranisi@gohome.org>

	* w3m.el (w3m-follow-redirection): New user option.
	(w3m-w3m-attributes): Set w3m-current-redirect as nil.
	(w3m-cookie-command-arguments): Abolish.
	(w3m-request-arguments): Use cookie only when w3m-use-cookies is
	non-nil.
	(w3m-header-arguments): New function.
	(w3m-w3m-retrieve): Treat redirection when w3m-follow-redirection is
	non-nil.
	(w3m-w3m-retrieve-1): Renamed from w3m-w3m-retrieve.
	(w3m-prepare-content): Don't care w3m-current-redirect.
	(w3m-goto-url): Ditto.

	* w3m-form.el (w3m-form-new): Added argumnet enctype.
	(w3m-form-enctype): New macro.
	(w3m-form-plist): Changed definition.
	(w3m-form-put-property): Ditto.
	(w3m-form-make-form-data): Removed optional argument urlencode; Encode
	form data acording to w3m-form-enctype.
	(w3m-form-mee-new): Set enctype field.
	(w3m-form-parse-and-fontify): Parse enctype.
	(w3m-form-submit): Don't pass enctype argumnet.

2002-04-01  Hideyuki SHIRAI  <shirai@meadowy.org>

	* w3m.el (w3m-fontify-anchors): Put a property of `w3m-name-anchor' as
	a list.
	(w3m-move-point-for-localcgi): Use `w3m-search-name-anchor'.
	(w3m-search-name-anchor): Use `member' when compare a name with
	`w3m-name-anchor'. Fix continuous name-anchor.

2002-03-29  Hideyuki SHIRAI  <shirai@meadowy.org>

	* mew-w3m.el (mew-mime-text/html-w3m): Use `match-string' instead of
	`mew-match'.

	* w3m.el (w3m-fontify-anchors): Modify the point for 'w3m-name-anchor
	property when its has an empty body.

2002-03-28  Yuuichi Teranishi  <teranisi@gohome.org>

	* w3m.el (w3m-dump-head-source-command-arguments)[w3mmee]: Don't add
	Accept-Language header option.
	(w3m-cookie-command-arguments)[w3mmee]: Don't add Cookie header option.
	(w3m-request-arguments): New function to generate -request option.
	(w3m-w3m-retrieve)[w3mmee]: Use w3m-request-arguments to make request
	header and body.

2002-03-28  Katsumi Yamaoka  <yamaoka@jpl.org>

	* w3m.el (w3m-url-at-point (ffap)): Strip text props under XEmacs.
	(ffap-url-regexp): Modify the value to make it match to https urls for
	Emacs 19, 20 and XEmacs.

2002-03-27  Yuuichi Teranishi  <teranisi@gohome.org>

	* w3m-e21.el (w3m-tab-drag-mouse-function): Fix problem when dragged
	mouse position is outside of the original frame.

	* w3m.el (w3m-version): New variable.
	(toplevel): Detect w3m version.
	(w3m-user-agent): New user option.
	(w3m-add-user-agent): Ditto.
	(w3m-w3m-retrieve): Add User-Agent: field if w3m-add-user-agent is
	non-nil.

	* w3m-e21.el (w3m-tab-drag-mouse-function): New function.
	(w3m-tab-make-keymap): Add mouse-1, mouse-2, drag-mouse-1 and
	drag-mouse-2.

	* w3m-cookie.el (w3m-cookie-set): Fixed docstring.

2002-03-26  Katsumi Yamaoka  <yamaoka@jpl.org>

	* w3m-xmas.el (w3m-find-coding-system): Alias to ignore if the function
	`find-coding-system' is not available.
	(w3m-make-ccl-coding-system): Check whether the function
	`make-ccl-coding-system' is available instead of checking the feature
	`mule' to determine what function should be aliased to.
	(coding-system-list): Alias to ignore if it is not available.
	(define-ccl-program): Check whether it is available instead of checking
	the feature `mule' to determine if it is aliased to `ignore'.
	(w3m-detect-coding-with-priority): Quote `w3m-default-coding-system'.

2002-03-24  Nix  <nix@esperi.demon.co.uk>

	* w3m-xmas.el (w3m-detect-coding-with-priority): New macro, handle
	non-MULE XEmacsen.
	(w3m-detect-coding-region): Use it.

2002-03-26  Yuuichi Teranishi  <teranisi@gohome.org>

	* w3m-cookie.el (w3m-cookie-1-set): Fixed problem when no `Expires',
	ignore is ignored.

2002-03-26  TSUCHIYA Masatoshi  <tsuchiya@namazu.org>

	* w3m-cookie.el (w3m-cookie-url, w3m-cookie-domain, w3m-cookie-secure,
	w3m-cookie-name, w3m-cookie-value, w3m-cookie-path, w3m-cookie-version,
	w3m-cookie-expires, w3m-cookie-ignore): Define as macro.
	(w3m-cookie-set-url, w3m-cookie-set-domain, w3m-cookie-set-secure,
	w3m-cookie-set-name, w3m-cookie-set-value, w3m-cookie-set-path,
	w3m-cookie-set-version, w3m-cookie-set-expires, w3m-cookie-set-ignore):
	Removed.
	(w3m-cookie-create): New implementation.
	(w3m-about-cookie): Call `setf' instead of `w3m-cookie-set-ignore'.

2002-03-26  Yuuichi Teranishi  <teranisi@gohome.org>

	* w3m.el (w3m-fontify-anchors): Changed anchor name property position.
	(w3m-lynx-like-map): Bind w3m-cookie as `M-k'.
	(w3m-info-like-map): Ditto.

2002-03-26  Hideyuki SHIRAI  <shirai@meadowy.org>

	* w3m-cookie.el (w3m-cookie-save): Use `w3m-time-newer-p' instead of
	`w3m-time-lapse-seconds'.

2002-03-26  Yuuichi Teranishi  <teranisi@gohome.org>

	* w3m-cookie.el (w3m-cookie): New command.
	(w3m-about-cookie): Do nothing if w3m-use-cookies is nil.

	* w3m.el (toplevel): Added autoload setting for w3m-about-cookie; Added
	autoload setting for w3m-cookie.

	* w3m-cookie.el (w3m-cookie-store): Don't replace if ignored cookie.
	(w3m-cookie-retrieve): Don't use cookie which is ignored.
	(w3m-about-cookie): New function.

	* w3m-e21.el (w3m-setup-favicon): Do nothing when w3m-current-url is
	nil.

	* w3m.el (w3m-goto-url): Force reload if w3m-current-redirect is set.
	(w3m): If w3m-current-url is nil, erase buffer.

	* w3m-util.el (w3m-time-less-p): Abolish.
	(w3m-assoc-ignore-case): Moved from w3m-cookie.el and rewrote not to
	use assoc* (because it's cl function).

	* w3m-cookie.el (w3m-cookie-retrieve): Use w3m-time-newer-p instead of
	w3m-time-less-p.
	(w3m-cookie-1-set): Ditto.
	(w3m-assoc-ignore-case): Moved to w3m-util.el.

2002-03-25  Yuuichi Teranishi  <teranisi@gohome.org>

	* w3m-cookie.el (w3m-cookie-1-set): Use w3m-time-less-p instead of
	w3m-time-lapse-seconds.
	(w3m-cookie-retrieve): Ditto.

	* w3m-util.el (w3m-time-less-p): New inline function.

	* w3m.el (w3m-current-redirect): New buffer local variable.
	(w3m-clear-local-variables): Add w3m-current-redirect.
	(w3m-copy-local-variables): Treat w3m-current-redirect.
	(w3m-w3m-attributes): Set w3m-current-redirect instead of
	w3m-current-refresh when 30x response.
	(w3m-prepare-content): Use w3m-current-redirect instead of
	w3m-current-refresh.
	(w3m-goto-url): Do nothing but w3m-goto-url after retrieval if
	w3m-current-redirect is set.

2002-03-25  TSUCHIYA Masatoshi  <tsuchiya@namazu.org>

	* w3m-cookie.el (w3m-cookie-file): Changed default value.
	(w3m-cookie-save): Follow the above change.
	(w3m-cookie-load): Ditto.

2002-03-25  Yuuichi Teranishi  <teranisi@gohome.org>

	* w3m.el (w3m-w3m-attributes): Don't call w3m-cookie-set.
	(w3m-w3m-dump-head-source): Call w3m-cookie-set.
	(w3m-cookie-command-arguments): Set `-no-cookie'; Don't set
	cookie_accept_domains, cookie_reject_domains.

	* w3m-cookie.el (toplevel): Require 'w3m.
	(w3m-cookie-accept-domains): Moved from w3m.el.
	(w3m-cookie-reject-domains): Ditto.
	(w3m-cookie-accept-bad-cookies): New user option.
	(w3m-cookie-file): Ditto.
	(w3m-cookie-set-ignore): Fix.
	(w3m-cookie-retrieve): Remove expired cookies.
	(w3m-cookie-trusted-host-p): Fixed domain match.
	(w3m-cookie-1-set): Treat all cookies.  Accept bad cookies according to
	w3m-cookie-accept-bad-cookies.
	(w3m-cookie-init): New variable.
	(w3m-cookie-clear): New function.
	(w3m-cookie-save): Ditto.
	(w3m-cookie-load): Ditto.
	(w3m-cookie-setup): Ditto.
	(w3m-cookie-shutdown): Rewrite.
	(w3m-cookie-set): Call w3m-cookie-setup; Changed API.
	(w3m-cookie-get): Call w3m-cookie-setup.

	* w3m.el (w3m-goto-url): Don't resume form from history when POST.

2002-03-24  Yuuichi Teranishi  <teranisi@gohome.org>

	* w3m-cookie.el: New file.

	* w3m-form.el (w3m-form-resume): Use cdr of forms if car is t
	(Just in case).
	(w3m-form-parse-and-fontify)[w3m]: Search form structure according to
	fid.

	* w3m.el (toplevel): Added autoload setting for w3m-cookie.
	(w3m-use-cookies): New user option.
	(w3m-cookie-accept-domains): Ditto.
	(w3m-cookie-reject-domains): Ditto.
	(toplevel): Bind system-time-locale as "C" while calling
	format-time-string.
	(w3m-w3m-attributes): Call w3m-cookie-set; When 30x response is
	received, set w3m-current-refresh as
	(0 . Location).
	(w3m-cookie-command-arguments): New function.
	(w3m-w3m-retrieve): Use it.
	(w3m-retrieve-and-render): Mark w3m-current-forms as `not history' if
	retrieval failed.
	(w3m-prepare-content): If w3m-current-refresh rate is 0, do nothing.
	(w3m-quit): Call `w3m-cookie-shutdown'.

2002-03-24  TSUCHIYA Masatoshi  <tsuchiya@namazu.org>

	* w3m.el (w3m-decode-encoded-contents): Convert encoding to lower case
	before checking alist.

2002-03-24  TSUCHIYA Masatoshi  <tsuchiya@namazu.org>

	* w3m.el (w3m-remove-redundant-spaces): New implementation.
	(w3m-about-retrieve): Call `insert-buffer-substring' instead of
	`insert-buffer'.
	(w3m-rendering-unibyte-buffer): Ditto.
	(w3m-rendering-multibyte-buffer): Ditto.
	(w3m-prepare-text-content): Ditto.

2002-03-22  Katsumi Yamaoka  <yamaoka@jpl.org>

	* w3m.el (w3m-w3m-attributes): Ignore trailing whitespaces in header
	lines.

2002-03-20  Yuuichi Teranishi  <teranisi@gohome.org>

	* w3m.el (w3m-view-this-url): Eval action even when anchor is set.

	* w3m-form.el (w3m-form-parse-and-fontify): Clear mapval if it is set.

	* w3m.el (w3m-halfdump-command-arguments)[w3mmee]: Add `image' to the
	-dump argument only if `w3m-treat-image-size' is non-nil.

2002-03-20  Hideyuki SHIRAI  <shirai@meadowy.org>

	* w3m-form.el (w3m-form-parse-and-fontify): If not detect `usemap'
	attribute of `img_alt', use `value' attribute of `input_alt' for the
	select map name; W3M removes `usemap' attribute when
	"display_image=off".

2002-03-19  Hideyuki SHIRAI  <shirai@meadowy.org>

	* w3m.el (w3m-w3m-attributes): Ignore `w3m-document-charset' when
	w3m-m17n.

2002-03-19  Yuuichi Teranishi  <teranisi@gohome.org>

	* w3m.el (w3m-fontify-images): Parse width and height attributes of
	img_alt.
	(w3m-toggle-inline-images-internal): Set `size' argument of
	w3m-create-image.
	(w3m-highlight-current-anchor): Fixed logic.

	* w3m-xmas.el (w3m-create-image): Added optional argument `size'
	(ignored currently).

	* w3m-e21.el (w3m-imagick-convert-program): Use w3m-which to set
	initial value.
	(w3m-resize-images): New user option.
	(w3m-resize-image): New function.
	(w3m-create-image): Added optional argument `size'; Changed return
	value.
	(w3m-insert-image): Call w3m-resize-image if size is specified.
	(w3m-imagick-convert-buffer): Accept nil for from-type and to-type.

2002-03-18  Yuuichi Teranishi  <teranisi@gohome.org>

	* w3m-form.el (w3m-form-mee-select-value): Fix.
	(w3m-form-parse-and-fontify): If w3m-type is not w3mmee, use last form
	object as current form.

2002-03-18  Yuuichi Teranishi  <teranisi@gohome.org>

	* w3m.el (w3m-highlight-current-anchor): New implementation.
	(w3m-highlight-current-anchor-1): New function.

	* w3m-form.el (w3m-form-replace): Fixed problem when string is nil.

2002-03-16  Yuuichi Teranishi  <teranisi@gohome.org>

	* w3m-form.el (w3m-string-to-char-list): Fixed.

2002-03-15  Yuuichi Teranishi  <teranisi@gohome.org>

	* w3m-form.el (w3m-form-mee-select-value): Use w3m-output-coding-system
	instead of w3m-current-coding-system.
	(w3m-form-parse-and-fontify)[w3mmee]: Ditto.
	(w3m-form-mee-select-value): Fixed select value.
	(w3m-form-resume): Fixed checkbox resuming.
	(w3m-form-parse-and-fontify): Use `form' instead of `(car forms)';
	Search the form which corresponds to input_alt by fid; Use `nconc'
	instead of `push'.

	* w3m-form.el (w3m-form-mee-select-value): New function.
	(w3m-form-parse-and-fontify)[w3mmee]: Set select value.

	* w3m.el (w3m-halfdump-command-arguments)[w3mmee]: Added image.

	* w3m-form.el (w3m-form-parse-and-fontify): Set the value of form only
	if the method is not internal; Add internal form to the
	w3m-current-forms; Treat input type `image' as same as `submit'.
	(w3m-form-mee-attr-unquote): New function.
	(w3m-string-to-char-list): New function/alias.
	(w3m-form-mee-new): New function.
	(w3m-form-parse-and-fontify): Parse w3mmee's form info.
	(w3m-form-input-textarea-keymap): Bind C-g.
	(w3m-form-input-select-keymap): Bind C-g, h,j,k,l.
	(w3m-form-input-map-keymap): Ditto.
	(w3m-form-parse-and-fontify): Set textarea value.

2002-03-13  Katsumi Yamaoka  <yamaoka@jpl.org>

	* w3m-form.el (w3m-form-resume): Typo.

2002-03-13  Yuuichi Teranishi  <teranisi@gohome.org>

	* w3m.el (toplevel): Removed autoload setting for
	`w3m-form-parse-buffer'.
	(w3m-clear-local-variables): Don't treat w3m-current-forms any more.
	(w3m-copy-local-variables): Ditto.
	(w3m-additional-command-arguments): Fixed problem when no-proxy host
	has port number other than 80.
	(w3m-rendering-buffer-1): Don't call w3m-form-parse-buffer.
	(w3m-goto-url): Setup w3m-current-forms from history structure.

	* w3m-form.el (w3m-form-parse-buffer): Abolish.
	(w3m-form-parse-forms): Ditto.
	(w3m-form-resume): Set value of `w3m-current-forms'.
	(w3m-fontify-forms): Call `w3m-form-parse-and-fontify' instead of
	`w3m-form-fontify'.
	(w3m-form-parse-and-fontify): New function.
	(w3m-form-input-select): Fix problem when candidate label is "".

2002-03-13  Katsumi Yamaoka  <yamaoka@jpl.org>
	Suggested by HAYASHI Chifumi <chifumi@mscom.or.jp>.

	* w3m-form.el (w3m-form-new): Ignore the 2nd arg `action' if it is nil.
	(w3m-form-parse-forms): Don't parse the value of `w3m-current-url' if
	it is nil.


2002-03-12  TSUCHIYA Masatoshi  <tsuchiya@namazu.org>

	* Release emacs-w3m-1.2.6 from emacs-w3m-1_2 branch.

2002-03-11  ARISAWA Akihiro  <ari@mbf.sphere.ne.jp>

	* w3m-ucs.el (w3m-euc-japan-encoder): Treat japanese-jisx0208-1978 as
	japanese-jisx0208.

2002-03-11  Katsumi Yamaoka  <yamaoka@jpl.org>

	* w3m.el (w3m-view-this-url, w3m-goto-url-new-session,
	w3m-select-buffer-copy-buffer): Remove unused non-global variables.

2002-03-11  Katsumi Yamaoka  <yamaoka@jpl.org>
	Suggested by Yuuichi Teranishi <teranisi@gohome.org> with mod.

	* w3m.el (w3m-no-proxy-domains): New user option renamed from
	`w3m-no-proxy-hosts' and changed the meaning.
	(w3m-additional-command-arguments): Refer to it.

2002-03-10  TSUCHIYA Masatoshi  <tsuchiya@namazu.org>

	* Makefile.in (tarball): Fix permissions.

2002-03-08  Katsumi Yamaoka  <yamaoka@jpl.org>

	* w3m.el (w3m-command-arguments-alist): Change the meaning that the car
	of each element will be compared with a url instead of a hostname.
	(w3m-no-proxy-hosts): New user option.
	(w3m-additional-command-arguments): Look into it.

2002-03-08  Katsumi Yamaoka  <yamaoka@jpl.org>

	* w3m.el (w3m-command-arguments-alist): New user option.
	(w3m-additional-command-arguments): New function.
	(w3m-w3m-retrieve): Use it.
	(w3m-history-current-url-face, w3m-copy-buffer, w3m-about-header):
	Remove unused non-global variables.

2002-03-08  ARISAWA Akihiro  <ari@mbf.sphere.ne.jp>

	* w3m.el (w3m-w3m-attributes) [w3mmee]: Fetch content-encoding from
	"x-w3m-content-encoding" filed.

2002-03-07  Hideyuki SHIRAI  <shirai@meadowy.org>

	* mew-w3m.el (mew-w3m-cid-retrieve): Return lowercase string always
	because `w3m-image-type-alist' has lowercase keys.

2002-03-07  Yoichi NAKAYAMA  <yoichi@eken.phys.nagoya-u.ac.jp>

	* w3m.el (w3m-lynx-like-map): Switch J and K so as to behave like w3m.

2002-03-07  Katsumi Yamaoka  <yamaoka@jpl.org>

	* aclocal.m4 (AC_EXAMINE_PACKAGEDIR): Use `(eq 0 foo)' instead of
	`(zerop foo)' because foo might not be a number.
	(AC_PATH_ICONDIR): Ditto.

2002-03-07  Hideyuki SHIRAI  <shirai@meadowy.org>

	* w3m.el (w3m-decoder-alist): Change default commands to `gzip' and
	`bzip2' instead of `gunzip' and `bunzip2' because some broken OS and
	its environment does not work them.

2002-03-07  Katsumi Yamaoka  <yamaoka@jpl.org>

	* Makefile.in (datadir): New variable.

2002-03-06  Hideyuki SHIRAI  <shirai@meadowy.org>

	* w3m-proc.el (w3m-process-filter): Modify a regexp for "Password:".

2002-03-06  Katsumi Yamaoka  <yamaoka@jpl.org>

	* Makefile.in (install): Don't chdir to shimbun/ while installing
	shimbun modules.
	(install-icons): Don't chdir to icons/ while installing icons.

2002-03-05  Katsumi Yamaoka  <yamaoka@jpl.org>

	* Makefile.in (install): Install all ChangeLog files.
	* w3mhack.el (w3mhack-make-package): List all ChangeLog files in the
	manifest.

2002-03-05  Hideyuki SHIRAI  <shirai@meadowy.org>

	* w3m.el (w3m-local-dirlist-cgi): Set `w3m-current-url' for avoid error
	in `w3m-process-start-process()'.
	(w3m-goto-url): When use w3m-dtree and the URL is local directory,
	change the URL to `about://dtree' securely.

2002-03-04  Katsumi Yamaoka  <yamaoka@jpl.org>

	* w3m-util.el (w3m-function-max-args): Alias to `function-max-args'
	under XEmacs, otherwise define it as a function.
	(symbol-for-testing-whether-colon-keyword-is-available-or-not): Use
	`dont-compile' instead of `eval'.


2002-03-02  TSUCHIYA Masatoshi  <tsuchiya@namazu.org>

	* Release emacs-w3m-1.2.5 from emacs-w3m-1_2 branch.

2002-03-01  Yuuichi Teranishi  <teranisi@gohome.org>

	* octet.el (octet-find-file): Decode even in the read-only buffer.

2002-02-26  TSUCHIYA Masatoshi  <tsuchiya@namazu.org>

	* Makefile.in (DOCS): Add ChangeLog.1.


Local Variables:
coding: iso-2022-7bit
fill-column: 79
indent-tabs-mode: t
End:<|MERGE_RESOLUTION|>--- conflicted
+++ resolved
@@ -1,6 +1,5 @@
 2019-02-12  Boruch Baum  <boruch_baum@gmx.com>
 
-<<<<<<< HEAD
 	* w3m-util.el (w3m--send-to-gui-clipboard): New function.
 	(w3m-gui-clipboard-commands): New defcustom. WARNING: This has a known
 	bug that the radio buttons are not initializing properly - they always
@@ -13,10 +12,9 @@
 	(w3m-lnum-bookmark-add-this-url, w3m-lnum-download-this-url,
 	w3m-lnum-print-this-url, w3m-lnum-edit-this-url,
 	w3m-lnum-external-view-this-url): Alter docstring.
-=======
-	* w3m-dtree.el (w3m-dtree-create-sub): BUGFIX: don't abort if a subdir
+
+* w3m-dtree.el (w3m-dtree-create-sub): BUGFIX: don't abort if a subdir
 	denies permission to read.
->>>>>>> c2ffbc96
 
 2019-02-03  Boruch Baum  <boruch_baum@gmx.com>
 
