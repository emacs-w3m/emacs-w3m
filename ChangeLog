<<<<<<< HEAD
2019-04-15  Boruch Baum  <boruch_baum@gmx.com>

	* w3m.el (w3m-ctl-c-map): Assign console-friendly keybindings to
	replace C-., C-,, C->, C-<.
	(w3m-select-buffer-mode): Doc fix.
	(w3m-select-buffer-move-next, w3m-select-buffer-move-previous): New
	features for buffer listing.
	(w3m-select-buffer-mode-map): Keybindings for the new commands.

	* w3m-ems.el (w3m-tab-move-right, w3m-tab-move-left): Doc fix.
	(w3m-tab-move-next, w3m-tab-move-prior): defaliases for
	w3m-tab-move-right, w3m-tab-move-left.

2019-04-15  Boruch Baum  <boruch_baum@gmx.com>

	* w3m.el bugfixes to allow loading new tabs in background.
	(w3m-goto-url-new-session): add optional arg NO-POPUP; replace
	undocumented use of prefix-arg for RELOAD, with toggle of default
	NO-POPUP value.
	(w3m-copy-buffer): allow tab load in background; remove duplicate arg
	JUST-COPY, major efficiency gains by using clone-buffer instead of
	repeating entire w3m processing; replace undocumented use of prefix-arg
	for renaming new copy, with toggle of default BACKGROUND value.
	(w3m--goto-url--valid-url): adjust args for new format of
	w3m-copy-buffer.
	(w3m-view-this-url-1): pass arg NO-POPUP to allow tab
	load in background.
=======
2019-04-17  Tatsuya Kinoshita  <tats@debian.org>

	* w3m-search.el (w3m-search-engine-alist): Add &gbv=1 to
	www.google.com/search to prevent META refresh ([emacs-w3m:13355]).
>>>>>>> 7e4b4322

2019-04-14  Boruch Baum  <boruch_baum@gmx.com>

	* w3m.el (emacs-w3m-version, w3m-version): Doc fix ([emacs-w3m:13330]).

2019-04-11  Vladimir Sedach  <vas@oneofus.la>

	* w3m-search.el (w3m-search-engine-alist): Use the lite version
	in the duckduckgo engine ([emacs-w3m:13336]).

2019-04-10  Boruch Baum  <boruch_baum@gmx.com>

	* w3m-filter.el (w3m-filter-stackexchange): bugfix: re-search-forward
	instances needed parm NOERROR set non-nil.

2019-04-03  Boruch Baum  <boruch_baum@gmx.com>

	* w3m-filter.el (w3m-filter-rt): Update for new site footers.

2019-03-13  Katsumi Yamaoka  <yamaoka@jpl.org>

	* w3mhack.el (w3mhack-insert-git-revision): Allow git-revision
	no matter what kind of object it is, including nil.

2019-03-08  Katsumi Yamaoka  <yamaoka@jpl.org>

	Improve the travis build

	* .travis.yml: Separate the env var EMACS to EMACS and EMACS_EXE
	that are a common name and an executable name respectively.

	* aclocal.m4 (AC_CHECK_TEXINFO): Remove useless uppercase conversion.

2019-03-07  Katsumi Yamaoka  <yamaoka@jpl.org>

	Make travis CI work for emacs25 on osx

	(Successful but emacs26 on osx got to fail; should be fixed...)

	Developers should note that the environment variable EMACS
	will be passed to the configure script as if it is specified with:

	./configure --with-emacs=${EMACS}

	* .travis.yml (install): Make the name of a symbolic-link linked to
	the real Emacs that of the environment variable EMACS when building
	emacs-w3m on osx.
	(before_script, script): Use the value of the environment variable
	EMACS rather than just "emacs" as the name of Emacs to run.

2019-03-01  Katsumi Yamaoka  <yamaoka@jpl.org>

	* w3m.el (w3m-display-hook): Add w3m-db-history-fix-indentation.
	(w3m-create-text-page): Don't run w3m-db-history-fix-indentation there.
	(w3m-db-history-align-to-column): New internal variable.
	(w3m-about-db-history): Widen contents' width as much as possible;
	pass it to w3m-db-history-fix-indentation.
	(w3m-db-history-fix-indentation): Use variable width space to indent.
	(w3m-db-history): Fix interactive spec so normally not to prompt a user.

2019-02-26  Boruch Baum  <boruch_baum@gmx.com>

	* w3m-proc.el (w3m-process-new): BUGFIX: gihub issue #20 (reverts part
	of commit 99db1df).

	* w3m-hist.el (w3m-history-slimmed-history-flat): BUGFIX: gihub issue
	#20 (reverts part of commit 99db1df).

2019-02-25  Boruch Baum  <boruch_baum@gmx.com>

	* w3m-favicon.el (w3m-favicon-convert): bugfix: check string bounds
	before use (Andres Ramirez <rrandresf@gmail.com> [emacs-w3m:13266])

2019-02-25  Boruch Baum  <boruch_baum@gmx.com>, TSUCHIYA Masatoshi  <tsuchiya@namazu.org>

	* octet.el: Documentation update

2019-02-25  Boruch Baum  <boruch_baum@gmx.com>

	* w3m.el (w3m-encode-specials-string): Simplify, remove need for
	nreverse, remove need for constant w3m-entity-reverse-table.

2019-02-22  Katsumi Yamaoka  <yamaoka@jpl.org>

	* w3m.el (w3m-db-history): Remove GUI stuff; prompt a user for `start'
	and `size' only when it is called interactively.

2019-02-21  TSUCHIYA Masatoshi  <tsuchiya@namazu.org>

	* w3mhack.el (w3mhack-insert-git-revision): Check the existence of
	'.git' instead of '.git/config'.  This change is proposed by
	<clemens@endorphin.org>.

2019-02-21  Katsumi Yamaoka  <yamaoka@jpl.org>

	* aclocal.m4 (AC_EMACS_LISP): Use a file to pass ELisp program to Emacs.

2019-02-19  Boruch Baum  <boruch_baum@gmx.com>

	* .travis.yaml: Add support for multiple emacs versions and
	multiple operating systems.

	* READMME.md: Add the file as a stub, with example "badge"
	picture for travis building and GPL licensing.

2019-02-19  Katsumi Yamaoka  <yamaoka@jpl.org>

	Add some tweaks to Boruch Baum's changes

	* w3m.el (w3m-db-history-fix-indentation): New function.
	(w3m-create-text-page): Use it to fix indentation in db history.
	(w3m-about-db-history): Don't fold Time/Date string.
	(w3m-db-history): Raise GUI dialog box if called from GUI.

2019-02-19  Boruch Baum  <boruch_baum@gmx.com>

	Improve history display

	Fix the handling of the START and SIZE args for the global history
	display, applies cosmetic changes to that display, and adds an option
	for all forms of history display to be done in a new buffer.

	* w3m.el (w3m-history-in-new-buffer): New option.
	(w3m-db-history): Apply the new option.  Add details to docstring.
	Allow interactive user to set function options START and SIZE.
	(w3m-history): Apply the new option.  Improve docstring.
	(w3m-about-history): Add programmer's note.  Modify Docstring.
	(w3m-about-db-history): Add programmer's note.  Modify Docstring.
	Properly handle START and SIZE arguments.
	Modify html output for: clarity, date display format, use of ellipsis,
	maximum use of page width, center heading, align page navigation links
	to page edges, remove extraneous ';' after url's, add ellipsis when
	truncating url's.

2019-02-14  Boruch Baum  <boruch_baum@gmx.com>

	* w3m.el (w3m-resize-image-interactive): Refactor function to remove
	code duplications.

2019-02-12  Boruch Baum  <boruch_baum@gmx.com>

	* w3m-dtree.el (w3m-dtree-create-sub): BUGFIX: don't abort if a subdir
	denies permission to read.

2019-02-03  Boruch Baum  <boruch_baum@gmx.com>

	* Refactor entire codebase for utf-8. There were a zillion changes in
	this commit, spread over very many files. See the git commit extended
	message for details.

2019-02-03  Boruch Baum  <boruch_baum@gmx.com>

	* w3m-cookie.el (w3m-cookie-shutdown): avoid duplicate get-buffer call.

	* w3m-form.el (w3m-form-textarea-file-cleanup)
	(w3m-form-textarea-files-remove): use pop instead of (cdr
	(car x))

	* w3m-session.el (w3m-session-select-sessions): Add docstring

	* w3m.el (w3m-cleanup-temp-files): Add cache and tmp files to list.

2019-02-03  Boruch Baum  <boruch_baum@gmx.com>

	* w3m-filter.el (w3m-filter-xkcd, w3m-filter-github-repo-main-page):
	New filters.
	(w3m-filter-configuration): Add the new filters.

2019-01-31  Katsumi Yamaoka  <yamaoka@jpl.org>

	* w3m-bug.el (report-emacs-w3m-bug-system-informations):
	Add emacs-w3m-git-revision.

2019-01-30  TSUCHIYA Masatoshi  <tsuchiya@namazu.org>

	* w3m.el (emacs-w3m-git-revision): Moved to w3m-load.el.

	* w3mhack.el (w3mhack-insert-git-revision): New function to set the
	value of `emacs-w3m-git-revision'.
	(w3mhack-generate-load-file): Call the above and check the timestamp of
	w3mhack.el to decide necessity of updating w3m-load.el.

2018-12-01  TSUCHIYA Masatoshi  <tsuchiya@namazu.org>

	* w3m.el (emacs-w3m-git-revision): New constant.
	(emacs-w3m-version): Separated from revision string.

2018-10-22  Katsumi Yamaoka  <yamaoka@jpl.org>

	* w3m.el (w3m-decode-encoded-contents): Use the conventional way if
	zlib-decompress-region returns nil ([emacs-w3m:13038]).

2018-06-13  Katsumi Yamaoka  <yamaoka@jpl.org>

	* w3m.el (w3m-user-agent-default-alist): Fix default value;
	move "Don't send..." item to `w3m-user-agent-change'.
	(w3m-user-agent-change): Don't sort collection.

2018-06-08  Boruch Baum  <boruch_baum@gmx.com>

	* w3m.el (w3m-content-type-alist): Remove extraneous fields from two
	elements (bzip2, gzip) in the alist ([emacs-w3m:13081]).

2018-06-08  Boruch Baum  <boruch_baum@gmx.com>

	Refactor w3m-process-queue memory and redability ([emacs-w3m:13013]).

	* w3m.el (w3m--dump-extra--handler-function)
	(w3m--retrieve--handler-function, w3m--retrieve-1--handler-function)
	(defun w3m--retrieve-and-render--handler-function)
	(w3m--goto-url--handler-function, w3m--goto-url--valid-url):
	New functions to reduce memory footprint of `w3m-process-queue',
	aid readability debugging.

	* w3m.el (w3m-w3m-dump-extra, w3m-w3m-retrieve, w3m-w3m-retrieve-1)
	(w3m-retrieve-and-render, w3m-goto-url):
	Use the new functions listed above.

2018-06-07  Boruch Baum  <boruch_baum@gmx.com>

	* w3m-filter.el (w3m-filter-stackexchange): Rewrite ([emacs-w3m:13010]).

2018-06-01  Boruch Baum  <boruch_baum@gmx.com>

	* w3m-filter.el (w3m-filter-stackexchange, w3m-filter-youtube):
	New filters ([emacs-w3m:12999]).
	(w3m-filter-configuration): Add those filters.

2018-05-30  Boruch Baum  <boruch_baum@gmx.com>

	* w3m-filter.el (w3m-filter-generic-page-header):
	New filter ([emacs-w3m:12996]).
	(w3m-filter-configuration): Add it but not activated by default.

2018-05-23  Boruch Baum  <boruch_baum@gmx.com>

	* w3m.el (w3m-delete-buffer): Perform some operations from a temporary
	buffer in order not to lose information such as `w3m-current-url'
	([emacs-w3m:12989]).

2018-05-23  Boruch Baum  <boruch_baum@gmx.com>

	* w3m.el (w3m-select-buffer): Pass correct current buffer value to
	`w3m-select-buffer-generate-contents' ([emacs-w3m:12988]).
	(w3m-select-buffer-generate-contents): Variable rename.

2018-05-19  Kevin Ryde  <user42_kevin@yahoo.com.au>

	* w3m-favicon.el (w3m-favicon-setup): Enable favicons be taken from
	file://, too ([emacs-w3m:12983]).

2018-05-18  Boruch Baum  <boruch_baum@gmx.com>

	Make progress messages more uniform and more useful
	([emacs-w3m:12980] [emacs-w3m:12986]).

	* w3m.el (w3m-display-progress-message): Combine code from
	`w3m-retrieve-and-render', separate url from "...", and add
	user-friendly advice message.
	(w3m-retrieve-and-render): Replace snippet with call to
	`w3m-display-progress-message'.

	* w3m-proc.el (w3m-process-stop): Document in the buffer when an
	operation has been aborted by the user, what that operation was, and
	remove progress message.

2018-05-18  Katsumi Yamaoka  <yamaoka@jpl.org>

	* w3m-proc.el (w3m-process-stop): Don't move point ([emacs-w3m:12976]).

2018-05-17  Katsumi Yamaoka  <yamaoka@jpl.org>

	Work for mailto urls.

	* w3m.el (w3m-url-readable-string): Make w3m-url-decode-string detect
	coding system for mailto url instead of using w3m-url-coding-system.
	(w3m-fontify-anchors, w3m-goto-url): Don't encode mailto url.
	(w3m-goto-mailto-url): Remove CR from, but preserve LF in mailto url;
	don't decode mailto url containing non-ASCII letters.

2018-05-09  Boruch Baum  <boruch_baum@gmx.com>

	Update faces for all navigation cases ([emacs-w3m:12969]).

	* w3m-session.el (w3m--session-update-faces): New function for
	`pre-command-hook' and `post-command-hook' in w3m-session buffers.
	(w3m-session-select-mode): Apply it.
	(w3m-session-select-list-all-sessions, w3m-session-select-next):
	Don't set the "selected" face, because it is now done by the new hook
	function.

2018-05-09  Boruch Baum  <boruch_baum@gmx.com>

	Fix two bugs in navigating the w3m-session-select popup window
	([emacs-w3m:12968]).

	* w3m-session.el (w3m-session-select-list-all-sessions): Fix navigation
	errors that happen when using functions beginning-of-buffer,
	end-of-buffer.
	(w3m-session-select-next): Fix navigation so previous line of first
	rotates back to last line. Remove unnecessary loop.

2018-05-09  Boruch Baum  <boruch_baum@gmx.com>

	* w3m.el (w3m-mode): Don't visually indicate non-breaking spaces
	([emacs-w3m:12967]).

2018-05-09  Boruch Baum  <boruch_baum@gmx.com>

	Bugfix for the creation of session pop-up window ([emacs-w3m:12966]).

	* w3m.el (w3m--setup-popup-window): New function.
	(w3m-select-buffer): Use it.
	(w3m-select-buffer-horizontal-window): Update documentation.

	* w3m-session.el (w3m-session-select): Use the new function, thus
	fixing a display bug, and making popup windows consistent.

2018-05-09  Boruch Baum  <boruch_baum@gmx.com>

	Uniform error handling and message presentation ([emacs-w3m:12964]).

	* w3m.el (w3m--buffer-busy-error): New function for uniform error
	handling and message presentation.
	(w3m-goto-url): Use it.

	* w3m-search.el (w3m-search-read-variables): Use it.

2018-05-09  Boruch Baum  <boruch_baum@gmx.com>

	Introduce w3m-display-mode ([emacs-w3m:12963]).

	* w3m.el (w3m-display-mode): New user option.
	(w3m-display-mode): New function.
	(w3m-use-tab, w3m-use-tab-menubar, w3m-pop-up-windows)
	(w3m-pop-up-frames, w3m-copy-buffer, w3m-delete-buffer, w3m-doc-view)
	(w3m, w3m-browse-url, w3m-select-buffer, w3m-use-header-line-title)
	(w3m-safe-view-this-url): Doc fix.

	* w3m-fb.el (Commentary): Doc fix.
	(w3m-fb-mode): Fix warning message.

	* w3m-util.el (w3m-popup-buffer): Doc fix.
	(w3m-add-w3m-initial-frames): Comment fix.
	(w3m-device-on-window-system-p): Typo fix.

2018-05-08  Boruch Baum  <boruch_baum@gmx.com>

	* w3m-session.el (w3m-session-select-list-all-sessions): Don't display
	urls in the session select window ([emacs-w3m:12960]).

2018-05-02  Katsumi Yamaoka  <yamaoka@jpl.org>

	* w3m-image.el (w3m-favicon-usable-p): Relax the criterion.

	* aclocal.m4 (AC_PATH_EMACS): Work for Emacs >= 26 in which
	the emacs-version variable no longer includes the build number.

	* w3m-favicon.el (w3m-favicon-retrieve): Gunzip data if necessary.

2018-04-05  Katsumi Yamaoka  <yamaoka@jpl.org>

	* w3m.el (w3m-cache-available-p, w3m-w3m-retrieve-1): Revert.
	See [emacs-w3m:12951].

2018-04-03  Boruch Baum  <boruch_baum@gmx.com>

	Send a cached ETag to the remote server so as to check whether
	the server responds with 304 meaning the cache is still up-to-date.
	[emacs-w3m:12947]

	* w3m.el (w3m-cache-available-p): Fetch Etag.
	(w3m-w3m-retrieve-1): Send it to the server.

2018-03-05  TSUCHIYA Masatoshi  <tsuchiya@namazu.org>

	* w3m-perldoc.el (w3m-about-perldoc): Expand "~" before setting
	`default-directory' to avoid an error calling a process.

2018-02-27  Katsumi Yamaoka  <yamaoka@jpl.org>

	[emacs-w3m:12929]
	* w3m.el (w3m-previous-session-buffer):
	New variable, a successor to w3m-parent-session-buffer.
	(w3m-next-buffer): Set it.
	(w3m-delete-buffer): Return to it after deletion.

	* w3m-util.el (w3m-generate-new-buffer): Set it.

	* w3m-ems.el (w3m-tab-drag-mouse-function)
	(w3m-tab-click-mouse-function): Set it.

2018-02-26  Katsumi Yamaoka  <yamaoka@jpl.org>

	[emacs-w3m:12928]
	* w3m.el (w3m-parent-session-buffer): Remove it (temporarily).

	* w3m-util.el (w3m-generate-new-buffer): Run w3m-mode here.

2018-02-26  Vladimir Sedach  <vas@oneofus.la>

	[emacs-w3m:12892]
	* w3m.el (w3m-view-this-url-1): Fix LAST parameter to w3m-copy-buffer
	to make new buffer go after the current buffer, as intended in revision
	1.1691 on 2017-10-13.

	* w3m-util.el (w3m-generate-new-buffer): Fix bug introduced in revision
	1.3628 on 2017-10-13 where new buffers were always assigned number 1.

2018-02-23  Katsumi Yamaoka  <yamaoka@jpl.org>

	* w3m-ems.el (w3m-toolbar-define-keys): Don't show button names in
	tool-bar in order to prevent the rightmost buttons from being pushed
	out.  Instead, hover the mouse on a button and see the help-echo.

2018-02-22  Katsumi Yamaoka  <yamaoka@jpl.org>

	* w3m-util.el (w3m-generate-new-buffer): Work for w3m-fb-mode correctly
	([emacs-w3m:12904]).

2018-02-20  Boruch Baum  <boruch_baum@gmx.com>

	* w3m.el (w3m-relationship-estimate-rules): Remove rule for
	discontinued freshmeat.net website.  Improve docstring
	([emacs-w3m:12924]).

2018-02-21  Katsumi Yamaoka  <yamaoka@jpl.org>

	Delete about://cookie/ buffer when w3m-view-previous-page is performed.
	Suggested by Dan Jacobson.

	* w3m-cookie.el (w3m-cookie): Clear history.

	* w3m.el (w3m-view-previous-page): Delete about://cookie/ buffer
	if there is no other w3m-mode buffer.

2018-02-18  Boruch Baum  <boruch_baum@gmx.com>

	* w3m-session.el (w3m-session-select-quit): Remove cruft:
	w3m-session-select-wincfg is used, but never set.  This caused a bad
	(nil) window configuration to be used when exiting a session-select
	window in w3m-fb mode ([emacs-w3m:12918]).

2018-02-18  Boruch Baum  <boruch_baum@gmx.com>

	* w3m-session.el (w3m-session-rename): BUGFIX: had been failing to find
	buffers with identical names to rename candidate ([emacs-w3m:12917]).

2018-02-18  Boruch Baum  <boruch_baum@gmx.com>

	* w3m.el (w3m-quit): Maintain frame isolation when in fb-mode.
	Update docstring.
	(w3m-close-window): Update doscstring.

	* w3m-fb.el (w3m-fb-delete-frame-buffers): Kill all buffers directly
	instead of incrementally moving to next one.  This also is part of the
	fix so that frame isolation is maintained in fb-mode after quitting.
	[emacs-w3m:12916].

2018-02-18  Boruch Baum  <boruch_baum@gmx.com>

	* w3m-search.el (w3m-search-default-engine): Restrict options to valid
	current choices and present them as radio buttons ([emacs-w3m:12915]).

2018-02-18  Katsumi Yamaoka  <yamaoka@jpl.org>

	* w3m-session.el: Tidy up source code so as to be within 80-column.

2018-02-16  Boruch Baum  <boruch_baum@gmx.com>

	* w3m-session.el: Reformat docstrings for proper opening summary
	sentence ([emacs-w3m:12912]).

2018-02-16  Katsumi Yamaoka  <yamaoka@jpl.org>

	* w3m-fb.el (w3m-fb-mode, w3m-fb-delete-frame-kill-buffers):
	Use delete-frame-functions.
	(w3m-fb-delete-frame-functions): Remove.

	* w3m-util.el (w3m-delete-frames-and-windows): Bind
	delete-frame-functions so as not to run w3m-fb-delete-frame-buffers.
	(w3m-delete-w3m-initial-frames): Remove obsolete delete-frame-hook.

2018-02-15  Boruch Baum  <boruch_baum@gmx.com>

	* w3m-session.el: Add commentary, correct grammar of prompts..
	(w3m-session-group-open): New variable
	(w3m-session-select-quit): Quitting a session-group display returns to
	its parent session list display.
	(w3m-session-select-open-session-group, w3m-session-select-rename)
	(w3m-session-select-delete): Stay on proper line when within
	session-group display, after renaming or deleting an entry.
	This required adding an optional arg to the function.
	(w3m-session-rename): Allow renaming individual tabs of a session.
	(w3m-session-delete): Allow deleting individual tabs of a session.
	[emacs-w3m:12907]

2018-02-14  Boruch Baum  <boruch_baum@gmx.com>

	* w3m.el (w3m-external-view): Fix regex for url's that contain uri
	'query' and or 'fragment' components ([emacs-w3m:12901]).

2018-02-05  Katsumi Yamaoka  <yamaoka@jpl.org>

	* w3m-util.el (w3m-string-match-url-components)
	(w3m-string-match-url-components-1, w3m-url-strip-fragment):
	Don't recognize a url fragment "#/foo" as a name attribution.

2018-02-02  Katsumi Yamaoka  <yamaoka@jpl.org>

	* w3m-filter.el (w3m-filter-gnome-bugzilla):
	Limit to <pre class="bz_comment_text">.  Thanks to Kevin Ryde
	([emacs-w3m:12890]).

2018-01-30  Katsumi Yamaoka  <yamaoka@jpl.org>

	* w3m-filter.el (w3m-filter-gnome-bugzilla): New ([emacs-w3m:12885]).

2018-01-19  Boruch Baum  <boruch_baum@gmx.com>

	* w3m.el (w3m-user-agent-site-specific): Remove debug message.
	[emacs-w3m:12883]

2018-01-18  Boruch Baum  <boruch_baum@gmx.com>

	* w3m.el (w3m-add-referer): Update for https support.
	(w3m-user-agent-site-specific-alist, w3m-user-agent-site-specific):
	New feature.
	(w3m-header-arguments, w3m-request-arguments): Integrate new feature.
	[emacs-w3m:12881]

2018-01-17  Boruch Baum  <boruch_baum@gmx.com>

	* w3m.el (w3m-user-agent-change): New feature.
	(w3m-reload-this-page): Integrate new feature.
	(w3m-request-arguments, w3m-header-arguments): Ensure w3m and
	w3mmee honor `w3m-add-user-agent'.  [emacs-w3m:12876]

2018-01-16  Katsumi Yamaoka  <yamaoka@jpl.org>

	Make `cd doc; make pdf' work again  [emacs-w3m:12875]

	This requires Texinfo the version >=6.3, and either (or both) of LuaTeX
	>=0.95 (i.e., TeXLive >=2016) or XeTeX >=0.9998 (i.e., TeXLive >=2012).

	* Makefile.in (clean): Use doc/Makefile's clean.

	* aclocal.m4 (AC_CHECK_TEXINFO): New function.

	* configure.in (MAKEINFO, TEXI2PDF): Check version.
	(TEXI2DVI, PTEX, PBIBTEX, DVIPDFMX, TEXI2PDF): Remove.

	* doc/Makefile.in (TEXI2DVI, PTEX, PBIBTEX, DVIPDFMX, TEXI2PDF): Remove.
	(PDFTEX): New internal variable.
	(dvi, dvi-en, dvi-ja, emacs-w3m.dvi, emacs-w3m-ja.dvi, .texi.dvi):
	Remove targets.
	(.texi.pdf): Use texi2pdf instead of dvipdfmx.
	(clean): Renew.

	* doc/emacs-w3m-ja.texi (texinfo-ja.tex): Use it instead of texinfo.tex.
	(@documentencoding): New.
	(@usedvipdfmx): Remove.

	* doc/texinfo-ja.tex: New file.
	* doc/texinfo.tex, doc/txi-en.tex, doc/txi-ja.tex: Renew.

2017-12-22  Katsumi Yamaoka  <yamaoka@jpl.org>

	Update selection buffer properly after deletion or renaming.
	Suggested by Boruch Baum ([emacs-w3m:12847]).

	* w3m-session.el (w3m-session-save): Update selection buffer.
	(w3m-session-select-rename, w3m-session-select-delete):
	Make the selected session highlighted after renaming or deletion.
	(w3m-session-select): Allow specifying the session number;
	close selection window when no session remains after deletion.
	(w3m-session-save, w3m-session-rename): Emulate INITIAL-INPUT.

2017-12-12  Boruch Baum  <boruch_baum@gmx.com>

	* w3m.el (w3m-lynx-like-map): Remap "s" to `w3m-search', "S" to
	`w3m-search-new-session'. [emacs-w3m:12838]
	(w3m-ctl-c-map): Remap "C-c M-h" to `w3m-history' [emacs-w3m:12842]

2017-12-08  Boruch Baum  <boruch_baum@gmx.com>

	[emacs-w3m:12840]
	* w3m.el (w3m-edit-url, w3m-edit-current-url, w3m-edit-this-url):
	Enable editing non-local files. In such cases, the user is prompted to
	save the emacs-w3m buffer locally, prior to beginning the editing
	session. Edit docstring.
	(w3m-goto-url, w3m-goto-url-new-session): Clarify in docstring
	and in input prompt whether the action is to happen in the current or
	in a new buffer.
	* w3m-save.el (w3m-save-buffer): function returns the saved file name.
	* w3m-bookmark.el (w3m-bookmark-view-new-session): Add to docstring
	whether the bookmark list will be presented in the current or in a new
	buffer.
	* w3m-search.el (w3m-search-read-variables): Add to docstring
	information on new arg, rename arg to `where', change terminology from
	`session' to `buffer'.
	(w3m-search, w3m-search-new-session): Add to docstring whether results
	will be repesented in the current or in a new buffer.

2017-12-07  Boruch Baum  <boruch_baum@gmx.com>

	* w3m-search.el (w3m-search, w3m-search-new-session)
	(w3m-search-read-variables): Provide visual feedback for whether search
	will be in new or current session ([emacs-w3m:12837]).

2017-12-07  Katsumi Yamaoka  <yamaoka@jpl.org>

	* w3mhack.el: Require seq.

	* w3m-session.el (w3m-session-save, w3m-session-crash-recovery-save)
	(w3m-session-crash-recovery-remove, w3m-session-rename)
	(w3m-session-delete): Use delq rather than delete.

2017-12-07  Boruch Baum  <boruch_baum@gmx.com>

	* w3m-session.el (w3m-session-select-delete)
	(w3m-session-select-rename): Retain cursor position after completion;
	simplify code ([emacs-w3m:12832]).

2017-12-04  Katsumi Yamaoka  <yamaoka@jpl.org>

	* w3m-filter.el (w3m-filter-add-name-anchors): Relax regexp
	([emacs-w3m:12824]).  Thanks to Musha-san and Shirai-san.

2017-12-03  Katsumi Yamaoka  <yamaoka@jpl.org>

	* w3m.el (w3m-detect-meta-charset): Ignore comment ([emacs-w3m:12828]).
	Thanks to Renato Ferreira.

2017-11-18  Hideyuki SHIRAI  <shirai@meadowy.org>

	* w3m-filter.el (w3m-filter-add-name-anchors):
	Work for id="name" where name begins with "." ([emacs-w3m:12812]).

2017-10-13  Katsumi Yamaoka  <yamaoka@jpl.org>

	* w3m.el (w3m-copy-buffer): Make the copied buffer the next of the
	current buffer by default (like Firefox does); use the new argument
	LAST to make it the last in order of buffers.
	(w3m-view-this-url-1, w3m-goto-url, w3m-goto-url-new-session): Set LAST.

	* w3m-util.el (w3m-generate-new-buffer): Make the new buffer the next
	of the current buffer if the new argument NEXT is set.

	* w3m-util.el (w3m-about-cookie): Use input instead of textarea.

2017-10-13  Katsumi Yamaoka  <yamaoka@jpl.org>

	Make `w3m-retrieve' do onload redirection.

	* w3m.el (w3m-retrieve-and-render): Move onload redirection stuff to
	(w3m-w3m-onload-redirection): New function.
	(w3m-w3m-retrieve-1): Use it.
	(w3m-decode-encoded-contents): Use zlib-decompress-region for gzip.

2017-09-26  Katsumi Yamaoka  <yamaoka@jpl.org>

	* w3m-cookie.el (w3m-about-cookie): Work for old Emacsen.
	* aclocal.m4 (AC_PATH_EMACS): Work for Emacs 27 and greater.

2017-09-25  Boruch Baum  <boruch_baum@gmx.com>

	* w3m.el (w3m-confirm-leaving-secure-page):
	Move forward ([emacs-w3m:12807]).

2017-09-25  Boruch Baum  <boruch_baum@gmx.com>

	* w3m.el (w3m-goto-url-new-session): Fix the problem ([emacs-w3m:12584])
	that a w3m buffer is mis-named "*server*-nnnnnn";
	Use (if (not CONDITION) FOO BAR) instead of (if CONDITION BAR FOO) style
	in order to improve the visibility of the code.

2017-09-11  Katsumi Yamaoka  <yamaoka@jpl.org>

	* w3m.el (w3m-retrieve-and-render): Workaround: don't do redirection if
	the onload function name doesn't end with ".submit" ([emacs-w3m:12795]).

	* w3m.el (w3m-content-type-alist): Run mailcap-parse-mailcaps and
	mailcap-parse-mimetypes before setting it.
	(w3m-create-page): Run w3m-external-view in tty for images, etc.
	(w3m-external-view-file): Make deleting of temp file delayed.
	[emacs-w3m:12793]

2017-09-06  Katsumi Yamaoka  <yamaoka@jpl.org>

	* w3m.el (w3m-verbose, w3m-message-silent, w3m-message): Doc fix.

	* w3m-cookie.el (w3m-about-cookie):
	Add GUIs that support limiting and deleting ([emacs-w3m:12790]).
	* w3m-form.el (w3m-form-make-form-data):
	Don't encode SPC in a search word used for w3m-cookie.

2017-08-25  Katsumi Yamaoka  <yamaoka@jpl.org>

	* w3m.el (w3m-retrieve-and-render): Parse a form in its page buffer.

2017-08-11  Boruch Baum  <boruch_baum@gmx.com>

	* w3m.el (w3m-italic):
	* w3m-lnum.el (w3m-lnum-minibuffer-prompt, w3m-lnum-match):
	* w3m-session.el (w3m-session-select, w3m-session-selected):
	Update "face spec" DISPLAY form "type" to be `nil' for character-only
	terminals.  [emacs-w3m:12788]

2017-08-10  Katsumi Yamaoka  <yamaoka@jpl.org>

	* w3m.el (w3m-retrieve-and-render): Do onload redirection.
	[emacs-w3m:12787]

2017-08-08  Katsumi Yamaoka  <yamaoka@jpl.org>

	* w3m.el (w3m-arrived-shutdown):
	* w3m-cookie.el (w3m-cookie-shutdown): Don't error out.

2017-08-08  Akinori MUSHA  <knu@iDaemons.org>

	* w3m.el: Don't add autoload functions to hooks (see below).
	[emacs-w3m:12784]

	* w3m-cookie.el: Add w3m-cookie-shutdown to kill-emacs-hook here.

	* w3m-sesseion.el: Add w3m-session-crash-recovery-remove and
	w3m-session-automatic-save to w3m-arrived-shutdown-functions here.

2017-08-08  Katsumi Yamaoka  <yamaoka@jpl.org>

	* w3m.el (w3m-scroll-up, w3m-scroll-down): Make argument default to 1
	if and only if called interactively so that w3m-scroll-up-or-next-url
	and w3m-scroll-down-or-previous-url work as before.  [emacs-w3m:12783]

2017-08-04  Katsumi Yamaoka  <yamaoka@jpl.org>

	* w3m-cookie.el (w3m-cookie-1-acceptable-p):
	Use url-domsuf-cookie-allowed-p if available to check if a domain is
	unique to allow having cookies set.  [emacs-w3m:12782]

2017-08-03  Boruch Baum  <boruch_baum@gmx.com>

	* w3m.el (w3m-scroll-up, w3m-scroll-down): Remove restriction of using
	prefix-argument, remove code that fixes bug in emacs v21.
	(w3m-mwheel-scroll-up, w3m-mwheel-scroll-down): Delete.
	(w3m-mode): Change local bindings of `mwheel-scroll-up-function' and
	`mwheel-scroll-down-function' to `w3m-scroll-up' and `w3m-scroll-down'.
	[emacs-w3m:12779]

2017-08-02  Boruch Baum  <boruch_baum@gmx.com>

	* w3m-search.el (w3m-search-engine-alist): Update URL for debian
	package search, and change its default parameters from i386
	architecture to amd64.  [emacs-w3m:12776]

2017-07-28  defanor  <defanor@uberspace.net>

	"google feeling lucky" to "feeling searchy" ([emacs-w3m:12774])

	* w3m.el (w3m-enable-feeling-searchy):
	Rename from w3m-enable-google-feeling-lucky.
	(w3m-canonicalize-url):
	Doc fix; use w3m-search-do-search to generate url.
	(w3m-canonicalize-url, w3m-input-url, w3m-view-this-url, w3m-goto-url)
	(w3m-goto-url-new-session, w3m): feeling-lucky to feeling-searchy.

2017-07-26  Katsumi Yamaoka  <yamaoka@jpl.org>

	Fix cookies handling ([emacs-w3m:12768], [emacs-w3m:12772])

	Regard a Set-Cookie header as it contains a single cookie, that is,
	the one at the beginning of the field is it and succeeding semi-colon
	separated ones are the attributions of it.  Formerly the Lisp code
	regarded the semi-colon separated ones as all individual cookies, and
	therefore the locally stored cookies would potentially be all bogus.
	So, we highly recommend resetting it once when you start using or if
	you are already using this version of w3m-cookie.el.  To do that,
	shutdown Emacs and delete the "~/.w3m/.cookie" file (or the ".cookie"
	file existing in the `w3m-profile-directory').

	* w3m-cookie.el (w3m-cookie-parse-args): Reverse the order of the value.
	(w3m-cookie-1-set): Regard a Set-Cookie header as it contains a single
	cookie; prefer Max-Age than Expires and convert it to Expires.
	(w3m-cookie-get): Use "NAME", not "NAME=", if the value of NAME is null.

2017-07-25  Katsumi Yamaoka  <yamaoka@jpl.org>

	* w3m.el (w3m-content-type-alist): Exclude zero-length extension.
	(w3m-canonicalize-url): Test preferentially if URL is a local file.

2017-07-21  Katsumi Yamaoka  <yamaoka@jpl.org>

	* w3m-util.el (w3m-url-invalid-regexp): Remove.
	(w3m-url-valid): Use w3m-url-invalid-base instead.  [emacs-w3m:12767]

2017-07-20  Boruch Baum  <boruch_baum@gmx.com>

	* w3m.el, w3m-util.el (w3m-url-fallback-base):
	Rename `w3m-url-fallback-base' to more descriptive
	`w3m-url-invalid-base' ([emacs-w3m:12763]).

2017-07-20  Katsumi Yamaoka  <yamaoka@jpl.org>

	* w3m-filter.el (w3m-filter-subst-disabled-with-readonly):
	Work for two or more disabled tags.

2017-07-16  Boruch Baum  <boruch_baum@gmx.com>

	* w3m.el (w3m-canonicalize-url): Make scheme default to https, not http.
	[emacs-w3m:12749]

2017-07-14  Katsumi Yamaoka  <yamaoka@jpl.org>

	* w3m-util.el (w3m-delete-frames-and-windows): Replace `one-window-p'
	with a custom function that works for unselected windows as well.

2017-07-11  Katsumi Yamaoka  <yamaoka@jpl.org>

	* w3m-util.el (w3m-delete-frames-and-windows): Work for Emacs on tty;
	always delete w3m windows if possible ([emacs-w3m:12733]).
	* w3m.el (w3m-select-buffer-delete-buffer):
	No need to wind up selection buffer when quitting.

2017-07-10  Katsumi Yamaoka  <yamaoka@jpl.org>

	* w3m.el (w3m-show-form-hint): Clarify echo message.
	* w3m-form.el (w3m-form-expand-form, w3m-form-unexpand-form):
	Work for mouse-clicking ([emacs-w3m:12731]).

2017-07-07  Katsumi Yamaoka  <yamaoka@jpl.org>

	* w3m.el (w3m-show-form-hint): Expand form so at to show text fully.
	* w3m-form.el (w3m-form-input): Revert 2017-06-30 change.
	(w3m-form-expand-form, w3m-form-unexpand-form): New functions.
	[emacs-w3m:12728]

2017-07-05  Katsumi Yamaoka  <yamaoka@jpl.org>

	* w3m-form.el (w3m-form-input-textarea-mode-hook): Fix mismatched paren;
	use outline-show-all instead of show-all if available.

2017-07-04  Katsumi Yamaoka  <yamaoka@jpl.org>

	* w3m.el (w3m-content-type-alist): Use mailcap.
	(w3m-image-viewer): Abolish.
	(w3m-create-page): Allow user to download file of unknown content-type.

2017-06-30  Vladimir Sedach  <vas@oneofus.la>

	* w3m-form.el (w3m-form-input): If input is readonly, put the input
	value on the kill ring in addition to displaying it in the echo area.
	[emacs-w3m:12724]

2017-06-28  Katsumi Yamaoka  <yamaoka@jpl.org>

	* mime-w3m.el, w3m-antenna.el, w3m-bookmark.el, w3m-cookie.el,
	w3m-dtree.el, w3m-ems.el, w3m-favicon.el, w3m-filter.el, w3m-form.el,
	w3m-namazu.el, w3m-perldoc.el, w3m-search.el, w3m-session.el,
	w3m-symbol.el, w3m.el:
	Remove `:size 0' from defcustoms ([emacs-w3m:12709]).

2017-06-26  Vladimir Sedach  <vas@oneofus.la>

	* w3m.el (w3m-url-completion-map): Bind "?" to self-insert-command.
	[emacs-w3m:12721]

2017-06-22  Vladimir Sedach  <vas@oneofus.la>

	* w3m.el (w3m-external-view-temp-directory): New user option.
	(w3m-external-view): Use it control which directory files are saved to
	before being opened with the external viewer.  [emacs-w3m:12708]

2017-06-20  Vladimir Sedach  <vas@oneofus.la>

	* w3m.el (w3m-goto-url-new-session): Handle POST data.
	[emacs-w3m:12704]

2017-06-14  Boruch Baum  <boruch_baum@gmx.com>

	* w3m-cookie.el (w3m-cookie-url, w3m-cookie-domain, w3m-cookie-secure)
	(w3m-cookie-name, w3m-cookie-value, w3m-cookie-path)
	(w3m-cookie-version, w3m-cookie-expires, w3m-cookie-ignore): Add docs.
	(w3m-cookie): Test w3m-use-cookies here insted.
	(w3m-about-cookie): Don't test it.  [emacs-w3m:12699]

2017-06-13  Katsumi Yamaoka  <yamaoka@jpl.org>

	* w3mhack.el (w3mhack-makeinfo): Simplify the tweaking of `message'.

2017-06-12  Boruch Baum  <boruch_baum@gmx.com>

	* w3m-cookie.el (w3m-cookie-clear): Make it a user command.
	(w3m-cookie): Open it as a new session ([emacs-w3m:12685]).

	* w3m.el (w3m-select-buffer-delete-buffer): Don't move point forward
	([emacs-w3m:12684]); clarify doc string.

	* w3m-filter.el (w3m-filter-rt): Bind ephemeral var ([emacs-w3m:12682]).

2017-06-12  Boruch Baum  <boruch_baum@gmx.com>

	* w3m-filter.el (w3m-filter-rt, w3m-filter-slashdot):
	Update ([emacs-w3m:12678]).

2017-06-12  Katsumi Yamaoka  <yamaoka@jpl.org>

	* w3mhack.el (w3mhack-compile-file): Silence compile warnings when
	compiling w3m-filter.el ([emacs-w3m:12676]).

2017-06-11  Boruch Baum  <boruch_baum@gmx.com>

	* w3m-filter.el (w3m-filter-delete-regions, w3m-filter-replace-regexp):
	Make a return value always mean deletion or replacement is made
	([emacs-w3m:12674]).

2017-06-01  Katsumi Yamaoka  <yamaoka@jpl.org>

	* w3m-filter.el (w3m-filter-delete-regions, w3m-filter-replace-regexp):
	Refactor to Lisp macros.
	(w3m-filter-geocities-remove-garbage, w3m-filter-infoseek-remove-ads)
	(w3m-filter-ascii24-remove-ads): New filters that replace the ones
	having existed in w3m-filter-configuration ([emacs-w3m:12669]).

2017-05-30  Boruch Baum  <boruch_baum@gmx.com>

	* w3m-filter.el (w3m-filter-delete-regions, w3m-filter-replace-regexp):
	Allow optional args used to modify search/replace boundaries.
	(w3m-filter-rt, w3m-filter-slashdot): New filters.
	(w3m-filter-configuration): Add new filters ([emacs-w3m:12666]).

	* w3m.el (w3m-uri-replace-alist): Remove Google groups, Altavista, and
	iij-archie ([emacs-w3m:12661]).

	* w3m-search.el (w3m-search-engine-alist): Remove Google groups that
	requires javascript and alltheweb that is forwarded to Yahoo!; use
	https on all urls ([emacs-w3m:12657]).

2017-05-29  Katsumi Yamaoka  <yamaoka@jpl.org>

	* w3m-filter.el (w3m-toggle-filtering): Use completing-read.

2017-05-28  Boruch Baum  <boruch_baum@gmx.com>

	* w3m-filter.el (w3m-toggle-filtering): New user command.

	* w3m.el (w3m-lynx-like-map, w3m-info-like-map): Bind "f" to it.

	* w3m-lnum.el (w3m-lnum-mode-map): Don't bind f, F, and w keys;
	use `L'-prefixed version defined in `w3m-lnum-map' instead.

2017-05-26  Aubrey Raech  <aubrey@raech.net>

	* w3m-search.el (w3m-search-engine-alist):
	Replace freshmeat with duckduckgo.

2017-05-24  Katsumi Yamaoka  <yamaoka@jpl.org>

	* w3m.el (w3m-url-decode-string): Fix previous commit, that breaks url
	of being not encoded.

2017-05-22  Katsumi Yamaoka  <yamaoka@jpl.org>

	Don't use string-(as|make|to)-(multi|uni)byte ([emacs-w3m:12630]).

	* w3m.el (w3m-url-decode-string): Use a unibyte buffer to represent
	encoded byte stream.

	* w3m-util.el (w3m-decode-coding-string-with-priority): Simplify.

2017-05-11  Katsumi Yamaoka  <yamaoka@jpl.org>

	* w3m-proc.el: Bind w3m-clear-display-while-reading, w3m-current-title.

2017-05-10  Katsumi Yamaoka  <yamaoka@jpl.org>

	Allow local file of which the name is not absolute ([emacs-w3m:12643])

	* w3m.el (w3m-canonicalize-url): Allow local file of relative name.
	* w3m-util.el (w3m-popup-buffer): Preserve the current directory.

2017-03-16  Katsumi Yamaoka  <yamaoka@jpl.org>

	* w3m-proc.el (w3m-process-stop): Blank page if
	w3m-clear-display-while-reading is non-nil ([emacs-w3m:12633]).
	(w3m-process-kill-stray-processes): Separate it from
	w3m-process-start-queued-processes.

2017-02-20  Katsumi Yamaoka  <yamaoka@jpl.org>

	Revert last change in w3m-decode-coding-string-with-priority.

	* w3m-util.el (w3m-decode-coding-string-with-priority): Revert.
	[emacs-w3m:12630]

2017-02-03  Katsumi Yamaoka  <yamaoka@jpl.org>

	Don't use string-make-(multi|uni)byte that got obsolete in Emacs 26.

	* octet.el (w3m-about-octet-attachments, octet-w3m-region):
	Use (decode|encode)-coding-string.
	* w3m-image.el (w3m-imagick-convert-buffer): Bind LC_ALL with C.
	* w3m-proc.el (w3m-process-start-after):
	Bind LC_ALL with C in w3m-command-environment.
	* w3m-util.el (w3m-decode-coding-string-with-priority): Don't use it.
	(w3m-insert-string): Encode a string by utf-8-emacs when inserting it
	into a unibyte buffer.
	* w3m.el (w3m-command-environment): Bind LC_ALL with C.

2017-01-10  Katsumi Yamaoka  <yamaoka@jpl.org>

	* w3m.el (w3m-external-view-this-url, w3m-external-view-current-url)
	(w3m-view-url-with-external-browser):
	Don't make obsolete.  [emacs-w3m:12627]

2017-01-06  Katsumi Yamaoka  <yamaoka@jpl.org>

	* w3m.el (w3m-real-url): Preserve #name portion.  [emacs-w3m:12618]

2017-01-04  Kevin Ryde  <user42_kevin@yahoo.com.au>

	* w3m-save.el (w3m-save-buffer): Use w3m-expand-file-name-as-url for
	w3m-history-push in case filename ~/foo etc.  [emacs-w3m:12617]

2016-10-04  Katsumi Yamaoka  <yamaoka@jpl.org>

	* aclocal.m4 (AC_PATH_EMACS): Work for Emacs 26.

2016-09-27  Katsumi Yamaoka  <yamaoka@jpl.org>

	* w3m-util.el (w3m-flet, w3m-labels): Add edebug spec.

2016-09-21  Katsumi Yamaoka  <yamaoka@jpl.org>

	* w3m.el (w3m-retrieve-and-render): Reset hscroll.

2016-09-08  Katsumi Yamaoka  <yamaoka@jpl.org>

	* w3m-util.el (w3m-delete-frames-and-windows): Don't try to delete
	window that this function deleted already in conjunction with its frame.
	It happened when a frame has two or more emacs-w3m windows.

2016-09-08  Boruch Baum  <boruch_baum@gmx.com>

	* w3m-save.el (w3m-save-buffer-html-only): New user option.
	(w3m-save-buffer): Use it; improve docstring.  [emacs-w3m:12595]

2016-08-25  Katsumi Yamaoka  <yamaoka@jpl.org>

	* w3m.el (w3m-url-at-point): Refactor.

2016-08-18  Boruch Baum  <boruch_baum@gmx.com>

	* w3m.el (w3m-image-viewer): Make it defcustom.

2016-08-17  Katsumi Yamaoka  <yamaoka@jpl.org>

	Don't use `string-as-multibyte' and `string-as-unibyte' that are
	obsolete in Emacs 25.2.
	Use `string-make-multibyte' and `string-make-unibyte' instead.

	* octet.el (octet-w3m-region):
	* w3m-image.el (w3m-imagick-convert-buffer):
	* w3m-proc.el (w3m-process-start-after):
	* w3m-util.el (w3m-insert-string): Do.

	Remove Gmane mailing list archive stuff.

	* w3m.el (w3m-gmane-url-at-point): Remove.

2016-08-01  Boruch Baum  <boruch_baum@gmx.com>

	* w3m-lnum.el: Do a boundp test for browse-url-generic-program.

2016-07-27  Katsumi Yamaoka  <yamaoka@jpl.org>

	Make w3m-delete-buffer return to the buffer that launches
	the buffer to be deleted if w3m-use-tab is non-nil.

	* w3m.el (w3m-parent-session-buffer): New internal variable.
	(w3m-view-this-url-1):
	Save the current session in it when launching a new session.
	(w3m-delete-buffer, w3m-next-buffer):
	Return to the buffer that launches the buffer to be deleted.

2016-07-26  Katsumi Yamaoka  <yamaoka@jpl.org>

	* w3m.el (w3m-lynx-like-map): Bind "K" to w3m-scroll-down.
	[emacs-w3m:12570]

2016-07-19  Katsumi Yamaoka  <yamaoka@jpl.org>

	* w3m-ems.el (w3m-create-image): Run w3m-image-animate in page buffer.

	* w3m.el (w3m-goto-url): Run w3m-select-buffer-update after evaluating
	w3m-display-hook and w3m-display-functions.  [emacs-w3m:12568]
	It seems to be rational to run w3m-force-window-update, that
	w3m-select-buffer-update runs, after settling down the page display.

2016-04-22  Katsumi Yamaoka  <yamaoka@jpl.org>

	* w3m-util.el (w3m-buffer-name-lessp): Work for Emacs 25.2 that starts
	numbered buffer names with *w3m*<1>, not *w3m*<2>.

2016-03-04  TSUCHIYA Masatoshi  <tsuchiya@namazu.org>

	* w3m.el (w3m-markdown-converter): New option to select the command to
	convert markdown formed files into HTML format.
	(w3m-prepare-markdown-content): Use the above.

2016-03-03  TSUCHIYA Masatoshi  <tsuchiya@namazu.org>

	* w3m.el: Add support for markdown formed files.
	(w3m-content-type-alist, w3m-local-find-file-regexps): Add markdown
	entry.
	(w3m-prepare-markdown-content): New function.

2015-11-27  Katsumi Yamaoka  <yamaoka@jpl.org>

	Prefer Cygwin pathnames when building emacs-w3m on Cygwin for
	Windows-native Emacs.  [emacs-w3m:12540]

	* aclocal.m4 (AC_PATH_CYGWIN): New function.
	(AC_PATH_LISPDIR, AC_PATH_ICONDIR): Use it.
	* configure.in: Check for cygpath program.

2015-11-26  Katsumi Yamaoka  <yamaoka@jpl.org>

	* Makefile.in (lisp, what-where, install-package, install-package-ja)
	(dist, .el.elc, slow, very-slow)
	* doc/Makefile.in (EMACSINFO, version.texi): Quote Emacs's path name.

2015-11-25  Katsumi Yamaoka  <yamaoka@jpl.org>

	* aclocal.m4 (AC_SET_VANILLA_FLAG, AC_SET_XEMACSDEBUG, AC_EMACS_LISP)
	(AC_ADD_LOAD_PATH):
	* Makefile.in (FLAGS, lisp, what-where, install-lisp, install-package)
	(install-package-ja, dist, tarball, .el.elc, slow, very-slow):
	* doc/Makefile.in (FLAGS, EMACSINFO, version.texi, install, install-en)
	(install-ja): Work for path names containing whitespace.
	[emacs-w3m:12530]

2015-10-13  Bruno F$(D+1(Blix Rezende Ribeiro  <oitofelix@gnu.org>

	* w3m-form.el (w3m-form-make-form-data): Protect against empty token.
	[emacs-w3m:12517]

2015-10-13  Katsumi Yamaoka  <yamaoka@jpl.org>

	* w3m.el (w3m-gmane-url-at-point):
	Change query url to <http://news.gmane.org/group/thread=MESSAGE-ID>.

	* doc/txi-ja.tex: Make the pdf document display a bookmark by default.

2015-10-09  Katsumi Yamaoka  <yamaoka@jpl.org>

	* configure.in:
	* doc/Makefile.in (.texi.dvi): Use pbibtex rather than jbibtex.
	* doc/emacs-w3m-ja.texi: Add @usedvipdfmx to generate pdf bookmark.
	* doc/txi-ja.tex: Copy from <https://github.com/fukusaka/texinfo-ja/>.

2015-09-29  Kevin Ryde  <user42_kevin@yahoo.com.au>

	* w3m.el (w3m-check-header-tags): w3m-expand-url <base> to tolerate
	a non-absolute there, as for example from archive.org.
	(If w3m-current-base-url is relative then form setups error out.)

2015-06-09  Katsumi Yamaoka  <yamaoka@jpl.org>

	* w3m.el (w3m-retrieve-and-render):
	Set w3m-current-url (and w3m-current-title) so as to enable moving back
	to the past page (in the case w3m-clear-display-while-reading is t).
	(w3m-goto-url): Don't move point to the top when it failed to retrieve.
	[emacs-w3m:12471]

2015-06-02  Katsumi Yamaoka  <yamaoka@jpl.org>

	* w3m.el (w3m-retrieve-and-render):
	Don't display progress message for `about:' pages.  [emacs-w3m:12465]

2015-05-22  Katsumi Yamaoka  <yamaoka@jpl.org>

	* w3m.el (w3m-refresh-at-time): Remove workaround.  [emacs-w3m:12459]

2015-05-13  Katsumi Yamaoka  <yamaoka@jpl.org>

	* w3m.el (w3m-use-refresh): Mention Google looping problem in docstring.
	(w3m-refresh-minimum-interval): Default to 5; change the meaning.
	(w3m-check-refresh-attribute, w3m-view-previous-page):
	Do nothing for w3m-refresh-minimum-interval.
	(w3m-refresh-at-time):
	Override meta refresh seconds by w3m-refresh-minimum-interval.
	(w3m-goto-url-with-timer): Check for buffer's existence correctly.

2015-05-10  Katsumi Yamaoka  <yamaoka@jpl.org>

	* w3m.el (w3m-error): Work for XEmacs.  [emacs-w3m:12444]
	(w3m-retrieve-and-render): Work for XEmacs.
	Note: `get-buffer-window' requires a buffer for the 1st arg in XEmacs.

2015-05-08  Katsumi Yamaoka  <yamaoka@jpl.org>

	* w3m.el (w3m-refresh-at-time):
	Temporary fix to avoid Google search looping.  [emacs-w3m:12440]

2015-04-27  Katsumi Yamaoka  <yamaoka@jpl.org>

	* w3m.el (w3m-error): New face.
	(w3m-retrieve-and-render): Denote `failed' if it did so.

2015-04-06  Katsumi Yamaoka  <yamaoka@jpl.org>

	* w3m.el (w3m-clear-display-while-reading): New user option.
	(w3m-retrieve-and-render): Clear the current display while reading
	a new page if w3m-clear-display-while-reading is non-nil.
	[emacs-w3m:12428]

2015-04-03  Katsumi Yamaoka  <yamaoka@jpl.org>

	* w3m.el (w3m-url-savable-p): New function.
	(w3m-toolbar, w3m-menubar): Use it.

	* w3m-save.el: Provide the feature.

2015-04-02  Katsumi Yamaoka  <yamaoka@jpl.org>

	* w3m.el (w3m-toolbar-buttons, w3m-toolbar): Add `Save' button.

	* icons/save-up.png, icons/save-up.xpm
	* icons30/save-up.png, icons30/save-up.xpm: New files.

2015-04-01  Katsumi Yamaoka  <yamaoka@jpl.org>

	* w3m-save.el: New file.

	* w3m.el (w3m-menubar, w3m-lynx-like-map, w3m-info-like-map):
	Add w3m-save-buffer and bind `C-x C-s' to it.

2015-03-13  Katsumi Yamaoka  <yamaoka@jpl.org>

	* w3m-filter.el (w3m-filter-add-name-anchors):
	Don't use ambiguous regexp.  [emacs-w3m:12422]

2015-02-08  Katsumi Yamaoka  <yamaoka@jpl.org>

	* w3m.el (w3m-search-name-anchor): Search for both "name" and
	(w3m-url-decode-string "name").  [emacs-w3m:12392]

2015-01-28  Katsumi Yamaoka  <yamaoka@jpl.org>

	* w3m.el (w3m-extra-numeric-character-reference):
	Use #x20 instead of ? .
	(w3m-scroll-up-1): Remove obsolete function alias to w3m-scroll-up.

2015-01-22  Katsumi Yamaoka  <yamaoka@jpl.org>

	* w3mhack.el (w3mhack-compile-file): New function.
	(w3mhack-compile): Use it.

2014-11-24  Andrey Kotlarski  <m00naticus@gmail.com>

	* w3m-lnum.el (w3m-lnum-actions-link-alist): Add open in background
	bindings.
	(w3m-lnum-remove-overlays): Enlarge default region to clean.
	(w3m-lnum-set-numbering): Use w3m-lnum-remove-overlays.
	(w3m-lnum-next-filter): New function.
	(w3m-lnum-read-interactive): Use it to search below and above when
	filter has no matches left.
	(w3m-with-lnum): Guarantee cleanup of right buffer.
	(w3m-lnum-get-action): Fix checkdoc warning.
	(w3m-lnum-visit): Make it function.  Enable visiting in background.
	(w3m-lnum-follow): Add prefix combinations to visit links in
	background.

2014-10-06  Katsumi Yamaoka  <yamaoka@jpl.org>

	* w3m.el (w3m-extra-numeric-character-reference): Add (?\C-m . ? ).
	[emacs-w3m:12378]

2014-10-01  Herbert J. Skuhra  <h.skuhra@gmail.com>

	* aclocal.m4 (AC_PATH_EMACS): Work for Emacs 25.

2014-08-01  Michael Heerdegen  <michael_heerdegen@web.de>
	Katsumi Yamaoka <yamaoka@jpl.org>

	* w3m.el (w3m-input-url-next-history-element): Abolish.
	(w3m-url-completion-map): Don't bind M-n key.
	(w3m-input-url-default-add-completions): New function.
	(w3m-input-url):
	Bind minibuffer-default-add-function to it locally in minibuffer.

2014-07-29  Katsumi Yamaoka  <yamaoka@jpl.org>

	* w3m.el (w3m-input-url-provide-initial-content): New user option.
	(w3m-input-url): Use it.
	(w3m-input-url-next-history-element): New function.
	(w3m-url-completion-map): Bind it.
	[emacs-w3m:12345]

2014-07-24  Katsumi Yamaoka  <yamaoka@jpl.org>

	* w3m-filter.el (w3m-filter-add-name-anchors): Subdivide long regexp.
	[emacs-w3m:12339]

2014-06-12  Katsumi Yamaoka  <yamaoka@jpl.org>

	* Makefile.in (install-lisp): Compress .el files.
	* doc/Makefile.in (install): Compress info files.

	* aclocal.m4 (AC_COMPRESS_INSTALL): New function.
	* configure.in: Use it.

2014-06-11  Kevin Ryde  <user42_kevin@yahoo.com.au>

	* w3m.el (w3m-zoom-out-image, w3m-resize-image-interactive): Treat
	zoom-out percentage as inverse of zoom-in, so "in" then "out" returns
	to the original size.
	(w3m-resize-inline-image-internal): Set w3m-image-scale property to
	flonum to avoid integer round-off when resizing in and out.  Use
	`round' rather than `truncate' when calling "convert" so flonum
	round-off 99.999 is original 100%.

2014-06-11  Katsumi Yamaoka  <yamaoka@jpl.org>

	* w3m.el (w3m-content-type-alist): Don't bug out for the case where
	browse-url-browser-function is set to a function symbol that is not yet
	defined.  [emacs-w3m:12317]

2014-04-21  Michael Ernst  <mernst@cs.washington.edu>

	* w3m-util.el (w3m-beginning-of-tag, w3m-end-of-tag): Work correctly
	for the case there is only whitespace between <tag> and </tag>.

2014-03-31  Katsumi Yamaoka  <yamaoka@jpl.org>

	* w3m.el (w3m-markup-urls-nobreak): Don't modify textarea.
	[emacs-w3m:12308]

2014-03-26  Katsumi Yamaoka  <yamaoka@jpl.org>

	* w3m.el (w3m-relationship-estimate-rules): Update regexps for Google.

2014-02-13  Katsumi Yamaoka  <yamaoka@jpl.org>

	* w3m.el (w3m-url-encode-string): Encode `:' and `/'.
	Suggested by Dan Jacobson <jidanni@jidanni.org>.

	* w3m-form.el (w3m-form-make-form-data, w3m-form-parse-and-fontify):
	Use car-less-than-car.

2014-02-10  Katsumi Yamaoka  <yamaoka@jpl.org>

	* w3m-filter.el (w3m-filter-subst-disabled-with-readonly): Relax regexp.

	* w3m-form.el (w3m-form-submit): Work for a url having no query part.

2014-01-08  Mirko M.  <mirko.m@hotmail.com>

	* w3m-util.el (w3m-delete-frames-and-windows): Don't clear the windows
	layout that used to be before visiting an emacs-w3m buffer.
	[emacs-w3m:12273]

2014-01-07  Katsumi Yamaoka  <yamaoka@jpl.org>

	* w3m-util.el (w3m-static-if, w3m-static-when, w3m-static-unless)
	(w3m-static-cond): Add edebug spec.

	* octet.el: Fix edebug spec for the static-* macros.

2013-12-03  Tatsuya Kinoshita  <tats@vega.ocn.ne.jp>

	* mew-w3m.el (mew-w3m-region): Set point to the end of <div> tag to
	prevent infinite loop.

2013-12-01  Tatsuya Kinoshita  <tats@vega.ocn.ne.jp>

	* mew-w3m.el (mew-w3m-region): Set point to minimum for
	`mew-w3m-cite-blockquote' to work.

2013-11-05  Katsumi Yamaoka  <yamaoka@jpl.org>

	* mew-w3m.el (mew-w3m-cite-blockquote): New function.
	(mew-w3m-region): Use it.

2013-11-26  Katsumi Yamaoka  <yamaoka@jpl.org>

	* w3m-filter.el (w3m-filter-subst-disabled-with-readonly): Rewrite.

	* w3m-filter.el (w3m-filter-subst-disabled-with-readonly):
	Fix the width of disabled select form.

2013-11-25  Katsumi Yamaoka  <yamaoka@jpl.org>

	* w3m-filter.el (w3m-filter-subst-disabled-with-readonly): Replace
	disabled or readonly select forms, that w3m doesn't support, with
	read-only input forms.  [emacs-w3m:12222]

	* w3m-form.el (w3m-form-parse-and-fontify): Make read-only text buttons
	for image, reset, and submit forms if readonly attr is turned on.

	* w3m-ems.el, w3m-form (w3m-form-make-button): Add the optional
	readonly argument; make a read-only text button if it is non-nil.

2013-11-20  Katsumi Yamaoka  <yamaoka@jpl.org>

	Make non-link urls unbreakable.  [emacs-w3m:12215]

	* w3m.el (w3m-markup-urls-nobreak): New function.
	(w3m-rendering-buffer): Use it.

2013-10-22  Katsumi Yamaoka  <yamaoka@jpl.org>

	Simplify the tab line control so as not to consume CPU.
	Thanks to Michael Heerdegen for good suggestions.

	* w3m-ems.el (w3m-tab-line-format, w3m-tab-timer): Abolish.
	(w3m-tab-mouse-track-selected-tab): Run `w3m-tab-line' instead of using
	its cache; remove unused argument `buffers'.
	(w3m-tab-line): Don't use chache and timer.

2013-10-17  Katsumi Yamaoka  <yamaoka@jpl.org>

	Replace `w3m-external-view-current-url', `w3m-external-view-this-url',
	and `w3m-view-url-with-external-browser' with
	`w3m-view-url-with-browse-url' that runs `browse-url'. [emacs-w3m:12190]

	* w3m.el (w3m-menubar, w3m-tab-button-menu-commands, w3m-link-map): Do.
	(w3m-external-view-current-url, w3m-external-view-this-url)
	(w3m-view-url-with-external-browser): Make obsolete.
	(w3m-view-url-with-browse-url): New function.
	(w3m-mode-map): Bind "M" to it.

	* w3m-lnum.el (w3m-lnum-actions-link-alist): Bind "M" to
	w3m-view-url-with-browse-url instead of w3m-external-view.
	(w3m-lnum-mode-map): Use the key bound to w3m-view-url-with-browse-url
	for w3m-lnum-external-view-this-url.
	(w3m-lnum-external-view-this-url): Use w3m-view-url-with-browse-url
	instead of w3m-external-view.

2013-10-16  Michael Heerdegen  <michael_heerdegen@web.de>

	* w3m-ems.el (w3m-tab-line):
	Run w3m-force-window-update unconditionally.  [emacs-w3m:12175]

2013-10-09  Katsumi Yamaoka  <yamaoka@jpl.org>

	* w3m-form.el (w3m-form-inactive): Add underline property.
	(w3m-form-input-textarea): Don't use it to view read-only textarea.

2013-10-08  Katsumi Yamaoka  <yamaoka@jpl.org>

	Make disabled or read-only forms inatcive.

	* w3m-form.el (w3m-form-parse-and-fontify): Make `select', `checkbox',
	`radio', and `file' input forms inactive.
	(w3m-form-input-checkbox, w3m-form-input-radio, w3m-form-input-file)
	(w3m-form-input-select): Don't allow keys if it is inactive.

2013-10-08  Thorsten Jolitz  <tjolitz@gmail.com>

	* w3m-form.el (w3m-form-input-textarea-mode-setup): New option for
	setting up the textarea input buffer in org-mode instead of text-mode.

	(w3m-form-input-textarea-org-mode-map) New minor-mode-map.
	(w3m-form-textarea-use-org-mode-p) New variable.
	(w3m-form-textarea-toggle-major-mode) New function.
	(w3m-form-input-textarea-mode-setup) Setup textarea edit buffer with
	major-mode 'org-mode if `w3m-form-textarea-use-org-mode-p' is non-nil.
	(w3m-form-input-textarea) Split window sensibly if
	`w3m-form-textarea-use-org-mode-p' is non-nil.
	(w3m-form-input-textarea-mode) Override default minor-mode map with
	new minor-mode-map in case major-mode is 'org-mode.

2013-10-08  Katsumi Yamaoka  <yamaoka@jpl.org>

	* w3m-form.el (w3m-form-input-textarea-mode-setup):
	Fix typo (unquoted `view-mode').

2013-10-04  Katsumi Yamaoka  <yamaoka@jpl.org>

	* w3m-form.el (w3m-form-input-textarea-mode-setup): Use view-mode to
	show disabled or readonly textarea.
	(w3m-form-input-textarea): Revert last change; use w3m-form-inactive
	face to show disabled or readonly textarea.

2013-10-03  Katsumi Yamaoka  <yamaoka@jpl.org>

	Make disabled forms not editable.  [emacs-w3m:12146]

	* w3m.el (w3m-use-filter): Default to t.
	(w3m-show-form-hint): Notice form is inactive.

	* w3m-filter.el (w3m-filter-subst-disabled-with-readonly): New function
	that substitutes the `disabled' attribute with the `readonly' attribute
	in an html source so as to enable w3m to handle.
	(w3m-filter-configuration): Add it.

	* w3m-form.el (w3m-form-inactive): New face.
	(w3m-fontify-textareas, w3m-form-parse-and-fontify): Use it if text is
	not editable.
	(w3m-form-input): Use w3m-message rather than message.
	(w3m-form-input-textarea): Don't allow editing text if it is disabled.
	(w3m-form-last-position): New variable.
	(w3m-form-restore-last-position): New function.
	(w3m-form-submit): Add it to w3m-fontify-after-hook.

2013-09-10  Katsumi Yamaoka  <yamaoka@jpl.org>

	* w3m.el (w3m-input-url): Default to `default' or "".
	(w3m-download): Prompt for url endlessly instead of bugging out.
	(w3m): Doc fix.

2013-09-09  Katsumi Yamaoka  <yamaoka@jpl.org>

	* w3m.el (w3m-url-completion-map): New overriding keymap.
	(w3m-input-url): Use it.
	Suggested by Manuel Giraud <manuel@ledu-giraud.fr>.

2013-09-06  Katsumi Yamaoka  <yamaoka@jpl.org>

	* w3m-ems.el (w3m-toolbar-make-buttons): Make tool-bar button use
	a single icon image if Emacs built with Gtk+ is running.
	cf.
	<https://lists.gnu.org/archive/html/bug-gnu-emacs/2013-09/msg00170.html>
	(w3m-toolbar-use-single-image-per-icon): Add a note to docstring.

2013-09-04  Katsumi Yamaoka  <yamaoka@jpl.org>

	* w3m-util.el (w3m-decode-coding-string-with-priority):
	Move from w3m-ems.el and w3m-xmas.el.
	* w3m-ems.el, w3m-xmas.el
	(w3m-decode-coding-string-with-priority): Move to w3m-util.el.
	* w3m-proc.el: Don't Fbind it.

	* w3mhack.el (w3mhack-make-package):
	Avoid making a hard link for w3m-load.el twice.

2013-09-03  Manuel Giraud  <manuel@ledu-giraud.fr>

	* w3m.el (w3m-canonicalize-url): Do uri replace before normal parsing.

2013-09-02  Katsumi Yamaoka  <yamaoka@jpl.org>

	Prefer uris based on w3m-uri-replace-alist to Google's feeling lucky.
	Suggested by Michael Heerdegen <michael_heerdegen@web.de>.

	* w3m.el (w3m-canonicalize-url): Run w3m-uri-replace before falling
	back to Google's feeling lucky.
	(w3m-uri-replace): Simply return nil if there is no replacement.
	(w3m-goto-url): Move forward w3m-uri-replace to w3m-canonicalize-url.

2013-08-26  Katsumi Yamaoka  <yamaoka@jpl.org>

	* w3m.el (w3m-retrieve-and-render): Record failed urls as well to the
	arrived database.  Suggested by Dan Jacobson.
	(w3m-delete-buffer): Kill form buffers before killing a page buffer.
	(w3m-delete-buffer): Work around mysterious bug where window positions
	aren't restored if this command is called by a mouse event.  Reported
	by Dan Jacobson.

2013-08-26  Dan Jacobson  <jidanni@jidanni.org>

	* w3m.el (w3m-toolbar): Simplify the label used for w3m-history.

2013-08-13  Kevin Ryde  <user42@zip.com.au>

	* w3mhack.el (w3mhack-module-list): Remove w3mhack-load-file from the
	modules not to be byte compiled, so that it is byte compiled.
	(w3mhack-generate-load-file): Remove no-byte-compile from w3m-load.el.

2013-08-01  Katsumi Yamaoka  <yamaoka@jpl.org>

	* w3m-form.el (w3m-form-parse-and-fontify): Prefer base url if any
	rather than the current url when constructing urls that form buttons
	specify.  Thanks to Thorsten Jolitz [emacs-w3m: 12107].

2013-07-01  Katsumi Yamaoka  <yamaoka@jpl.org>

	* w3m.el (w3m): Enable it again to fetch Gmane url and others.
	(w3m-gmane-url-at-point): Update url.

2013-06-26  Katsumi Yamaoka  <yamaoka@jpl.org>

	* w3m.el (w3m-use-cookies): Default to t.

	Make `w3m-input-url' offer no useless initial string.
	* w3m.el (w3m-active-region-or-url-at-point, w3m-input-url)
	(w3m-download, w3m-view-this-url, w3m-view-url-with-external-browser)
	(w3m-goto-url, w3m-goto-url-new-session, w3m): Do.

2013-06-21  Katsumi Yamaoka  <yamaoka@jpl.org>

	* aclocal.m4: Make configure work for term-mode running in Emacs.

2013-06-18  Katsumi Yamaoka  <yamaoka@jpl.org>

	* w3m.el (ffap-url-regexp): Silence the byte compiler.

	* mime-w3m.el: Require calist when compiling.

2013-05-30  Katsumi Yamaoka  <yamaoka@jpl.org>

	* mime-w3m.el: Don't use obsolete macro dont-compile.

	* w3m.el (w3m-goto-mailto-url): Bind display-buffer-alist instead of
	special-display-buffer-names and special-display-regexps for Emacs >=
	24.3.

	* w3m-ems.el (w3m-image-multi-frame-p): Exclude images that don't
	specify a delay.

2013-04-19  Katsumi Yamaoka  <yamaoka@jpl.org>

	* w3m-filter.el (w3m-filter): Don't modify w3m-filter-rules.

2013-04-12  REN Lifeng  <renlifeng@wowfly.com>

	* w3m-session.el (w3m-session-rename): Don't infloop.

2013-04-11  Katsumi Yamaoka  <yamaoka@jpl.org>

	* w3m-filter.el (w3m-filter-configuration):
	Use w3m-language rather than w3m-use-japanese-menu.

2013-04-10  Katsumi Yamaoka  <yamaoka@jpl.org>

	* w3m-filter.el (w3m-filter-add-name-anchors): Fix regexp matching name
	anchors.  Reported by Dan Jacobson <jidanni@jidanni.org>.

2013-04-08  Katsumi Yamaoka  <yamaoka@jpl.org>

	* w3m-form.el (w3m-form-get-by-name): Distinguish the type of forms of
	the same names.  Reported by Kevin Ryde <user42@zip.com.au>.
	(w3m-form-resume, w3m-form-parse-and-fontify, w3m-form-input-map): Do.

2013-04-05  Katsumi Yamaoka  <yamaoka@jpl.org>

	* w3m-filter.el (w3m-filter-fix-tfoot-rendering): New filter.
	(w3m-filter-configuration): Add it but not activate.

	* w3m-ems.el (w3m-image-multi-frame-p): New alias.
	(w3m-image-animate): Use it.

2013-02-04  Katsumi Yamaoka  <yamaoka@jpl.org>

	* w3m.el (w3m-retrieve-and-render): Remove workaround.
	* w3m-util.el (w3m-force-window-update-later): Make 1st arg optional.
	* w3m-ems.el (w3m-force-window-update): A window need to be redisplayed
	for `force-window-update' to work (see the docstring).

2013-01-23  Katsumi Yamaoka  <yamaoka@jpl.org>

	* w3m-lnum.el (w3m-lnum-read-interactive): Replace w3m-scroll-up-1 with
	w3m-scroll-up.

	* w3m.el (w3m-scroll-up): Rename from w3m-scroll-up-1.
	(w3m-scroll-up, w3m-scroll-up-or-next-url): Make the bottom of a page
	border on the bottom of a screen when having finished scrolling
	the page up.
	(w3m-scroll-down): New function detached from
	w3m-scroll-down-or-previous-url.
	(w3m-scroll-down-or-previous-url): Move point to the top when having
	finished scrolling a page down.
	(w3m-mwheel-scroll-up, w3m-mwheel-scroll-down): New functions.
	(w3m-mode): Bind mwheel-scroll-(up,down)-function to
	w3m-mwheel-scroll-(up,down).
	Suggested by Dan Jacobson <jidanni@jidanni.org>.

2013-01-11  Katsumi Yamaoka  <yamaoka@jpl.org>

	* w3m.el (w3m-retrieve-and-render): Do (sit-for 0) to update the
	header-line appearance as a workaround; see the 2013-01-11 comment.
	(w3m-view-this-url-1): Revert 2010-01-15 change; don't popup new
	session if w3m-new-session-in-background is non-nil.
	Reported by Michael Heerdegen <michael_heerdegen@web.de>.

2012-12-25  Katsumi Yamaoka  <yamaoka@jpl.org>

	* w3m-search.el (w3m-search-do-search): Save history position.
	Reported by Dan Jacobson <jidanni@jidanni.org>.

2012-12-17  Katsumi Yamaoka  <yamaoka@jpl.org>

	* w3m-ems.el (w3m-ems-create-image): Abolish.
	(w3m-image-animate-seconds): New user option.
	(w3m-image-animate): New function.
	(w3m-create-image): Use it.

	* w3m.el (w3m-resize-inline-image-internal): Use w3m-image-animate.

	* w3m-xmas.el (w3m-image-animate): Alias to identity.

2012-12-10  Katsumi Yamaoka  <yamaoka@jpl.org>

	* w3m.el (w3m-decode-anchor-string): Decode url used to next/prev/...
	cf. http://emacs-w3m.namazu.org/ml/msg11824.html

2012-12-05  Katsumi Yamaoka  <yamaoka@jpl.org>

	* w3m-util.el (w3m-flet): Rewrite it using cl-letf.

2012-12-04  Katsumi Yamaoka  <yamaoka@jpl.org>

	* w3m-util.el (w3m-labels): Revert; use cl-labels if available.

2012-12-04  Katsumi Yamaoka  <yamaoka@jpl.org>

	* w3m-util.el (w3m-labels): Rewrite.

2012-11-19  Uday S Reddy  <u.s.reddy@cs.bham.ac.uk>

	* w3m.el (w3m-command-environment): Make the "CYGWIN" environment
	variable default to "binmode" for NTEmacs.

2012-10-18  Katsumi Yamaoka  <yamaoka@jpl.org>

	* w3m-filter.el (w3m-filter-configuration): Work around a widget bug.

2012-10-17  Katsumi Yamaoka  <yamaoka@jpl.org>

	* w3m-filter.el: Change file coding system to utf-8.
	(w3m-filter-configuration):
	New user option, a successor to w3m-filter-rules.
	(w3m-filter-rules):
	Make it semi-obsolete (but still usable) and default to nil.
	(w3m-filter):
	Use w3m-filter-configuration in addition to w3m-filter-rules.
	(w3m-filter-google-click-tracking)
	(w3m-filter-google-shrink-table-width, w3m-filter-add-name-anchors):
	New filters.

	* w3m.el (w3m-rendering-half-dump):
	Move function, that adds name anchors, to w3m-filter.el.
	(w3m-create-page): Move Google click-tracking filter to w3m-filter.el.

	* w3m-util.el (w3m-widget-type-convert-widget):
	Don't modify default sexp values.

2012-10-10  Katsumi Yamaoka  <yamaoka@jpl.org>

	* w3m-bookmark.el (w3m-bookmark-buffer): Use (0 0) as the Unix epoch.

	* w3m.el (w3m-create-page): Fix regexp matching Google's click-
	tracking urls.

2012-07-22  Katsumi Yamaoka  <yamaoka@jpl.org>

	* w3m.el (w3m-rendering-half-dump): Add name anchors for only existing
	internal links.

2012-07-19  Katsumi Yamaoka  <yamaoka@jpl.org>

	* w3m-util.el (w3m-flet): New macro.

2012-07-18  Katsumi Yamaoka  <yamaoka@jpl.org>

	* w3m.el (w3m-input-url): Decode url string by the coding system that
	url itself specifies if any.

	* w3m.el (w3m-goto-url): Allow optional save-pos argument, that leads
	it to run w3m-history-store-position.
	(w3m-view-parent-page, w3m-scroll-up-or-next-url)
	(w3m-scroll-down-or-previous-url): Run w3m-history-store-position.
	(w3m-gohome, w3m-browse-url, w3m-find-file, w3m-db-history)
	(w3m-history): Run w3m-history-store-position by way of w3m-goto-url.

	* w3m-util.el (w3m-labels): New macro that runs cl-labels in Emacs 24.2
	and later, otherwise runs labels.

	* mime-w3m.el (mime-w3m-insinuate):
	* w3m-bookmark.el (w3m-bookmark-safe-string):
	* w3m-proc.el (w3m-process-do-with-temp-buffer):
	* w3m-rss.el (w3m-rss-parse-date-string):
	* w3m-weather.el (w3m-weather-completion-table):
	Replace labels with w3m-labels.

	* w3mhack.el (w3mhack-nonunix-install): Don't use labels.

2012-07-13  Katsumi Yamaoka  <yamaoka@jpl.org>

	* w3m.el (w3m-input-url, w3m-header-line-insert):
	Don't decode only control characters.

2012-07-12  Katsumi Yamaoka  <yamaoka@jpl.org>

	* w3m.el (w3m-input-url): Don't decode %00~%1F and %7F~%9F in url.

2012-07-11  Katsumi Yamaoka  <yamaoka@jpl.org>

	* w3m.el (w3m-url-decode-string): Allow optional regexp matching %**.
	(w3m-header-line-insert): Don't decode %00~%1F and %7F~%9F in url.

	* w3m.el (w3m-create-page): Show raw contents briefly, not fully, when
	prompting a user for the content type.

2012-07-10  Katsumi Yamaoka  <yamaoka@jpl.org>

	* w3m.el (w3m-rendering-half-dump): Add name anchors fast.

2012-07-10  Naohiro Aota  <naota@elisp.net>

	* w3m.el: (w3m-data-retrieve): URL-decode data-string. It can have
	"%2b%2d%3d" representing "/+=".

2012-07-08  Katsumi Yamaoka  <yamaoka@jpl.org>

	* w3m.el (w3m-rendering-half-dump): Add name anchors that w3m can
	handle in nested tags.

2012-07-02  Katsumi Yamaoka  <yamaoka@jpl.org>

	* w3m.el (w3m-view-url-with-external-browser): Improve prompt string.
	Suggested by Dan Jacobson <jidanni@jidanni.org>.

2012-06-25  Katsumi Yamaoka  <yamaoka@jpl.org>

	* w3m.el (w3m-active-region-or-url-at-point, w3m-print-this-url):
	Try to pick #name anchor out.

	* w3m-search.el (w3m-search-read-variables): Make commands that use it
	error out when other processes run in the current w3m buffer.

	* w3m.el (w3m-mode): Add description of some missing commands to doc.

2012-06-20  Katsumi Yamaoka  <yamaoka@jpl.org>

	* w3m.el (w3m-create-page): Safely quit session when a user hits C-g;
	make sure to set w3m-current-url.

2012-06-19  Katsumi Yamaoka  <yamaoka@jpl.org>

	* w3m.el (w3m-cache-header, w3m-cache-request-header)
	(w3m-cache-contents, w3m-cache-request-contents)
	(w3m-cache-available-p): Canonicalize given url.
	(w3m-show-error-information): Show as many info as possible.

2012-06-18  Katsumi Yamaoka  <yamaoka@jpl.org>

	* w3m-util.el (w3m-popup-buffer): Do nothing for the current buffer.

	* w3m.el (w3m-history-highlight-current-url): Extend href anchor to bol.

	* w3m.el (w3m-http-status-alist): New variable.
	(w3m-http-status): New variable.
	(w3m-w3m-retrieve): Set it.
	(w3m-retrieve): Clear it.
	(w3m-download, w3m-retrieve-and-render, w3m-show-error-information):
	Show http status if download or retrieving fails.

2012-06-14  Katsumi Yamaoka  <yamaoka@jpl.org>

	* w3m.el (w3m-url-encode-string-2): Encode only `(' and `)'.

2012-06-12  Katsumi Yamaoka  <yamaoka@jpl.org>

	* w3m-proc.el (w3m-process-do-with-temp-buffer): Use labels macro again.
	Functions that the labels form generates to be used in the outside of
	the labels form should be prefixed with #' from now on.
	Thanks to Michael Heerdegen and Andreas Schwab.

	* w3m-proc.el (w3m-process-do-with-temp-buffer): Don't use labels macro
	of which the spec has been changed in the most recent Emacs.

2012-06-04  Katsumi Yamaoka  <yamaoka@jpl.org>

	* w3m.el (w3m-expand-url): Work for scheme name containing upcase
	letters.  Reported by Dan Jacobson <jidanni@jidanni.org>.

	* w3m-util.el (w3m-force-mode-line-update): New alias.

	* w3m-lnum.el (w3m-with-lnum, w3m-lnum-universal-dispatch): Use it.

2012-06-03  Katsumi Yamaoka  <yamaoka@jpl.org>

	* w3m.el (w3m-create-page): Improve regexp matching Google's click-
	tracking urls.

2012-05-14  Katsumi Yamaoka  <yamaoka@jpl.org>

	* w3m.el (w3m-url-encode-string-2): New function.
	(w3m-print-current-url, w3m-print-this-url, w3m-print-this-image-url):
	Use it to encode url characters that are apt to be misidentified as
	word boundaries.

2012-04-22  Katsumi Yamaoka  <yamaoka@jpl.org>

	* w3m.el (w3m-create-page): Decode url in Google's click-tracking
	filter.

2012-04-18  Andrey Kotlarski  <m00naticus@gmail.com>

	* w3m-lnum.el (w3m-with-lnum, w3m-lnum-universal-dispatch):
	Explicitly redraw mode line.
	(w3m-lnum-visit): Fix prompt; add --insecure option to Curl.

2012-04-17  Katsumi Yamaoka  <yamaoka@jpl.org>

	* w3m.el (w3m-create-page): Add a filter for Google's click-tracking
	temporarily --- maybe this should be incorporated in w3m-filter.el.

2012-04-13  Katsumi Yamaoka  <yamaoka@jpl.org>

	* w3m.el (w3m-goto-mailto-url): Protect against nil value of body=;
	decode url string; don't change mail buffer's modification status;
	make sure body text is inserted to the message body.

2012-04-12  Katsumi Yamaoka  <yamaoka@jpl.org>

	* w3m.el (w3m-shr-url-at-point): New function.
	(w3m-url-at-point): Use it.

	* doc/ptexinfmt.el (texinfo-format-syntax-table): Modify character
	syntax of " and \ to w, as a workaround.
	(texinfo-format-comma): Support @comma.
	(texinfo-format-parse-args): Tweak it so as to work for @comma.

2012-03-16  Katsumi Yamaoka  <yamaoka@jpl.org>

	* w3m.el (w3m-scroll-left, w3m-scroll-right): Use image-mode function
	for an image page.
	(w3m-shift-left, w3m-shift-right): Pass prefix argument to image-mode
	function.

2012-03-12  Dan Jacobson  <jidanni@jidanni.org>

	* w3m.el (w3m-ctl-c-map): Bind `C-c C-e' to w3m-goto-new-session-url.

2012-02-27  Katsumi Yamaoka  <yamaoka@jpl.org>

	* w3m.el (w3m-relationship-estimate-rules)
	(w3m-open-all-links-in-new-session): Work for https Google pages.

2012-02-20  Katsumi Yamaoka  <yamaoka@jpl.org>

	* w3m.el (w3m-goto-mailto-url): Work for mail body.

2012-02-13  Katsumi Yamaoka  <yamaoka@jpl.org>

	* w3m-util.el (w3m-switch-to-buffer): Abolish.

	* w3m-bookmark.el (w3m-bookmark-add-all-urls):
	* w3m-ems.el (w3m-tab-drag-mouse-function)
	(w3m-tab-click-mouse-function, w3m-tab-next-buffer)
	(w3m-tab-make-keymap):
	* w3m-form.el (w3m-form-input-textarea, w3m-form-input-select)
	(w3m-form-input-map):
	* w3m-session.el (w3m-session-select):
	* w3m-tabmenu.el (w3m-switch-buffer, w3m-tab-menubar-open-item):
	* w3m-util.el (w3m-popup-buffer, w3m-make-menu-commands):
	* w3m.el (w3m-next-buffer, w3m-move-unseen-buffer)
	(w3m-goto-url-new-session, w3m-reload-all-pages): Revert to using
	switch-to-buffer.

2012-02-10  Katsumi Yamaoka  <yamaoka@jpl.org>

	* w3m-hist.el (w3m-history-store-position): Don't trust column position
	that Emacs tells if there's an image.
	(w3m-history-restore-position): Revert 2011-10-21 change.

2012-02-10  Kevin Ryde  <user42@zip.com.au>

	* w3m.el (w3m-about-header): Show info of image where point stays.

2012-01-26  Katsumi Yamaoka  <yamaoka@jpl.org>

	* w3m.el (w3m-mode): Don't make bidi-paragraph-direction bound globally
	in old Emacsen and XEmacsen.
	(w3m-goto-url): Work for name anchors.

2012-01-23  Katsumi Yamaoka  <yamaoka@jpl.org>

	* w3m-ems.el (w3m-form-make-button): Use "submit" instead for an empty
	text, that won't be buttonized.
	Reported by Roland Winkler <winkler@gnu.org>.

2012-01-13  Hideyuki SHIRAI  <shirai@meadowy.org>

	* w3m.el (w3m-fontify-anchors, w3m-goto-url): Not encode and decode
	the anchor values to use Punycode.

2012-01-10  Katsumi Yamaoka  <yamaoka@jpl.org>

	* w3m.el (w3m-image-type-alist): Add image/tiff.
	(w3m-view-previous-page): Protect against empty history.

2012-01-06  Katsumi Yamaoka  <yamaoka@jpl.org>

	* Makefile.in (install-icons, install-icons30, install-info)
	(install-info-en, install-info-ja, install-package)
	(install-package-ja):
	* doc/Makefile.in (install): Add DESTDIR variable to installation
	directory.

	* w3mhack.el (w3mhack-expand-file-name): New function.
	(w3mhack-what-where): Use it.

	* aclocal.m4 (AC_SET_VANILLA_FLAG): Remove --no-unibyte option.

2012-01-02  Elias Pipping  <pipping@lavabit.com>

	* Makefile.in (install-lisp): Add DESTDIR variable to installation
	directory.

2011-12-26  Dan Jacobson  <jidanni@jidanni.org>

	* w3m.el (w3m-gohome): Always reload the home page.

2011-12-07  Katsumi Yamaoka  <yamaoka@jpl.org>

	* w3m.el (w3m-mode): Force paragraph direction to be left-to-right.
	Suggested by Naohiro Aota <naota@elisp.net>.

2011-12-06  Katsumi Yamaoka  <yamaoka@jpl.org>

	* Makefile.in (.el.elc): Shut up.

	* w3m-lnum.el (w3m-lnum-read-interactive): Use (sit-for 0) instead of
	redisplay for Emacs 21.1, too.

2011-12-05  Katsumi Yamaoka  <yamaoka@jpl.org>

	* aclocal.m4 (AC_EMACS_LISP): Simplify.
	(AC_PATH_EMACS): Simplify Lisp code so as to make it work for recent
	XEmacsen.

	* w3m-favicon.el (w3m-favicon-type): Silence SXEmacs 22.1.14's byte
	compiler.

	* w3m-lnum.el (w3m-lnum-read-interactive): Use (sit-for 0) instead of
	redisplay for XEmacs.

	* w3m.el (w3m-resize-image-interactive): Use read-char-exclusive with
	no arg for XEmacs.

2011-12-05  Katsumi Yamaoka  <yamaoka@jpl.org>

	* w3m.el (w3m-read-file-name): Don't strip query part from given url.
	(w3m-download): Always prompt for file name; don't strip query part.
	Suggested by Dan Jacobson <jidanni@jidanni.org>.

2011-12-04  Katsumi Yamaoka  <yamaoka@jpl.org>

	* w3m-lnum.el (w3m-lnum-universal-dispatch): Add argument passed to
	kill-buffer, Emacs 22 requires it; use beginning-of-line rather than
	move-beginning-of-line that XEmacs doesn't provide.

2011-12-02  Dan Jacobson  <jidanni@jidanni.org>

	* w3m-search.el (w3m-search-engine-alist): Put search string first in
	query form.

2011-11-30  Katsumi Yamaoka  <yamaoka@jpl.org>

	* w3m-util.el (w3m-popup-buffer): Restore history position always.

	* w3m.el (w3m-copy-buffer): Save history position.

2011-11-17  Katsumi Yamaoka  <yamaoka@jpl.org>

	* w3m-lnum.el (w3m-lnum-actions-custom-type): New variable.
	(w3m-lnum-actions-general, w3m-lnum-actions-image-alist)
	(w3m-lnum-actions-link-alist w3m-lnum-actions-button-alist)
	(w3m-lnum-actions-form-alist): Use it to improve custom type.

2011-11-16  Andrey Kotlarski  <m00naticus@gmail.com>

	Add alternative selection->action method.

	* w3m-lnum.el: Update comment section.
	(w3m-lnum-quick-browsing): Change default value.
	(w3m-lnum-actions-general, w3m-lnum-actions-image-alist)
	(w3m-lnum-actions-link-alist, w3m-lnum-actions-button-alist)
	(w3m-lnum-actions-form-alist): New custom options.
	(w3m-lnum-remove-overlays): Add optional parameters for start and end.
	(w3m-lnum, w3m-lnum-prompt-str, w3m-lnum-highlight-anchor): Sanitize
	variable naming.
	(w3m-read-event, w3m-lnum-visit, w3m-lnum-make-action): New macros.
	(w3m-lnum-read-interactive): Add optional parameters for previous filter
	and selected number.  Return last applied filter along selected value.
	Use `w3m-read-event'.  Remove lnum overlays within all buffer on
	scroll.
	(w3m-with-lnum): Add parameter for initial filter.  Change mode-line
	during selection.
	(w3m-lnum-get-action): If single image during image selection -
	immediately select it.  Accommodate to new return format of
	`w3m-lnum-read-interactive'.
	(w3m-lnum-follow): Use `w3m-lnum-visit'.
	(w3m-lnum-universal-dispatch): New function.
	(w3m-lnum-universal): New command.
	(w3m-lnum-view-image, w3m-lnum-save-image, w3m-lnum-print-this-url):
	Use nth.
	(w3m-lnum-zoom-image): Use `w3m-resize-image-interactive'.
	(w3m-lnum-zoom-in-image, w3m-lnum-zoom-out-image): Update doc string.
	(w3m-lnum-bookmark-add-this-url): Fix bookmarking of current url.
	(w3m-lnum-actions-link-alist): Add actions for generic browser and Curl
	if present.

	* w3m.el (autoload): Autoload `w3m-lnum-universal'.
	(w3m-resize-image-interactive): New function.
	(w3m-lnum-map): Add key for `w3m-lnum-universal'.

2011-11-14  Katsumi Yamaoka  <yamaoka@jpl.org>

	* w3m.el (w3m-expand-url): Assume only a name anchor, that has no
	scheme part nor directory part, to be the buffer: scheme.
	(w3m-buffer-local-url): Move forward.

2011-10-24  Katsumi Yamaoka  <yamaoka@jpl.org>

	* w3m-hist.el: Require w3m-util.

2011-10-22  Naohiro Aota  <naota@elisp.net>

	* w3m.el (w3m-goto-url): Check name anchor after redirect resolution.

2011-10-21  Katsumi Yamaoka  <yamaoka@jpl.org>

	* w3m-hist.el (w3m-history-restore-position): Don't hscroll if there
	are images ([emacs-w3m:11658]).

2011-10-17  Katsumi Yamaoka  <yamaoka@jpl.org>

	* w3m.el (w3m-canonicalize-url): Fix url that fails to have put
	a separator following a domain name.
	Suggested by Dan Jacobson <jidanni@jidanni.org>.

2011-10-14  Katsumi Yamaoka  <yamaoka@jpl.org>

	* w3m.el (w3m-url-coding-system-alist): Add a rule for Google.
	(w3m-url-coding-system): Allow function to determine coding system.

2011-10-14  Katsumi Yamaoka  <yamaoka@jpl.org>

	* w3m.el (w3m-url-encode-string, w3m-url-transfer-encode-string):
	Restore optional coding argument.
	(w3m-gmane-url-at-point, w3m-canonicalize-url): Do.
	(w3m-download): Decode file name in url.

	* w3m-form.el (w3m-form-make-form-data, w3m-form-parse-and-fontify):
	* w3m-search.el (w3m-search-escape-query-string, w3m-search-do-search)
	(w3m-search-uri-replace): Revert last change.

2011-10-13  Katsumi Yamaoka  <yamaoka@jpl.org>

	* w3m.el (w3m-url-coding-system-alist): New user option.
	(w3m-show-decoded-url, w3m-google-feeling-lucky-charset): Abolish.
	(w3m-url-coding-system): New function.
	(w3m-url-encode-string, w3m-url-readable-string)
	(w3m-url-transfer-encode-string): Use it.

	* w3m.el (w3m-fontify-anchors, w3m-gmane-url-at-point)
	(w3m-canonicalize-url, w3m-goto-url):
	* w3m-form.el (w3m-form-make-form-data, w3m-form-parse-and-fontify):
	* w3m-search.el (w3m-search-escape-query-string, w3m-search-do-search)
	(w3m-search-uri-replace): Don't specify coding system for encoding url.

2011-10-07  Katsumi Yamaoka  <yamaoka@jpl.org>

	* w3m-favicon.el (w3m-favicon-type): Prefer gif.
	(w3m-favicon-convert): Work for gif icons named "favicon.ico".

2011-09-08  Katsumi Yamaoka  <yamaoka@jpl.org>

	* w3m-lnum.el (w3m-lnum-face): Remove face alias.
	(w3m-lnum-quick-browsing): Add custom type.
	(w3m-lnum-remove-overlays, w3m-lnum-set-numbering)
	(w3m-lnum-highlight-anchor, w3m-lnum-get-match-info): Fix overlay end
	range, too.

2011-09-07  Andrey Kotlarski  <m00naticus@gmail.com>

	* w3m.el: Use `w3m-lnum' as naming prefix for commands and
	maps from `w3m-lnum.el'.

	* w3m-lnum.el: Use `w3m-lnum' as naming prefix everywhere instead of
	`w3m-linknum' or `w3m-link-numbering'.
	(w3m-lnum-set-numbering, w3m-lnum): Optionally don't clean previous
	numbering.
	(w3m-lnum-read-interactive): Don't clean previous numbering with
	`w3m-lnum' in cases when there is no such.
	(w3m-lnum-remove-overlays, w3m-lnum-set-numbering): Fix overlay start
	range to make it work for XEmacs.
	(w3m-lnum-get-action): Don't invoke `w3m-lnum-read-interactive' with 0
	numbered items.

	* w3m-util.el (w3m-goto-next-defun): New macro.
	(w3m-goto-next-anchor-or-image, w3m-substitute-key-definitions): Move
	from w3m-lnum.el

2011-09-04  Katsumi Yamaoka  <yamaoka@jpl.org>

	* w3m-lnum.el (w3m-link-numbering, w3m-linknum-minibuffer-prompt)
	(w3m-linknum-match): Use old defface style for XEmacs.
	(w3m-link-set-numbering): Replace string-match-p w/ w3m-string-match-p.
	(w3m-highlight-numbered-anchor, w3m-get-match-info): Fix range passed
	to overlays-in to make it work for XEmacs.

2011-09-04  Andrey Kotlarski  <m00naticus@gmail.com>

	* w3m-lnum.el: Update copyright years. Don't require `cl'.
	(w3m-linknum-match): Make numbering face visible for some
	consoles.
	(w3m-link-numbering-quick-browsing)
	(w3m-link-numbering-context-alist): New custom variables.
	(w3m-linknum-remove-overlays): Delete overlays only within the
	visible window part.
	(w3m-link-set-overlay): Don't use `incf'.
	(w3m-link-set-numbering): Number additional context items as
	specified by `w3m-link-numbering-context-alist'. Return index of
	the last matched item.
	(w3m-goto-next-image2): Fix doc typo.
	(w3m-goto-next-anchor-or-image, w3m-link-numbering): Cosmetic
	indent.
	(w3m-linknum-prompt-str): Don't show 0 when this is being current
	default for selection.
	(w3m-read-int-interactive): Up and down scrolling preserves text
	filter and cleans previous numbering. Allow <enter> shortcutting
	options as specified by `w3m-link-numbering-quick-browsing'. Don't
	let the text filter grow when no items match.
	(w3m-with-linknum): Make `last-index' variable visible within body
	and set as the last index currently used for numbering.
	(w3m-get-match-info): New macro.
	(w3m-get-anchor-info): Use `w3m-get-match-info'.
	(w3m-go-to-linknum, w3m-linknum-get-action): Call
	`w3m-get-anchor-info' with a selection number.
	(w3m-linknum-follow, w3m-linknum-view-image)
	(w3m-linknum-save-image, w3m-linknum-print-this-url): Don't use cl
	functions.
	(w3m-linknum-zoom-image): Cosmetic doc string change.
	(w3m-linknum-bookmark-add-this-url): Use 1+.

2011-09-03  Dan Jacobson  <jidanni@jidanni.org>

	* w3m.el (w3m-lynx-like-map, w3m-info-like-map): Bind the `C-t t' key
	to w3m-create-empty-session.

2011-09-02  Katsumi Yamaoka  <yamaoka@jpl.org>

	* w3m.el (w3m-create-empty-session): New user command.
	(w3m-new-session-url): Default to about:blank.
	(w3m-input-url): Don't use about:* as initial value.
	(w3m-goto-url-new-session): Use w3m-new-session-url as the default.

2011-07-20  Katsumi Yamaoka  <yamaoka@jpl.org>

	* w3m-ems.el (w3m-toolbar-define-keys): No need to take care of
	the tool-bar default bindings for Emacs 24.

2011-07-13  Katsumi Yamaoka  <yamaoka@jpl.org>

	* w3m-ccl.el (charset-id): Work for old Emacsen.

2011-07-11  Katsumi Yamaoka  <yamaoka@jpl.org>

	* w3m.el (w3m-delete-buffer): Switch to the previous emacs-w3m buffer
	explicitly; bind frame-auto-delete and ignore-window-parameters while
	killing the buffer.
	(w3m-goto-url): Change the order of retrieving group:* urls so as to
	arrange the buffer list in turn.

2011-07-08  Katsumi Yamaoka  <yamaoka@jpl.org>

	* w3m-ccl.el (charset-id): Silence the byte compiler.

	* w3m-ems.el (w3m-detect-coding-region): Use with-coding-priority.
	(w3m-make-ccl-coding-system): Silence the byte compiler.

2011-07-07  Katsumi Yamaoka  <yamaoka@jpl.org>

	* w3m-util.el (w3m-switch-to-buffer): New function.

	* w3m-bookmark.el (w3m-bookmark-add-all-urls):
	* w3m-ems.el (w3m-tab-drag-mouse-function)
	(w3m-tab-click-mouse-function, w3m-tab-next-buffer)
	(w3m-tab-make-keymap):
	* w3m-form.el (w3m-form-input-textarea, w3m-form-input-select)
	(w3m-form-input-map):
	* w3m-session.el (w3m-session-select):
	* w3m-tabmenu.el (w3m-switch-buffer, w3m-tab-menubar-open-item):
	* w3m-util.el (w3m-popup-buffer, w3m-make-menu-commands):
	* w3m.el (w3m-next-buffer, w3m-move-unseen-buffer)
	(w3m-goto-url-new-session, w3m-reload-all-pages): Use it.

2011-07-07  Katsumi Yamaoka  <yamaoka@jpl.org>

	* w3m.el (w3m-goto-mailto-url): Pass other headers to the agent.
	Suggested by Dan Jacobson <jidanni@jidanni.org>.

2011-07-06  Katsumi Yamaoka  <yamaoka@jpl.org>

	* w3m-util.el (w3m-interactive-p): New macro.

	* w3m.el (w3m-toggle-inline-image, w3m-toggle-inline-images)
	(w3m-goto-url, w3m-safe-view-this-url):
	* w3m-hist.el (w3m-history-store-position)
	(w3m-history-restore-position): Use it.

	* w3m-ems.el (w3m-toolbar-define-keys): Work around the Emacs 24 error
	"`keymap' is reserved for embedded parent maps".

2011-05-11  Katsumi Yamaoka  <yamaoka@jpl.org>

	* w3m.el (w3m-show-form-hint): Give point as arg to w3m-submit to
	prevent cursor from being caught in form area.

2011-04-20  TAKAHASHI Kaoru  <kaoru@kaisei.org>

	* doc/ptexinfmt.el: Fix description comment style.

2011-04-13  TAKAHASHI Kaoru  <kaoru@kaisei.org>

	* doc/ptexinfmt.el: Use lexical binding.
	(ptexinfmt-broken-facility): Rename _dummy argument.
	(texinfo-enclosure-list, texinfo-alias-list): Add defvar stub for
	lexical binding.

2011-03-10  TSUCHIYA Masatoshi  <tsuchiya@namazu.org>

	* w3m.el (w3m-content-type-alist): Use functionp instead of symbolp for
	the users who set their own private function to
	browse-url-browser-function.

2011-02-28  Hideyuki SHIRAI  <shirai@meadowy.org>

	* w3m.el (w3m-active-region-or-url-at-point): Move w3m-url-at-point()
	after to check the properties of w3m-URL.

2011-02-23  Naohiro Aota  <naota@elisp.net>

	* w3m.el (w3m-goto-url): Invoke error if you try to invoke another w3m
	process when one loading.

2011-02-09  Naohiro Aota  <naota@elisp.net>

	* w3m.el (w3m-show-form-hint): New function to display submitting form
	hint.
	(w3m-after-cursor-move-hook): Use it.

2011-01-31  Johan Claesson  <johanclaesson@bredband.net>

	* w3m.el (w3m-content-type-alist): When selecting which external html
	browser to use, handle the case where browse-url-browser-function is
	an alist.

2011-01-26  Hideyuki SHIRAI  <shirai@meadowy.org>

	* w3m.el (w3m-rendering-half-dump): Protect against things that look
	like tags but aren't.

2011-01-23  Hideyuki SHIRAI  <shirai@meadowy.org>

	* w3m.el (w3m-fontify-anchors): Decode entities in title of anchor.

2011-01-23  Kevin Ryde  <user42@zip.com.au>

	* w3m.el (w3m-print-this-url): Correction to my last, use string-width
	not length.

2011-01-13  Hideyuki SHIRAI  <shirai@meadowy.org>

	* w3m.el (w3m-goto-mailto-url): Decode entities in URL.

2011-01-11  Kevin Ryde  <user42@zip.com.au>

	* w3m.el (w3m-print-this-url): If anchor-title plus url is wider than
	the frame then use two lines "Title\nURL".
	(w3m-about-header): Show anchor-title of link at point.

2011-01-04  Hideyuki SHIRAI  <shirai@meadowy.org>

	* w3m.el (w3m-fontify-anchors): If exist `title' in anchor, it adds to
	w3m-balloon-help property and puts it to w3m-anchor-title property.
	(w3m-print-this-url): Treat w3m-anchor-title property.

	* w3m-util.el (w3m-anchor-title): New macro.

2011-01-03  Hideyuki SHIRAI  <shirai@meadowy.org>

	* w3m.el (w3m-fix-illegal-blocks): Fix FIXEDCASE and LITERAL options of
	replace-match to `t'.

2010-12-28  Katsumi Yamaoka  <yamaoka@jpl.org>

	* w3m.el (w3m-rendering-half-dump): Add name anchors that w3m can
	handle ([emacs-w3m:11153]).

2010-12-27  Katsumi Yamaoka  <yamaoka@jpl.org>

	* w3m-util.el (w3m-replace-regexps-in-string): Move from w3m-lnum.el;
	use w3m-replace-in-string instead of replace-regexp-in-string that is
	not available in XEmacs 21.4; make it a Lisp function.
	(w3m-string-match-p, w3m-substring-no-properties): New functions.

	* w3m-lnum.el (w3m-link-set-numbering): Use w3m-string-match-p instead
	of string-match-p that is not available in Emacs 21~22 and XEmacs.
	(w3m-read-int-interactive): Use w3m-substring-no-properties instead of
	substring-no-properties that is not available in Emacs 21, XEmacs 21.4,
	and SXEmacs.
	(w3m-linknum-follow): Remove the 5th arg passed to read-string.  It is
	not available in XEmacs.

2010-12-26  Andrey Kotlarski  <m00naticus@gmail.com>

	* w3m-lnum.el: Updated comments section.
	(w3m-link-numbering-mode-hook, w3m-link-numbering-mode-map):
	Updated doc string.
	(w3m-link-set-overlay): No more need for save-excursion.
	(w3m-replace-regexps-in-string, w3m-linknum-prompt-str): New
	macros.
	(w3m-link-set-numbering): Refactored, does filtering as well.
	Does numbering only within the visible window part.
	(w3m-goto-next-link, w3m-goto-next-image2): New functions.
	(w3m-goto-next-anchor-or-image): Take optional argument for
	position.  No need to use goto-char.
	(w3m-link-numbering): Take additional argument for filtering
	string.  Use `w3m-goto-next-link', `w3m-goto-next-image2'.  No
	more need for `save-excursion'.
	(w3m-read-int-interactive): I-search functionality added.  Offer
	to select firstly numbered option when possible.
	(w3m-with-linknum): Put the call to `w3m-link-numbering' inside
	the `unwind-protect'.
	(w3m-highlight-numbered-anchor): Highlight only within the visible
	window part.  Return text for the form fields or buttons as well.
	(w3m-get-anchor-info): Operate only within the visible window
	part.
	(w3m-go-to-linknum, w3m-linknum-get-action): Updated for the
	changed `w3m-link-numbering' argument codes.
	(w3m-linknum-follow): According to prefix arguments may toggle
	instead of visit image links.  Also options to edit link before
	visiting.

2010-12-22  Katsumi Yamaoka  <yamaoka@jpl.org>

	* w3m.el (w3m-fix-illegal-blocks): Save restriction.

2010-12-20  Katsumi Yamaoka  <yamaoka@jpl.org>

	* mime-w3m.el (kill-new): Don't compile defadvice form when building
	emacs-w3m.

	* w3m.el (w3m-fix-illegal-blocks): New function.
	(w3m-rendering-buffer): Use it.

	* w3m-util.el (w3m-beginning-of-tag, w3m-end-of-tag): Move from
	shimbun/shimbun.el.

2010-12-13  Hideyuki SHIRAI  <shirai@meadowy.org>

	* w3m.el (w3m-external-view): Execute default web browser insted of
	download if content-type is not supported.

2010-12-09  Katsumi Yamaoka  <yamaoka@jpl.org>

	* w3m.el (w3m-print-this-url, w3m-print-this-image-url):
	Fix "no url" message.  Suggested by Dan Jacobson <jidanni@jidanni.org>.

2010-12-08  Katsumi Yamaoka  <yamaoka@jpl.org>

	* w3m-session.el (w3m-session-crash-recovery-remove):
	Add autoload cookie.

2010-12-06  Katsumi Yamaoka  <yamaoka@jpl.org>

	* w3m.el (w3m-input-url): Return nil for empty url.
	(w3m-view-url-with-external-browser): Prompt user to edit url, not to
	answer y/n.  Suggested by Dan Jacobson <jidanni@jidanni.org>.

2010-11-03  Kevin Ryde  <user42@zip.com.au>

	* w3m-util.el (w3m-condition-case): Add a missing quote
	([emacs-w3m:11405]).

2010-10-21  Katsumi Yamaoka  <yamaoka@jpl.org>

	* bookmark-w3m.el (bookmark-make-record-function): Don't bind it to any
	value.  Suggested by David Engster ([emacs-w3m:11395]).

2010-10-13  IRIE Shinsuke  <irieshinsuke@yahoo.co.jp>

	* w3m-ems.el (w3m-tab-previous-buffer): Work when called interactively
	with no arg.

2010-10-08  Katsumi Yamaoka  <yamaoka@jpl.org>

	* w3m.el: Load bookmark-w3m for Emacs >=23.

	* w3mhack.el (w3mhack-module-list): Exclude bookmark-w3m.el from
	compilation under Emacs <23 and XEmacs.

	* bookmark-w3m.el: Provide the feature; add comment.
	(bookmark-w3m-bookmark-jump): Add autoload cookie.

2010-10-08  Masatake YAMATO  <yamato@redhat.com>

	* bookmark-w3m.el: New file.

2010-10-07  Katsumi Yamaoka  <yamaoka@jpl.org>

	* w3m-util.el (w3m-make-local-hook): New function.

	* mime-w3m.el (mime-display-message)
	* w3m-mail.el (w3m-mail-compose-with-vm)
	* w3m.el (w3m-set-buffer-unseen, w3m-buffer-setup): Use it.

2010-10-06  Katsumi Yamaoka  <yamaoka@jpl.org>

	* w3m-ems.el (w3m-add-local-hook, w3m-remove-local-hook): Abolish.

	* mime-w3m.el (mime-display-message)
	* w3m-mail.el (w3m-mail-compose-with-vm)
	* w3m.el (w3m-set-buffer-unseen, w3m-set-buffer-seen)
	(w3m-buffer-setup): Don't use w3m-add-local-hook and
	w3m-remove-local-hook.

2010-09-25  Andrey Kotlarski  <m00naticus@gmail.com>

	* w3m-lnum.el: Update Commentary section.
	(w3m-link-set-overlay): New macro.
	(w3m-link-set-numbering, w3m-goto-next-anchor-or-image): New
	functions.
	(w3m-link-numbering): Refactor, use `w3m-link-set-numbering'.
	(w3m-read-int-interactive): Echo currently to be selected element.
	(w3m-with-linknum): Update docstring.
	(w3m-highlight-numbered-anchor): Properly highlight and
	unhighlight multiline elements and return selection info.
	(w3m-get-anchor-info): Always return 4 element list.
	(w3m-go-to-linknum): Echo `w3m-current-url' for default selection.
	(w3m-linknum-follow): Add support for toggling non link images.
	Inverse prefix argument behaviour for some elements.
	(w3m-linknum-toggle-inline-image, w3m-linknum-edit-this-url)
	(w3m-linknum-print-this-url): Cosmetic indentation changes.

2010-09-22  Katsumi Yamaoka  <yamaoka@jpl.org>

	* w3m.el (w3m-init-file): Allow nil.  Suggested by Leo.

2010-09-09  Leo  <sdl.web@gmail.com>

	* w3m.el (w3m-input-url): Pass DEFAULT argument to completing-read,
	instead of replacing its return value, to enable a user to edit.

2010-09-09  Katsumi Yamaoka  <yamaoka@jpl.org>

	* w3m.el (w3m-active-region-or-url-at-point): Remove only newlines and
	leading and trailing whitespace in region string.
	(w3m-input-url): Treat INITIAL if it is "" as nil but don't mind region
	even if it is active; treat DEFAULT if it is "" as nil but don't regard
	to w3m-home-page; always show DEFAULT if any within prompt string.
	Suggested by Leo <sdl.web@gmail.com>.

2010-09-06  Katsumi Yamaoka  <yamaoka@jpl.org>

	* w3m-lnum.el (w3m-read-int-interactive): Make it work for XEmacs
	(note: `?<' is not `eq' to `60' in XEmacs, for example).

2010-09-06  Andrey Kotlarski  <m00naticus@gmail.com>

	* w3m-lnum.el (w3m-linknum-remove-overlays): Simplified.
	(w3m-link-numbering-mode): Using `or' instead of `unless'.
	(w3m-read-int-interactive): Added ability to scroll page while
	selecting number.

2010-09-06  Katsumi Yamaoka  <yamaoka@jpl.org>

	* w3m.el (w3m-input-url): Move cursor to place where a user likely
	begins to edit.

2010-09-02  TAKAHASHI Kaoru  <kaoru@kaisei.org>

	* doc/ptexinfmt.el (texinfo-multitable-widths): Use `make-char'
	instead of KANJI literal.

2010-08-24  TAKAHASHI Kaoru  <kaoru@kaisei.org>

	* doc/ptexinfmt.el (texinfo-format-verb): Use (delete-char -1)
	instead of (delete-backward-char 1); For Emacs24.

2010-08-20  ARISAWA Akihiro  <ari@mbf.sphere.ne.jp>

	* w3m.el (w3m-entity-table): Reverte last change.
	(w3m-extra-numeric-character-reference): New variable.
	(w3m-entity-value): Use it.

2010-08-18  Katsumi Yamaoka  <yamaoka@jpl.org>

	* octet.el (octet-find-file)
	* w3m-form.el (w3m-fontify-textareas, w3m-form-replace)
	* w3m-proc.el (w3m-process-filter)
	* w3m-session.el (w3m-session-select-list-all-sessions)
	(w3m-session-select-list-session-group, w3m-session-select-next)
	* w3m.el (w3m-idle-images-show, w3m-toggle-inline-images-internal)
	(w3m-resize-inline-image-internal, w3m-fontify, w3m-refontify-anchor)
	(w3m-cache-remove-oldest, w3m-cache-remove, w3m-cache-contents)
	(w3m-cache-request-contents, w3m-create-text-page)
	(w3m-create-image-page, w3m-select-buffer-generate-contents)
	(w3m-select-buffer-recheck): Replace let-bindings of buffer-read-only
	to nil with inhibit-read-only to t.

2010-08-18  Katsumi Yamaoka  <yamaoka@jpl.org>

	* w3m-search.el (w3m-search-engine-alist): Fix `google news' url forms
	used to non-Japanese utf-8 environments.

	* w3m.el (w3m-entity-table): Add table for "&#149;".
	(w3m-entity-value): Prefer "&#NUM;" type entities specified in
	w3m-entity-table.

2010-08-17  Katsumi Yamaoka  <yamaoka@jpl.org>

	* w3m.el (w3m-safe-view-this-url): Never query "Are you sure..." if
	prefix arg is given.

2010-08-10  Katsumi Yamaoka  <yamaoka@jpl.org>

	* w3m.el (w3m-create-text-page): Make point and window start be the
	start of contents, especially for text/plain pages.

2010-08-05  Katsumi Yamaoka  <yamaoka@jpl.org>

	* w3m.el (w3m-relationship-estimate-rules): Update regexps for Google.

2010-07-30  Katsumi Yamaoka  <yamaoka@jpl.org>

	* w3m.el: Autoload w3m-bookmark-add.

	* w3m-lnum.el (w3m-read-int-interactive): Ignore mouse event in XEmacs.

2010-07-29  Andrey Kotlarski  <m00naticus@gmail.com>

	* w3m.el (autoload, w3m-linknum-map):
	`w3m-linknum-bookmark-add-this-url', `w3m-linknum-zoom-in-image'
	and `w3m-linknum-zoom-out-image' added.

	* w3m-lnum.el (w3m-link-numbering-mode-map):
	`w3m-linknum-bookmark-add-this-url', `w3m-linknum-zoom-in-image'
	and `w3m-linknum-zoom-out-image' added.
	(w3m-link-numbering-mode, w3m-with-linknum)
	(w3m-linknum-get-action): Use `zerop'.
	(w3m-link-numbering): Simplify argument list and checks assosiated
	with it.
	(w3m-read-int-interactive): Add <escape> for quit.
	(w3m-linknum-follow): Add position to history when visiting url in
	curent page.  Change message when no valid anchor is selected.
	(w3m-linknum-view-image, w3m-linknum-save-image): Rewrite using
	`cond'.
	(w3m-linknum-zoom-image): New macro.
	(w3m-linknum-zoom-in-image, w3m-linknum-zoom-out-image)
	(w3m-linknum-bookmark-add-this-url): New functions.

2010-07-25  Hideyuki SHIRAI  <shirai@meadowy.org>

	* w3m.el (w3m-auto-show): Guard error if this-command is not a symbol.
	Thanks to IRIE Shinsuke san. cf. [emacs-w3m:11282]

2010-07-23  Katsumi Yamaoka  <yamaoka@jpl.org>

	* w3m.el (w3m-goto-url): Save positions iff called interactively.
	(w3m-goto-url-new-session): Save positions.

	* w3m-bookmark.el (w3m-bookmark-view): Save positions.

	* w3m-hist.el (w3m-history-copy): Copy positions.

2010-07-13  Andrey Kotlarski  <m00naticus@gmail.com>

	* w3m-lnum.el (w3m-link-numbering-mode): Using `buffer-list' instead of
	`w3m-list-buffers' as the latter does unnecessary stuff.
	(w3m-linknum-read-url): Removed. It's now equivalent to:
	(car (w3m-linknum-get-action prompt 1))
	(w3m-linknum-toggle-inline-image): If no url under selected image,
	move over it and toggle it.
	(w3m-linknum-external-view-this-url, w3m-linknum-edit-this-url):
	Using `w3m-linknum-get-action' instead of `w3m-linknum-read-url'.

	* w3m.el (autoload): Added `w3m-link-numbering-mode', removed
	`w3m-linknum-read-url'.

2010-07-13  Katsumi Yamaoka  <yamaoka@jpl.org>

	* w3m-lnum.el (w3m-linknum-minibuffer-prompt): Make face config valid
	for XEmacs as well.
	(w3m-linknum-match): New face.
	(w3m-read-int-interactive): Make it work for XEmacs as well.
	(w3m-highlight-numbered-anchor): Use w3m-linknum-match face.

2010-07-12  Andrey Kotlarski  <m00naticus@gmail.com>

	* w3m-lnum.el: Updated commentary and usage sections.
	(w3m-substitute-key-definitions): New macro.
	(w3m-link-numbering-mode-map): Changed keybindings.
	(w3m-link-numbering-mode): Added mode-line indicator. Don't
	activate numbering overlays. Changing status mode causes all other
	w3m buffers to change status as well.
	(w3m-move-numbered-anchor): Removed.
	(w3m-with-linknum): Numbering overlays should never be active
	before invoking linknum functions thus less bookkeeping.
	(w3m-go-to-linknum, w3m-linknum-follow): Add mark for previous
	position.

2010-07-09  Hideyuki SHIRAI  <shirai@meadowy.org>

	* w3m-lnum.el (w3m-read-int-interactive): Add keys to exit event loop,
	C-m & C-j.

2010-07-09  Katsumi Yamaoka  <yamaoka@jpl.org>

	* w3m.el (w3m-ctl-c-map, w3m-redisplay-map)
	(w3m-linknum-map): New sub-keymaps.
	(w3m-lynx-like-map, w3m-info-like-map): Move `C-c' prefixed commands
	and `C' prefixed commands to w3m-ctl-c-map and w3m-redisplay-map
	respectively.

2010-07-09  Andrey Kotlarski  <m00naticus@gmail.com>

	* w3m.el: Autoload w3m-linknum-follow, w3m-linknum-read-url,
	w3m-linknum-toggle-inline-image, w3m-linknum-view-image,
	w3m-linknum-external-view-this-url, w3m-linknum-edit-this-url,
	w3m-linknum-print-this-url, w3m-linknum-download-this-url.

	* w3m-lnum.el: Update usage comment.
	(w3m-link-numbering-mode): Cosmetic change.
	(w3m-get-anchor-info): Added w3m-image-alt char property to return
	list.
	(w3m-go-to-linknum, w3m-linknum-get-action): On 0 input select
	location url.
	(w3m-linknum-follow): Changed prompt and using w3m-message.
	(w3m-linknum-toggle-inline-image): Renamed from
	w3m-linknum-toggle-image and using w3m-message.  When image on
	point, toggle it.
	(w3m-linknum-view-image, w3m-linknum-save-image)
	(w3m-linknum-external-view-this-url)
	(w3m-linknum-edit-this-url, w3m-linknum-print-this-url)
	(w3m-linknum-download-this-url): New commands.

2010-07-08  Andrey Kotlarski  <m00naticus@gmail.com>

	* w3m-lnum.el: Update usage comment.
	(w3m-linknum-minibuffer-prompt): New face.
	(w3m-linknum-remove-overlays): Quit immediately when it finds and
	deletes temporary match overlay.
	(w3m-link-numbering-mode): Pass prefix arg, which makes this function
	index only images if it is 2, to w3m-link-numbering. Remove
	interactive declaration and autoload cookie.
	(w3m-link-numbering, w3m-with-linknum): Vary function according to arg;
	index only images if it is 2.
	(w3m-read-int-interactive): Change prompt face to
	w3m-linknum-minibuffer-prompt.
	(w3m-highlight-numbered-anchor): Use next-single-property-change.
	(w3m-get-anchor-info): New function. Renamed from
	w3m-get-numbered-url. Using macrolet for less clutter.
	(w3m-go-to-linknum): Rewrote it more in style with the other
	user commands.
	(w3m-linknum-get-action): Added optional type argument to
	determine numbering scheme.
	(w3m-linknum-follow): Rewrite to use the new
	w3m-linknum-get-action return format.
	(w3m-linknum-read-url): Rewrite using w3m-linknum-get-action.
	(w3m-linknum-toggle-image): New function.

2010-07-06  Andrey Kotlarski  <m00naticus@gmail.com>

	* w3m-lnum.el: Update usage comment.
	(w3m-linknum-remove-overlays): New function.
	(w3m-link-numbering-mode): Turn mode off if prefix arg is 0;
	index forms as well as url links if prefix arg is 4.
	(w3m-link-numbering): Index forms as well if prefix arg is given.
	(w3m-move-numbered-anchor): Fix grammar in error message.
	(w3m-read-int-interactive): New function.
	(w3m-with-linknum): New macro.
	(w3m-highlight-numbered-anchor, w3m-get-numbered-url): New functions.
	(w3m-go-to-linknum): Add autoload cookie; turn on form numbers as well;
	don't highlight current link if prefix arg is given.
	(w3m-linknum-get-action, w3m-linknum-follow, w3m-linknum-read-url): New
	functions.

2010-06-25  Katsumi Yamaoka  <yamaoka@jpl.org>

	* w3m.el (w3m-toggle-inline-image)
	(w3m-toggle-inline-images): Fix query logic about safe url.

2010-06-24  Katsumi Yamaoka  <yamaoka@jpl.org>

	* w3m.el (w3m-menubar): Add w3m-pipe-source.
	(w3m-lynx-like-map, w3m-info-like-map): Bind "|" to w3m-pipe-source.
	(w3m-pipe-source): New command.

2010-06-22  Katsumi Yamaoka  <yamaoka@jpl.org>

	* w3mhack.el (w3mhack-update-files-autoloads): Strip subdirectory name
	that Emacs 24 doesn't strip from load-name.

2010-06-03  Hideyuki SHIRAI  <shirai@meadowy.org>

	* octet.el (octet-w3m-region): Set to unibyte string for base64
	encoding.

2010-05-24  Fedor Khod'kov  <fedor76@istra.ru>

	* w3m-cookie.el (w3m-cookie-trusted-host-p): Don't bother to add
	excessive "$" to a regexp that w3m-cookie-reject-domains specifies.

2010-05-19  Katsumi Yamaoka  <yamaoka@jpl.org>

	* w3m.el (w3m-relationship-estimate-rules): Update regexps for Google.

2010-04-21  Katsumi Yamaoka  <yamaoka@jpl.org>

	* w3m.el (w3m-view-previous-page): Save positions.

2010-03-29  Katsumi Yamaoka  <yamaoka@jpl.org>

	* w3m.el (w3m-fontify-images): Use the identical Lisp object for a
	string used as w3m-image's property in order to enable XEmacs to
	display images in shimbun articles properly.

2010-03-29  Hideyuki SHIRAI  <shirai@meadowy.org>

	* w3m.el (w3m-active-region-or-url-at-point): Check availability of
	w3m-current-url.

2010-03-12  Katsumi Yamaoka  <yamaoka@jpl.org>

	* w3m-ems.el (w3m-ems-create-image): New function that's an alias to
	create-animated-image or create-image.
	(w3m-create-image): Use it.

	* w3m.el (w3m-emacs-w3m-icon): Replace it with data not optimized.

2010-03-12  Katsumi Yamaoka  <yamaoka@jpl.org>

	* aclocal.m4 (AC_PATH_EMACS): Support Emacs 24.
	(AC_ADD_LOAD_PATH): Pipe stderr to /dev/null when running
	w3mhack-print-status.

2010-03-09  Katsumi Yamaoka  <yamaoka@jpl.org>

	* w3m.el (w3m-ignored-image-url-regexp): Fix custom type.

2010-03-09  Katsumi Yamaoka  <yamaoka@jpl.org>

	* w3m.el (w3m-view-this-url-1): Don't recenter if page is not changed.
	(w3m-goto-url): Don't move point to the top unless redisplaying page.

2010-03-02  Katsumi Yamaoka  <yamaoka@jpl.org>

	* w3m.el: Suppress compiler warnings that Emacs<22.2 and XEmacs issue
	against image-mode functions.

2010-03-02  Naohiro Aota  <naota@elisp.net>

	* w3m.el (top): Require image-mode if available.
	(w3m-image-page-displayed-p): New function.
	(w3m-create-image-page): Setup image-mode's variable if possible.
	(w3m-scroll-up-or-next-url, w3m-scroll-down-or-previous-url)
	(w3m-shift-left, w3m-shift-right, w3m-beginning-of-line)
	(w3m-end-of-line): Call image-mode functions if possible and needed.

2010-02-22  Katsumi Yamaoka  <yamaoka@jpl.org>

	* w3m.el (w3m-goto-url): Turn truncate-lines off for text/plain pages.

2010-02-18  Katsumi Yamaoka  <yamaoka@jpl.org>

	* w3m.el (w3m-fontify-images): Add menu to images.
	(w3m-download-this-image, w3m-print-this-image-url): New functions.
	(w3m-link-menu): Add them; enable menu only when url or image is there.

2010-02-13  Katsumi Yamaoka  <yamaoka@jpl.org>

	* w3m-xmas.el (w3m-window-hscroll): Revert 2010-01-13 change.

2010-02-09  TSUCHIYA Masatoshi  <tsuchiya@namazu.org>

	* w3m.el (w3m-cache-available-p): Now, pages with neither Last-Modified
	header and ETag header are treated as dynamically-generated pages.
	(w3m-cache-header-delete-variable-part): Contination lines are also
	removed.

2010-02-02  Katsumi Yamaoka  <yamaoka@jpl.org>

	* w3m.el (w3m-local-dirlist-cgi, w3m-set-display-ins-del):
	Honor w3m-command-environment.
	Suggested by Toru TSUNEYOSHI <t_tuneyosi@hotmail.com>.

2010-02-01  Hideyuki SHIRAI  <shirai@meadowy.org>

	* w3m.el (w3m-redisplay-this-page): Save positions.

2010-02-01  Katsumi Yamaoka  <yamaoka@jpl.org>

	* w3m.el (w3m-reload-this-page): Save positions.

	* w3m-hist.el (w3m-history-store-position)
	(w3m-history-restore-position): Use line number and column number to
	save positions.

2010-01-25  Katsumi Yamaoka  <yamaoka@jpl.org>

	* w3m.el (w3m-view-previous-page): Restore positions as well when
	jumping within a page.
	(w3m-view-this-url-1): Reset hscroll after retrieving a new page.
	(w3m-view-this-url): Save positions first.
	(w3m-delete-buffer): Restore positions in a page being left.
	(w3m-goto-url): Don't save positions here.

	* w3m-util.el (w3m-popup-buffer): Restore positions only when buffer to
	be displayed is hidden, not always.

2010-01-19  Katsumi Yamaoka  <yamaoka@jpl.org>

	* w3m.el (w3m-next-anchor, w3m-previous-anchor, w3m-next-form)
	(w3m-previous-form, w3m-next-image, w3m-previous-image): Remove unused
	var `st'.

2010-01-19  Katsumi Yamaoka  <yamaoka@jpl.org>

	* w3m.el (w3m-goto-url): Make it work as before for group: urls.

2010-01-15  Katsumi Yamaoka  <yamaoka@jpl.org>

	* w3m.el (w3m-doc-view-map): New variable.
	(w3m-view-this-url-1): Improve the way to keep the window configuration
	for the case where w3m-new-session-in-background is non-nil.
	(w3m-doc-view): Use w3m-doc-view-map.
	(w3m-doc-view-quit): New function.

2010-01-13  Katsumi Yamaoka  <yamaoka@jpl.org>

	* w3m-bug.el (report-emacs-w3m-bug)
	* w3m-session.el (w3m-session-save, w3m-session-automatic-save)
	(w3m-session-deleted-save, w3m-session-crash-recovery-save)
	* w3m.el (w3m-key-binding): Use save-current-buffer instead of
	save-excursion.

	* mew-w3m.el (mew-w3m-view-inline-image, mew-mime-text/html-w3m)
	* w3m-xmas.el (w3m-window-hscroll)
	* w3mhack.el (toplevel, w3mhack-generate-load-file): Use
	with-current-buffer rather than save-excursion + set-buffer.

	* w3m-cookie.el (w3m-cookie-parse-args): Use with-current-buffer rather
	than save-excursion + set-buffer; no need to use save-restriction and
	narrow-to-region; remove duplicate set-syntax-table.

2010-01-12  Katsumi Yamaoka  <yamaoka@jpl.org>

	* w3m.el (w3m-print-this-url): Exclude empty image-alt string.

	* w3m-form.el (w3m-form-parse-and-fontify): Strip text props from
	string elements contained in w3m-current-forms so as to enable XEmacs
	to read ~/.w3m/.sessions file.

2010-01-12  Katsumi Yamaoka  <yamaoka@jpl.org>

	* w3m.el (w3m-refontify-anchor, w3m-cache-setup)
	(w3m-cache-remove-oldest, w3m-cache-remove, w3m-cache-contents)
	(w3m-cache-request-contents, w3m-view-this-url-1)
	(w3m-download-this-url, w3m-goto-url)
	* w3m-session.el (w3m-session-save)
	* w3m-bookmark.el (w3m-bookmark-sections, w3m-bookmark-write-file)
	(w3m-bookmark-kill-entries, w3m-bookmark-undo, w3m-bookmark-iterator)
	* w3m-util.el (w3m-unseen-buffer-p): Use with-current-buffer rather
	than save-excursion + set-buffer.

	* w3m.el (toplevel, w3m-highlight-current-anchor-1): Use point-at-eol
	rather than `(save-excursion (end-of-line) (point))'.

	* w3m-util.el: Autoload w3m-history-restore-position when compiling;
	autoload w3m-fb-frame-parameter only when compiling.

2010-01-12  Katsumi Yamaoka  <yamaoka@jpl.org>

	* w3m.el (w3m-next-buffer): Save and restore positions.
	(w3m-close-window): Save positions.

	* w3m-hist.el (w3m-history-store-position)
	(w3m-history-restore-position): Save and restore hscroll.

	* w3m-util.el (w3m-popup-buffer): Restore positions.

2009-11-06  TSUCHIYA Masatoshi  <tsuchiya@namazu.org>

	* w3m-antenna.el (w3m-antenna-check-rss): Ignore future entries to
	display site announcements.

2009-11-03  Hideyuki SHIRAI  <shirai@meadowy.org>

	* mew-w3m.el (mew-w3m-region-cite-mark): Add new selection.
	(mew-w3m-region): Rewrite.

2009-11-02  Hideyuki SHIRAI  <shirai@meadowy.org>

	* mew-w3m.el (mew-w3m-region-cite-mark): New option.
	(mew-w3m-region): New function.
	(mew-mime-text/html-w3m): Use `mew-w3m-region' instead of `w3m-region'.

2009-09-02  Hideyuki SHIRAI  <shirai@meadowy.org>

	* w3m-image.el (w3m-imagick-convert-program-available-p): If someone
	set `w3m-imagick-convert-program' to nil before load emacs-w3m, do not
	show warning message for ImageMagick's `convert'.

2009-09-02  Katsumi Yamaoka  <yamaoka@jpl.org>

	* w3m-mail.el (w3m-mail-embed-base-url, w3m-mail-compose-with-mml)
	(w3m-mail-compose-with-vm): Don't use
	default-enable-multibyte-characters that is obsolete in Emacs 23.2.

2009-09-01  Hideyuki SHIRAI  <shirai@meadowy.org>

	* w3m.el (w3m-content-type-alist): Support
	`browse-url-default-windows|macosx-browser'. Thanks to Leo.
	Cf. [emacs-w3m:11035].

	* w3m-ems.el (w3m-form-button, w3m-form-button-mouse)
	(w3m-form-button-pressed, w3m-tab-unselected)
	(w3m-tab-unselected-retrieving, w3m-tab-unselected-unseen)
	(w3m-tab-selected, w3m-tab-selected-retrieving, w3m-tab-background)
	(w3m-tab-selected-background, w3m-tab-mouse): Add type ns. Thanks to
	Leo. Cf. [emacs-w3m:11034].

2009-08-25  Hideyuki SHIRAI  <shirai@meadowy.org>

	* w3m.el (w3m-toggle-inline-images-internal): Do not display image, if
	its url is local and current url is not local.

2009-08-24  ARISAWA Akihiro  <ari@mbf.sphere.ne.jp>

	* w3m.el (w3m-output-coding-system): Use `utf-8' except for emacs-21
	under Japaese environment.

2009-08-19  Hideyuki SHIRAI  <shirai@meadowy.org>

	* w3m.el (w3m-use-symbol): Set nil with emacs-23 or later.
	cf. [emacs-w3m:11002].

2009-08-18  Hideyuki SHIRAI  <shirai@meadowy.org>

	* w3m-util.el (w3m-puny-decode-url): Decode the part of hostname only.
	Add doc-strings.
	(w3m-puny-encode-url): Add doc-strings.

2009-08-17  Hideyuki SHIRAI  <shirai@meadowy.org>

	* w3m.el (w3m-puny-utf-16be): New variable.
	(w3m-url-readable-string): Call `w3m-puny-decode-url'.
	(w3m-url-transfer-encode-string): Call `w3m-puny-encode-url'.
	(w3m-header-line-insert): Call `w3m-puny-decode-url'.
	(w3m-input-url): Call `w3m-puny-decode-url' for initial URL.

	* w3m-util.el (top): Add the variable definition of `w3m-puny-utf-16be'
	to avoid byte-compile warnings.
	(w3m-puny-code-regex, w3m-puny-code-nonascii, w3m-puny-base)
	(w3m-puny-tmin, w3m-puny-tmax, w3m-puny-damp, w3m-puny-skew)
	(w3m-puny-initial-bias, w3m-puny-initial-n, w3m-puny-delimiter): New
	constants.
	(w3m-puny-adapt, w3m-puny-decode-digit, w3m-puny-encode-digit)
	(w3m-puny-decode1, w3m-puny-decode, w3m-puny-decode-url)
	(w3m-puny-encode1, w3m-puny-encode, w3m-puny-encode-url): New
	functions.

2009-08-04  Hideyuki SHIRAI  <shirai@meadowy.org>

	* w3m.el (w3m-decode-anchor-string): Convert contol-characters to
	space.

2009-07-17  Naohiro Aota  <naota@elisp.net>

	* w3m.el (w3m-about-retrieve): When type is `nil', decode cached
	contents to display source of 404 page.  Reported by Dan Jacobson
	<jidanni@jidanni.org>.
	(w3m-do-cleanup-temp-files): New customize variable.
	(w3m-cleanup-temp-files): Use it.
	(toplevel): Call it when emacs-w3m shutdown.

2009-07-04  Naohiro Aota  <naota@elisp.net>

	* w3m-search.el (w3m-search-thing-at-point-arg): New variable.
	(w3m-search-read-query): Use it.

	* w3m-util.el (w3m-current-title): Set title to "<retrieving>>" when
	w3m is retrieving a page.

2009-06-13  Kevin Ryde  <user42@zip.com.au>

	* w3m.el (w3m-view-recenter): Only nil,t,integer, not a cons.
	(w3m-search-name-anchor, w3m-view-this-url-1): No arg to w3m-recenter.
	(w3m-next-anchor, w3m-previous-anchor, w3m-next-form,
	w3m-previous-form, w3m-next-image, w3m-previous-image): Don't
	recenter, leave recentering just for following a link, not Tab etc
	within the buffer.
	(w3m-recenter): Remove NAME arg, believe don't need to differentiate
	URLs with an anchor or not since with no anchor `point' is at the
	start of the buffer and can't be recentered anyway.
	Use C-u style "(recenter '(4))" for the `t' middle-of-screen case.
	No need for code to avoid redisplay, `recenter' doesn't redisplay in
	the integer or C-u cases.

2009-06-13  Naohiro Aota  <naota@elisp.net>

	* w3m.el (w3m-fontify-anchors): Decode entities of name anchor.

2009-05-25  Hideyuki SHIRAI  <shirai@meadowy.org>

	* w3m.el (w3m-cache-available-p): Analyze the cache-control header more
	strictly.
	(w3m-scroll-up-or-next-url): Bind w3m-prefer-cache to `t' when goto
	the w3m-next-url.
	(w3m-scroll-down-or-previous-url): Bind w3m-prefer-cache to `t' when
	goto the w3m-previous-url.

2009-05-23  Naohiro Aota  <naota@elisp.net>

	* w3m.el (w3m-reload-this-page): Add new argument `no-popup'; Call
	w3m-goto-url() with the argument.
	(w3m-goto-url-with-timer): Use it.

2009-04-28  Katsumi Yamaoka  <yamaoka@jpl.org>

	* w3m-bookmark.el (w3m-bookmark-make-item)
	* w3m-cookie.el (w3m-cookie-create)
	* w3m-dtree.el (w3m-dtree-expand-file-name, w3m-dtree-directory-name)
	* w3m-form.el (w3m-form-normalize-action, w3m-form-p)
	(w3m-form-set-method, w3m-form-put-property, w3m-form-field-parse)
	(w3m-form-real-reset)
	* w3m-hist.el (w3m-history-set-current)
	* w3m-namazu.el (w3m-namazu-call-process)
	* w3m-proc.el (w3m-process-p, w3m-process-kill-process)
	(w3m-process-error-handler)
	* w3m-session.el (w3m-session-history-to-save, w3m-session-make-item)
	* w3m-tabmenu.el (w3m-tab-menubar-make-items-1)
	* w3m-util.el (w3m-get-buffer-create, w3m-kill-buffer)
	(w3m-current-title, w3m-buffer-title, w3m-buffer-number)
	(w3m-buffer-set-number, w3m-buffer-name-add-title)
	(w3m-generate-new-buffer, w3m-lefttab-exist-p, w3m-righttab-exist-p)
	(w3m-url-valid, w3m-time-newer-p, w3m-time-lapse-seconds)
	(w3m-url-local-p, w3m-url-authinfo, w3m-url-strip-authinfo)
	(w3m-url-strip-fragment, w3m-url-strip-query, w3m-which-command)
	(w3m-assoc-ignore-case, w3m-unseen-buffer-p)
	* w3m-xmas.el (w3m-make-glyph)
	* w3m.el (w3m-clear-local-variables, w3m-copy-local-variables)
	(w3m-arrived-p, w3m-arrived-put, w3m-arrived-get)
	(w3m-url-transfer-encode-string, w3m-entity-value)
	(w3m-decode-anchor-string, w3m-toggle-inline-images-internal)
	(w3m-canonicalize-url, w3m-cache-header-delete-variable-part)
	(w3m-w3m-canonicalize-url, w3m-view-this-url-1)
	* mime-w3m.el (mime-w3m-setup): Don't use defsubst.

	* w3m-hist.el (w3m-history-plist-put, w3m-history-remove-properties):
	Don't inline w3m-history-add-properties.

2009-04-28  Katsumi Yamaoka  <yamaoka@jpl.org>

	* w3m.el (w3m-cache-available-p): Work around too large integer in
	Cache-Control header.

2009-04-27  Katsumi Yamaoka  <yamaoka@jpl.org>

	* w3m.el (w3m-url-to-file-name): Fix regexp used for stripping
	localhost part; make url a Tramp name if it is guessed.

2009-04-24  Katsumi Yamaoka  <yamaoka@jpl.org>

	* w3m.el (w3m-url-to-file-name): Allow "file:/foo.html" in addition to
	"file://foo.html" and "file:///foo.html".

2009-04-23  Katsumi Yamaoka  <yamaoka@jpl.org>

	* w3m-bookmark.el (w3m-bookmark-buffer): Use the time 0 as modtime of
	the bookmark buffer by default.

2009-04-22  Hideyuki SHIRAI  <shirai@meadowy.org>

	* w3m.el (w3m-view-this-url-1): Pass url to sentinel.
	(w3m-recenter): Save excursion.

2009-04-22  Katsumi Yamaoka  <yamaoka@jpl.org>

	* w3m.el (w3m-view-recenter): New user option.
	(w3m-recenter): New function.
	(w3m-search-name-anchor, w3m-view-this-url-1, w3m-next-anchor)
	(w3m-previous-anchor, w3m-next-form, w3m-previous-form, w3m-next-image)
	(w3m-previous-image): Use it.

2009-04-20  Kevin Ryde  <user42@zip.com.au>

	* w3m.el (w3m-local-find-file-regexps): Make regexp-opt group regexps
	explicitly.

2009-04-14  Hideyuki SHIRAI  <shirai@meadowy.org>

	* w3m.el (w3m-cache-available-p): The control of expire is added.
	(w3m-w3m-retrieve-1): The case where the option "no_cache=1" is put has
	been increased.

2009-04-12  Naohiro Aota  <naota@elisp.net>

	* w3m.el (w3m-select-buffer-delete-buffer, w3m-goto-url)
	(w3m-delete-buffers): Unqueue image retrieving process manually.
	(w3m-idle-images-show): Widen narrowing.

	* w3m-proc.el (w3m-process-stop): Don't unqueue image retrieving
	process.

	* w3m.el (w3m-message-silent): New variable.
	(w3m-message): Use it: when the variable is `t', don't show a message.
	(w3m-idle-images-show): Use it.
	(w3m-w3m-dump-head): lexical-let it.
	(w3m-w3m-dump-extra): Ditto.
	(w3m-w3m-retrieve): Ditto.
	(w3m-retrieve-and-render): Ditto.
	(w3m-refresh-minimum-interval): New variable.
	(w3m-check-refresh-attribute): Use it.
	(w3m-view-previous-page): When visiting pages by history-back or
	history-next, don't just ignore refresh, but wait for a while.
	(w3m-idle-images-show): When there are events pended, re-create the
	idle timer; Check current position's item every time loop starts.
	(w3m-idle-images-show-unqueue): Set w3m-idle-images-show-timer
	properly.
	(w3m-arrived-add): Revert recent changes.

	* w3m-favicon.el (w3m-favicon-retrieve): lexical-let w3m-message-silent.

2009-04-02  Hideyuki SHIRAI  <shirai@meadowy.org>

	* w3m.el (w3m-arrived-add): If url has a multi-byte character, do not
	do recursive-call itself. If decoded url does not have a multi-byte
	character, do not do recursive-call itself.

2009-03-28  Naohiro Aota  <naota@elisp.net>

	* w3m.el (w3m-goto-url-with-timer): When going to the same url, use
	`w3m-reload-this-page'.
	(w3m-image-no-idle-timer): New variable.
	(w3m-toggle-inline-images-internal): Use it.
	(w3m-arrived-add): Add also decoded url.
	(w3m-goto-url): Restore forms also when url is local.

2009-03-18  Katsumi Yamaoka  <yamaoka@jpl.org>

	* w3m.el (w3m-link-menu): Always provide title string.  Suggested by
	David Abrahams <dave@boostpro.com>.
	cf. <http://emacs-w3m.namazu.org/ml/msg10658.html>.

2009-03-17  Victor Ren  <victor.ren@ericsson.com>

	* w3m.el (w3m-url-to-file-name): Support "file://c:/" in addition to
	"file:///c:/".

2009-03-12  Hideyuki SHIRAI  <shirai@meadowy.org>

	* w3m.el (w3m-w3m-parse-header): The value of w3m-document-charset is
	not used excluding x-moe-internal.

2009-03-04  Hideyuki SHIRAI  <shirai@meadowy.org>

	* w3m.el (w3m-decode-buffer): If context-charset is x-moe-internal,
	x-moe-internal is used as charset regardless of w3m-type.
	(w3m-w3m-parse-header): Add w3m-document-charset to handle of the
	headers. If w3m-document-charset is x-moe-internal, charset sets to
	x-moe-internal compulsorily. If x-w3m-content-encoding is exist, the
	value of x-w3m-content-encoding is used as encoding method regardless
	of w3m-type.

2009-03-03  Naohiro Aota  <naota@elisp.net>

	* w3m-hist.el (w3m-history-slimmed-history-flat, w3m-history-slim): New
	functions.

	* w3m-session.el (w3m-session-history-to-save): Use it.

2009-02-26  Katsumi Yamaoka  <yamaoka@jpl.org>

	* w3m.el: Require w3m-session instead of autoloading it.

	* w3m-session.el: Don't require w3m; require w3m-util; silent warnings.
	(w3m-session-select): Use w3m-get-buffer-create instead of
	get-buffer-create to kill the session select buffer when quitting.

	* w3m-util.el (w3m-delete-frames-and-windows): Delete frames if the
	other windows visit buffers being related to emacs-w3m or the session
	select buffer.
	(w3m-replace-in-string): eval-and-compile.

2009-02-24  Katsumi Yamaoka  <yamaoka@jpl.org>

	* w3m.el: Autoload w3m-go-to-linknum.
	(w3m-lynx-like-map, w3m-info-like-map): Bind `C-c C-l' to it.
	(w3m-mode): Mention w3m-go-to-linknum in doc string.

	* w3m-util.el (w3m-read-number): New function.

	* w3m-lnum.el (w3m-go-to-linknum): Use w3m-read-number.

2008-04-12  Jose A. Ortega Ruiz  <jao@gnu.org>

	* w3m-lnum.el (w3m-go-to-linknum): New function.

2009-02-23  Katsumi Yamaoka  <yamaoka@jpl.org>

	* w3m-session.el (w3m-session-ignore-errors): New macro.
	(w3m-session-save, w3m-session-automatic-save)
	(w3m-session-deleted-save, w3m-session-crash-recovery-save)
	(w3m-session-crash-recovery-remove, w3m-session-select-mode)
	(w3m-session-select, w3m-session-make-menu-items)
	(w3m-session-last-autosave-session, w3m-session-last-crashed-session):
	Use it.

	(toplevel): Require cl when compiling.
	(w3m-session-crash-recovery-save)
	(w3m-session-select-list-all-sessions): Remove unused variables.

2009-02-16  Hideyuki SHIRAI  <shirai@meadowy.org>

	* w3m-session.el (w3m-session-last-crashed-session): Fix tiny typo.

2009-02-15  Naohiro Aota  <naota@elisp.net>

	* w3m.el (w3m-idle-images-show): If detect deleted buffer, unqueue
	processes related to the buffer.

	* w3m-session.el (w3m-session-crash-recovery): Change the default to t.

2009-02-12  Katsumi Yamaoka  <yamaoka@jpl.org>

	* w3m.el (w3m-buffer-setup): Add keymap that cycles buffers as usual to
	mode-line-buffer-identification.

2009-02-09  Katsumi Yamaoka  <yamaoka@jpl.org>

	* w3m-bookmark.el (w3m-bookmark-view, w3m-bookmark-view-new-session)
	(w3m-bookmark-make-menu-items): Check if bookmark file exists.

2009-02-04  Katsumi Yamaoka  <yamaoka@jpl.org>

	* w3m.el (w3m-header-line-insert): Don't decode url containing
	non-ASCII characters already.  e.g. about://weather/WHERE

2009-02-03  Hideyuki SHIRAI  <shirai@meadowy.org>

	* mew-w3m.el (mew-w3m-cid-retrieve): Remove a wrong set-buffer().

2009-02-03  Katsumi Yamaoka  <yamaoka@jpl.org>

	* w3m.el (w3m-input-url): Offer decoded url in the minibuffer.
	(w3m-copy-buffer): Copy w3m-current-coding-system.
	(w3m-header-line-insert): Display decoded url.

2009-02-02  Naohiro Aota  <naota@elisp.net>

	* w3m.el (w3m-idle-images-show): Change the order of image retrieving.
	(w3m-toggle-inline-images-internal): Use `w3m-idle-image-item'
	text-property.
	(w3m-goto-url): Add new argument `no-popup'.
	(w3m-goto-url-with-timer): Call w3m-goto-url with `no-popup' nil.

2009-02-01  Naohiro Aota  <naota@elisp.net>

	* w3m.el (w3m-toggle-inline-images-internal): Add new argument
	`safe-regexp'.
	(w3m-toggle-inline-images): Pass `safe-regexp' to
	w3m-toggle-inline-images-internal when called non-interactively.

2009-01-28  Katsumi Yamaoka  <yamaoka@jpl.org>

	* w3m-proc.el: Autoload w3m-idle-images-show-unqueue when compiling.

2009-01-27  Naohiro Aota  <naota@elisp.net>

	* w3m-proc.el (w3m-process-stop): Call `w3m-idle-images-show-unqueue'.

	* w3m.el (w3m-idle-images-show-timer, w3m-idle-images-show-list)
	(w3m-idle-images-show-interval): New variables.
	(w3m-idle-images-show, w3m-idle-images-show-unqueue): New functions.
	(w3m-toggle-inline-images-internal): Use them.

2009-01-26  Naohiro Aota  <naota@elisp.net>

	* w3m.el (w3m-content-type-alist): Add "application/x-pdf" content
	type.

2009-01-21  Kevin Ryde  <user42@zip.com.au>

	* w3m.el (w3m-search-name-anchor): Return true meaning "found" if
	point is already at the anchor position.

2009-01-21  Naohiro Aota  <naota@elisp.net>

	* w3m-session.el (w3m-session-last-autosave-session): Check if
	autosaved sessions set exists before asking whether to load the last
	sessions set; Search older sessions sets when the last sessions set
	doesn't exist (maybe it is removed by user); Load autosaved sessions
	set when w3m-session-load-last-sessions is non-nil.
	(w3m-session-load-last-sessions): Fix docstring; Change `auto' to `t'.
	(w3m-session-crash-recovery-title): New variable.
	(w3m-session-load-crashed-sessions): Ditto.
	(w3m-session-crash-recovery-save): New function.

	* w3m.el (w3m-goto-url): Save sessions set for crash recovering.
	(w3m-delete-buffer): Ditto.
	(w3m): Load crashed sessions if necessary.  Suggested by Samuel Wales
	<samologist@gmail.com>.

2009-01-20  Hideyuki SHIRAI  <shirai@meadowy.org>

	* w3m.el (w3m-fontify-anchors): Use new `w3m-balloon-help'
	text-property for balloon help.
	(w3m-fontify-images): Ditto and create help together href, alt and URL
	of image.

2009-01-19  Naohiro Aota  <naota@elisp.net>

	* w3m.el (w3m-image-anchor): Fix docstring.
	(toplevel): Fix w3m-image-anchor-face's alias.

2009-01-15  Hideyuki SHIRAI  <shirai@meadowy.org>

	* w3m.el (w3m-fontify-images): Put the 'full alt text' on new
	'w3m-image-alt' property.
	(w3m-print-this-url): Print the content of 'w3m-image-alt'.

	* w3m-util.el (w3m-image-alt): New macro.

2009-01-14  Katsumi Yamaoka  <yamaoka@jpl.org>

	* doc/Makefile.in (.texi.info): Use --no-split.

2009-01-11  Naohiro Aota  <naota@elisp.net>

	* w3m.el (w3m): Move last session restoring asking afterward, so that
	the restoring wouldn't be avoided by w3m-input-url's input.

	* w3m-session.el (w3m-session-last-autosave-session): Follow the above
	change.

2009-01-10  Naohiro Aota  <naota@elisp.net>

	* w3m.el (w3m): Check whether to load the last autosaved
	sessions.  Suggested by Samuel Wales <samologist@gmail.com>.

	* w3m-session.el (w3m-session-automatic-keep-number): New variable.
	Suggested by Samuel Wales <samologist@gmail.com>.
	(w3m-session-automatic-save): Use it.
	(w3m-session-last-autosave-session): New function.
	(w3m-session-load-last-sessions): New variable.

	* w3m.el (w3m-image-anchor): New face.
	(w3m-fontify-images): Use it.

2009-01-09  Katsumi Yamaoka  <yamaoka@jpl.org>

	* w3m.el (w3m-language): Allow the value like "Japanese (UTF-8)" of
	current-language-environment.

	* w3m-symbol.el (w3m-symbol): Ditto.

	* w3mhack.el (w3mhack-makeinfo): Use locale-coding-system for Emacs to
	encode Japanese messages.

2009-01-09  Naohiro Aota  <naota@elisp.net>

	* w3m.el (w3m-create-text-page, w3m-goto-url): Check if the url is
	arrived before getting real-url.

2009-01-06  Hideyuki SHIRAI  <shirai@meadowy.org>

	* w3m.el (top): Add the variable definitions of
	`w3m-tab-menubar-make-items-preitems' and `w3m-session-menu-items-pre'
	to avoid byte-compile warnings.
	(w3m-setup-menu): Move the postion of session menu.
	(w3m-mouse-major-mode-menu): Add session menu.

	* w3m-xmas.el (autoload): Add w3m-setup-session-menu.
	(w3m-menu-on-forefront): Treat "Session" menu.
	(w3m-setup-menu): Call `w3m-setup-session-menu'.

2008-12-30  Hideyuki SHIRAI  <shirai@meadowy.org>

	* w3m.el (w3m-select-buffer-mode-map): Bind `w3m-select-buffer-quit' to
	C-g.

	* w3m-session.el (w3m-session-select-mode-map): Bind
	`w3m-session-select-quit' to C-g.

	* w3m-form.el (w3m-form-input-select-keymap): Bind
	`w3m-form-input-select-keymap' to C-g.
	(w3m-form-input-map-keymap): Bind `w3m-form-input-map-exit' to C-g.

2008-12-17  Hideyuki SHIRAI  <shirai@meadowy.org>

	* w3m-session.el (w3m-session-select-mode-map): Add new key.
	(w3m-session-select-mode): Modify doc-string.
	(w3m-session-select-rename): New command.
	(w3m-session-rename): New function.

2008-12-17  Naohiro Aota  <naota@elisp.net>

	* w3m.el (autoload): Add w3m-setup-session-menu.
	(w3m-menubar): Moved session menu to w3m-session-menu-items.
	(top): Call w3m-setup-session-menu.

	* w3m-session.el: Change to use major mode; Add session menu.
	(w3m-session-unknown-title): New option.

2008-12-15  Katsumi Yamaoka  <yamaoka@jpl.org>

	* w3m.el (w3m-compatible-encoding-alist): Add (gb2312 . gbk).

2008-12-12  David Engster  <dengste@eml.cc>

	* w3m-proc.el (w3m-process-wait-process): Reduce sit-for time.
	(w3m-process-sentinel): Wait for process output (on Emacs only).

2008-12-08  Katsumi Yamaoka  <yamaoka@jpl.org>

	* w3m.el (w3m-show-redirection-error-information): Improve the
	error message.

2008-12-10  Naohiro Aota  <nao.aota@gmail.com>

	* w3m.el (w3m-next-anchor): Go to the first anchor when next
	anchor is not found.
	(w3m-previous-anchor): Go to the last anchor when previous anchor
	is not found.
	(w3m-url-encode-string): Encode SPC only when encode-space is
	non-nil.

	* w3m-form.el (w3m-form-make-form-data): Follow the above change.

	* w3m.el (w3m-gmane-url-at-point): Ditto.
	(w3m-canonicalize-url): Ditto.

2008-12-08  Katsumi Yamaoka  <yamaoka@jpl.org>

	* w3m-ems.el (w3m-make-ccl-coding-system): Use define-coding-system if
	it is available.

2008-12-06  Naohiro Aota  <nao.aota@gmail.com>

	* w3m.el (w3m-show-redirection-error-information): New function.
	(w3m-retrieve-and-render): Use it.
	(w3m-w3m-retrieve-1): Return 'redirection-exceeded if redirect counter
	exceeded.
	(w3m-w3m-retrieve): Return "X-w3m-error/redirection" if attr eq
	'redirection-exceeded.
	(w3m-w3m-attributes-1): Return dummy attribute if redirect counter
	exceeded.

2008-12-05  Naohiro Aota  <nao.aota@gmail.com>

	* w3m-form.el (w3m-same-window-p): New function.
	(w3m-form-input-textarea): Use it.

	* w3m.el (w3m-local-find-file-regexps): Try to open with emacs-w3m as
	many types as possible.

2008-12-03  Katsumi Yamaoka  <yamaoka@jpl.org>

	* w3m.el (w3m-fontify): Remove hidden anchors like "<a href=url> </a>".
	cf. [emacs-w3m:10484]

2008-12-01  Naohiro Aota  <nao.aota@gmail.com>

	* w3m-form.el (w3m-form-input-textarea): Use the whole current window
	for the textarea when `same-window-buffer-names' contains the buffer
	name "*w3m form textarea*"; simplify the window size calculation.

2008-11-21  Naohiro Aota  <nao.aota@gmail.com>

	* w3m.el (w3m-w3m-parse-header): Also remove parameters when charset is
	specified.

2008-11-11  Katsumi Yamaoka  <yamaoka@jpl.org>

	* w3m-util.el (w3m-visited-file-modtime): New function.

	* w3m-bookmark.el (w3m-bookmark-file-modtime): Just return result of
	file-attributes().

2008-11-11  Naohiro Aota  <nao.aota@gmail.com>

	* w3m-antenna.el (w3m-antenna-check-rss): Support RSS2.0. Check also
	items.
	(w3m-antenna-alist): Update site-class if needed.

	* w3m-bookmark.el (w3m-bookmark-buffer, w3m-bookmark-verify-modtime):
	Replace visited-file-modtime with w3m-visited-file-modtime.

2008-10-28  Naohiro Aota  <nao.aota@gmail.com>

	* w3m.el (w3m-view-header): Check if current page is source of
	about:something.

2008-10-16  Katsumi Yamaoka  <yamaoka@jpl.org>

	* w3m.el (w3m-active-region-or-url-at-point): Take notice of the link
	under the point as well; return the url of the current page by default
	if the new optional argument `default=current' is given.
	(w3m-input-url): Make w3m-active-region-or-url-at-point return the url
	of the current page by default; modify the prompt string according to
	whether there is an initial input.
	(w3m-download, w3m-goto-url, w3m-goto-url-new-session): Simplify args
	passed to w3m-input-url.
	(w3m-view-this-url): Make w3m-active-region-or-url-at-point return the
	url of the current page by default.

2008-10-08  Katsumi Yamaoka  <yamaoka@jpl.org>

	* w3m.el (w3m-italic): Make it be a underline face on a non-window
	system by default.

2008-09-24  Katsumi Yamaoka  <yamaoka@jpl.org>

	* w3m.el (w3m-toggle-inline-images-internal)
	(w3m-resize-inline-image-internal): Confirm whether to retrieve
	insecure image only once, or don't confirm it if
	w3m-confirm-leaving-secure-page is nil.  Suggested by Dan Jacobson
	<jidanni@jidanni.org>.
	(w3m-confirm-leaving-secure-page): Doc fix.

	* w3mhack.el (w3mhack-makeinfo): Remove Emacs 19 stuff; remove TeX
	directives first; don't call texinfo-mode.

2008-09-21  Akinori MUSHA  <knu@iDaemons.org>

	* doc/emacs-w3m.texi (Image Variables): Fix syntax error.

	* doc/emacs-w3m-ja.texi (Image Variables): Ditto.

2008-09-17  Naohiro Aota  <nao.aota@gmail.com>

	* w3m.el (w3m-buffer-local-url): New constant variable.
	(w3m-buffer-local-url-p): New function.
	(w3m-goto-url): Also process buffer local url.
	(w3m-region): Use w3m-buffer-local-url as url if it is not set.
	(w3m-safe-view-this-url, w3m-mouse-safe-view-this-url): Check if url is
	buffer local.

2008-09-12  Katsumi Yamaoka  <yamaoka@jpl.org>

	* w3m.el (w3m-download): Add doc string.
	(w3m-lynx-like-map): Bind M-d key to w3m-download.
	(w3m-mode): Add w3m-download to major mode info; clarify description of
	w3m-download-this-url.

2008-09-11  Katsumi Yamaoka  <yamaoka@jpl.org>

	* w3m.el (w3m-gmane-url-at-point): Return a url used for asking Gmane
	for the thread that begins with the current article instead of the
	whole thread if it is run on the Message-ID header.
	(w3m-examine-command-line-args): Make it an alias to `(lambda nil)'
	instead of `ignore' after it is run for the first time in order to
	silence the byte compiler.

2008-09-01  Katsumi Yamaoka  <yamaoka@jpl.org>

	* w3m.el (w3m-use-favicon): Assume w3m-image.elc is always loaded.
	(w3m-resize-inline-image-internal): Change it to a normal function from
	an inline function; remove interactive.
	(w3m-zoom-in-image, w3m-zoom-out-image): Error if ImageMagick's convert
	program is not available; improve doc string.
	(w3m-auto-show): Don't make the cursor position disappear after
	executing beginning-of-buffer and end-of-buffer.

2008-08-25  David Hansen  <david.hansen@gmx.net>

	* w3m.el (w3m-about-header): Fixed typo.

2008-08-05  Katsumi Yamaoka  <yamaoka@jpl.org>

	* w3m.el (w3m-view-source, w3m-view-header): Save points positioned
	last in pages.  Suggested by Dan Jacobson <jidanni@jidanni.org>.

2008-07-22  Katsumi Yamaoka  <yamaoka@jpl.org>

	* w3m-ems.el: Bind w3m-image-default-background when compiling.

2008-07-20  Naohiro Aota  <nao.aota@gmail.com>

	* w3m-hist.el (w3m-history-restore-position): Run
	w3m-after-cursor-move-hook after restoring cursor position.

2008-07-18  Naohiro Aota  <nao.aota@gmail.com>

	* w3m.el (w3m-image-default-background): New variable.

	* w3m-ems.el (w3m-create-image): Use it.
	(w3m-initialize-graphic-icons): Check if xpm is available.  Reported by
	Diego 'Flameeyes' Petten,Ar(B <flameeyes@gmail.com>.

	* w3m-filter.el (w3m-filter-wikipedia): Improve regexp.

2008-07-01  Katsumi Yamaoka  <yamaoka@jpl.org>

	* w3m-search.el (w3m-search-engine-alist): Test if mule-version is
	bound (XEmacs does not provide it).

2008-06-30  Naohiro Aota  <nao.aota@gmail.com>

	* w3m-form.el (w3m-form-input, w3m-form-input-password): Process
	readonly attribute.

2008-06-25  Naohiro Aota  <nao.aota@gmail.com>

	* w3m.el (w3m-toggle-inline-images-internal): Make it non-interactive.

	* w3m-form.el (w3m-form-input-textarea): Make buffer unmodified when
	user selected to reuse saved text; parse readonly attribute; kill newly
	generated buffer when the reusing question aborted.
	(w3m-form-textarea-info): Also provide readonly info.
	(w3m-fontify-textareas): Parse readonly attribute.
	(w3m-form-parse-and-fontify): Ditto.
	(w3m-form-input): Ignore cursor moving while read from minibuffer.
	(w3m-form-input-password): Ditto.
	(w3m-form-input-file): Ditto.

	* w3m.el (w3m-toggle-inline-image): Don't toggle images that are
	outside of the region even if they are identical to the ones in the
	region; don't do recursive call of itself; rearrange the source code.
	(w3m-toggle-inline-images): Check whether images are safe even if it is
	called with w3m-display-inline-images=t and force=t; rearrange the
	source code.
	(w3m-toggle-inline-images-internal): Add new optional argument:
	`begin-pos' and `end-pos'. Only process region from `begin-pos' to
	`end-pos'.

2008-06-25  Katsumi Yamaoka  <yamaoka@jpl.org>

	* w3m.el (w3m-toggle-inline-image): Work for an image in which there is
	the region end within its anchor.  Reported by Dan Jacobson
	<jidanni@jidanni.org>.

	* w3m-util.el (w3m-deactivate-region): Use zmacs-deactivate-region for
	XEmacs.

2008-06-22  Naohiro Aota  <nao.aota@gmail.com>

	* w3m-search.el (w3m-search-engine-alist): Improve detection of utf-8
	capability.
	(w3m-search-engine-alist): Abolish `yahoo beta' entry; Improve `blog'
	entry to work like `google' entry.

	* w3m-session.el: Add coding cookie.

2008-06-18  Katsumi Yamaoka  <yamaoka@jpl.org>

	* w3m.el (w3m-submit-form-safety-check): New user option.  Suggested by
	Dan Jacobson <jidanni@jidanni.org>.
	(w3m-submit-form): Use it.

2008-06-12  Hideyuki SHIRAI  <shirai@meadowy.org>

	* w3m.el (w3m-auto-show): Scrool horizontally after executing a search
	command.

2008-06-07  Hideyuki SHIRAI  <shirai@meadowy.org>

	* w3m.el (w3m-use-header-line-title): Modify the doc-string.

2008-06-06  Naohiro Aota  <nao.aota@gmail.com>

	* w3m.el (w3m-select-buffer): Don't delete other windows.

	* w3m-filter.el (w3m-filter-wikipedia): New function.
	(w3m-filter-rules): Add w3m-filter-wikipedia.

2008-06-03  Katsumi Yamaoka  <yamaoka@jpl.org>

	* w3m.el: Add coding cookie.

2008-06-02  Naohiro Aota  <nao.aota@gmail.com>

	* w3m.el (w3m-detect-meta-charset): Use also ';' as delimiter.

2008-05-28  Katsumi Yamaoka  <yamaoka@jpl.org>

	* w3m.el (w3m-examine-command-line-args): Treat the null string given
	as a url in the command line args as `w3m-home-page' or "about:".

2008-05-28  Naohiro Aota  <nao.aota@gmail.com>

	* doc/emacs-w3m.texi (Inline Images): Update.

	* doc/emacs-w3m-ja.texi (Inline Images): Ditto.

2008-05-27  Katsumi Yamaoka  <yamaoka@jpl.org>

	* w3m.el (w3m-url-readable-string): Don't decode url if it looks not to
	have been encoded.
	(w3m-current-longest-line): New variable.
	(w3m-set-current-longest-line): New function.
	(w3m-scroll-left, w3m-shift-left): Don't scroll the window endlessly;
	beep if the window can't be scrolled any more.
	(w3m-scroll-right, w3m-shift-right): Beep if the window can't be
	scrolled any more.

2008-05-25  Naohiro Aota  <nao.aota@gmail.com>

	* w3m.el (w3m-relationship-estimate-rules): Fix regexp for Google
	search within EmacsWiki.

2008-05-20  Naohiro Aota  <nao.aota@gmail.com>

	* README: Add information about how to create `configure' script.

	* README.ja: Ditto.

	* w3m.el (w3m-goto-url): Delayed encoding of fragment part.

2008-05-18  Naohiro Aota  <nao.aota@gmail.com>

	* w3m-cookie.el (w3m-cookie-save-current-site-cookies): New function.
	(w3m-cookie-save): Add optional argument "domain".

2008-05-16  Hideyuki SHIRAI  <shirai@meadowy.org>

	* mew-w3m.el (mew-w3m-add-text-properties): New inline macro.
	(mew-w3m-view-inline-image): Use `mew-w3m-add-text-properties'.
	(mew-mime-text/html-w3m): Ditto.

2008-05-09  Naohiro Aota  <nao.aota@gmail.com>

	* w3m-cookie.el (w3m-cookie-save): Make it interactive function.
	(w3m-cookie-save-cookies): New variable.
	(w3m-cookie-shutdown): Use it.

	* w3m.el (toplevel): Shutdown cookie system when exiting emacs.

2008-05-08  Naohiro Aota  <nao.aota@gmail.com>

	* w3m-cookie.el (w3m-cookie-shutdown): Fixed docstring.

2008-05-08  Hideyuki SHIRAI  <shirai@meadowy.org>

	* w3m-filter.el (w3m-filter-amazon): Fix string to search the body.

2008-04-30  Naohiro Aota  <nao.aota@gmail.com>

	* doc/emacs-w3m-ja.texi: Update translation.

	* w3m.el (w3m-goto-url): Use w3m-current-coding-system first to encode
	url if available; Also encode name part when url is local.
	(w3m-ignored-image-url-regexp): New variable.
	(w3m-toggle-inline-images-internal): Don't display image whose url
	match `w3m-ignored-image-url-regexp'.
	(w3m-decode-entities, w3m-decode-entities-string): Replace
	"(match-beginning 2)" with "(match-end 1)" to deal with emacs-21's
	strange behavior.

2008-04-24  Hideyuki SHIRAI  <shirai@meadowy.org>

	* w3m-filter.el (w3m-filter-rules): Support Mixi with SSL.

2008-04-22  TAKAHASHI Kaoru  <kaoru@kaisei.org>

	* doc/ptexinfmt.el: Fix Comments.
	(texinfo-format-geq, texinfo-format-leq,): Support @geq and @leq.

2008-04-18  Hideyuki SHIRAI  <shirai@meadowy.org>

	* w3m-filter.el (w3m-filter-rules): Add rule for the site of Allatanys.
	(w3m-filter-allatanys): New function.

	* w3m.el (w3m-relationship-estimate-rules): Fix regexp for Google
	search within EmacsWiki. Add rule for Google Mobile Proxy.

2008-04-17  Hideyuki SHIRAI  <shirai@meadowy.org>

	* w3m.el (top): Add the variables definition of `w3m-bookmark-mode',
	`w3m-bookmark-menu-items', `w3m-bookmark-menu-items-pre' and
	`w3m-tab-menubar-make-items-preitems' avoid byte-compile warnings.
	(w3m-rmouse-menubar): New user option.
	(w3m-setup-menu): Add the setup of `w3m-rmouse-menubar'.
	(w3m-mouse-major-mode-menu): Rewrite to use `w3m-rmouse-menubar'.
	(w3m-link-menu): Add `w3m-external-view-this-url'.

2008-04-15  Hideyuki SHIRAI  <shirai@meadowy.org>

	* w3m.el (w3m-turnoff-inline-images): New command.
	(w3m-toggle-inline-images): If force is 'turnoff, turn off to display
	images.
	(w3m-menubar): Add w3m-turnoff-inline-images.
	(w3m-lynx-like-map): Ditto.
	(w3m-info-like-map): Ditto.
	(w3m-mode): Ditto.

2008-04-07  Katsumi Yamaoka  <yamaoka@jpl.org>

	* w3m.el (w3m-relationship-estimate-rules): Fix custom type.

2008-04-03  Katsumi Yamaoka  <yamaoka@jpl.org>

	* w3m.el (w3m-relationship-estimate-rules): Support Google search
	within EmacsWiki.  cf. [emacs-w3m:10067]

2008-03-17  Katsumi Yamaoka  <yamaoka@jpl.org>

	* w3m.el (w3m-mouse-safe-view-this-url): Remove redundant confirmation
	of whether to follow link.

2008-03-14  Katsumi Yamaoka  <yamaoka@jpl.org>

	* w3m.el (w3m-doc-view-content-types): New variable.
	(w3m-doc-view): New function.
	(w3m-create-page): Use it.
	(w3m-content-type-alist): Add application/dvi.
	(w3m-delete-buffer): Save windows layout.

2008-03-12  Katsumi Yamaoka  <yamaoka@jpl.org>

	* w3m-image.el (w3m-imagick-convert-program-available-p): Don't use
	w3m-imagick-convert-data which may issue a warning when checking
	whether the convert program supports png32.  cf. [emacs-w3m:10048]

2008-03-03  Naohiro Aota  <nao.aota@gmail.com>

	* doc/emacs-w3m.texi (Inline Images): Updated.

	* doc/emacs-w3m-ja.texi (Inline Images): Ditto.

	* w3m.el (w3m-toggle-inline-images): Only toggle in the region if
	Transient Mark mode.
	(w3m-toggle-inline-image): Ditto.

2008-02-20  Katsumi Yamaoka  <yamaoka@jpl.org>

	* w3m.el (w3m-arrived-intern): Protect against null string.  It enables
	url completion even for null string.  Suggested by Aota-san.

2008-02-07  Naohiro Aota  <nao.aota@gmail.com>

	* w3m.el (w3m-expand-path-name): New function.
	(w3m-expand-url): Remove useless expanded path-name check.

2008-02-06  Katsumi Yamaoka  <yamaoka@jpl.org>

	* Makefile.in (install-lisp, install-icons, install-icons30): Quote
	directory name that might contain whitespace.

	* doc/Makefile.in (install): Ditto.

	* aclocal.m4 (AC_PATH_LISPDIR): Ditto; always report prefix name.

	* mkinstalldirs: Replace it with the 2006-05-11.19 version.

2008-01-30  Naohiro Aota  <nao.aota@gmail.com>

	* w3m.el (w3m-fontify-anchors): Don't expand icon's url when it is nil.

2008-01-26  Katsumi Yamaoka  <yamaoka@jpl.org>

	* w3m.el (w3m-safe-url-regexp): Add note to doc string.
	(w3m-fontify): Hold the value of w3m-safe-url-regexp with the
	w3m-safe-url-regexp text-property.
	(w3m-toggle-inline-image, w3m-toggle-inline-images)
	(w3m-safe-view-this-url, w3m-mouse-safe-view-this-url): Check whether
	url is safe by comparing it with the value of the w3m-safe-url-regexp
	text property; prompt a user to confirm whether to proceed.
	(w3m-safe-toggle-inline-image, w3m-safe-toggle-inline-images): Abolish.
	(w3m-minor-mode-command-alist): Map w3m-toggle-inline-image and
	w3m-toggle-inline-images to themselves.

2008-01-20  Naohiro Aota  <nao.aota@gmail.com>

	* w3m.el (w3m-search-name-anchor): Accept and optional argument
	`no-record'.
	(w3m-goto-url): Going other page's anchor, call
	`w3m-search-name-anchor' with 3rd argument t.

2008-01-16  Naohiro Aota  <nao.aota@gmail.com>

	* w3m-form.el (w3m-form-input-textarea-coding-system): Revert.
	(w3m-form-input-textarea): Set w3m-form-input-textarea-coding-system to
	use in w3m-form-coding-system-accept-region-p.

2008-01-15  Naohiro Aota  <nao.aota@gmail.com>

	* w3m-form.el (w3m-form-textarea-file-coding-system): New variable.
	(w3m-form-input-textarea-save): Use it.
	(w3m-form-input-textarea): Ditto.
	(w3m-form-input-textarea-coding-system): Abolish.

2008-01-11  Naohiro Aota  <nao.aota@gmail.com>

	* w3m-filter.el (w3m-filter-iframe): New function.
	(w3m-filter-rules): Add rule for inserting link to the url iframe
	displays.

2008-01-09  Naohiro Aota  <nao.aota@gmail.com>

	* w3m-form.el (w3m-form-coding-system-accept-region-p): Abolish.

	* w3m-ems.el (w3m-form-coding-system-accept-region-p): Use
	select-safe-coding-system if unencodable-char-position is not
	available.

	* w3m-xmas.el (w3m-form-coding-system-accept-region-p): Use
	decode-coding-string and encode-coding-string instead of
	unencodable-char-position; Only warn coding-system problem.

2008-01-09  Katsumi Yamaoka  <yamaoka@jpl.org>

	* w3m.el (w3m-url-decode-string): Don't replace +'s with spaces.

2007-12-27  Naohiro Aota  <nao.aota@gmail.com>

	* w3m-form.el (w3m-form-coding-system-accept-region-p): New function.
	(w3m-form-input-textarea-save, w3m-form-input-textarea-set): Use it.

2007-12-24  Hideyuki SHIRAI  <shirai@meadowy.org>

	* w3m-session.el (w3m-session-goto-session): Go to the current w3m
	buffer in data of session.

2007-12-24  Naohiro Aota  <nao.aota@gmail.com>

	* w3m-session.el (w3m-session-history-to-save): New function.
	(w3m-session-save): Also record history data.
	(w3m-session-automatic-save, w3m-session-deleted-save): Ditto.
	(w3m-session-select): Follow the format change.
	(w3m-session-goto-session): Also restore history data.

2007-12-23  Hideyuki SHIRAI  <shirai@meadowy.org>

	* w3m-tabmenu.el (w3m-tab-menubar-force-update): New function.
	(top): Register `w3m-tab-menubar-force-update' to
	`w3m-display-functions'.

2007-12-20  Hideyuki SHIRAI  <shirai@meadowy.org>

	* w3m.el (w3m-lynx-like-map): Bind `w3m-move-unseen-buffer'.
	(w3m-info-like-map): Ditto.
	(w3m-buffer-unseen): New buffer local variable.
	(w3m-set-buffer-unseen): New function.
	(w3m-set-buffer-seen): Ditto.
	(w3m-move-unseen-buffer): Ditto.
	(w3m-remove-local-hook): Ditto.
	(w3m-goto-url): Set buffer to unseen.
	(w3m-select-buffer-generate-contents): Support `unseen'.

	* w3m-util.el (top): Add the variable definition of `w3m-buffer-unseen'
	to avoid byte-compile warnings.
	(w3m-unseen-buffer-p): New inline macro.

	* w3m-tabmenu.el (w3m-tab-menubar-make-items-1): Support `unseen'.

	* w3m-ems.el (w3m-remove-local-hook): New function.
	(w3m-tab-unselected-unseen): New face.
	(w3m-tab-line): Support `unseen'.

2007-12-20  Katsumi Yamaoka  <yamaoka@jpl.org>

	* w3m.el (w3m-mode): Set show-trailing-whitespace to nil.

2007-12-18  Katsumi Yamaoka  <yamaoka@jpl.org>

	* w3m-favicon.el (w3m-favicon-default-background): New user option.
	(w3m-favicon-set-image): Don't set background color of favicon here.
	(w3m-favicon-convert): Set the background color of favicon according to
	w3m-favicon-default-background.

	* w3m-ems.el (w3m-tab-line): Don't set the background color of favicon
	here.

	* w3m-image.el (w3m-imagick-identify-program): New user option.

2007-12-17  TSUCHIYA Masatoshi  <tsuchiya@namazu.org>

	* w3m-proc.el (w3m-process-kill-stray-processes): Do not kill
	process when the buffer associated to it is alive.
	(w3m-process-sentinel): Do not call a handler when its parent
	buffer have been killed.

2007-12-15  Naohiro Aota  <nao.aota@gmail.com>

	* w3m-form.el (w3m-form-submit): Remove query part from the form's
	action url when using get method.

2007-12-14  Katsumi Yamaoka  <yamaoka@jpl.org>

	* w3m-favicon.el (w3m-favicon-size): Change the value form into
	the cons of WIDTH and HEIGHT.
	(w3m-favicon-convert-args): New user option.
	(w3m-favicon-convert): Pass it to convert.

	* w3m-ems.el (w3m-tab-mouse-track-selected-tab): Follow change of
	w3m-favicon-size.

2007-12-13  Katsumi Yamaoka  <yamaoka@jpl.org>

	* w3m-ems.el (w3m-tab-line): Set the background color of favicon
	for Emacs 22+.

	* w3m-favicon.el (w3m-favicon-set-image): Ditto.

	* w3m-image.el (w3m-imagick-convert-program-available-p): Check
	whether the convert program supports the image type png32 for
	Emacs 22+.
	(w3m-imagick-convert-buffer, w3m-imagick-start-convert-buffer):
	Use png32 if it is available.

2007-12-11  Katsumi Yamaoka  <yamaoka@jpl.org>

	* w3m-favicon.el (w3m-favicon-convert): Make last change revert.

2007-12-11  Katsumi Yamaoka  <yamaoka@jpl.org>

	* w3m-favicon.el (w3m-favicon-convert): Apply the background color
	of header line or mode line to pixels of which the color is
	transparent.

2007-12-06  Naohiro Aota  <nao.aota@gmail.com>

	* w3m.el (w3m-goto-url): Canonicalize the url when it is called
	non-interactively.

2007-12-01  Naohiro Aota  <nao.aota@gmail.com>

	* w3m.el (w3m-name-anchor-from-hist): New buffer-local variable.
	(w3m-clear-local-variables): Also clear w3m-name-anchor-from-hist.
	(w3m-goto-url): Save and restoe w3m-name-anchor-from-hist.
	(w3m-search-name-anchor): Record (point)s of before and after
	following a name-anchor.
	(w3m-view-previous-page): If possible, move back the cursor to the
	point where it was before following name-anchors.

2007-11-30  Naohiro Aota  <nao.aota@gmail.com>

	* w3m-proc.el (w3m-process-y-or-n-p): Ignore space to avoid
	answering y without intention.

2007-11-29  Katsumi Yamaoka  <yamaoka@jpl.org>

	* w3m.el (w3m-goto-url-new-session): Use
	w3m-active-region-or-url-at-point.  Reported by Naohiro Aota.

	* w3m-ems.el (w3m-create-image): Don't modify case-fold-search.

	* w3m-xmas.el (w3m-create-image): Ditto; parse image data to
	identify its type in the beginning position.

2007-11-29  Naohiro Aota  <nao.aota@gmail.com>

	* w3m.el (w3m-w3m-dump-extra, w3m-w3m-retrieve): Removed image
	data type tests.

	* w3m-xmas.el (w3m-create-image): Parse image data first, use
	server's content-type when it failed to identify type.

	* w3m-ems.el (w3m-create-image): Ditto.

2007-11-29  Katsumi Yamaoka  <yamaoka@jpl.org>

	* w3m-search.el (w3m-search-engine-alist): Fix google news entry.

	* w3m-ems.el (w3m-create-image): Parse image data if it failed in
	identifying type.

	* w3m-xmas.el (w3m-create-image): Ditto.

2007-11-27  Katsumi Yamaoka  <yamaoka@jpl.org>

	* w3m.el (w3m-resize-inline-image-internal): Validate image url.
	Reported by Naohiro Aota <nao.aota@gmail.com>.

2007-11-27  Naohiro Aota  <nao.aota@gmail.com>

	* w3m.el (w3m-toggle-inline-images-internal): Confirm retrieving
	non-secure image.
	(w3m-resize-inline-image-internal): Ditto.

2007-11-27  Katsumi Yamaoka  <yamaoka@jpl.org>,
	    TSUCHIYA Masatoshi  <tsuchiya@namazu.org>

	* w3m.el (w3m-retrieve-and-render): Permit leaving safe pages
	without confirmation for several safe commands.

2007-11-26  Katsumi Yamaoka  <yamaoka@jpl.org>

	* w3m-symbol.el: Autoload w3m-mule-unicode-p when compiling.

	* w3m-proc.el: Update the way to suppress compile warning for gensym.

2007-11-26  Trent W. Buck  <trentbuck@gmail.com>

	* w3m.el (w3m-confirm-leaving-secure-page): New user option.
	(w3m-retrieve-and-render): Use it.

2007-11-22  Katsumi Yamaoka  <yamaoka@jpl.org>

	* w3m.el (w3m-use-japanese-menu): Default to nil for XEmacs 21.4 and
	SXEmacs.
	(w3m-link-map): New variable.
	(w3m-fontify-anchors): Add menu to links.
	(w3m-read-file-name): Don't use default file name if it is "".
	(w3m-link-menu): Define.

2007-11-06  Naohiro Aota  <nao.aota@gmail.com>

	* w3m.el (w3m-redisplay-with-charset): Strip first 'about://source/'
	before setf w3m-arrived-content-charset.
	(w3m-redisplay-and-reset): Ditto.

2007-11-05  Naohiro Aota  <nao.aota@gmail.com>

	* w3m-filter.el (w3m-filter-rules): Add rule for the site of imepita.
	(w3m-filter-imepita): New function.

2007-11-03  David Hansen  <david.hansen@gmx.net>

	* w3m-proc.el (w3m-process-wait-process): Preserve the current buffer
	\(work around an Emacs bug\).

2007-11-03  David Hansen  <david.hansen@gmx.net>

	* w3m.el (w3m-relationship-oddmuse-estimate): Follow new page layout.

2007-11-01  Katsumi Yamaoka  <yamaoka@jpl.org>

	* w3m-xmas.el (w3m-ucs-to-char): Alias to unicode-to-char, ucs-to-char,
	or int-to-char.

	* w3m-ems.el (w3m-ucs-to-char): Always define it.

	* w3m.el (w3m-ucs-to-char): Abolish.

2007-10-26  Katsumi Yamaoka  <yamaoka@jpl.org>

	* w3mhack.el (w3mhack-module-list): Don't compile mew-w3m.el and
	mew-shimbun.el if there is only the official Mew XEmacs package that is
	extremely old.

	* w3m-proc.el: Update the way to suppress compile warning for gensym.

	* w3m-util.el (w3m-list-buffers): Check if w3m-fb-mode is bound.

	* w3m.el (w3m-copy-buffer, w3m-mouse-major-mode-menu): Remove unused
	let-bound variables.

2007-10-25  Katsumi Yamaoka  <yamaoka@jpl.org>

	* Makefile.in (install-lisp): Don't install w3m-ems.el for XEmacs and
	w3m-xmas.el for GNU Emacs.

2007-10-17  Katsumi Yamaoka  <yamaoka@jpl.org>

	* *, doc/*: Fix expressions of the copyright notices.

	* w3mhack.el (w3mhack-makeinfo): Don't split Info file to pieces.

	* doc/emacs-w3m.texi, doc/emacs-w3m-ja.texi: Use @copying and
	@insertcopying to put up the copyright notice.
	(Coding convention of Shimbun): Don't use @itemx with @@multitable.

	* doc/ptexinfmt.el (texinfo-copying-text, texinfo-copying)
	(texinfo-insertcopying, texinfo-format-scan): Add them for old Emacsen.

	* doc/Makefile.in (install): Remove installed *.info-[0-9] files;
	install only *.info files.
	(.texi.dvi): Don't specify "-l ja" to texi2dvi.
	(clean): No need to remove *.info-[0-9] and *.info-[0-9][0-9] files.

2007-10-12  Katsumi Yamaoka  <yamaoka@jpl.org>

	* w3m-xmas.el (w3m-find-coding-system): Return symbol, not coding
	system object.

2007-10-12  TSUCHIYA Masatoshi  <tsuchiya@namazu.org>

	* w3m.el (w3m-entity-regexp, w3m-entity-value): Accept case-insensitive
	numeric character references.

2007-10-09  Katsumi Yamaoka  <yamaoka@jpl.org>

	* w3m.el (w3m-message): Work with XEmacs.

2007-10-04  Katsumi Yamaoka  <yamaoka@jpl.org>

	* w3m-ems.el: Bind w3m-use-title-buffer-name (see the comment).

	* Makefile.in (very-slow): Add missing semicolon.

2007-10-03  Katsumi Yamaoka  <yamaoka@jpl.org>

	* Makefile.in (install-lisp): Don't install ChangeLog~.

2007-10-02  Naohiro Aota  <nao.aota@gmail.com>

	* w3m.el (w3m-show-error-information): When emacs-w3m cannot find
	host, set charset to us-ascii.

2007-10-02  Katsumi Yamaoka  <yamaoka@jpl.org>

	* w3m.el (w3m-show-decoded-url): Add entry for nikkei.co.jp.

2007-09-28  TSUCHIYA Masatoshi  <tsuchiya@namazu.org>

	* w3m.el (w3m-decode-buffer): Don't decode escaped URLs.
	(w3m-toggle-inline-images-internal): Escape non-ASCII characters in the
	URL of the image before retrieving it.

2007-09-27  TSUCHIYA Masatoshi  <tsuchiya@namazu.org>

	* w3m.el (w3m-safe-view-this-url): When a function which is
	specified by `w3m-goto-article-function' returns the
	`w3m-goto-url' symbol, it falls back to emacs-w3m displaying
	functions.  Cf. [emacs-w3m:09660]
	(w3m-goto-article-function): Its comment is updated to follow the
	above change.
	(w3m-entity-value, w3m-decode-entities-string): Change to save
	working memory.

2007-09-27  Katsumi Yamaoka  <yamaoka@jpl.org>

	* w3m.el (w3m-entity-regexp): Bind max-specpdl-size for old Emacsen.
	(w3m): Revert 2007-09-19 change.

2007-09-26  Katsumi Yamaoka  <yamaoka@jpl.org>

	* NEWS: New file.

2007-09-25  Katsumi Yamaoka  <yamaoka@jpl.org>

	* w3m.el (w3m-examine-command-line-args): Don't pass negative number to
	nthcdr.

	* w3m-session.el (w3m-session-save, w3m-session-select): Use mapc
	instead of mapcar.

2007-09-24  TSUCHIYA Masatoshi  <tsuchiya@namazu.org>

	* w3m.el: Changes to stricten entities decoded by
	`w3m-decode-entities'.
	(w3m-entity-table, w3m-entity-reverse-table): New constants.
	(w3m-entity-regexp): Stricten.
	(w3m-entity-alist, w3m-entity-db, w3m-entity-db-size): Abolished.
	(w3m-entity-value, w3m-decode-entities, w3m-decode-entities-string,
	w3m-encode-specials-string): Rewritten to use the above constants.

2007-09-21  TAKAHASHI Kaoru  <kaoru@kaisei.org>

	* doc/ptexinfmt.el: Support @fonttextsize, @textdegree.

2007-09-19  Katsumi Yamaoka  <yamaoka@jpl.org>

	* w3m.el (w3m-examine-command-line-args): Rewrite.
	(w3m): Always call it; set the 2nd arg new-session when Emacs 21 or
	XEmacs runs in the batch mode.

2007-09-19  Katsumi Yamaoka  <yamaoka@jpl.org>

	* w3m.el (w3m-examine-command-line-args): Inhibit Emacs head from
	displaying startup screen when emacs-w3m runs in the batch mode;
	improve parsing of arguments.

2007-09-13  Hideyuki SHIRAI  <shirai@meadowy.org>

	* w3m.el (w3m-expand-path-name): Save the matched data surely.

2007-09-09  Naohiro Aota  <nao.aota@gmail.com>

	* w3m.el (w3m-expand-url): Use "/" as path when it of base-uri is not
	defined; Clear query of base-uri when empty query exist; Changes to
	follow RFC3986.

2007-09-07  Katsumi Yamaoka  <yamaoka@jpl.org>

	* w3m-ems.el (w3m-euc-japan-encoder, w3m-iso-latin-1-encoder): Use
	mule-version to decide whether to redefine them.

	* w3m.el: Use emacs-version instead of emacs-major-version to show the
	version of Emacs that emacs-w3m doesn't support.

2007-09-03  Katsumi Yamaoka  <yamaoka@jpl.org>

	* w3m.el (w3m-local-file-type): Regard news:* urls as text/html.
	(w3m-w3m-retrieve): Return nil if retrieving failed.
	(w3m-show-error-information): Improve error message for news:* urls.

2007-09-03  Katsumi Yamaoka  <yamaoka@jpl.org>

	* aclocal.m4 (AC_PATH_EMACS): Improve expression of Emacs version.

	* doc/ptexinfmt.el (ptexinfmt-broken-facility)
	(ptexinfmt-defun-if-broken, ptexinfmt-defun-if-void)
	(ptexinfmt-defvar-if-void): Don't use old-style backquotes.
	(texinfo-format-cedilla-accent): Quote `,'.

	* w3m-antenna.el (w3m-antenna-site-key, w3m-antenna-site-title)
	(w3m-antenna-site-class, w3m-antenna-site-url)
	(w3m-antenna-site-last-modified, w3m-antenna-site-size)
	(w3m-antenna-site-size-detected): Don't use old-style backquotes.

	* w3m-ccl.el (w3m-ccl-write-repeat, w3m-euc-japan-decoder)
	(w3m-euc-japan-encoder, w3m-iso-latin-1-decoder)
	(w3m-iso-latin-1-encoder): Don't use old-style backquotes.

	* w3m-dtree.el (w3m-dtree-has-child): Don't use old-style backquotes.

	* w3m-form.el (w3m-form-method, w3m-form-action, w3m-form-charlst)
	(w3m-form-enctype, w3m-form-plist, w3m-form-get-property, w3m-form-put)
	(w3m-form-get): Don't use old-style backquotes.

	* w3m-namazu.el (w3m-namazu-default-index-customize-spec): Don't use
	old-style backquotes.

	* w3m-util.el (w3m-static-if, w3m-static-when, w3m-static-unless)
	(w3m-condition-case, w3m-add-text-properties)
	(w3m-get-text-property-around, w3m-action, w3m-anchor, w3m-image)
	(w3m-submit, w3m-anchor-sequence): Don't use old-style backquotes.

	* w3m.el (w3m-dirlist-cgi-program): Don't use old-style backquotes.

	* w3mhack.el (char-before, match-string-no-properties)
	(set-text-properties): Don't use old-style backquotes.

	* w3m-filter.el: Set file's coding-system to euc-japan in order to
	enable non-Mule XEmacsen to byte-compile this module.

2007-08-31  Hideyuki SHIRAI  <shirai@meadowy.org>

	* w3m.el (top): Remove unnecessary space at the line end.
	(w3m-use-title-buffer-name): New option.
	(w3m-copy-buffer): Use `w3m-generate-new-buffer' instead of
	`generate-new-buffer'.
	(w3m-pack-buffer-numbers): Call `w3m-form-set-number' with new name of
	buffer.
	(w3m-buffer-setup): Use `w3m-generate-new-buffer' instead of
	`generate-new-buffer'.
	(w3m-buffer-setup): Do not display title if w3m-use-title-buffer-name
	is non-nil.
	(w3m-modeline-title): Retrun "" if w3m-use-title-buffer-name is
	non-nil.
	(w3m-goto-url): Call `w3m-buffer-name-add-title' when display.
	(w3m): Use `w3m-generate-new-buffer' instead of `generate-new-buffer'.
	(w3m-use-header-line-title): New option.

	* w3m-form.el (w3m-form-set-number): Change 2'nd argument to `newname'
	from `count'.

	* w3m-util.el (top): Add the variable definition of
	`w3m-use-title-buffer-name' to avoid byte-compile warnings.
	(w3m-buffer-number): Support the feature of buffer-name with title.
	(w3m-buffer-set-number): Ditto.
	(w3m-generate-new-buffer): Ditto.
	(w3m-buffer-name-lessp): Ditto.
	(w3m-buffer-name-add-title): New inline macro.

	* w3m-ems.el (top): Add the variable definition of
	`w3m-use-header-line-title' to avoid byte-compile warnings.
	(w3m-setup-header-line): If `w3m-use-header-line-title' is not nil,
	display title and URI.

2007-08-30  Hideyuki SHIRAI  <shirai@meadowy.org>

	* w3m-proc.el (top): Add the function definition of
	`w3m-decode-coding-string-with-priority' to avoid byte-compile
	warnings.

	* w3m-ems.el (top): Add the variable definition of
	`w3m-default-coding-system' and `w3m-coding-system' to avoid
	byte-compile warnings.

	* w3m-xmas.el (top): Add the variable definition of `w3m-coding-system'
	to avoid byte-compile warnings.

2007-08-29  Naohiro Aota  <nao.aota@gmail.com>

	* w3m-proc.el (w3m-process-filter): Decode realm string.

	* w3m.el (w3m-url-decode-string): Define latter half as a function :
	w3m-decode-coding-string-with-priority ,and use it.

	* w3m-ems.el (w3m-decode-coding-string-with-priority): New function.

	* w3m-xmas.el (w3m-decode-coding-string-with-priority): Return string
	itself unless find-coding-system is defined as built-in function.

2007-08-28  Hideyuki SHIRAI  <shirai@meadowy.org>

	* w3m.el (w3m-uri-replace-alist): Add key of "alc:".
	(w3m-relationship-estimate-rules): Add alc's rule.
	(w3m-relationship-alc-estimate): New function.

	* w3m-search.el (w3m-search-engine-alist): Add rule of
	http://eow.alc.co.jp/.

	* w3m-filter.el (w3m-filter-rules): Add w3m-filter-alc.
	(w3m-filter-alc): New function. Supper `goFairWord'.

2007-08-24  Katsumi Yamaoka  <yamaoka@jpl.org>

	* w3m.el (w3m-goto-mailto-url): Make it work even with no rfc2368.el.

2007-08-21  Eugene Oleinik  <eo@aoizora.org>

	* w3m-filter.el (w3m-filter-google-separator): New user option.
	(w3m-filter-google): Replace hard-coded ones with it.
	(w3m-filter): Iterate through all cases in w3m-filter-rules.
	(w3m-filter-replace-regexp): New function.

2007-08-20  Katsumi Yamaoka  <yamaoka@jpl.org>

	* w3m.el (w3m-detect-xml-type): New function that treats
	application/xml looking like xhtml+xml as text/html.
	(w3m-content-type-alist): Use it for application/xml.
	(w3m-w3m-parse-header): Parse Alternates header for a real url.
	(w3m-w3m-retrieve-1): Retrieve real url according to Alternates header.
	(w3m-external-view): Treat xhtml+xml as html.

2007-07-30  Naohiro Aota  <nao.aota@gmail.com>

	* w3m-form.el: Changes to download contents after submitting form.
	(w3m-form-download): New variable.
	(w3m-fontify-textareas, w3m-form-parse-and-fontify): Combine the above
	variable into expressions which represent form actions.
	(w3m-form-submit): Accept and optional argument `download'.

	* w3m.el: Changes to download contents after submitting form.
	(w3m-download): Accept and optional argument `post-data'.
	(w3m-download-this-url): `w3m-form-download' is binded locally.
	(w3m-view-this-url): Ditto.
	(w3m-submit-form): Ditto.

2007-07-30  Katsumi Yamaoka  <yamaoka@jpl.org>

	* w3m-ucs.el (font-ccl-encoder-alist): Bind it for XEmacs 21.5.

2007-07-26  Katsumi Yamaoka  <yamaoka@jpl.org>

	* w3m.el (w3m-relationship-estimate-rules): Make Google rule support
	images.

2007-07-23  Katsumi Yamaoka  <yamaoka@jpl.org>

	* w3m-session.el (w3m-session-select, w3m-session-selected): Add spec
	for dark tty.
	(w3m-session-select): Use read-key-sequence rather than read-event or
	next-command-event in order to enable it to read arrow keys in tty.

2007-07-17  Katsumi Yamaoka  <yamaoka@jpl.org>

	* w3m-form.el (w3m-form-make-button): Make it work.

	* w3m-ems.el (w3m-form-make-button): Work when w3m-form-use-fancy-faces
	is nil.

2007-07-04  Katsumi Yamaoka  <yamaoka@jpl.org>

	* w3m.el (w3m-goto-article-function): Change the default function into
	browse-url; doc fix.
	(w3m-safe-view-this-url): Catch a signal from function which is set to
	w3m-goto-article-function, and don't run the default function if it is
	nil.

2007-07-03  Katsumi Yamaoka  <yamaoka@jpl.org>

	* w3m.el (w3m-goto-article-function): Use defcustom; doc fix.
	(w3m-safe-view-this-url): Use functionp instead of fboundp to check the
	value of w3m-goto-article-function.

	* w3m-favicon.el, w3m-namazu.el, w3m-perldoc.el, w3m-xmas.el, w3m.el:
	Use custom-set-default instead of set-default in defcustom forms.

2007-07-02  Katsumi Yamaoka  <yamaoka@jpl.org>

	* w3m.el (w3m-make-help-echo): Make the function for Emacs bind
	deactivate-mark to nil.

2007-06-26  Katsumi Yamaoka  <yamaoka@jpl.org>

	* w3m-ems.el, w3m-form.el, w3m-lnum.el, w3m-search.el, w3m-session.el
	* w3m.el: Rename w3m-FOO-face with w3m-FOO.

2007-06-21  Katsumi Yamaoka  <yamaoka@jpl.org>

	* w3mhack.el (w3mhack-makeinfo): Format @key{...}.

2007-06-20  Katsumi Yamaoka  <yamaoka@jpl.org>

	* w3m.el (w3m-lynx-like-map, w3m-info-like-map): Bind [backtab] to
	w3m-previous-anchor.

2007-06-08  Katsumi Yamaoka  <yamaoka@jpl.org>

	* w3m.el (w3m-local-retrieve, w3m-w3m-retrieve, w3m-about-retrieve)
	(w3m-cid-retrieve, w3m-data-retrieve, w3m-retrieve, w3m-about-header):
	Change the term and the symbol name `no-decode' into `no-uncompress'.

2007-06-08  Naohiro Aota  <nao.aota@gmail.com>

	* w3m.el (w3m-w3m-retrieve): Check if content-type is wrong after
	decoding encoded contents.

	* w3m-ems.el (w3m-create-image, w3m-create-resized-image): Decode
	content retrieving image.

	* w3m-xmas.el (w3m-create-image, w3m-create-resized-image): Ditto.

2007-06-07  Naohiro Aota  <nao.aota@gmail.com>

	* w3m-search.el (w3m-search-engine-alist): Add output encoding argument
	to google search.

2007-06-06  Katsumi Yamaoka  <yamaoka@jpl.org>

	* w3m-image.el (w3m-imagick-convert-program, w3m-resize-images): Reset
	them if convert program is not really available.
	(w3m-imagick-convert-program-available-p): New function.
	(w3m-imagick-convert-buffer, w3m-imagick-start-convert-data): Use it.

2007-06-05  Yoichi NAKAYAMA  <yoichi@geiin.org>

	* w3m-image.el (w3m-imagick-start-convert-data): Clarify message which
	is issued when convert program is not available.

2007-06-05  Hideyuki SHIRAI  <shirai@meadowy.org>

	* w3m-filter.el (w3m-filter-mixi): Follow the change of Mixi's HTML.

2007-06-01  Katsumi Yamaoka  <yamaoka@jpl.org>

	* attic/vm-w3m.el, attic/vm-7.19.patch: Remove.  They have been
	integrated into VM 8.x.

2007-05-17  Tatsuya Kinoshita  <tats@vega.ocn.ne.jp>

	* w3m.el (w3m-view-this-url-1): Check whether the marker buffer exists.

2007-05-17  Katsumi Yamaoka  <yamaoka@jpl.org>

	* w3m-ems.el (w3m-switch-to-buffer, w3m-subst-switch-to-buffer-keys):
	Remove.

2007-05-17  Hideyuki SHIRAI  <shirai@meadowy.org>

	* w3m.el (w3m-expand-url): Guard error in aref when url is "".

2007-05-16  Naohiro Aota  <nao.aota@gmail.com>

	* w3m.el (w3m-expand-url): Remove query strings when expanding URL like
	"foo.cgi?#bar"; add "./" to top of URL when expanding "?hoge".

2007-05-16  Katsumi Yamaoka  <yamaoka@jpl.org>

	* w3m-ems.el (w3m-switch-to-buffer): Work just like switch-to-buffer.
	Suggested by Robert J. Chassell <bob@rattlesnake.com>.

2007-05-11  Katsumi Yamaoka  <yamaoka@jpl.org>

	* w3m.el (w3m-url-encode-string, w3m-url-transfer-encode-string): Use
	uppercase letters in hexadecimal string.  Suggested by Lukasz Demianiuk
	<ldemianiuk@gmail.com>.

2007-05-09  Hideyuki SHIRAI  <shirai@meadowy.org>

	* w3m.el (w3m-header-line-url): New function.
	(w3m-url-at-point): Call w3m-header-line-url after
	w3m-gmane-url-at-point.
	(w3m-goto-url-with-timer): Execute w3m-goto-url if its buffer does not
	exist foreground.

2007-05-08  Hideyuki SHIRAI  <shirai@meadowy.org>

	* w3m.el (all): Revert SHIRAI's 2007-04-24 changes and fix it to
	accompany Ito-san's patch [w3m-dev 04233].
	(w3m-display-ins-del): New option.
	(w3m-support-emacs-w3m): Remove this variable.
	(w3m-strike-through-face): Modify.
	(w3m-insert-face): Ditto.
	(w3m-strike-through-face-no-windowsystem): Remove this face.
	(w3m-fontify-insert): Remove this variable.
	(w3m-halfdump-command-arguments): Remove w3m-support-emacs-w3m.
	(w3m-halfdump-command-common-arguments): Add w3m-display-ins-del
	support.
	(w3m-fontify-strike-through): Rewrite.
	(w3m-fontify-insert): Ditto.
	(w3m-set-display-ins-del): New function.
	(w3m-rendering-half-dump): Call w3m-set-display-ins-del.

2007-04-30  Naohiro Aota  <nao.aota@gmail.com>

	* w3m-form.el (w3m-form-resume): Also resume contents of forms without
	name.
	(w3m-fontify-textareas): Also fontify textareas without name.
	(w3m-form-field-parse): Also parse form fields without name.

2007-04-28  Naohiro Aota  <nao.aota@gmail.com>

	* w3m.el (w3m-decode-buffer): Use w3m-url-transfer-encode-string
	instead of w3m-url-encode-string.

2007-04-27  Naohiro Aota  <nao.aota@gmail.com>

	* w3m.el (w3m-view-this-url): Check if w3m-current-url is string before
	matching.

2007-04-27  Katsumi Yamaoka  <yamaoka@jpl.org>

	* w3m.el (w3m-decode-buffer): Fully decode a source by default.
	(w3m-view-source): Doc fix.

2007-04-26  Hideyuki SHIRAI  <shirai@meadowy.org>

	* w3m.el (w3m-goto-url): Redisplay to search an anchor sure with
	goto-new-session.

2007-04-26  Katsumi Yamaoka  <yamaoka@jpl.org>

	* w3m.el (w3m-view-source-decode-level): New variable.
	(w3m-decode-buffer): Control how much it decodes an html source
	according to w3m-view-source-decode-level.
	(w3m-view-source): Bind w3m-view-source-decode-level with prefix arg.

2007-04-25  Naohiro Aota  <nao.aota@gmail.com>

	* w3m.el (w3m-decode-buffer): Encode urls containing non-ASCII
	characters quoted with '' as well as those quoted with "".
	(w3m-goto-url): Decode urls when url is local.

	characters when displaying an html source.

2007-04-24  Naohiro Aota  <nao.aota@gmail.com>

	* w3m.el (w3m-decode-buffer): Use charset specified in meta tag even
	for decoding html source.

2007-04-24  Katsumi Yamaoka  <yamaoka@jpl.org>

	* Makefile.in (install-lisp): Install shimbun/ChangeLog file.

2007-04-24  Hideyuki SHIRAI  <shirai@meadowy.org>

	* w3m.el (w3m-support-emacs-w3m): New variable.
	(w3m-compile-options): Set w3m-support-emacs-w3m to t if w3m compiled
	with emacsdump.
	(w3m-strike-through-face-no-windowsystem): New face.
	(w3m-halfdump-command-arguments): Use '-emacsdump' instead of
	'-halfdump' when w3m has it.
	(w3m-fontify-strike-through): Support w3m-support-emacs-w3m.
	(w3m-fontify-insert): Ditto.

2007-04-24  Naohiro Aota  <nao.aota@gmail.com>

	* w3m.el (w3m-goto-url): Set truncate-lines to nil, if a source or
	header view.
	(w3m-view-source): Remove to set truncate-lines.
	(w3m-view-header): Ditto.

2007-04-19  Katsumi Yamaoka  <yamaoka@jpl.org>

	* ChangeLog, ChangeLog.1: Separate shimbun entries.
	(Local Variables): Set fill-column to 79.

2007-04-19  Hideyuki SHIRAI  <shirai@meadowy.org>

	* w3m-form.el (w3m-form-input-textarea-filename): Use MD5 first.

2007-04-14  Naohiro Aota  <nao.aota@gmail.com>

	* w3m-form.el (w3m-form-input-textarea-filename): Truncate filename
	into less than or equal to 255 bytes long.

2007-04-06  Matt Hodges  <M.P.Hodges@rl.ac.uk>

	* w3m.el (w3m-next-buffer): Fix last change when w3m-fb-mode.

2007-04-04  Hideyuki SHIRAI  <shirai@meadowy.org>

	* w3m.el (w3m-view-parent-page): Use numbered prefix argument to move
	the parent directory according to input number.

2007-03-31  Andreas Seltenreich  <seltenreich@gmx.de>

	* w3m.el (w3m-external-view-file): Actually kill the temporary buffer.

2007-03-30  Hideyuki SHIRAI  <shirai@meadowy.org>

	* w3m-ems.el (w3m-tab-mouse-track-selected-tab): Sleep anyway.
	(w3m-tab-make-keymap): Add key-bindings for mouse wheel-up|down to
	w3m-mode-map.

2007-03-30  Katsumi Yamaoka  <yamaoka@jpl.org>

	* w3m-bug.el (report-emacs-w3m-bug-system-informations): Add gtk.
	(report-emacs-w3m-bug): Bind print-quoted to t.

	* w3m-ems.el (w3m-force-window-update): Do split-window-vertically
	instead of performing enlarge-window/shrink-window for Emacs 21.
	(w3m-tab-mouse-track-selected-tab): Add `decelerate' argument; use it
	instead of to check the value of this-command.
	(w3m-tab-move-right): Set it.
	(w3m-tab-make-keymap): Rearrange.
	(w3m-update-tab-line): Remove.

	* w3m.el (w3m-select-buffer-update): Use w3m-force-window-update
	instead of w3m-update-tab-line.

2007-03-29  Hideyuki SHIRAI  <shirai@meadowy.org>

	* w3m-ems.el (w3m-tab-mouse-track-selected-tab): Tiny fix.
	(w3m-tab-make-keymap): Use next|previous-buffer-action instead of
	w3m-tab-next|previous-buffer.

2007-03-29  Katsumi Yamaoka  <yamaoka@jpl.org>

	* w3m-ems.el (w3m-tab-mouse-track-selected-tab): Ignore mouse position
	info if mouse points to other frame; recognize wheel-up and wheel-down
	in addition to mouse-4 and mouse-5; don't respond to too fast operation
	of mouse wheel for moving a tab.

2007-03-28  Katsumi Yamaoka  <yamaoka@jpl.org>

	* w3m-ems.el (w3m-tab-track-mouse): New variable.
	(w3m-tab-mouse-position-adjuster): Express the values in pixel units
	rather than the number of characters.
	(w3m-tab-mouse-track-selected-tab): Be controlled by
	w3m-tab-track-mouse; calculate the mouse position in pixel units rather
	than the number of characters.
	(w3m-tab-make-keymap): Make the buffer selected by a tab the current
	buffer before performing w3m-tab-move-(left|right).
	(w3m-tab-separator-map): New keymap.
	(w3m-tab-separator): Use it as the local-map property.
	(w3m-tab-line): Use it as the local-map property in trailing space.

2007-03-27  Katsumi Yamaoka  <yamaoka@jpl.org>

	* w3m-ems.el (w3m-tab-unselected-face)
	(w3m-tab-unselected-retrieving-face, w3m-tab-selected-face)
	(w3m-tab-selected-retrieving-face, w3m-tab-mouse-face): Make background
	colors bright.
	(w3m-tab-mouse-position-adjuster): New variable.
	(w3m-tab-mouse-track-selected-tab, w3m-tab-next-buffer)
	(w3m-tab-previous-buffer, w3m-tab-move-right, w3m-tab-move-left): New
	functions.
	(w3m-tab-map): Bind C-wheel-up and C-mouse-4 to w3m-tab-move-left; bind
	C-wheel-down and C-mouse-5 to w3m-tab-move-right; use
	w3m-tab-previous-buffer and w3m-tab-next-buffer instead of
	w3m-previous-buffer and w3m-next-buffer.
	(w3m-tab-separator): Add tab-separator property.

	* w3m.el (w3m-next-buffer): Fix calculation.
	(w3m-lynx-like-map, w3m-info-like-map): Bind `C-c C-,' and `C-c C-<' to
	w3m-tab-move-left, and bind `C-c C-.' and `C-c C->' to
	w3m-tab-move-right for GNU Emacs.

2007-03-27  Hideyuki SHIRAI  <shirai@meadowy.org>

	* w3m.el (w3m-add-tab-number): New user option.

	* w3m-ems.el (top): Add w3m-add-tab-number to avoid byte-compile
	warnings.
	(w3m-tab-line): Display sequential number on tab title when
	w3m-add-tab-number is not nil.

	* w3m.el (w3m-menubar): Add w3m-session-save and w3m-session-select.
	(w3m-tab-button-menu-commands): Ditto.

2007-03-23  Katsumi Yamaoka  <yamaoka@jpl.org>

	* w3m-ems.el: New file merging w3m-e21.el, w3m-e23.el and w3m-fsf.el.
	(image-size): No need to silence the byte compiler.
	(w3m-ccl-get-ucs-codepoint-with-emacs-unicode): Remove.
	(w3m-euc-japan-encoder, w3m-euc-japan-encoder)
	(w3m-iso-latin-1-encoder, w3m-iso-latin-1-encoder): Redefine them only
	for Emacs 22 and earlier.

	* w3m-e21.el, w3m-e23.el, w3m-fsf.el: Remove.

	* w3m.el: Load w3m-ems.el instead of w3m-e21.el or w3m-e23.el.
	(w3m-fontify-strike-through): Remove variable.

	* w3mhack.el (w3mhack-mdelete): Remove.
	(w3mhack-module-list): Use w3m-ems.el instead of w3m-fsf.el and
	w3m-e21.el or w3m-e23.el.

	* Makefile.in (tarball): No need to exclude w3m-e23.el.

2007-03-23  Katsumi Yamaoka  <yamaoka@jpl.org>

	* aclocal.m4 (AC_SET_XEMACSDEBUG): Fix the way to quote the value of
	XEMACSDEBUG.  Reported by Norbert Koch <nk@viteno.net>.

2007-03-22  Katsumi Yamaoka  <yamaoka@jpl.org>

	* aclocal.m4 (AC_SET_XEMACSDEBUG): Quote VANILLA_FLAG.

2007-03-16  Katsumi Yamaoka  <yamaoka@jpl.org>

	* aclocal.m4 (AC_SET_XEMACSDEBUG): New function; set XEMACSDEBUG
	environment variable, which is eval'd when XEmacs 21.5 starts, to the
	Lisp form, which sets `log-warning-minimum-level' to `error', in order
	to suppress warnings for Lisp shadows when XEmacs 21.5 starts.
	(AC_PATH_EMACS): Run AC_SET_XEMACSDEBUG.
	(AC_EMACS_LISP, AC_ADD_LOAD_PATH): Use XEMACSDEBUG.

	* Makefile.in (XEMACSDEBUG): New variable.
	(lisp, what-where, install-package, install-package-ja, dist)
	(.el.elc, slow, very-slow): Use it.

	* doc/Makefile.in (XEMACSDEBUG): New variable.
	(EMACSINFO, version.texi, install-en, install-ja): Use it.

	* w3mhack.el: Reset `log-warning-minimum-level' to `info'.

2007-03-15  Hideyuki SHIRAI  <shirai@meadowy.org>

	* w3m-session.el (w3m-session-deleted-save): Sort buffers to use their
	name.

2007-03-13  Hideyuki SHIRAI  <shirai@meadowy.org>

	* w3m.el (autoload): Add w3m-session-deleted-save.
	(w3m-delete-buffer): Call w3m-session-deleted-save.
	(w3m-delete-other-buffers): Call w3m-delete-buffers instead of piece of
	code.
	(w3m-delete-buffers): Call w3m-session-deleted-save.

	* w3m-session.el (w3m-session-deleted-save): New option.
	(w3m-session-deleted-title): Ditto.
	(w3m-session-deleted-keep-number): Ditto.
	(w3m-session-deleted-save): New function.
	(w3m-session-select): Display URLs.
	(w3m-session-select): Add key assignment; `k' and `j'.

2007-03-12  Katsumi Yamaoka  <yamaoka@jpl.org>

	* w3m-bug.el (report-emacs-w3m-bug): Use a new buffer to compose a mail
	if at least mail-user-agent is sendmail-user-agent that is the default.
	cf.
	<https://lists.gnu.org/archive/html/emacs-devel/2007-03/msg00399.html>

2007-03-09  Katsumi Yamaoka  <yamaoka@jpl.org>

	* w3mhack.el (w3mhack-generate-load-file): Advise make-autoload to
	support define-minor-mode if it should be necessary.

2007-03-08  Katsumi Yamaoka  <yamaoka@jpl.org>

	* w3m.el (w3m-async-exec-with-many-urls): New variable; default to t
	except for XEmacs 21.5.
	(w3m-goto-url): Bind w3m-async-exec to nil when retrieving group:* urls
	if w3m-async-exec-with-many-urls is nil.

	* w3m-session.el (w3m-session-goto-session): Bind w3m-async-exec to nil
	if w3m-async-exec-with-many-urls is nil.

2007-03-08  Hideyuki SHIRAI  <shirai@meadowy.org>

	* w3m-session.el (w3m-session-select): Use next-command-event and
	event-key for XEmacs with checked surely.

2007-03-08  Katsumi Yamaoka  <yamaoka@jpl.org>

	* w3m-session.el (w3m-session-automatic-save): Remove unused vars.
	(w3m-session-select): Use next-command-event for XEmacs; clear the echo
	area after entering command.

2007-03-08  Hideyuki SHIRAI  <shirai@meadowy.org>

	* w3m.el (autoload): Add w3m-session-select, w3m-session-save and
	w3m-session-automatic-save.
	(w3m-lynx-like-map): Add w3m-session-select and w3m-session-save to
	map.
	(w3m-info-like-map): Ditto.
	(w3m-arrived-shutdown-functions): Add w3m-session-automatic-save.
	(w3m-quit): Call w3m-session-automatic-save.

	* w3m-session.el: New file.

2007-02-28  Hideyuki SHIRAI  <shirai@meadowy.org>

	* w3m-filter.el (w3m-filter-rules): Add rules for the site of Amazon
	and Mixi.
	(w3m-filter-amazon-regxp): New option.
	(w3m-filter-amazon-short-url-bottom): Ditto.
	(w3m-filter-google): Add doc-string.
	(w3m-filter-amazon): New function.
	(w3m-filter-mixi): New function.

2007-02-24  Tatsuya Kinoshita  <tats@vega.ocn.ne.jp>

	* Makefile.in, doc/Makefile.in (clean): Remove doc/version.texi.

2007-02-22  Katsumi Yamaoka  <yamaoka@jpl.org>

	* w3m.el (w3m-decode-buffer): Improve further regexp matching urls
	containing non-ASCII characters.

2007-02-21  Katsumi Yamaoka  <yamaoka@jpl.org>

	* w3m.el (w3m-decode-buffer): Improve regexp matching urls containing
	non-ASCII characters.

2007-02-20  Katsumi Yamaoka  <yamaoka@jpl.org>

	* w3m.el (w3m-decode-buffer): Encode urls containing non-ASCII
	characters.

2007-02-06  Naohiro Aota  <nao.aota@gmail.com>

	* w3m.el (w3m-decode-entities): Don't decode things like entities in
	forms of the text or the select type having the name property.

2007-02-05  Naohiro Aota  <nao.aota@gmail.com>

	* w3m.el (w3m-fontify): Don't delete things like tags in forms of
	type=text as well as of type=textarea.

2007-02-05  Katsumi Yamaoka  <yamaoka@jpl.org>

	* w3m.el (w3m-arrived-intern): New macro, that normalizes urls by
	stripping last `/'s.
	(w3m-arrived-add, w3m-arrived-p, w3m-arrived-time)
	(w3m-arrived-put, w3m-arrived-get): Use it.
	(w3m-create-text-page): Make sure to set w3m-current-title.

2007-02-04  David Hansen  <david.hansen@physik.fu-berlin.de>

	* w3m.el (w3m-relationship-estimate-rules): Added
	`w3m-relationship-slashdot-estimate'.
	(w3m-relationship-slashdot-estimate): New function.

2007-02-02  Katsumi Yamaoka  <yamaoka@jpl.org>

	* w3m.el (w3m-menu-on-forefront): New variable.
	(w3m-setup-menu): Use it.

	* w3m-e21.el (w3m-menu-on-forefront): New function.

	* w3m-xmas.el (w3m-menu-on-forefront): New function.
	(w3m-setup-menu): Use it.

	* w3m-bookmark.el (w3m-setup-bookmark-menu): Don't arrange the order of
	the menu items here.
	* w3m-tabmenu.el (w3m-setup-tab-menu): Ditto.

2007-02-01  Katsumi Yamaoka  <yamaoka@jpl.org>

	* Makefile.in, doc/Makefile.in: Add datarootdir setting that is
	required for newer autoconfs.

	* w3m.el (w3m-lynx-like-map, w3m-info-like-map): Use (featurep 'gtk)
	instead of (boundp 'gtk-version-string); use down-mouse-3 instead of
	mouse-3, and bind drag-mouse-3 and mouse-3 to undefined for GTK Emacs.

	* w3m-e21.el (w3m-use-toolbar)
	(w3m-toolbar-icon-preferred-image-types): Use (featurep 'gtk) instead
	of (boundp 'gtk-version-string).
	(w3m-toolbar-configurations): Select frame visiting buffer which is
	about to apply configurations; use (featurep 'gtk) instead of \(boundp
	'gtk-version-string); enable it for GTK Emacs; exclude
	auto-resize-tool-bars and auto-raise-tool-bar-buttons.

2007-01-31  Katsumi Yamaoka  <yamaoka@jpl.org>

	* w3m.el (w3m-clean-hook-options): Remove.

2007-01-31  Hideyuki SHIRAI  <shirai@meadowy.org>

	* w3m-search.el (w3m-search-read-query): Check that face property is
	`list' to avoid argument error.

2007-01-30  Katsumi Yamaoka  <yamaoka@jpl.org>

	* w3m-xmas.el (w3m-define-w3m-make-ccl-coding-system): Rename from
	w3m-xmas-define-w3m-make-ccl-coding-system.
	(w3m-toolbar-make-buttons): Rename from w3m-xmas-make-toolbar-buttons.
	(w3m-define-missing-widgets): Rename from
	w3m-xmas-define-missing-widgets.
	(w3m-show-current-title-in-buffer-tab): Rename from
	w3m-xmas-show-current-title-in-buffer-tab.
	(w3m-setup-tab-in-gutter): Rename from w3m-xmas-setup-tab-in-gutter.
	(w3m-update-tab-in-gutter): Rename from w3m-xmas-update-tab-in-gutter.

	* w3m-e21.el (w3m-toolbar-icon-preferred-image-types)
	(w3m-toolbar-icon-preferred-image-types): Use w3m-update-toolbars
	instead of w3m-setup-toolbar.
	(w3m-toolbar-configurations): Rename from
	w3m-e21-toolbar-configurations; make it customizable for LUCID Emacs.
	(w3m-toolbar-define-keys): Rename from w3m-e21-setup-toolbar; don't
	apply w3m-toolbar-configurations here.
	(w3m-toolbar-make-buttons): Rename from w3m-e21-make-toolbar-buttons.
	(w3m-toolbar-set-configurations): New function.
	(w3m-setup-toolbar): Remove force argument; apply
	w3m-toolbar-configurations here.
	(w3m-update-toolbars): New function.
	(w3m-switch-to-buffer): Rename from w3m-e21-switch-to-buffer.
	(w3m-subst-switch-to-buffer-keys): Rename from
	w3m-e21-subst-switch-to-buffer-keys.

	* w3m.el (w3m-message): Clear previous message only if it is longer
	than the window width and running Emacs 22 and greater.

2007-01-29  Katsumi Yamaoka  <yamaoka@jpl.org>

	* w3m-xmas.el (w3m-toolbar-icon-preferred-image-types)
	(w3m-toolbar-use-single-image-per-icon): New variables.
	(w3m-find-image): New function.
	(w3m-xmas-make-toolbar-buttons): Use it; add force argument.
	(w3m-setup-toolbar): Use it; add force and buffer arguments.
	(w3m-initialize-graphic-icons): Use it.

	* w3m-e21.el (w3m-toolbar-icon-preferred-image-types)
	(w3m-toolbar-use-single-image-per-icon): Apply customized value to tool
	bar immediately.
	(w3m-e21-make-toolbar-buttons, w3m-setup-toolbar): Add force arg.

2007-01-26  Katsumi Yamaoka  <yamaoka@jpl.org>

	* icons/*.png, icons30/*.png: New files.

	* Makefile.in (install-icons, install-icons30): Install png files.

	* w3mhack.el (w3mhack-nonunix-install, w3mhack-make-package): Install
	png files.
	(w3mhack-what-where): Update for png files.

	* w3m-e21.el (w3m-use-toolbar): Check whether tool-bar and
	gtk-version-string are available.
	(w3m-toolbar-icon-preferred-image-types)
	(w3m-toolbar-use-single-image-per-icon): New variables.
	(w3m-find-image): New function.
	(w3m-e21-make-toolbar-buttons, w3m-setup-toolbar)
	(w3m-initialize-graphic-icons): Use it.

2007-01-24  Hideyuki SHIRAI  <shirai@meadowy.org>

	* w3m.el (w3m-halfdump-command-arguments): Generate the right values
	for non-Mule XEmacs.

2007-01-24  Katsumi Yamaoka  <yamaoka@jpl.org>

	* w3m.el (w3m-message): Clear previous message first.  Suggested by
	David Hansen <david.hansen@gmx.net>.

2007-01-18  Friedrich Delgado Friedrichs  <delgado@dfn-cert.de>

	* w3m-proc.el (w3m-process-ssl-passphrase): New variable.
	(w3m-process-filter): Enable w3m to authenticate itself with a client
	certificate.

2007-01-16  Katsumi Yamaoka  <yamaoka@jpl.org>

	* w3m-e21.el: Autoload iswitchb-read-buffer when compiling.

2007-01-10  Katsumi Yamaoka  <yamaoka@jpl.org>

	* w3m-e21.el (w3m-e21-switch-to-buffer): Add iswitchb-mode support.

2007-01-09  Katsumi Yamaoka  <yamaoka@jpl.org>

	* w3m.el (w3m-modeline-title): Don't use w3m-force-window-update which
	obstructs viewing of large images.  Reported by Chris Moore
	<dooglus@gmail.com>.

2006-12-21  Hideyuki SHIRAI  <shirai@meadowy.org>

	* w3m-filter.el (w3m-filter-rules): Add rule for the site of Google.
	(w3m-filter-google-use-utf8): New user option.
	(w3m-filter-google-use-ruled-line): Ditto.
	(w3m-filter-google): New function.

2006-12-13  ARISAWA Akihiro  <ari@mbf.sphere.ne.jp>

	* w3m-search.el (w3m-search-engine-alist): Fix amazon entry.

2006-12-11  Katsumi Yamaoka  <yamaoka@jpl.org>

	* aclocal.m4 (AC_EXAMINE_PACKAGEDIR): Check for
	(early|late|last)-package-hierarchies as well as
	(early|late|last)-packages; prefer them to configure-package-path.

2006-12-09  TSUCHIYA Masatoshi  <tsuchiya@namazu.org>

	* w3m-form.el: Changes to create a new session after submitting form.
	(w3m-form-new-session): New variable.
	(w3m-fontify-textareas, w3m-form-parse-and-fontify): Combine the above
	variable into expressions which represent form actions.
	(w3m-form-submit): Accept and optional argument `new-session'.

	* w3m.el: Changes to create a new session after submitting form.
	(w3m-submit-form): Accept and optional argument `new-session'.
	`w3m-form-new-session' is binded locally.
	(w3m-view-this-url): `w3m-form-new-session' is binded locally.

2006-12-08  Hideyuki SHIRAI  <shirai@meadowy.org>

	* w3m.el (w3m-view-parent-page): Add prefix argument `TOP'. If TOP is
	non-nil, visit the top of this site."
	(w3m-parent-page-available-p): Fix regexp.

2006-12-08  Katsumi Yamaoka  <yamaoka@jpl.org>

	* patches/README: Update.
	* patches/italic-text.patch: New file.
	* patches/dot-domain.patch: New file.
	* patches/file-progress.patch: Renew.
	* patches/w3m-0.2.1-inu-1.5-solaris-xemacs.patch: Remove.
	* patches/no-proxy.patch: Remove.

2006-12-07  Katsumi Yamaoka  <yamaoka@jpl.org>

	* w3m.el (w3m-italic-face): New face.
	(w3m-fontify-italic): New function.
	(w3m-fontify): Use it.

2006-11-25  Hideyuki SHIRAI  <shirai@meadowy.org>

	* mew-w3m.el (w3m-mail-compose-with-mew): Refrain handling of
	`current-prefix-arg'.

2006-11-14  Ren Lifeng  <lfren@cad.zju.edu.cn>

	* w3m-cookie.el (w3m-cookie-1-acceptable-p): Accept cookie whose domain
	attribute is ".foo.barz.bar" from host "foo.barz.bar".
	(w3m-cookie-retrieve): Send cookie whose domain attribute is
	".foo.barz.bar" when requesting host "foo.barz.bar".

2006-11-20  Katsumi Yamaoka  <yamaoka@jpl.org>

	* w3m-mail.el (w3m-mail-compose-with-vm): Require vm-startup.

2006-11-20  Hiroya Murata  <lapis-lazuli@pop06.odn.ne.jp>

	* w3m-mail.el (w3m-mail-compose-with-semi): Require mime-edit.

2006-10-11  David Hansen  <david.hansen@physik.fu-berlin.de>

	* w3m.el (w3m-relationship-estimate-rules): Support for google code
	search added.

2006-10-09  Katsumi Yamaoka  <yamaoka@jpl.org>

	* w3m.el, w3m-bookmarks.el, w3m-search.el: Remove misadded Luca Capello
	from the Authors field.

2006-10-06  Katsumi Yamaoka  <yamaoka@jpl.org>

	* w3m.el (w3m-compatible-encoding-alist): Add iso-8859-8/windows-1255
	and iso-8859-9/windows-1254.

2006-10-02  Katsumi Yamaoka  <yamaoka@jpl.org>

	* w3m-mail.el (w3m-mail-compose-with-vm): Treat source as binary data
	for images; encode source according to charset; use mail-send-actions
	to kill source buffer.
	(w3m-mail): Examine charset when the page is displayed normally.

	* w3m-util.el (w3m-coding-system-to-mime-charset): Rename to
	w3m-coding-system-to-charset and move to w3m.el

	* w3m.el (w3m-coding-system-to-charset): Move from w3m-util.el.
	(w3m-buffer): New function.

2006-09-29  Katsumi Yamaoka  <yamaoka@jpl.org>

	* w3m.el (w3m-mail-user-agents): Add vm-user-agent.

	* w3m-mail.el (w3m-mail-user-agent-compose-function-alist): Add
	vm-user-agent.
	(w3m-mail-compose-with-vm): New function.
	(w3m-mail-goto-body-and-clear-body): New function.
	(w3m-mail-position-point): New function.
	(w3m-mail-compose-with-mml, w3m-mail-compose-with-semi): Use them.

2006-09-29  Hideyuki SHIRAI  <shirai@meadowy.org>

	* mew-w3m.el (w3m-mail-compose-with-mew): Handle coding-system and
	charset accurately. When call with `current-prefix-arg', try to use
	existing draft buffer.

	* w3m-mail.el (w3m-mail): Bind `w3m-history-reuse-history-elements' to
	'reload.

2006-09-29  Hiroya Murata  <lapis-lazuli@pop06.odn.ne.jp>

	* w3m-mail.el (w3m-mail-compose-with-semi): Handle types other than
	text/html as well. Decide the charset when the charset is nil though
	the content-type is a text.

2006-09-28  Katsumi Yamaoka  <yamaoka@jpl.org>

	* w3m-mail.el (w3m-mail-compose-with-mml): Treat source as binary data
	for images (we will probably have to do so for some more types); pass
	content-type argument to MML.

2006-09-28  Hideyuki SHIRAI  <shirai@meadowy.org>

	* w3m.el (w3m-mail-user-agents): Add mew-user-agent.

	* w3m-mail.el (top): Autoload w3m-mail-compose-with-mew
	(w3m-mail-user-agent-compose-function-alist): Add mew-user-agent.
	(w3m-mail-compose-with-mml): Add `content-type' argument
	(w3m-mail-compose-with-semi): Ditto.
	(w3m-mail): Handle `content-type' and `about://header/'.

	* mew-w3m.el (w3m-mail-compose-with-mew): New function.  Add
	`content-type' argument and handle it.

2006-09-28  Hiroya Murata  <lapis-lazuli@pop06.odn.ne.jp>

	* w3m-mail.el (w3m-mail-user-agent-compose-function-alist): Add
	wl-user-agent.
	(w3m-mail-compose-with-semi): New function.

	* w3m.el (w3m-mail-user-agents): Add wl-user-agent.

2006-09-28  Katsumi Yamaoka  <yamaoka@jpl.org>

	* w3m-util.el (w3m-coding-system-to-mime-charset): New function.

	* w3m-mail.el (w3m-mail-compose-with-mml): Bind gnus-newsgroup-name to
	nil while composing mail if gnus-user-agent is used instead of removing
	X-Draft-From header.
	(w3m-mail): Use w3m-coding-system-to-mime-charset.

2006-09-27  Katsumi Yamaoka  <yamaoka@jpl.org>

	* w3m-mail.el (w3m-mail-compose-with-mml): Remove X-Draft-From header;
	make charset argument a string.
	(w3m-mail): Make charset argument to be passed to composer a symbol.

2006-09-27  Katsumi Yamaoka  <yamaoka@jpl.org>

	* w3m-mail.el: New file.

	* w3m.el: Autoload w3m-mail.
	(w3m-mail-user-agents): New variable.
	(w3m-menubar): Add w3m-mail.

2006-09-26  Luca Capello  <luca@pca.it>

	* w3m-search.el (w3m-search-new-session): New command.
	(w3m-search-read-variables): Ditto.
	(w3m-search-do-search): Ditto.
	(w3m-search): Rewrite to use the new commands above; add myself to the
	authors list.

	* w3m.el (autoload): Add w3m-search-new-session.
	(w3m-menubar): Add w3m-search-new-session.
	(w3m-info-like-map): Add w3m-search-new-session at the place of the
	called-interactively w3m-search to be compliant with the other
	*-new-session key-bindings.
	(w3m-mode): Add description of w3m-search-new-session to docstring.

2006-09-25  Luca Capello  <luca@pca.it>

	* w3m-bookmark.el: Add myself to the authors list, forgotten when
	submitting the patch for w3m-bookmark-view-new-session.

	* w3m.el: Ditto.

2006-09-22  Hideyuki SHIRAI  <shirai@meadowy.org>

	* w3m-e21.el (w3m-tab-make-keymap): Support mouse wheel on the tab.

	* w3m-e23.el (w3m-tab-make-keymap): Ditto.

2006-09-20  Katsumi Yamaoka  <yamaoka@jpl.org>

	* w3m-fb.el: Bind w3m-delete-buffer, w3m-fb-frame-parameter,
	w3m-list-buffers, w3m-next-buffer, and w3m-pop-up-frames when
	compiling.

2006-09-16  David Hansen  <david.hansen@physik.fu-berlin.de>

	* w3m.el (w3m-relationship-estimate-rules): Changed freshmeat URL
	regexp.

2006-09-13  Katsumi Yamaoka  <yamaoka@jpl.org>

	* w3m.el (w3m-lynx-like-map, w3m-info-like-map): Don't bind M-g key
	because Emacs 22 uses it as a prefix command in global map.  Suggested
	by David Hansen <david.hansen@gmx.net>.

2006-09-09  Masayuki Ataka  <ataka@milk.freemail.ne.jp>

	* w3m-search.el (w3m-search-engine-alist): Instruct explicitly Google
	to return English pages for google-en.

2006-09-07  Katsumi Yamaoka  <yamaoka@jpl.org>

	* w3m.el (w3m-default-directory): New variable.
	(w3m-current-directory): Use it.

2006-09-05  David Hansen  <david.hansen@gmx.net>

	* w3m.el (w3m-local-find-file-regexps): Default to '(nil
	. "\\.[sx]?html?\\'").

2006-08-31  Katsumi Yamaoka  <yamaoka@jpl.org>

	* w3m.el (w3m-enable-google-feeling-lucky): New variable.
	(w3m-input-url): Disable the Google feeling lucky feature if it is nil.

2006-08-30  Katsumi Yamaoka  <yamaoka@jpl.org>

	* w3m.el (w3m-show-decoded-url): Add entry for ohmynews.co.jp.

2006-08-30  TSUCHIYA Masatoshi  <tsuchiya@namazu.org>

	* w3m.el (w3m-relationship-search-patterns): Call
	`w3m-decode-anchor-string' in order to decode "&amp;" in anchor
	strings.
	(w3m-relationship-freshmeat-estimate): Removed.
	(w3m-relationship-estimate-rules): Use
	`w3m-relationship-simple-estimate' instead of the above, to simplify
	related codes.

2006-08-11  David Hansen  <david.hansen@pysik.fu-berlin.de>

	* w3m.el (w3m-relationship-oddmuse-estimate): New function.
	(w3m-relationship-freshmeat-estimate): New function.
	(w3m-relationship-estimate-rules): Fixed regexp for google groups.
	Added above new functions.

2006-07-25  Katsumi Yamaoka  <yamaoka@jpl.org>

	* w3m-util.el (w3m-truncate-string): Don't autoload mule-util.el.

2006-06-19  Hideyuki SHIRAI  <shirai@meadowy.org>

	* w3m-tabmenu.el (w3m-tab-menubar-make-items-precbuf): New internal
	variable.
	(w3m-tab-menubar-make-items-prebuflst): Ditto.
	(w3m-tab-menubar-make-items-preurl): Ditto.
	(w3m-tab-menubar-make-items-preitems): Ditto.
	(w3m-tab-menubar-make-items): Set an use previous variables to used for
	the speed improvement.

	* w3m-util.el (w3m-make-menu-commands-keys): New internal variable.
	(w3m-make-menu-commands): Set and use `w3m-make-menu-commands-keys to
	used for the speed improvement.

2006-06-15  Katsumi Yamaoka  <yamaoka@jpl.org>

	* attic/rfc2368.el: Copy from Emacs 22; modify rfc2368-unhexify-string
	to work with both Emacs and XEmacs.

2006-05-31  Hideyuki SHIRAI  <shirai@meadowy.org>

	* w3m.el (w3m-view-this-url-1): Set 5th argument of `w3m-copy-buffer'
	to `w3m-new-session-in-background'.
	(w3m-copy-buffer): Add `background' argument. When URL is null and
	`background' is not non-nil, stay the current buffer.

2006-05-31  Katsumi Yamaoka  <yamaoka@jpl.org>

	* w3m-search.el (w3m-search-read-query): Ignore page title only in
	w3m-mode buffers.

2006-05-30  Katsumi Yamaoka  <yamaoka@jpl.org>

	* w3m-search.el (w3m-search-read-query): Assume there's not only a list
	of faces but also just a face.

2006-05-30  Yoichi NAKAYAMA  <yoichi@geiin.org>

	* w3m.el (w3m-copy-buffer): Create empty w3m buffer when url is not
	set.  Cause error on meaningless combination of arguments.

2006-05-28  Hideyuki SHIRAI  <shirai@meadowy.org>

	* w3m-e21.el (w3m-tab-selected-background-face): New face.
	(w3m-tab-separator): Put `mouse-face' for the shape of a mouse button.
	(w3m-tab-line): Ditto.

	* w3m-e23.el (w3m-tab-selected-background-face): New face.
	(w3m-tab-separator): Put `mouse-face' for the shape of a mouse button.
	(w3m-tab-line): Ditto.

2006-05-26  Hideyuki SHIRAI  <shirai@meadowy.org>

	* w3m.el (w3m-tab-button-menu-commands): Disable same items if
	`w3m-tab-button-menu-current-buffer' is nil.
	(w3m-tab-button-menu2): New function.

	* w3m-e21.el (top): Add the variables and function to avoid
	byte-compile warnings.
	(w3m-tab-drag-mouse-function): Support drag & drop to out of the
	frame. Don't call `bury-buffer'.
	(w3m-tab-click-mouse-function): Don't call `bury-buffer'.
	(w3m-tab-double-click-mouse1-function): new function.
	(w3m-tab-double-click-mouse2-function): Ditto.
	(w3m-tab-make-keymap): Add some methods.

	* w3m-e23.el (top): Add the variables and function to avoid
	byte-compile warnings.
	(w3m-tab-drag-mouse-function): Support drag & drop to out of the
	frame. Don't call `bury-buffer'.
	(w3m-tab-click-mouse-function): Don't call `bury-buffer'.
	(w3m-tab-double-click-mouse1-function): new function.
	(w3m-tab-double-click-mouse2-function): Ditto.
	(w3m-tab-make-keymap): Add some methods.

	* w3m.el (w3m-tab-button-menu-commands): Change position some items.

2006-05-22  Katsumi Yamaoka  <yamaoka@jpl.org>

	* w3m-util.el (w3m-widget-type-convert-widget): New function.

	* w3m.el (w3m-home-page, w3m-new-session-url)
	(w3m-uri-replace-alist): Use it.

	* w3m-dtree.el (w3m-dtree-indent-strings, w3m-dtree-stop-strings): Use
	it.

	* w3m-symbol.el (w3m-symbol-custom-type): Use it.

2006-05-21  Yoichi NAKAYAMA  <yoichi@geiin.org>

	* w3m.el (autoload): `w3m-bookmark-view-new-sessiont' ->
	`w3m-bookmark-view-new-session'.

2006-05-19  Katsumi Yamaoka  <yamaoka@jpl.org>

	* w3m.el (w3m-home-page): Rewrite :convert-widget function.
	(w3m-new-session-url): Ditto.

2006-05-19  Katsumi Yamaoka  <yamaoka@jpl.org>

	* w3m.el (w3m-new-session-url): Doc fix; improve custom type.
	(w3m-new-session-in-background): Doc fix.

2006-05-19  Hideyuki SHIRAI  <shirai@meadowy.org>

	* w3m.el (w3m-new-session-url): Rename from
	`w3m-tab-button-new-session-url'.
	(w3m-tab-button-focus-new-tab): Delete.
	(w3m-view-this-url-new-session-in-background): This option sets
	obsolete.
	(w3m-new-session-in-background): New option.
	(w3m-menubar): Change and add Some items.
	(w3m-copy-buffer): If call-interactively, set `just-copy' to `t'.  If
	`w3m-new-session-in-background' and `just-copy' is non-nil, swith to
	original buffer when finished.
	(w3m-lynx-like-map): Add `w3m-bookmark-view-new-session'.
	(w3m-tab-button-menu-commands): Use `w3m-new-session-in-background'
	insted of `w3m-tab-button-focus-new-tab'.
	(w3m-goto-new-session-url): New command.
	(w3m-goto-url-new-session): Call `w3m-copy-buffer' with
	`w3m-new-session-in-background'.
	(w3m-select-buffer-generate-contents): Add prefix number to beginning
	of title name.

	* w3m-tabmenu.el (w3m-tab-menubar-items-sub-coeff): New variable.
	(w3m-tab-menubar-items-width): Ditto.
	(w3m-tab-menubar-make-items-1): New inline macro and trancate string of
	tab's title if over `w3m-tab-menubar-items-width'.
	(w3m-tab-menubar-make-items): Use `w3m-tab-menubar-make-items-1'.  If
	the number of tabs over `(- (frame-height)
	w3m-tab-menubar-items-sub-coeff)', make sub-menu.

	* w3m-bookmark.el (w3m-bookmark-view-new-session): Use
	w3m-view-this-url-1 instead of w3m-goto-url; warn if w3m-mode does not
	run.
	(w3m-bookmark-menu-items): Add w3m-bookmark-view-new-session.

2006-05-18  Luca Capello  <luca@pca.it>

	* w3m-bookmark.el (w3m-bookmark-view): Add docstring.
	(w3m-bookmark-view-new-session): New command.

	* w3m.el (autoload): Add docstring to w3m-bookmark-view; add
	w3m-bookmark-view-new-session.
	(w3m-menubar): Add Bookmark submenu and w3m-bookmark-view-new-session.
	(w3m-info-like-map): Add w3m-bookmark-view-new-session.
	(w3m-mode): Add description of w3m-bookmark-view-new-session to
	docstring.

2006-05-18  Hideyuki SHIRAI  <shirai@meadowy.org>

	* w3m.el (w3m-tab-button-focus-new-tab): New option.
	(w3m-menubar): Add some items.
	(w3m-external-view-this-url): New command.
	(w3m-external-view-current-url): Ditto.
	(w3m-tab-button-menu-commands): Use `w3m-tab-button-focus-new-tab' on
	`w3m-goto-url-new-session' and `w3m-copy-buffer'.
	(w3m-tab-button-menu): Make with `w3m-make-menu-commands'.

	* w3m-util.el (top): Add the variable definition of `w3m-mode-map' to
	avoid byte-compile warnings.
	(w3m-make-menu-commands): New function.

	* w3m-tabmenu.el (w3m-tab-menubar-make-items): Use
	`w3m-make-menu-commands'.

2006-05-18  Katsumi Yamaoka  <yamaoka@jpl.org>

	* w3m.el (w3m-view-url-with-external-browser): Add optional url
	argument.
	(w3m-tab-button-menu-commands): Make w3m-copy-buffer and
	w3m-view-url-with-external-browser select the buffer; pass url to
	w3m-view-url-with-external-browser.

2006-05-18  Katsumi Yamaoka  <yamaoka@jpl.org>

	* w3m-bookmark.el (w3m-bookmark-add-all-urls): New function.

	* w3m.el: Autoload w3m-bookmark-add-all-urls.
	(w3m-menubar): Add w3m-reload-all-pages.
	(w3m-lynx-like-map): Add w3m-reload-all-pages and
	w3m-bookmark-add-all-urls.
	(w3m-info-like-map): Ditto.
	(w3m-tab-button-menu-commands): Make it enable to pass arguments to
	function items; use w3m-goto-url-new-session, w3m-reload-all-pages, and
	w3m-bookmark-add-all-urls instead of lambda forms.
	(w3m-tab-button-menu): Pass arguments to functions defined in
	w3m-tab-button-menu-commands.
	(w3m-mode): Add descriptions about w3m-reload-all-pages and
	w3m-bookmark-add-all-urls to docstring.
	(w3m-reload-all-pages): New function.

2006-05-18  Hideyuki SHIRAI  <shirai@meadowy.org>

	* w3m.el (w3m-lynx-like-map): Define `w3m-mouse-major-mode-menu' to
	mouse-3.
	(w3m-info-like-map): Ditto.
	(w3m-mouse-major-mode-menu): New command.

	* w3m-util.el (top): Add the variable definition of
	`w3m-use-japanese-menu' to avoid byte-compile warnings.
	(w3m-make-menu-item): Change method to take measures for garbage
	characters on XEmacs.

	* w3m-bookmark.el (w3m-bookmark-make-item-xmas): New variable.
	(w3m-bookmark-make-item): New inline macro.
	(w3m-bookmark-make-menu-items): Use `w3m-bookmark-make-item'.

2006-05-18  Hideyuki SHIRAI  <shirai@meadowy.org>

	* w3m.el (w3m-menubar): Use `w3m-make-menu-item'.
	(w3m-tab-button-menu-current-buffer): Enable always.
	(w3m-tab-button-menu-commands): Ditto. Use `w3m-make-menu-item'.

	* w3m-util.el (w3m-make-menu-item): New function.

	* w3m-tabmenu.el (w3m-tab-menubar-make-items): Handle
	`w3m-tab-button-menu-commands' always.

	* w3m-bookmark.el (w3m-bookmark-menu-items): Use `w3m-make-menu-item'.

2006-05-17  Hideyuki SHIRAI  <shirai@meadowy.org>

	* w3m.el (w3m-use-japanese-menu): Change default value.
	(w3m-menubar): Simplify the rule to use Japanese menu.
	(w3m-tab-button-menu-commands): Ditto.

	* w3m-bookmark.el (w3m-bookmark-menu-items): Simplify the rule to use
	Japanese menu.

2006-05-17  Katsumi Yamaoka  <yamaoka@jpl.org>

	* w3m.el (w3m-menubar): Escape the Japanese katakana `a' which breaks
	the string syntax in non-Mule XEmacs.

	* w3m-bookmark.el (w3m-bookmark-menu-items): Escape the Japanese kanji
	`etsu' which breaks the string syntax in non-Mule XEmacs.

2006-05-17  Hideyuki SHIRAI  <shirai@meadowy.org>

	* w3m.el (w3m-use-japanese-menu): New option.
	(w3m-menubar): Add Japanese menu.
	(w3m-tab-button-menu-commands): Change the way to check Japanse or
	others.

	* w3m-bookmark.el (w3m-bookmark-menu-items): Add Japanese menu.

2006-05-17  Hideyuki SHIRAI  <shirai@meadowy.org>

	* w3m.el (w3m-tab-button-new-session-url): New option.
	(w3m-delete-other-buffers): New command.
	(w3m-delete-left-tabs): Ditto.
	(w3m-delete-right-tabs): Ditto.
	(w3m-delete-buffers): New function.
	(w3m-lynx-like-map): Add `w3m-delete-left|right-tabs'.
	(w3m-tab-button-menu-commands): New new items.

	* w3m-util.el (w3m-lefttab-exist-p): New inline function.
	(w3m-righttab-exist-p): Ditto.

	* w3m-tabmenu.el (w3m-tab-menubar-make-items): Handle
	`w3m-tab-button-menu-commands' if possible.

2006-05-16  Katsumi Yamaoka  <yamaoka@jpl.org>

	* w3m.el (w3m-tab-button-menu-commands): New variable.
	(w3m-tab-button-menu-current-buffer): New variable.
	(w3m-tab-button-menu): New variable.
	(w3m-tab-button-menu): New function.

	* w3m-e21.el (w3m-tab-make-keymap): Bind mouse-3 to menu.

2006-05-14  Tsuyoshi CHO  <tsuyoshi_cho@ybb.ne.jp>

	* w3m.el (w3m-refontify-anchor): Improve parameter check.
	(w3m-create-image-page): Use `w3m-add-face-property' instead
	`put-text-property'/`add-text-properties'/`w3m-add-text-properties'.
	(w3m-history-highlight-current-url): Ditto.
	(w3m-header-line-insert): Ditto.

	* w3m-search.el (w3m-search-read-query): Improve parameter check.

	* w3m-lnum.el (w3m-link-numbering): Use `w3m-add-face-property' instead
	`put-text-property'.

	* w3m-form.el (w3m-form-make-button): Use `w3m-add-face-property'
	instead `add-text-properties'.
	(w3m-fontify-textareas): Ditto.
	(w3m-form-parse-and-fontify): Ditto.

	* w3m-e21.el,w3m-e23.el (w3m-form-make-button): Improve face property
	append method.
	(w3m-setup-header-line): Ditto.
	(w3m-tab-line): Ditto.
	(w3m-tab-separator): Modify `face' value to list.

2006-05-11  Hideyuki SHIRAI  <shirai@meadowy.org>

	* w3m-search.el (w3m-search-engine-alist): Use utf-8 for google if
	possible.

2006-05-10  Katsumi Yamaoka  <yamaoka@jpl.org>

	* w3m.el (w3m-show-decoded-url): Add entry for hatena.ne.jp.

2006-05-09  Katsumi Yamaoka  <yamaoka@jpl.org>

	* aclocal.m4 (AC_SET_VANILLA_FLAG): Add --no-unibyte option so as to
	invalidate EMACS_UNIBYTE environment variable.

2006-05-07  ARISAWA Akihiro  <ari@mbf.sphere.ne.jp>

	* w3m-symbol.el: Bind w3m-use-symbol when compiling.
	(w3m-use-symbol): New function.
	(w3m-replace-symbol): Use it.

	* w3m.el (w3m-use-symbol): Changed its default value when
	w3m-output-coding-system is utf-8.

2006-05-07  ARISAWA Akihiro  <ari@mbf.sphere.ne.jp>

	* w3m-util.el (w3m-device-on-window-system-p): New function.
	(w3m-popup-frame-p): Use it.

	* w3m-search.el (w3m-search-engine-alist): Ditto.

	* w3m.el (w3m-fontify-strike-through): Ditto.

2006-05-06  Yoichi NAKAYAMA  <yoichi@geiin.org>

	* w3m-search.el (w3m-search-engine-alist): Remove lycos-ja.

2006-05-01  Katsumi Yamaoka  <yamaoka@jpl.org>

	* w3m-search.el (w3m-search-engine-history): New variable.
	(w3m-search): Use it.

2006-05-01  David Hansen  <david.hansen@gmx.net>

	* w3m-search.el (w3m-search-engine-alist): Add freshmeat.

2006-04-28  Katsumi Yamaoka  <yamaoka@jpl.org>

	* w3m.el (w3m-url-decode-string): Don't perform find-coding-system on a
	list of coding system in XEmacs.

2006-04-28  Hideyuki SHIRAI  <shirai@meadowy.org>

	* w3m.el (w3m-google-feeling-lucky-charset): New user option.
	(w3m-canonicalize-url): Support search-keyword for "I'm Feeling Lucky
	on Google". Add 2nd argument.
	(w3m-input-url): Suport "I'm Feeling Lucky".  Add 5th argument
	`feeling-lucky'.  Bind key to `self-insert-command' if `feeling-lucky'.
	Call `w3m-canonicalize-url' with `feeling-lucky'.
	(w3m-view-this-url): Call `w3m-input-url' with `feeling-lucky'.
	(w3m-goto-url-new-session): Ditto.
	(w3m): Ditto.

2006-04-24  Katsumi Yamaoka  <yamaoka@jpl.org>

	* w3mhack.el: Require APEL XEmacs package 1.32 and later.

2006-04-22  Yoichi NAKAYAMA  <yoichi@geiin.org>

	* w3m-search.el (w3m-search-engine-alist): Add msdn.

2006-04-21  Katsumi Yamaoka  <yamaoka@jpl.org>

	* w3m.el (w3m-url-decode-string): Support non-Mule XEmacs
	superficially.

	* w3m-util.el (w3m-replace-in-string): Prefer replace-regexp-in-string
	over of replace-in-string.  It was done in Gnus by Reiner Steib.

2006-04-20  Kazuhiro NISHIYAMA  <zn@mbf.nifty.com>

	* w3m-search.el (w3m-search-engine-alist): Fix url for ja.wikipedia.

2006-04-20  Katsumi Yamaoka  <yamaoka@jpl.org>

	* w3m-search.el (w3m-search-engine-alist): Add ja.wikipedia.

2006-04-20  David Hansen  <david.hansen@gmx.net>

	* w3m-search.el (w3m-search-engine-alist): Add wikipedia, en.wikipedia
	and de.wikipedia.

2006-04-14  Katsumi Yamaoka  <yamaoka@jpl.org>

	* w3m.el (w3m-download): Clear minibuffer after y-or-n-p.

2006-04-06  Katsumi Yamaoka  <yamaoka@jpl.org>

	* attic/vm-w3m.el (vm-w3m-use-w3m-minor-mode-map): New variable.
	(vm-mime-display-internal-text/html): Use it.

2006-04-04  Katsumi Yamaoka  <yamaoka@jpl.org>

	* w3m.el (w3m-url-decode-string): Make string unibyte before decoding.

2006-03-16  Tsuyoshi CHO  <tsuyoshi_cho@ybb.ne.jp>

	* w3m.el (w3m-data-retrieve): New function.
	(w3m-attributes, w3m-retrieve): Add support `data:' scheme handled by
	`w3m-data-retrieve'.

2006-03-15  Katsumi Yamaoka  <yamaoka@jpl.org>

	* w3m-ccl.el (charset-id): Define it as a macro instead of an alias to
	charset-id-internal if Emacs doesn't provide it.

2006-03-12  Tsuyoshi CHO  <tsuyoshi_cho@ybb.ne.jp>

	* w3m.el (w3m-insert-face): New face.
	(w3m-fontify-insert): New variable.
	(w3m-fontify-insert): New function.
	(w3m-fontify): Add calling `w3m-fontify-insert'.

2006-02-28  Katsumi Yamaoka  <yamaoka@jpl.org>

	* w3m.el (w3m-decode-buffer): Decode buffer's string outside the
	buffer.

2006-02-26  ARISAWA Akihiro  <ari@mbf.sphere.ne.jp>

	* w3m.el (w3m-w3m-parse-header): When the url matchs to ftp, rewrite
	type and charset.
	(w3m-w3m-attributes-1): Don't rewrite type and charset.
	(w3m-w3m-retrieve): Don't check status code when the url does not match
	to http.

2006-02-01  Katsumi Yamaoka  <yamaoka@jpl.org>

	* w3m.el (w3m-url-components-regexp): Move to w3m-util.el.
	(w3m-fontify-anchors, w3m-canonicalize-url, w3m-add-referer-p)
	(w3m-expand-url, w3m-view-this-url-1, w3m-goto-url)
	(w3m-goto-url-new-session): Use w3m-string-match-url-components rather
	than to run string-match with w3m-url-components-regexp.
	cf. <URL:http://emacs-w3m.namazu.org/ml/msg08412.html>.

	* w3m-form.el (w3m-form-normalize-action): Ditto.

	* w3m-cookie.el (w3m-parse-http-url): Ditto.

	* w3m-util.el (w3m-string-match-url-components-1): New function.
	(w3m-url-components-regexp): Move from w3m.el.
	(w3m-string-match-url-components): New macro.

2006-01-19  Tsuyoshi CHO  <tsuyoshi_cho@ybb.ne.jp>

	* w3m.el (w3m-fontify-strike-through): Improve matching point.

2006-01-16  Katsumi Yamaoka  <yamaoka@jpl.org>

	* doc/Makefile.in: Add rules to make pdf files.

	* configure.in: Check for dvipdfmx and texi2pdf.

2005-12-31  TSUCHIYA Masatoshi  <tsuchiya@namazu.org>

	* w3m-util.el (top): Add the variable definition of `w3m-mode-hook' to
	avoid byte-compile warnings.

2005-12-30  Tsuyoshi CHO  <tsuyoshi_cho@ybb.ne.jp>

	* w3m.el (w3m-fontify-strike-through): Fix multi `<del>' problem.

2005-12-23  Matt Hodges  <MPHodges@member.fsf.org>

	* w3m-util.el (w3m-list-buffers): Ensure disabling the w3m-fb-mode
	after a careless (setq w3m-fb-mode t).

2005-12-22  Tsuyoshi CHO  <tsuyoshi_cho@ybb.ne.jp>

	* w3m-antenna.el (w3m-antenna-refresh-interval): Add new customize
	variable.
	(w3m-antenna-make-contents): Add new generation rule for refresh
	interval replacing `%R' to META Refresh tag and contents value are
	`w3m-antenna-refresh-interval'.
	(w3m-antenna-html-skelton): Add %R rule.

2005-12-19  Matt Hodges  <MPHodges@member.fsf.org>

	* w3m-util.el (w3m-list-buffers): Further fix against the case where
	someone did (setq w3m-fb-mode t).

2005-12-19  Katsumi Yamaoka  <yamaoka@jpl.org>

	* w3m-fb.el (w3m-fb-mode): Never activate w3m-fb-mode if
	w3m-pop-up-frames is non-nil.

	* w3m-util.el (w3m-list-buffers): Reset w3m-fb-mode if it seems to have
	been set thoughtlessly.

2005-12-19  Katsumi Yamaoka  <yamaoka@jpl.org>

	* w3m-fb.el: Don't require w3m.
	(w3m-fb-frame-parameter): Always define.
	(w3m-fb-delete-frame-functions): Ditto.
	(w3m-fb-select-buffer): Fix the 2nd clause of cond.
	(w3m-fb-advised-functions): Remove.
	(w3m-list-buffers): Move advice code to w3m-fb.el.
	(w3m-close-window): Move advice code to w3m.el.
	(w3m-delete-buffer): Ditto.
	(w3m-quit): Ditto.
	(w3m-fb-mode): Remove w3m-fb-advised-functions stuff.

	* w3m.el (w3m-fb): Require.
	(w3m-delete-buffer, w3m-quit, w3m-close-window): Merge the codes which
	were formerly provided as advices in w3m-fb.el.

	* w3m-util.el (w3m-fb-list-buffers-frame, w3m-fb-mode): Bind them when
	compiling.
	(w3m-fb-frame-parameter): Autoload.
	(w3m-list-buffers): Merge the code which was formerly provided as an
	advice in w3m-fb.el.

2005-11-26  Matt Hodges  <MPHodges@member.fsf.org>

	* w3m-fb.el: New file.

2005-12-09  Katsumi Yamaoka  <yamaoka@jpl.org>

	* w3m-form.el (w3m-form-submit): Use the post method for the
	multipart/form-data enctype according to the proposal of RFC2070 even
	if the form specifies the get method.

2005-11-24  ARISAWA Akihiro  <ari@mbf.sphere.ne.jp>

	* w3m-form.el (w3m-form-submit): If anchor exists, go to the uri.

2005-11-21  Tsuyoshi CHO  <tsuyoshi_cho@ybb.ne.jp>

	* w3m-favicon.el (w3m-favicon-type): Renew default image type list.

2005-11-19  Tsuyoshi CHO  <tsuyoshi_cho@ybb.ne.jp>

	* w3m.el (w3m-menubar): Renew enable/disable condition for `[Copy This
	Session]',`[Download This URL]', and Append `[Toggle This Image]'.

	* w3m-bookmark.el (w3m-bookmark-menu-items): Renew enable/disable
	condition for `[Add This URL to Bookmark]'.

2005-11-16  Hideyuki SHIRAI  <shirai@meadowy.org>

	* w3m.el (w3m-open-all-links-in-new-session): Reverse the list of URLs.

2005-10-21  Katsumi Yamaoka  <yamaoka@jpl.org>

	* w3m-e21.el (w3m-tab-drag-mouse-function): Lower the buffer displayed
	before moving to the other tab.
	(w3m-tab-click-mouse-function): Ditto.

2005-10-17  TSUCHIYA Masatoshi  <tsuchiya@namazu.org>

	* w3m-util.el (w3m-add-face-property): Simplified.

2005-10-15  Tsuyoshi CHO  <tsuyoshi_cho@ybb.ne.jp>

	* w3m-util.el (w3m-add-face-property): Add new functions.
	(w3m-remove-face-property): Ditto.

	* w3m.el (w3m-fontify-bold, w3m-fontify-underline)
	(w3m-fontify-strike-through, w3m-fontify-anchors)
	(w3m-fontify-images): Replace `w3m-add-text-properties' to
	`w3m-add-face-property' at FACE.
	(w3m-refontify-anchor): Change for FACE properly is list type.

2005-10-14  Katsumi Yamaoka  <yamaoka@jpl.org>

	* w3m-e21.el (w3m-insert-image): Make it work with a face text property
	whose value is a list.
	(w3m-remove-image): Remove useless text property.
	* w3m-e23.el (w3m-insert-image,w3m-remove-image): Same as w3m-e21.el's
	modification.

2005-09-29  ARISAWA Akihiro  <ari@mbf.sphere.ne.jp>

	* w3m-proc.el (w3m-process-filter): Fixed regexp.

2005-09-27  ARISAWA Akihiro  <ari@mbf.sphere.ne.jp>

	* w3m-proc.el (w3m-process-filter): Remove SSL warning message for
	basic authentication over SSL.

2005-09-22  Katsumi Yamaoka  <yamaoka@jpl.org>

	* w3m.el (w3m-fontify): Remove empty lines at the beginning of the
	buffer (see the comment).

2005-09-21  Katsumi Yamaoka  <yamaoka@jpl.org>

	* mime-w3m.el (mime-w3m-preview-text/html): Revert.

2005-09-21  Katsumi Yamaoka  <yamaoka@jpl.org>

	* mime-w3m.el (mime-w3m-preview-text/html): Bind w3m-treat-image-size
	to avoid inserting excessive newlines.

2005-09-18  Masayuki Ataka  <ataka@milk.freemail.ne.jp>

	* w3m.el (w3m-relationship-estimate-rules): Add a rule for Google Blog
	Search.

	* w3m-search.el (w3m-search-engine-alist): Use
	`http://blogsearch.google.com/' instead of `http://search.blogger.com/'
	for "blog-*" search, because search.blogger.com does not have a
	explicit link to previous search result page.

2005-09-16  Hideyuki SHIRAI  <shirai@meadowy.org>

	* w3m.el (w3m-redisplay-this-page): Use the cache always.

2005-09-15  Masayuki Ataka  <ataka@milk.freemail.ne.jp>

	* w3m-search.el (w3m-search-engine-alist): Add "blog-*" entries.

2005-09-02  TAKAHASHI Kaoru  <kaoru@kaisei.org>

	* doc/ptexinfmt.el: Support @frenchspacing, @euro, @sansserif.
	(texinfo-format-ordf): Fix typo.

2005-09-01  Hiroshi Fujishima  <hiroshi.fujishima@gmail.com>

	* w3m-search.el (w3m-search-engine-alist): Update goo-ja, waei, eiwa,
	kokugo URL.

2005-08-29  Katsumi Yamaoka  <yamaoka@jpl.org>

	* w3m-ucs.el: Enable XEmacs 21.5-Mule to compile it anyway.

2005-08-29  Hideyuki SHIRAI  <shirai@meadowy.org>

	* w3m.el (w3m-fontify-anchors): Put the encoded anchor names instead of
	the itself.

2005-08-01  Katsumi Yamaoka  <yamaoka@jpl.org>

	* octet.el (octet-insert-buffer): Use insert-buffer-substring instead
	of insert-buffer.

	* w3m-bookmark.el (w3m-about-bookmark): Ditto.

	* w3m-proc.el (w3m-process-sentinel): Ditto.

2005-07-29  Kevin Rodgers  <kevin.rodgers@ihs.com>

	* w3m.el (w3m-content-type-alist): Add the text/sgml entry.

2005-07-29  Katsumi Yamaoka  <yamaoka@jpl.org>

	* w3m.el (w3m-scroll-up-1): New function.
	(w3m-lynx-like-map): Use it for the J command.
	(w3m-scroll-up-or-next-url): Use it.

2005-07-15  TSUCHIYA Masatoshi  <tsuchiya@namazu.org>

	* w3m.el (w3m-current-message): New internal variable.
	(w3m-message): Use the above variable to keep the last displayed
	message, to decide that this function can override the current message
	in the echo area.
	(w3m-make-help-echo): Use `message' instead of `w3m-message' to clear
	the echo area in the foreground context.
	(w3m-quit): Ditto.
	(w3m-goto-ftp-url): Ditto.
	(w3m-select-buffer-show-this-line-and-switch): Ditto.

	* w3m-proc.el (w3m-process-background): New internal variable.
	(w3m-process-sentinel): Set t to the above variable.

2005-07-13  TSUCHIYA Masatoshi  <tsuchiya@namazu.org>

	* w3m.el (w3m-message): Bury messages when the cursor in the echo area
	which is used by `y-or-n-p' etc.
	(w3m-view-parent-page): Refer both `start' link element and `content'
	start element before checking a parent URL.

2005-07-11  Katsumi Yamaoka  <yamaoka@jpl.org>

	* w3m-bookmark.el (w3m-bookmark-menu-dummy-item): Remove.
	(w3m-bookmark-menubar-dummy): Remove.
	(w3m-bookmark-menu-items): Also define the menu for the case where
	w3m-bookmark-mode is turned on.
	(w3m-setup-bookmark-menu): Rewrite it so as to work properly with Emacs
	22.
	(w3m-bookmark-menubar-update): Ditto; remove the iswitchb section.
	(w3m-bookmark-make-menu-items): Return nil if there's no bookmark.

	* w3m-tabmenu.el (w3m-tab-menubar-dummy): Remove.
	(w3m-setup-tab-menu): Rewrite it so as to work properly with Emacs 22.
	(w3m-tab-menubar-update): Ditto; remove the iswitchb section.

2005-07-11  Hideyuki SHIRAI  <shirai@meadowy.org>

	* w3m-bookmark.el (w3m-bookmark-buffer): Disable undo before modify the
	buffer.
	(w3m-bookmark-menu-items-pre): New variable.
	(w3m-bookmark-menu-items-time): Ditto.
	(w3m-bookmark-make-menu-items): Use previous items if it available.

2005-07-09  Tsuyoshi CHO  <tsuyoshi_cho@yahoo.co.jp>

	* w3m-xmas.el (top): Add `w3m-setup-bookmark-menu' to autoload list at
	compiled time.
	(w3m-setup-menu): Append bookmark menu setup calling.

	* w3m-bookmark.el (top): Add requirement `easymenu' and
	`easy-menu-remove-item' autoload at compiled time.
	(w3m-bookmark-menu-open-new-session): Add new customize variable.
	(w3m-bookmark-menu-dummy-item): Add new const variable.
	(w3m-bookmark-menubar-dummy): Ditto.
	(w3m-bookmark-menu-items): Ditto, Define Bookmark const menu items.
	(w3m-setup-bookmark-menu): Add new autoload function.
	(w3m-bookmark-menubar-update): Add new function.
	(w3m-bookmark-iterator): Ditto.
	(w3m-bookmark-menu-open-item): Ditto.
	(w3m-bookmark-make-menu-items): Ditto.

	* w3m.el (top): Add `w3m-setup-bookmark-menu' to autoload list at
	compiled time.
	(w3m-menubar): Remove "Bookmark" menu item.

2005-07-08  Hideyuki SHIRAI  <shirai@meadowy.org>

	* w3m.el (w3m-print-current-url): Bind deactivate-mark.
	(w3m-print-this-url): Ditto.

2005-07-08  Katsumi Yamaoka  <yamaoka@jpl.org>

	* w3m.el (w3m-check-current-position): Bind deactivate-mark.  cf.
	<https://lists.gnu.org/archive/html/emacs-pretest-bug/2005-07/msg00109.html>

2005-07-05  Masayuki Ataka  <ataka@milk.freemail.ne.jp>

	* ChangeLog: Add file local variables to set fill-column 74 and
	indent-tabs-mode t.

2005-07-03  Masayuki Ataka  <ataka@milk.freemail.ne.jp>

	* w3m-search.el (w3m-search-engine-alist): Add "technorati-*" entries.

2005-07-01  Katsumi Yamaoka  <yamaoka@jpl.org>

	* w3m-util.el (w3m-which-command): Make sure the command is not a
	directory.  cf. <URL:http://emacs-w3m.namazu.org/ml/msg08113.html>.

2005-06-26  Masayuki Ataka  <ataka@milk.freemail.ne.jp>

	* w3m.el (w3m-relationship-estimate-rules): Add a rule for Yahoo Search
	Beta.

2005-06-26  Masayuki Ataka  <ataka@milk.freemail.ne.jp>

	* w3m.el (w3m-relationship-estimate-rules): Improve regexp for Google
	in order to make the scroll-to-next-page feature work on Google News as
	well.

2005-06-26  Masayuki Ataka  <ataka@milk.freemail.ne.jp>
	    TSUCHIYA Masatoshi  <tsuchiya@namazu.org>

	* w3m-search.el (w3m-search-engine-alist): Add Yahoo Beta.

2005-06-18  Masayuki Ataka  <ataka@milk.freemail.ne.jp>

	* w3m-search.el (w3m-search-engine-alist): Search Google News in US by
	"google news-en".

2005-06-17  Masayuki Ataka  <ataka@milk.freemail.ne.jp>

	* w3m-search.el (w3m-search-engine-alist): Add "google news" entry.

2005-06-13  Katsumi Yamaoka  <yamaoka@jpl.org>

	* aclocal.m4 (AC_PATH_EMACS): Check whether XEmacs works with the shy
	group regexp and runs call-process-region correctly.

	* w3m-perldoc.el (w3m-about-perldoc): Don't relieve buggy XEmacs 21.5
	for call-process-region.

	* w3m-xmas.el (w3m-fix-gif): Ditto.
	(w3m-initialize-graphic-icons): Ditto.

	* w3m.el (w3m-decode-encoded-contents): Ditto.
	(w3m-x-moe-decode-buffer): Ditto.
	(w3m-rendering-half-dump): Ditto.

	* w3mhack.el: Advise byte-optimize-form-code-walker to avoid the
	``...called for effect'' warnings for Emacs 21.4 as well as 21.3; don't
	relieve buggy XEmacs 21.5 for call-process-region.

2005-06-10  Katsumi Yamaoka  <yamaoka@jpl.org>

	Make emacs-w3m not support the XEmacs versions older than 21.4.17
	or 21.5-b19.

	* aclocal.m4 (AC_PATH_EMACS): Check whether XEmacs runs the timer
	functions correctly.

	* w3m-util.el (w3m-cancel-refresh-timer): Use delete-itimer instead of
	cancel-timer under XEmacs.

	* w3m-xmas.el (call-process-region): Don't advise it.
	(w3m-run-at-time): Remove.

	* w3m.el (w3m-refresh-at-time): Use run-at-time instead of
	w3m-run-at-time.

	* w3mhack.el (w3mhack-byte-optimize-letX): Doc fix.

2005-06-09  Tsuyoshi CHO  <tsuyoshi_cho@ybb.ne.jp>

	* w3m.el: Update my mail address.

2005-06-09  Katsumi Yamaoka  <yamaoka@jpl.org>

	* w3m-antenna.el (w3m-antenna-mapcar): Remove unused temp var.

	* w3m-bookmark.el (w3m-bookmark-buffer): Remove
	file-coding-system-for-read.

	* w3m-form.el (w3m-form-input-textarea-save): Remove
	file-coding-system.
	(w3m-form-input-textarea): Ditto.

	* w3m-image.el (w3m-imagick-convert-buffer): Remove file-coding-system.
	(w3m-imagick-start-convert-buffer): Remove file-coding-system and
	jam-zcat-filename-list.

	* w3m.el (w3m-load-list): Remove file-coding-system-for-read.
	(w3m-save-list): Remove file-coding-system.
	(w3m-local-retrieve): Remove file-coding-system-for-read and
	jam-zcat-filename-list.
	(w3m-download): Remove file-coding-system and jam-zcat-filename-list.
	(w3m-copy-buffer): Remove unused temp var.

	* w3mhack.el (w3mhack-byte-optimize-letX): Remove file-coding-system,
	file-coding-system-for-read and pathname-coding-system.

2005-06-09  Katsumi Yamaoka  <yamaoka@jpl.org>

	* w3m-util.el (w3m-replace-in-string): Don't use eval-and-compile.
	(w3m-compare-strings): Ditto.
	(w3m-force-window-update): Alias to ignore if it is not defined.
	(w3m-force-window-update-later): New function.

	* w3m-favicon.el (w3m-favicon-retrieve): Use
	w3m-force-window-update-later.

	* w3m-proc.el (w3m-process-stop): Use w3m-force-window-update-later.

	* w3m.el (w3m-retrieve-and-render): Use w3m-force-window-update-later.
	(w3m-select-buffer-show-this-line): Always run w3m-force-window-update.

2005-06-09  Masatake YAMATO  <jet@gyve.org>

	* w3m-e21.el (w3m-initialize-graphic-icons): Highlight icon under
	mouse.

2005-06-09  Katsumi Yamaoka  <yamaoka@jpl.org>

	* w3m-e21.el (w3m-tab-mouse-face): New face.
	(w3m-setup-header-line): Use highlight face for bg color.
	(w3m-tab-line): Use w3m-tab-mouse-face.

2005-06-08  Masatake YAMATO  <jet@gyve.org>

	* w3m-e21.el (w3m-setup-header-line): Highlight url under mouse.
	(w3m-tab-line): Highlight tab under mouse.

2005-05-30  Katsumi Yamaoka  <yamaoka@jpl.org>

	* w3m-util.el (w3m-run-mode-hooks): New function.

	* w3m-form.el (w3m-form-input-select-mode): Use it.
	(w3m-form-input-map-mode): Use it.

	* w3m.el (w3m-mode): Use it.

2005-05-26  Katsumi Yamaoka  <yamaoka@jpl.org>

	* w3m-util.el (w3m-truncate-string): Autoload mule-util for
	truncate-string-to-width.

2005-05-26  Yoichi NAKAYAMA  <yoichi@geiin.org>

	* w3m.el (w3m-safe-view-this-url): `unsecure' -> `insecure'.
	(w3m-safe-toggle-inline-image): Ditto.
	(w3m-safe-toggle-inline-images): Ditto.

2005-05-20  Katsumi Yamaoka  <yamaoka@jpl.org>

	* w3m.el (w3m-menubar): Add the "Close Other Sessions" button.
	(w3m-delete-other-buffers): Run w3m-force-window-update.

2005-05-18  Katsumi Yamaoka  <yamaoka@jpl.org>

	* attic/vm-w3m.el (vm-w3m): Provide the feature.

	* attic/vm-7.19.patch: New file.

2005-05-12  Hideyuki SHIRAI  <shirai@meadowy.org>

	* w3m.el (w3m-open-all-links-in-new-session): Fix regexp.

2005-05-11  Katsumi Yamaoka  <yamaoka@jpl.org>

	* w3m-bookmark.el (w3m-about-bookmark): Use shy group in regexp.

	* w3m-cookie.el (w3m-cookie-two-dot-domains-regexp): Ditto.
	(w3m-cookie-set): Ditto.

	* w3m-dtree.el (w3m-dtree-directory-name): Ditto.
	(w3m-about-dtree): Ditto.

	* w3m-favicon.el (w3m-favicon-setup): Ditto.

	* w3m-namazu.el (w3m-about-namazu): Ditto.

	* w3m-proc.el (w3m-process-filter): Ditto.

	* w3m-rss.el (w3m-rss-parse-date-string): Ditto.

	* w3m-util.el (w3m-html-string-regexp): Remove useless quotes.
	(w3m-parse-attributes): Don't use old fashioned backquotes; use shy
	group in regexp.
	(w3m-url-authinfo-regexp): Use shy group in regexp.

	* w3m-weather.el (w3m-weather-completion-table): Ditto.
	(w3m-weather-area-completion): Ditto.

	* w3m-xmas.el (w3m-fix-gif): Ditto.

	* w3m.el: Use shy group in regexp when examining w3m-command.
	(w3m-content-type-alist): Use shy group in regexp.
	(w3m-show-decoded-url): Ditto.
	(w3m-add-referer): Ditto.
	(w3m-relationship-estimate-rules): Ditto.
	(w3m-arrived-ignored-regexp): Ditto.
	(w3m-history-ignored-regexp): Ditto.
	(w3m-url-to-file-name): Ditto.
	(w3m-fontify-strike-through): Ditto.
	(w3m-fontify): Ditto.
	(w3m-url-completion): Ditto.
	(w3m-gmane-url-at-point): Ditto.
	(w3m-cache-header-delete-variable-part): Ditto.
	(w3m-cache-available-p): Ditto.
	(w3m-decode-buffer): Ditto.
	(w3m-local-dirlist-cgi): Ditto.
	(w3m-w3m-canonicalize-url): Ditto.
	(w3m-additional-command-arguments): Ditto.
	(w3m-download): Ditto.
	(w3m-check-header-tags): Ditto.
	(w3m-retrieve-and-render): Ditto.
	(w3m-create-text-page): Ditto.
	(w3m-view-this-url): Ditto.
	(w3m-open-all-links-in-new-session): Ditto.
	(w3m-external-view-file): Ditto.
	(w3m-edit-url): Ditto.
	(w3m-convert-ftp-url-for-emacsen): Ditto.
	(w3m-goto-url): Ditto.
	(w3m-goto-url-new-session): Ditto.
	(w3m-about-db-history): Ditto.
	(w3m-history-highlight-current-url): Ditto.

	* w3mhack.el: Fix the section adding dirs to load-path.
	(w3mhack-make-package): Use shy group in regexp.
	(w3mhack-makeinfo): Ditto.

2005-05-10  Katsumi Yamaoka  <yamaoka@jpl.org>

	* Makefile.in (clean): Don't remove w3m-kwds.el.
	(.el.elc): Use batch-byte-compile instead of w3mhack-batch-compile.
	(very-slow): Don't run keywords.
	(keywords): Remove.

	* aclocal.m4 (AC_PATH_EMACS): Don't support Emacs 19 and 20.
	(AC_PATH_LISPDIR): Follow the change of the EMACS_FLAVOR value.
	(AC_PATH_ICONDIR): Ditto.
	(AC_CHECK_ELISP): Remove.
	(AC_CHECK_XML): Remove.

	* configure.in: Don't check for regexp-opt; don't run AC_CHECK_XML.

	* mime-w3m.el (mime-w3m-mode-map): Remove.
	(mime-w3m-local-map-property): Remove.
	(mime-w3m-preview-text/html): Don't use it.

	* octet.el (octet-decode-image): Ignore Emacs 19 and 20.

	* w3m-bitmap.el: Remove.

	* w3m-bookmark.el (w3m-bookmark-sections): Use point-at-eol.
	(w3m-bookmark-safe-string): Don't support Mule 2.3.
	(w3m-bookmark-current-number): Use point-at-eol.
	(w3m-bookmark-kill-entries): Use point-at-bol.

	* w3m-bug.el: Don't require w3m-om or w3m-e19.

	* w3m-ccl.el: Don't require w3m-om.

	* w3m-e19.el: Remove.

	* w3m-e20.el: Remove.

	* w3m-hist.el: Don't load w3m-kwds.el.

	* w3m-lnum.el (w3m-link-numbering): Don't support Emacs 20.

	* w3m-om.el: Remove.

	* w3m-proc.el: Don't require w3m-om or w3m-e19.

	* w3m-search.el (w3m-search-read-query): Use point-at-bol.

	* w3m-ucs.el: Ignore Emacs 20.

	* w3m-util.el: Don't load w3m-kwds.el; don't support Emacs 19.
	(w3m-use-tab-p): Ignore Emacs 19 and 20.
	(w3m-popup-window-p): Ditto.
	(w3m-add-w3m-initial-frames): Don't support Emacs 19.
	(after-make-frame-hook): Don't use it.
	(delete-frame): Don't advise it for Emacs 19 or 20.
	(w3m-truncate-string): Don't support Emacs 19 and 20.
	(w3m-default-face-colors): Remove.
	(w3m-replace-in-string): Don't support Emacs 19 and 20.

	* w3m-xmas.el (w3m-should-unoptimize-animated-gifs): Default to always
	t.
	(w3m-make-glyph): Use string-to-number instead of string-to-int.

	* w3m.el: Don't require w3m-e20, w3m-om or w3m-e19.
	(emacs-w3m-version): Reset to 1.4.50.
	(w3m-language): Ignore Mule 2.3.
	(w3m-history-current-url-face): Don't require wid-edit.
	(w3m-bold-face): Don't use w3m-default-face-colors.
	(w3m-underline-face): Ditto.
	(w3m-strike-through-face): Ditto.
	(w3m-use-symbol): Ignore Emacs 19 and 20.
	(w3m-show-decoded-url): Ditto.
	(w3m-use-tab): Doc fix.
	(w3m-entity-alist): Don't support Mule 2.3.
	(w3m-make-help-echo): Ignore Emacs version.
	(w3m-toggle-inline-images-internal): Ignore bitmap images.
	(w3m-resize-inline-image-internal): Don't support Emacs 19 and 20.
	(w3m-url-at-point): Always use ffap.
	(w3m-about-retrieve): Consider base64 codec is always available.
	(w3m-close-window): Don't support Emacs 19 and 20.
	(w3m-store-current-position): Use point-at-bol and point-at-eol.
	(w3m-buffer-setup): Ditto.
	(w3m-make-separator): Don't support Mule 2.3.
	(w3m-select-buffer-current-buffer): Use point-at-bol.
	(w3m-header-line-insert): Don't support Emacs 19 and 20.

	* w3mhack.el: Consider w3mhack-batch-compile is not used.
	(locate-library): Don't redefine it for Emacs 19.
	(APEL): Don't check for it for Emacs.
	(w3mhack-colon-keywords-file): Remove.
	(w3mhack-module-list): Ignore Emacs 19, 20, old XEmacsen and
	BITMAP-MULE.
	(w3mhack-shimbun-modules-using-rss): Remove.
	(current-column): Don't take care of it for old Emacsen.
	(w3mhack-compile): Don't run w3mhack-check-colon-keywords-file.
	(w3mhack-batch-compile): Remove.
	(w3mhack-nonunix-install): Ignore Emacs 19 and 20.
	(custom-declare-variable): Don't take care of it for Emacs 19.
	(locate-library): Ditto.
	(w3mhack-generate-colon-keywords-file): Remove.
	(w3mhack-check-colon-keywords-file): Remove.
	(w3mhack-load-path): Ignore Emacs 19, 20 and old XEmacsen.
	(w3mhack-makeinfo): Ignore Mule 2.3.

	* attic/regexp-opt.el: Remove.

	* attic/xml.el: Remove.

	* patches/mule-2.3@19.34.patch: Remove.

2005-04-20  Katsumi Yamaoka  <yamaoka@jpl.org>

	* w3m.el (w3m-remove-invisible-image-alt): New function.
	(w3m-rendering-buffer): Use it.

2005-04-13  Katsumi Yamaoka  <yamaoka@jpl.org>

	* w3m.el (w3m-decode-buffer): Decode "\240" into "&nbsp;".

2005-04-08  Katsumi Yamaoka  <yamaoka@jpl.org>

	* w3m.el (w3m-decode-buffer): Decode `&#nnn;' entities in 128..159.

2005-04-07  Katsumi Yamaoka  <yamaoka@jpl.org>

	* w3m.el (w3m-detect-xml-charset): Return nil if the data don't look
	like xml contents.
	(w3m-compatible-encoding-alist): New variable.
	(w3m-decode-buffer): Always use w3m-detect-xml-charset; use a
	compatible encoding according to w3m-compatible-encoding-alist.

	* w3m-xmas.el (w3m-find-coding-system): Don't return binary for the nil
	argument.


2005-03-25  Katsumi Yamaoka  <yamaoka@jpl.org>

	* Release emacs-w3m-1.4.4 from emacs-w3m-1_4 branch.

2005-03-23  Katsumi Yamaoka  <yamaoka@jpl.org>

	* w3m-xmas.el (w3m-setup-toolbar): Make sure icon files exist.
	(w3m-update-toolbar): Make sure toolbar items have been specified.
	(w3m-initialize-graphic-icons): Make sure icon files exist.

	* w3m-e21.el (w3m-setup-toolbar): Make sure icon files exist.
	(w3m-initialize-graphic-icons): Ditto.

2005-03-23  TSUCHIYA Masatoshi  <tsuchiya@namazu.org>

	* Makefile.in (tarball): Remove `w3m-e23.el' instead of `w3m-e22.el'.

	* w3m.el (w3m-url-readable-string): Decide a scheme to guess encodings
	based on the target URL, instead of the current URL.
	(w3m-show-decoded-url): Doc fix to follow the above change.
	(w3m-copy-buffer): Do not set `w3m-current-url' and
	`w3m-current-coding-system'.
	(w3m-goto-url-new-session): Simplified.

2005-03-22  Katsumi Yamaoka  <yamaoka@jpl.org>

	* w3m-e21.el (display-images-p): Remove alias.

2005-03-18  Katsumi Yamaoka  <yamaoka@jpl.org>

	* Makefile.in (very-slow): Don't mv non-existent files.

	* w3m-e19.el (easy-menu-remove-item): Don't autoload it.

	* w3m-om.el (easy-menu-remove-item): Ditto.

	* w3m-rss.el (match-string-no-properties): Avoid warning for Emacs 19
	and XEmacs.
	(split-string): Avoid warning for Emacs 19.

	* w3m-symbol.el: Require cl when compiling.

	* w3m-tabmenu.el (easy-menu-remove-item): Aautoload it for Emacs 19.

	* w3m.el: Autoload widget-get to avoid compile warning for Emacs 19.
	(w3m): Remove unused bound variable.

	* w3mhack.el: Bind executable-binary-suffixes to the proper value for
	OS/2 and emx while checking for the shell command; cause an error only
	when compiling or formatting files.

	* attic/addpath.el: Make it work with old Emacsen even if cl is not
	loaded; load custom, bind defcustom'ed variables and make the
	locate-library function run quietly for Emacs 19; synch the code
	testing the shell command with w3mhack.el.
	(char-after): Add a byte-optimizer for Emacs 19.

	* w3m-ccl.el: Load w3m-om instead of autoloading it for charset-id.

	* w3m-util.el: Load cl independently when compiling.

2005-03-18  Katsumi Yamaoka  <yamaoka@jpl.org>

	* w3mhack.el: Check whether the shell command can be used.

	* attic/addpath.el: Ditto; add early-package-load-path to load-path for
	XEmacs 21.5.

2005-03-17  ARISAWA Akihiro  <ari@mbf.sphere.ne.jp>

	* w3m-favicon.el: Add autoload of `w3m-url-readable-string'.

2005-03-17  Tsuyoshi CHO  <tsuyoshi_cho@ybb.ne.jp>

	* w3m.el (w3m-check-header-tags): Check abnormal `base' url.

2005-03-16  Katsumi Yamaoka  <yamaoka@jpl.org>

	* w3mhack.el: Add early-package-load-path to load-path for XEmacs 21.5.

	* w3m-xmas.el: Fbind coding-system-type to ignore if it is void.

2005-03-15  Hideyuki SHIRAI  <shirai@meadowy.org>

	* w3m-form.el (w3m-form-mee-new): Display clear signs of coding-system
	for `w3m-url-decode-string'.
	(w3m-form-mee-select-value): Ditto.
	(w3m-form-parse-and-fontify): Ditto.

	* w3m.el (w3m-decode-buffer): Decode the buffer within buffer set the
	`multibyte'.

2005-03-13  MIYOSHI Masanori  <miyoshi@meadowy.org>

	* doc/emacs-w3m-ja.texi (Sport Sites Supported by Shimbun): Update.

	* doc/emacs-w3m.texi (Sport Sites Supported by Shimbun): Ditto.

2005-03-12  MIYOSHI Masanori  <miyoshi@meadowy.org>

	* doc/emacs-w3m-ja.texi (Sport Sites Supported by Shimbun): Update.

	* doc/emacs-w3m.texi (Sport Sites Supported by Shimbun): Ditto.

2005-03-10  Katsumi Yamaoka  <yamaoka@jpl.org>

	* w3m.el: Load w3m-e23.el(c) that exists in the same directory as
	w3m.el(c) so as to exclude ones in other places; report the precise
	error message if it doesn't exist.

2005-03-10  Katsumi Yamaoka  <yamaoka@jpl.org>

	* w3m-xmas.el (w3m-decode-coding-string-with-priority): Ignore
	`undecided' so as not to use it for the priority list.

2005-03-10  Hideyuki SHIRAI  <shirai@meadowy.org>

	* w3m-fsf.el (w3m-detect-coding-region): Guard error for `undecided'.

2005-03-09  Katsumi Yamaoka  <yamaoka@jpl.org>

	* w3mhack.el: Remove the byte-optimizer which replaces truncate-string
	with truncate-string-to-width.

2005-03-09  Katsumi Yamaoka  <yamaoka@jpl.org>

	* w3m.el (w3m-modeline-title): Replace truncate-string-to-width with
	w3m-truncate-string.

	* w3m-util.el (w3m-truncate-string): Use truncate-string-to-width if it
	is available.

2005-03-08  Katsumi Yamaoka  <yamaoka@jpl.org>

	* w3m.el (w3m-info-like-map): Bind the `y' key to the
	w3m-print-current-url command; bind the `Y' key to the
	w3m-print-this-url command; don't bind the `c' key.

2005-03-04  Katsumi Yamaoka  <yamaoka@jpl.org>

	* w3m.el (w3m-make-help-echo): Fix the backquote form.
	(w3m-make-balloon-help): Ditto.

	* w3m-util.el (w3m-set-match-data): Use existing markers.

2005-03-04  TSUCHIYA Masatoshi  <tsuchiya@namazu.org>

	* w3m.el (w3m-url-readable-string): Save matching data.  Check whether
	`w3m-current-url' is string before checking it.
	(w3m-goto-url-new-session, w3m-copy-buffer): Call `w3m-goto-url' with
	`redisplay' option to enforce redisplaying the certain content.

	* w3m-favicon.el (w3m-favicon-retrieve): Decode an URL when displaying
	it.

	* w3m-form.el (w3m-form-input-textarea-mode-setup): An expression is
	evaluated without checking type, and save matching data.

2005-03-03  TSUCHIYA Masatoshi  <tsuchiya@namazu.org>

	* w3m.el (w3m-url-readable-string): Check whether
	`w3m-current-coding-system' is valid before calling
	`w3m-url-decode-string'.
	(w3m-local-dirlist-cgi, w3m-w3m-dump-extra): Use
	`w3m-url-readable-string'.
	(w3m-copy-buffer): Copy all buffer-local variables, and do not cancel
	them even if `empty' option is set.
	(w3m-display-progress-message): Import from w3m-util.el to suppress
	byte-compile warnings.

	* w3m-util.el (w3m-parse-attributes): Accept XHTML format of boolean
	atttibutes.
	(w3m-display-progress-message): Export to w3m.el.

2005-03-03  ARISAWA Akihiro  <ari@mbf.sphere.ne.jp>

	* w3m.el (w3m-url-readable-string): An expression is evaluated without
	checking type.

2005-03-03  TSUCHIYA Masatoshi  <tsuchiya@namazu.org>

	* w3m.el (w3m-show-decoded-url): Update its customize spec to use it as
	the rule set to decode URIs when displaying them.  Changed its default
	value.
	(w3m-url-readable-string): New function to process the above option.
	(w3m-make-help-echo, w3m-make-balloon-help): Do not accept `url-decode'
	option, and use the above function to decore URIs.
	(w3m-fontify-anchors): Follow the above change.
	(w3m-print-current-url, w3m-print-this-url): Call the above function.
	(w3m-make-url-decode-function): Removed.
	(w3m-entity-alist, w3m-about-history): Remove redundant `function'.
	For more detail, see http://www.mew.org/~kazu/doc/elisp/function.html.

2005-03-03  Katsumi Yamaoka  <yamaoka@jpl.org>

	* w3m.el (w3m-modeline-title-string): New variable.
	(w3m-modeline-title-timer): New variable.
	(w3m-modeline-title): New function used to truncate the title string
	not to cut the right end of the mode line.  Works only with Emacs 22
	and newer.
	(w3m-buffer-setup): Use it.

2005-03-03  Katsumi Yamaoka  <yamaoka@jpl.org>

	* w3m.el (w3m-make-help-echo): Make it work with XEmacs.
	(w3m-make-balloon-help): Support decoding URIs.
	(w3m-fontify-anchors): Make the balloon-help show decoded URIs.

2005-03-02  ARISAWA Akihiro  <ari@mbf.ocn.ne.jp>

	* w3m.el (w3m-show-decoded-url): New user option.
	(w3m-make-url-decode-function): New inline function.
	(w3m-make-help-echo): Use it.
	(w3m-fontify-anchors): The function of help-echo property has an
	ability to decode url.

2005-03-01  Katsumi Yamaoka  <yamaoka@jpl.org>

	* w3m-xmas.el (w3m-decode-coding-string-with-priority): New function.

	* w3m.el (w3m-url-decode-string): Use it.

2005-03-01  Hideyuki SHIRAI  <shirai@meadowy.org>

	* w3m.el (w3m-w3m-attributes-1): Support `300 Multiple Choices'.
	(w3m-w3m-retrieve): Ditto.
	(w3m-w3m-retrieve-1): Ditto.

2005-02-28  Katsumi Yamaoka  <yamaoka@jpl.org>

	* w3m-xmas.el (w3m-detect-coding-region): Use the name of the coding
	system instead of the coding category if it is void.

	* w3m-util.el (w3m-set-match-data): New macro which converts points
	into markers under XEmacs.
	(w3m-search-tag-1): Use it.

	* w3m-e19.el: Autoload easymenu in order to avoid compile warning.
	* w3m-om.el: Ditto.

2005-02-25  Hideyuki SHIRAI  <shirai@meadowy.org>

	* w3m.el (all): Use `w3m-form-set-number' and `w3m-form-kill-buffer'
	instead of `w3m-form-textarea-set-number' and
	`w3m-form-textarea-kill-buffer'

	* w3m-form.el (w3m-form-input-select-urlid): New buffer local variable.
	(w3m-form-input-map-urlname): Ditto.
	(w3m-form-set-number): Rename from `w3m-form-textarea-set-number' and
	treate buffers of `select' and `map'.
	(w3m-form-kill-buffer): Ditto.
	(w3m-form-input-select-set): Allways remove own buffer.
	(w3m-form-input-select-exit): Ditto.
	(w3m-form-input-map-set): Ditto.
	(w3m-form-input-map-exit): Ditto.
	(w3m-form-input-select): When exists same from buffer, use it.
	(w3m-form-input-map): Ditto.

2005-02-25  Katsumi Yamaoka  <yamaoka@jpl.org>

	* w3mhack.el (w3mhack-what-where): Fix the form.
	(w3mhack-makeinfo): Silence it when formatting @multitable section.

2005-02-25  Hideyuki SHIRAI  <shirai@meadowy.org>

	* w3m.el (top): Add autoloads of `w3m-form-textarea-kill-buffer' and
	`w3m-form-textarea-set-number' to avoid byte-compile warnings.
	(w3m-delete-buffer): Call `w3m-form-textarea-kill-buffer' when use
	form.
	(w3m-delete-other-buffers): Ditto.
	(w3m-quit): Ditto.
	(w3m-select-buffer-delete-buffer): Ditto.
	(w3m-pack-buffer-numbers): Call `w3m-form-textarea-set-number' when use
	form.

	* w3m-form.el (top): Move all buffer local variables on the top to
	avoid byte-compile warnings.
	(w3m-form-parse-and-fontify): Set `w3m-form-use-textarea-backup-p' to
	nil.
	(w3m-form-input-textarea-save): Use `w3m-form-use-textarea-backup-p'
	instead of `w3m-form-use-textarea-backup'.
	(w3m-form-input-textarea-set): Allways remove textarea buffer and
	window.
	(w3m-form-input-textarea-exit): Ditto.
	(w3m-form-input-textarea): Check to call for backup. Check identity of
	existed textarea buffer and w3m buffer. Treat
	`w3m-form-use-textarea-backup-p'.
	(w3m-form-use-textarea-backup-p): New function.
	(w3m-form-textarea-set-number): Ditto.
	(w3m-form-textarea-kill-buffer): Ditto.
	(w3m-form-submit-get-textarea-files): If no backup, return nil.

2005-02-24  Katsumi Yamaoka  <yamaoka@jpl.org>

	* w3m-util.el: Autoload cancel-timer for XEmacs.

	* w3m-xmas.el (w3m-run-at-time): Use run-at-time which comes from
	timer-funcs.el if it seems to work correctly.
	(cancel-timer): Defun if it is void.

2005-02-24  Katsumi Yamaoka  <yamaoka@jpl.org>

	* doc/ptexinfmt.el (texinfo-multitable-widths): Reverse the logic that
	shows whether it is broken.

	* w3m-util.el: Autoload regexp-opt for Emacs 19.

	* w3mhack.el (w3mhack-makeinfo): Load poe for Emacs 19.

2005-02-24  Romain Francoise  <romain@orebokech.com>

	* w3m.el (w3m-lynx-like-map): Bind [follow-link] so as to make mouse-1
	work in Emacs 22 like mouse-2.
	(w3m-info-like-map): Ditto.

2005-02-23  Hideyuki SHIRAI  <shirai@meadowy.org>

	* w3m-antenna.el (w3m-antenna-check-rss): Parse all date fields.

2005-02-21  TSUCHIYA Masatoshi  <tsuchiya@namazu.org>

	* w3m-form.el (w3m-form-input-textarea): Fix.

2005-02-21  Tsuyoshi CHO  <tsuyoshi_cho@ybb.ne.jp>,
	Hideyuki SHIRAI  <shirai@meadowy.org>

	* w3m-form.el (w3m-form-input-textarea-mode-setup): Fix.
	(w3m-form-input-textarea): Follow the above change.

2005-02-21  TSUCHIYA Masatoshi  <tsuchiya@namazu.org>

	* w3m-form.el (w3m-form-textarea-edit-mode): Changed its default value
	to `text-mode'.

2005-02-21  Katsumi Yamaoka  <yamaoka@jpl.org>

	* Makefile.in (install-package): Change the default directory in which
	icon files will be installed from `etc/w3m/icons/' into
	`etc/images/w3m/' following the most recent Emacs and Gnus.
	(install-package-ja): Ditto.

	* aclocal.m4 (AC_EXAMINE_PACKAGEDIR): Use configure-package-path.
	(AC_PATH_ICONDIR): Change the default directory in which icon files
	will be installed from `etc/w3m/icons/' into `etc/images/w3m/'
	following the most recent Emacs and Gnus.

	* w3m.el (w3m-icon-directory): Improve the way to determin the default
	value.

	* w3mhack.el (w3mhack-nonunix-install): Change the default directory in
	which icon files will be installed from `etc/w3m/icons/' into
	`etc/images/w3m/' following the most recent Emacs and Gnus.
	(w3mhack-make-package): Ditto.
	(w3mhack-what-where): Ditto.

2005-02-16  Katsumi Yamaoka  <yamaoka@jpl.org>

	* w3m-lnum.el: Rename from w3m-link-numbering.el.

	* mime-w3m.el: Load mime-parse.el before mime.el and w3m.el when
	compiling rather than always loading mime.el and w3m.el.

2005-02-16  TSUCHIYA Masatoshi  <tsuchiya@namazu.org>

	* w3m-form.el: Changes to define `w3m-form-input-textarea-mode' as a
	minor mode.
	(w3m-form-textarea-edit-mode): New option.
	(w3m-form-input-textarea-map): Renamed from
	`w3m-form-input-textarea-keymap'.
	(w3m-form-input-textarea-mode) [variable]: New internal variable.
	(w3m-form-input-textarea-mode) [function]: Reconstructed.
	(w3m-form-input-textarea-mode-setup): New function.
	(w3m-form-input-textarea): Clean up.

2005-02-15  Katsumi Yamaoka  <yamaoka@jpl.org>

	* aclocal.m4 (AC_PATH_EMACS): Show the correct Emacs version.

	* mime-w3m.el: Always require mime and w3m instead of to autoload
	mime-parse.el.

	* w3m-bitmap.el: Bind w3m-work-buffer-list when compiling.

	* w3m-proc.el: Silence the byte compiler complaining against gensym.

	* w3m-rss.el: Use eval-and-compile in order to autoload timezone.el.

	* w3m.el (w3m-treat-drive-letter): Use eval-and-compile.
	(w3m-touch-file-available-p): Move forward.
	(w3m-touch-file): Ditto.
	(w3m-expand-path-name): Use eval-and-compile.
	(w3m-window-hscroll): Ditto.
	(w3m-current-column): Ditto.
	(w3m-set-window-hscroll): Ditto.
	(w3m-add-local-hook): Silence the byte compiler.
	(w3m-run-at-time): Use eval-and-compile.

	* w3mhack.el: Remove the code used to silence the byte compiler which
	complains make-local-hook is obsolete.
	(w3mhack-makeinfo): Silence XEmacs when formatting Infos.

	* octet.el: Require cl when compiling.
	* w3m-filter.el: Ditto.
	* w3m-fsf.el: Ditto.
	* w3m-link-numbering.el: Ditto.
	* w3m-namazu.el: Ditto.

2005-02-14  Katsumi Yamaoka  <yamaoka@jpl.org>

	* w3m.el: Load w3m-e23.el for Emacs 23.

	* w3mhack.el (w3mhack-module-list): Use w3m-e23.el for Emacs 23.

	* w3m-e23.el: Rename from w3m-e22.el.

2005-02-10  Katsumi Yamaoka  <yamaoka@jpl.org>

	* w3m.el: Load w3m-e21.el even if the version of Emacs is 22.x when the
	Emacs CVS HEAD is used.

	* w3mhack.el (w3mhack-module-list): Prefer w3m-e21.el rather than
	w3m-e22.el if the Emacs CVS HEAD is used.

2005-02-06  TSUCHIYA Masatoshi  <tsuchiya@namazu.org>

	* w3m-antenna.el (w3m-antenna-html-skelton): Fix typo.
	(w3m-antenna-make-contents): Replace %D to the modified time of
	`w3m-antenna-file'.

2005-02-02  Katsumi Yamaoka  <yamaoka@jpl.org>

	* w3m.el (w3m-gmane-url-at-point): New function.
	(w3m-url-at-point): Use it.

2005-01-30  Yoichi NAKAYAMA  <yoichi@geiin.org>

	* w3m.el (w3m-attributes): Support cid urls.
	(w3m-external-view): Ditto.

2005-01-27  Katsumi Yamaoka  <yamaoka@jpl.org>

	* w3m-e21.el (w3m-force-window-update): Make it work whatever the value
	for the resize-mini-windows variable is.
	(w3m-update-tab-line): Ditto.

2005-01-25  Katsumi Yamaoka  <yamaoka@jpl.org>

	* w3m-rss.el (w3m-rss-parse-date-string): Support the date format in
	the RFC822 style which RSS 2.0 allows.  Suggested by David Hansen
	<david.hansen@physik.fu-berlin.de>.

2005-01-23  TSUCHIYA Masatoshi  <tsuchiya@namazu.org>

	* w3m-e21.el (w3m-force-window-update, w3m-update-tab-line): Call
	`enlarge-window' before calling `shrink-window', in order to avoid
	deleting sole window.

2005-01-19  ARISAWA Akihiro  <ari@mbf.sphere.ne.jp>

	* w3m.el (w3m-content-type-alist): Check if "fiber.exe" is exist.

2005-01-17  ARISAWA Akihiro  <ari@mbf.sphere.ne.jp>

	* w3m-form.el (w3m-form-parse-and-fontify): Check if w3m-current-url is
	available.

2004-07-24  Tsuyoshi CHO  <mfalcon_sky@emailuser.net>

	* w3m.el (w3m-menubar): Rearrange it hierarchical.
	(w3m-setup-menu): Use easymenu.

2005-01-10  Hideyuki SHIRAI  <shirai@meadowy.org>

	* w3m-form.el (w3m-form-input-textarea): Modify string of the inquiry.

2005-01-07  Hideyuki SHIRAI  <shirai@meadowy.org>

	* w3m.el (w3m-goto-url): Call `w3m-form-textarea-files-remove' if
	necessary.

	* w3m-util.el (w3m-compare-strings): New define.

	* w3m-form.el (w3m-form-textarea-file-expire-date): Modify Document.
	(w3m-fontify-textareas): Put `w3m-form-file-name' property.
	(w3m-form-textarea-files, w3m-form-textarea-post-files): New buffer
	local variable.
	(w3m-form-parse-and-fontify): Set `w3m-form-textarea-files'. Put
	`w3m-form-file-name' property on the form of textarea.
	(w3m-form-input-textarea): Use same textarea buffer if exist.  Don't
	ask user if don't modify its area without tailed white space.  Visible
	the editted text when ask user. Guard against 'C-g'.  Added
	`w3m-form-textarea-file-cleanup' to hook as `kill-emacs-hook'
	(w3m-form-textarea-same-check): New function.
	(w3m-form-textarea-file-cleanup): Remove myself from `kill-emacs-hook'.
	(w3m-form-textarea-files-remove): New function.
	(w3m-form-submit-get-textarea-files): Ditto.
	(w3m-form-submit): Set `w3m-form-textarea-post-files' for removing
	files.
	(w3m-form-resume): Check `selects' is cons.

2005-01-05  Katsumi Yamaoka  <yamaoka@jpl.org>

	* doc/Makefile.in (.texi.info): Set LC_ALL=C.

2004-12-29  Hideyuki SHIRAI  <shirai@meadowy.org>

	* w3m.el (w3m-quit): Call `w3m-form-textarea-file-cleanup'.
	(w3m-view-this-url-1): Revert final change.

	* w3m-form.el (w3m-form-textarea-file-expire-date): New user option.
	(w3m-form-textarea-file-cleanup): New function.

2004-12-28  Hideyuki SHIRAI  <shirai@meadowy.org>

	* w3m-form.el (w3m-form-use-textarea-backup): New user option.
	(w3m-form-textarea-directory): Ditto.
	(w3m-form-get-coding-system): New function.
	(w3m-form-make-form-data): Use `w3m-form-get-coding-system'.
	(w3m-form-input-textarea-keymap): Define "C-xC-s" to
	`w3m-form-input-textarea-save'.
	(w3m-form-input-textarea-file): New variable.
	(w3m-form-input-textarea-coding-system): Ditto.
	(w3m-form-input-textarea-filename): New function.
	(w3m-form-input-textarea-save): Ditto.
	(w3m-form-input-textarea-set): Call `w3m-form-input-textarea-save'.
	(w3m-form-input-textarea-exit): Ditto.
	(w3m-form-input-textarea-mode): Modify doc-string.
	(w3m-form-input-textarea): Handling filename and coding-system.

2004-12-27  Hideyuki SHIRAI  <shirai@meadowy.org>

	* w3m.el (w3m-view-this-url-1): Revert 2004-12-17 change.  The buffer
	seems empty killed before to restore window configuration.  Restore the
	position and window-start if last window equal current-window.

2004-12-24  Hideyuki SHIRAI  <shirai@meadowy.org>

	* w3m-hist.el (w3m-history-restore-position): Handling the window of
	w3m for sure absolutely.

2004-12-23  Katsumi Yamaoka  <yamaoka@jpl.org>

	* w3mhack.el (w3mhack-makeinfo): Revert.

2004-12-22  Katsumi Yamaoka  <yamaoka@jpl.org>

	* w3mhack.el (w3mhack-makeinfo): Bind undo-outer-limit.

2004-12-17  Hideyuki SHIRAI  <shirai@meadowy.org>

	* w3m.el (w3m-fontify-anchors): Local file is given special treatment
	for `href'. Fix match data of `href'.
	(w3m-view-this-url-1): If the points of window was treated in
	w3m-goto-url(), now reconstruct window configuration.

2004-12-16  Katsumi Yamaoka  <yamaoka@jpl.org>

	* w3m-e21.el (w3m-update-tab-line): Wobble the window size instead of
	setting the cursor color.

2004-12-15  Hideyuki SHIRAI  <shirai@meadowy.org>

	* w3m-namazu.el (w3m-namazu): Added optional argument `reload'.

2004-12-14  Katsumi Yamaoka  <yamaoka@jpl.org>

	* w3m-util.el (w3m-tag-regexp-of): Remove.
	(w3m-search-tag-1): New function.
	(w3m-search-tag): New macro.

	* w3m-form.el (w3m-form-parse-and-fontify): Use w3m-search-tag instead
	of w3m-tag-regexp-of.

2004-12-10  Hideyuki SHIRAI  <shirai@meadowy.org>

	* w3m.el (w3m-fontify-anchors): Use 'w3m-name-anchor2 property to avoid
	overriding 'w3m-name-anchor property.
	(w3m-search-name-anchor): Search 'w3m-name-anchor2 property if not
	detect 'w3m-name-anchor property.

2004-12-03  Katsumi Yamaoka  <yamaoka@jpl.org>

	* w3m-form.el (w3m-form-parse-and-fontify): Ignore a select form in the
	case where w3mmee is running if its value is not specified.  Reported
	by Clemens Fischer <ino-qc@spotteswoode.de.eu.org>.

	* w3mhack.el (labels): Remove.

2004-11-26  Katsumi Yamaoka  <yamaoka@jpl.org>

	* w3mhack.el (labels): A temporary substitution against the Emacs CVS
	bug.

2004-11-26  TSUCHIYA Masatoshi  <tsuchiya@pine.kuee.kyoto-u.ac.jp>

	* w3m-form.el (w3m-form-resume): Check whether a form exists, before
	resuming its values from its history.

2004-11-21  TSUCHIYA Masatoshi  <tsuchiya@namazu.org>

	* w3m-rss.el: New file.

	* w3m-antenna.el (w3m-antenna-check-rss): New function.
	(w3m-antenna-sites): Improve its customize spec to support
	`w3m-antenna-check-rss'.

	* w3m.el (w3m-content-type-alist): Add text/xml, application/xml,
	application/rdf+xml, and application/rss+xml.
	(w3m-detect-xml-charset): New function.
	(w3m-decode-buffer): Use the above function when decoding XML contents.

2004-11-19  Katsumi Yamaoka  <yamaoka@jpl.org>

	* w3m.el (w3m-redisplay-this-page): Don't make a new history.

2004-11-17  Hideyuki SHIRAI  <shirai@meadowy.org>

	* w3m.el (w3m-output-coding-system): Use `utf-8' if Emacs has internal
	utf-8 only.
	(w3m-input-coding-system): Revert last change.
	(w3m-halfdump-command-arguments): Bind `fix_width_conv' and
	`use_jisx0201' when w3m-m17n.

2004-11-16  Hideyuki SHIRAI  <shirai@meadowy.org>

	* w3m.el (w3m-input-coding-system): Use `utf-8' if Emacs has internal
	utf-8, it has no Mule-UCS and w3m-type is `w3m-m17n'.

2004-11-15  Katsumi Yamaoka  <yamaoka@jpl.org>

	* w3m-form.el (w3m-char-to-int, w3m-string-to-char-list,
	w3m-int-to-char): Silence byte-compiler.
	* w3m-ccl.el (charset-id): Ditto.

	* w3m-tabmenu.el (w3m-tab-menubar-update): Don't let iswitchb manage
	the w3m tab menubar.

2004-10-27  Hideyuki SHIRAI  <shirai@meadowy.org>

	* w3m.el (w3m-check-refresh-attribute): Support own page reload.
	(w3m-goto-url-with-timer): Ditto.

2004-10-27  Katsumi Yamaoka  <yamaoka@jpl.org>

	* aclocal.m4 (AC_ADD_LOAD_PATH): Clarify the error message.

2004-10-26  Katsumi Yamaoka  <yamaoka@jpl.org>

	* w3m-xmas.el (call-process-region): Add an advice in order to fix an
	XEmacs 21.5.18 bug.
	* w3mhack.el (call-process-region): Ditto.

2004-10-25  Hideyuki SHIRAI  <shirai@meadowy.org>

	* w3m.el (w3m-check-refresh-attribute): Fix to analyze the URL.

2004-10-21  Katsumi Yamaoka  <yamaoka@jpl.org>

	* w3m.el (w3m-touch-file): Protect against the absence of
	file-name-coding-system and default-file-name-coding-system.

2004-10-20  Hideyuki SHIRAI  <shirai@meadowy.org>

	* w3m.el (w3m-buffer-setup): Modify `mode-line-buffer-identification';
	display "Loading..." instead of `w3m-current-titile' when process of
	w3m active.

2004-10-16  ARISAWA Akihiro  <ari@mbf.sphere.ne.jp>

	* w3m.el (w3m-touch-file): Use `set-file-times' if available; bind
	`coding-system-for-write' while calling `w3m-touch-command'.

2004-10-08  TSUCHIYA Masatoshi  <tsuchiya@namazu.org>

	* w3m-perldoc.el (w3m-perldoc-input-coding-system)
	(w3m-perldoc-output-coding-system): New options.
	(w3m-about-perldoc): Use the above options, to display both modules
	encoded in EUC-JP and ones encoded in UTF-8 correctly.

2004-10-08  Katsumi Yamaoka  <yamaoka@jpl.org>

	* w3m-e21.el (w3m-tab-line): Replace "%" with "%%" in
	w3m-tab-line-format.

2004-10-07  Katsumi Yamaoka  <yamaoka@jpl.org>

	* w3m.el (w3m-retrieve): Add autoload cookie.

2004-10-03  TSUCHIYA Masatoshi  <tsuchiya@namazu.org>

	* w3m-search.el (w3m-search-engine-alist): Add the parameter
	`ie=Shift_JIS' to Google for Japanese users.

2004-09-21  Hideyuki SHIRAI  <shirai@meadowy.org>

	* w3m-antenna.el (w3m-about-antenna): Revert 2004-09-16 change.

2004-09-16  Hideyuki SHIRAI  <shirai@meadowy.org>

	* w3m-antenna.el (w3m-about-antenna): Change the method to compare an
	arrived time to a last-modified time.

2004-09-07  Katsumi Yamaoka  <yamaoka@jpl.org>

	* w3m.el (w3m-goto-url): Don't make a new history when reloading.
	(w3m-reload-this-page): Ditto.

	* w3m-hist.el (w3m-history-restore-position): Don't cause an error even
	if a page has shrunk.


2004-08-17  TSUCHIYA Masatoshi  <tsuchiya@namazu.org>

	* Release emacs-w3m-1.4.3 from emacs-w3m-1_4 branch.

2004-08-15  Kazuhiro UCHIDA  <kayoujin@yahoo.co.jp>

	* w3m.el (w3m-remove-meta-charset-tags): Check that a content field has
	a valid value before parsing it.

2004-08-12  Romain Francoise  <romain@orebokech.com>

	* w3m.el (w3m-relationship-estimate-rules): Improve regexp for Google
	in order to make the scroll-to-next-page feature work on Google Groups
	as well.

2004-08-12  Katsumi Yamaoka  <yamaoka@jpl.org>

	* w3m.el (w3m-relationship-estimate-rules): Fix regexp for Google.
	Suggested by Romain Francoise <romain@orebokech.com>.

2004-08-02  TAKAHASHI Kaoru  <kaoru@kaisei.org>

	* doc/ptexinfmt.el (slanted): Rename @s to @slanted.

2004-07-30  Romain Francoise  <romain@orebokech.com>

	Enable emacs-w3m to be built with Emacs --without-x.

	* w3m-e21.el (image-size): Alias to ignore if it is not available.

	* w3m-favicon.el (w3m-favicon-type): Don't use image-types if it is not
	available.

	* w3m.el (mouse-set-point): Autoload mouse.elc.

2004-07-20  TAKAHASHI Kaoru  <kaoru@kaisei.org>

	* doc/ptexinfmt.el: Support @s.


2004-07-14  TSUCHIYA Masatoshi  <tsuchiya@namazu.org>

	* Release emacs-w3m-1.4.2 from emacs-w3m-1_4 branch.

	* w3m.el (w3m-w3m-canonicalize-url): Revival.
	(w3m-w3m-attributes, w3m-w3m-retrieve): Call the above.
	(w3m-canonicalize-url): Do not check a slash.

2004-07-12  TSUCHIYA Masatoshi  <tsuchiya@namazu.org>

	* w3m.el (w3m-detect-meta-charset): Check that a content field has a
	valid value before parsing it.

2004-07-08  ARISAWA Akihiro  <ari@mbf.sphere.ne.jp>
	Suggested by Tatsuya Kinoshita <tats@vega.ocn.ne.jp>

	* w3m.el (w3m-correct-charset-alist): Reverse "windows-125x" and
	"cp125x".


2004-07-07  TSUCHIYA Masatoshi  <tsuchiya@namazu.org>

	* Release emacs-w3m-1.4.1 from emacs-w3m-1_4 branch.

2004-07-06  TSUCHIYA Masatoshi  <tsuchiya@namazu.org>

	* w3m-weather.el: Reconstructed to follow the change of site design.
	(w3m-weather-completion-table, w3m-weather-filter-functions): Update.
	(w3m-weather-extract-contents, w3m-weather-adjust-contents): New
	functions.
	(w3m-weather-remove-headers, w3m-weather-remove-footers,
	w3m-weather-get-seikatu-sisu, w3m-weather-insert-seikatu-sisu):
	Removed.

2004-06-28  Katsumi Yamaoka  <yamaoka@jpl.org>

	* w3m.el (w3m-canonicalize-url): Don't make sure arg is a string.
	(w3m-input-url): Don't use w3m-canonicalize-url for non-string url
	which may be the symbol popup.

2004-06-25  TSUCHIYA Masatoshi  <tsuchiya@namazu.org>

	* w3m.el (w3m-canonicalize-url): New function.
	(w3m-input-url, w3m-browse-url): Call the above.
	(w3m-w3m-canonicalize-url): Abolished.
	(w3m-w3m-attributes, w3m-w3m-retrieve): Do not call the abolished
	function.
	(w3m-url-hierarchical-schemes): Add `ftps'.

2004-06-24  Katsumi Yamaoka  <yamaoka@jpl.org>

	* w3m-util.el (w3m-add-w3m-initial-frames): Share the opened frame in
	w3m-initial-frames over all emacs-w3m buffers if w3m-use-tab is
	non-nil.
	(w3m-delete-w3m-initial-frames): New function; add it to
	delete-frame-functions or delete-frame-hook, or merge into delete-frame
	using defadvice.
	(w3m-delete-frames-and-windows): Return to the former buffer after
	performing walk-windows; don't manage w3m-initial-frames.

	* w3m.el (w3m-delete-buffer): Don't manage w3m-initial-frames.

2004-06-14  Yoichi NAKAYAMA  <yoichi@geiin.org>

	* w3m.el (TopLevel): Display meaningful message when w3m-command is
	nil.

2004-06-21  ARISAWA Akihiro  <ari@mbf.sphere.ne.jp>

	* w3m.el (w3m-fontify): Call `w3m-replace-symbol' before
	`w3m-fontify-anchors' in order not to lose text properties.

2004-06-14  Katsumi Yamaoka  <yamaoka@jpl.org>

	* w3m.el (w3m): Run w3m-mode before popping to the newly created buffer
	up.

2004-06-12  ARISAWA Akihiro  <ari@mbf.sphere.ne.jp>

	* w3m.el (w3m-output-coding-system): Change default value for w3m-m17n.

	* w3m-bug.el (report-emacs-w3m-bug-system-informations): Add
	w3m-input-coding-system and w3m-output-coding-system.

2004-06-11  ARISAWA Akihiro  <ari@mbf.sphere.ne.jp>

	* w3m.el (w3m-meta-content-type-charset-regexp)
	(w3m-meta-charset-content-type-regexp)
	(w3m-meta-refresh-content-regexp)
	(w3m-meta-content-refresh-regexp): Removed.
	(w3m-detect-meta-charset, w3m-remove-meta-charset-tags)
	(w3m-check-refresh-attribute): Use `w3m-parse-attributes' instead of
	above regexp.
	(w3m-rendering-buffer): Don't call `w3m-remove-meta-charset-tags' for
	w3m-m17n.

2004-06-08  Katsumi Yamaoka  <yamaoka@jpl.org>

	* w3m.el (w3m-make-new-session): Doc fix.
	(w3m-safe-view-this-url): Use w3m-goto-url-new-session only when a user
	invokes this command in a buffer not being running the w3m-mode.

2004-06-07  Masatake YAMATO  <jet@gyve.org>

	* w3m-hist.el (w3m-history-store-position): Fix a wrong message.

2004-06-07  TSUCHIYA Masatoshi  <tsuchiya@namazu.org>

	* w3m-filter.el (w3m-filter-rules): Relax the condition.

2004-06-07  Katsumi Yamaoka  <yamaoka@jpl.org>

	* w3m.el (w3m-make-new-session): Doc fix.
	(w3m-safe-view-this-url): Use w3m-goto-url-new-session instead of
	w3m-goto-url when w3m-make-new-session is non-nil.

2004-06-04  Katsumi Yamaoka  <yamaoka@jpl.org>

	* w3m.el (w3m-make-new-session): New user option.
	(w3m): Make a new emacs-w3m buffer if w3m-make-new-session is non-nil
	and a user specifies a url string.

2004-06-02  Katsumi Yamaoka  <yamaoka@jpl.org>

	* w3m-util.el (w3m-popup-buffer): Don't use focus-frame in Emacs.

2004-06-01  Katsumi Yamaoka  <yamaoka@jpl.org>

	* w3m-proc.el (w3m-process-wait-discard-input): Abolish.
	(w3m-process-wait-process): Don't use accept-process-output to make it
	possible to show progress messages; discard key press events while
	waiting for finishing of a process.

2004-05-24  ARISAWA Akihiro  <ari@mbf.sphere.ne.jp>

	* w3m-form.el (w3m-form-put-by-name): Overwrite ID value when a name is
	found.

2004-05-22  ARISAWA Akihiro  <ari@mbf.sphere.ne.jp>

	* w3m.el (w3m-fontify): Remove tags in the form element except for
	textarea.

2004-05-18  Katsumi Yamaoka  <yamaoka@jpl.org>
	Suggested by Yoichi NAKAYAMA <yoichi@geiin.org>

	* w3m-util.el (w3m-replace-in-string): New function which is a copy of
	shimbun-replace-in-string.
	* w3m.el (w3m-active-region-or-url-at-point): Use it; remove all
	whitespace in region.

2004-05-18  Hideyuki SHIRAI  <shirai@meadowy.org>

	* mew-w3m.el (mew-w3m-view-inline-image): Bind mew-use-text/html as t.

2004-05-14  Katsumi Yamaoka  <yamaoka@jpl.org>

	* w3m.el (w3m-home-page): Improve the customizing widget.

2004-05-13  Katsumi Yamaoka  <yamaoka@jpl.org>

	* w3m.el (w3m-expand-url): Bind file-name-handler-alist as nil.

2004-05-13  Katsumi Yamaoka  <yamaoka@jpl.org>

	* w3m.el (w3m-arrived-ignored-regexp): Add about:blank.
	(w3m-history-ignored-regexp): Ditto.
	(w3m-about-retrieve): Ditto.
	(w3m-buffer-setup): Prefer the last visited emacs-w3m buffer.

2004-05-12  TSUCHIYA Masatoshi  <tsuchiya@namazu.org>

	* w3m-filter.el (w3m-filter-rules): Update its default value and its
	customize spec.

2004-05-12  Katsumi Yamaoka  <yamaoka@jpl.org>

	* w3m.el (w3m-w3m-dump-extra): Examine image data briefly to detect
	only gif, jpeg and png by itself.

	* w3m-util.el (w3m-image-type-from-data): Abolish.

2004-05-12  TSUCHIYA Masatoshi  <tsuchiya@namazu.org>

	* w3m.el (w3m-w3m-dump-extra): Check only 300 bytes at the top of the
	data.

2004-05-12  Katsumi Yamaoka  <yamaoka@jpl.org>

	* w3m-util.el (w3m-image-type-from-data): New function.  Suggested by
	KOSEKI Yoshinori <kose@meadowy.org>.

	* w3m.el (w3m-w3m-dump-extra): Use it.

2004-05-11  Katsumi Yamaoka  <yamaoka@jpl.org>

	* w3m-proc.el (w3m-process-start-process): Use
	set-process-query-on-exit-flag if it is available.

	* w3m.el (w3m-w3m-dump-extra): Trust the magic at the beginning of
	image data rather than the content-type header.

2004-05-11  TSUCHIYA Masatoshi  <tsuchiya@namazu.org>

	* w3m.el (w3m-copy-buffer): Prefer cached contents without checking
	their validity.

2004-05-01  TSUCHIYA Masatoshi  <tsuchiya@namazu.org>

	* w3m-proc.el (w3m-process-waited): Revival.
	(w3m-process-with-wait-handler): Set t to the above.

	* w3m.el (w3m-w3m-dump-extra): Check the above.

2004-04-30  TSUCHIYA Masatoshi  <tsuchiya@namazu.org>

	* w3m.el (emacs-w3m-version): Reset.


2004-04-29  TSUCHIYA Masatoshi  <tsuchiya@namazu.org>

	* Release emacs-w3m-1.4 from emacs-w3m-1_4 branch.

	* Makefile.in (install-package): Install w3m-load.el.
	(dist, tarball): Reimplemented, in order to keep time stamps of source
	files.

	* w3mhack.el (w3mhack-generate-xemacs-load-file): Simplified.

2004-04-28  Katsumi Yamaoka  <yamaoka@jpl.org>

	* w3mhack.el (w3mhack-generate-xemacs-load-file): Replace
	`replace-string' with basic functions.

2004-04-28  TSUCHIYA Masatoshi  <tsuchiya@namazu.org>

	* w3mhack.el (w3mhack-generate-xemacs-load-file): New function.
	(w3mhack-make-package): Use `w3mhack-generate-xemacs-load-file.

2004-04-28  Katsumi Yamaoka  <yamaoka@jpl.org>

	* w3mhack.el (w3mhack-update-files-autoloads): New function.
	(w3mhack-generate-load-file): Use `w3mhack-update-files-autoloads'.

2004-04-28  TSUCHIYA Masatoshi  <tsuchiya@namazu.org>

	* Makefile.in (tarball): Remove w3m-kwds.el and w3m-load.el.

	* configure.in, aclocal.m4: Add `--with-xml' option.

	* w3mhack.el (w3mhack-module-list): New function.
	(w3mhack-examine-modules): Use the above.
	(w3mhack-compile): Use `w3mhack-module-list' instead of
	`w3mhack-examine-modules'.
	(w3mhack-generate-load-file): Likewise; Insert ^L to avoid an error of
	`update-file-autoloads' of old emacsen.

2004-04-28  Katsumi Yamaoka  <yamaoka@jpl.org>

	* w3m.el (w3m-treat-image-size): Default to t.

	* w3m-filter.el (w3m-filter-asahi-shimbun): Use marker to limit the
	search bound.

2004-04-27  Katsumi Yamaoka  <yamaoka@jpl.org>

	* w3mhack.el (w3mhack-generate-load-file): Save w3m-load.el file before
	performing `update-file-autoloads'.

2004-04-27  TSUCHIYA Masatoshi  <tsuchiya@namazu.org>

	* Makefile.in (install-lisp): Do not install w3mhack.el.
	(install-package): Install neither w3mhack.el nor w3m-load.el.

2004-04-27  Katsumi Yamaoka  <yamaoka@jpl.org>

	* w3m.el (w3m-treat-image-size): Default to nil.
	(w3m-rendering-half-dump): Fix a logic determining whether to specify
	`-ppl' and `-ppc' options to the w3m command.

2004-04-27  TSUCHIYA Masatoshi  <tsuchiya@namazu.org>

	* w3mhack.el: Create w3m-load.el.
	(w3mhack-load-file): New variable.
	(w3mhack-examine-modules): Ignore `w3mhack-load-file'.
	(w3mhack-generate-load-file): New function.
	(w3mhack-compile): Call the above.

	* .cvsignore: Ignore w3m-load.el.

	* Makefile.in (clean): Remove w3m-load.el.

2004-04-25  Katsumi Yamaoka  <yamaoka@jpl.org>

	* w3m.el (w3m-expand-path-name): In Emacs, don't bind
	directory-sep-char which is an obsolete variable.

2004-04-24  TSUCHIYA Masatoshi  <tsuchiya@namazu.org>

	* w3m.el, w3m-favicon.el: Move snippets managing
	`w3m-arrived-setup-functions' and `w3m-arrived-shutdown-functions' from
	w3m.el into w3m-favicon.el.

2004-04-23  TSUCHIYA Masatoshi  <tsuchiya@namazu.org>

	* w3m-antenna.el (w3m-antenna-hns-last-modified): Use 32400 as a
	correct timezone instead of JST (suggested by YAMAOKA-san).

2004-04-22  Christian Schmitt  <Christian.Schmitt@Dresdner-Bank.com>

	* w3m.el (w3m-expand-path-name): Bind directory-sep-char to `?/'.  It
	is `?\' by default in XEmacs on Windows (native, not Cygwin).

2004-04-22  Katsumi Yamaoka  <yamaoka@jpl.org>

	* w3m.el (w3m-use-symbol): Don't activate it in Emacs 20.  Advised by
	Arisawa-san.

2004-04-21  TSUCHIYA Masatoshi  <tsuchiya@namazu.org>

	* w3m.el: Simplify the rule of sending referers.
	(w3m-add-referer-regexps): Abolished.
	(w3m-add-referer-predicate-function): Abolished.
	(w3m-add-referer): New option.
	(w3m-add-referer-p): New function.
	(w3m-add-referer-predicate-by-referer-regexps): Removed.
	(w3m-add-referer-predicate-by-hosts): Removed.
	(w3m-request-arguments, w3m-header-arguments): Follow the above
	changes.

2004-04-21  Katsumi Yamaoka  <yamaoka@jpl.org>

	* w3m-util.el (w3m-add-w3m-initial-frames): Get the correct value for
	the newly created frame in Emacs 19.

	* w3m.el (w3m-about-retrieve): Load base64 for Emacs 19.
	(w3m-minor-mode-command-alist): Add w3m-print-this-url.

	* w3m-bitmap.el (w3m-bitmap-image-insert): Don't put the evaporate
	property on empty overlays (revert 2004-04-07 change).

2004-04-20  TSUCHIYA Masatoshi  <tsuchiya@namazu.org>

	* w3m-link-numbering.el (w3m-view-numbered-link): Removed.
	(w3m-move-numbered-anchor): New command.
	(w3m-link-numbering-mode-map): Use `w3m-move-numbered-anchor' instead
	of `w3m-view-numbered-link'.

2004-04-19  TSUCHIYA Masatoshi  <tsuchiya@namazu.org>

	* w3m.el (w3m-input-coding-system): Use `w3m-output-coding-system' as
	its default value for w3m-m17n and w3mmee.
	(w3m-halfdump-command-arguments): Use "-I" option to disable
	automatic-detection of coding systems for w3m-m17n and w3mmee.

2004-04-16  ARISAWA Akihiro  <ari@mbf.sphere.ne.jp>

	* w3m.el (w3m-meta-refresh-content-regexp): Allow quoted string as url.
	(w3m-meta-content-refresh-regexp): Ditto.
	(w3m-check-refresh-attribute): Decode entities.

2004-04-15  Katsumi Yamaoka  <yamaoka@jpl.org>

	* w3m-link-numbering.el (w3m-link-numbering): Quit when links have
	already been numbered.

2004-04-14  TSUCHIYA Masatoshi  <tsuchiya@namazu.org>

	* w3m-link-numbering.el (w3m-link-numbering-mode): Delete all overlays
	that display link numbers, when deactivating.

2004-04-14  Katsumi Yamaoka  <yamaoka@jpl.org>

	* w3m-link-numbering.el (w3m-link-numbering): Add face to before-string
	correctly under XEmacs; don't bother to delete overlays (suggested by
	TSUCHIYA-san).

2004-04-14  Hideyuki SHIRAI  <shirai@meadowy.org>

	* w3m-link-numbering.el (w3m-link-numbering-face): New face.
	(w3m-link-numbering): Use it.

2004-04-14  TSUCHIYA Masatoshi  <tsuchiya@namazu.org>

	* w3m-link-numbering.el: New file.

	* w3m.el (w3m-browse-url): Load `browse-url' before calling
	`browse-url-interactive-arg'.

2004-04-12  TAKAHASHI Kaoru  <kaoru@kaisei.org>

	* doc/ptexinfmt.el: Support @indicateurl, @LaTeX, @ordf, @ordm.  @url
	is now a synonym for @uref.

2004-04-12  Katsumi Yamaoka  <yamaoka@jpl.org>

	* w3m.el (w3m-fontify-anchors): No need to enable evaporation of
	overlays in XEmacs.

2004-04-08  Hiroya Murata  <lapis-lazuli@pop06.odn.ne.jp>

	* w3m.el (w3m-delete-all-overlays): Revert.
	(w3m-highlight-current-anchor): Ditto.

2004-04-07  Katsumi Yamaoka  <yamaoka@jpl.org>

	* w3m.el (w3m-delete-all-overlays): Remove.

2004-04-07  Masatake YAMATO  <jet@gyve.org>

	* w3m-bitmap.el (w3m-bitmap-image-insert): Enable the evaporate
	property on overlays.

	* w3m-e21.el (w3m-form-make-button): Enable the evaporate property on
	buttun overlays.

	* w3m.el (w3m-fontify-anchors): Ditto.
	(w3m-create-text-page): No need to delete zombie overlays.
	(w3m-create-image-page): Ditto.
	(w3m-highlight-current-anchor-1): Enable the evaporate property on
	overlays.
	(w3m-highlight-current-anchor): No need to delete overlays.

2004-04-07  Katsumi Yamaoka  <yamaoka@jpl.org>

	* w3m.el (w3m-rendering-extract-title): Remove too much whitespace.

2004-04-05  Katsumi Yamaoka  <yamaoka@jpl.org>

	* w3m.el (w3m-delete-all-overlays): Simply delete all overlays if the
	optional arg is given.
	(w3m-create-text-page): Delete zombie overlays.
	(w3m-create-image-page): Ditto.

2004-04-04  Katsumi Yamaoka  <yamaoka@jpl.org>

	* w3m-search.el (w3m-search-engine-alist): Improve custom.

2004-04-04  ARISAWA Akihiro  <ari@mbf.sphere.ne.jp>

	* w3m-search.el (w3m-search-engine-alist): Add "amazon" entry.

2004-03-31  Yuya Nishida  <yuya@j96.org>

	* w3m-search.el (w3m-search-engine-alist): Add "amazon-ja" entry;
	"PostData" can be specified.
	(w3m-search): Support post-data.

2004-04-04  ARISAWA Akihiro  <ari@mbf.sphere.ne.jp>

	* w3m.el (w3m-header-arguments): Set unibyte at work buffer.

	* w3m-form.el (w3m-form-make-form-data): Set unibyte at work buffer;
	Encode form data.

2004-03-22  ARISAWA Akihiro  <ari@mbf.sphere.ne.jp>

	* w3m.el (w3m-type): Check if w3m-compile-options contains "m17n".

2004-03-19  Yuuichi Teranishi  <teranisi@gohome.org>

	* w3m.el (w3m-add-referer-regexps): Fix typo.
	(w3m-add-referer-predicate-function): New user option.
	(w3m-add-referer-predicate-by-referer-regexps): New function.
	(w3m-add-referer-predicate-by-hosts): Ditto.
	(w3m-request-arguments): Call w3m-add-referer-predicate-function.
	(w3m-header-arguments): Ditto.

	* octet.el (mime-view-octet): Avoid redundant invocation of
	`mime-entity-content'.

2004-03-14  ARISAWA Akihiro  <ari@mbf.sphere.ne.jp>

	* w3m-symbol.el (w3m-mule-unicode-symbol): Fixed 32th character.
	Thanks to Taichi KAWABATA for his report.

2004-03-06  TSUCHIYA Masatoshi  <tsuchiya@namazu.org>

	* w3m-weather.el (w3m-weather-get-seikatu-sisu): Relax regular
	expressions to extract indices, to follow the change of the site
	design.

2004-03-01  Katsumi Yamaoka  <yamaoka@jpl.org>

	* w3m-e21.el (w3m-force-window-update): New function.
	(w3m-tab-drag-mouse-function, w3m-tab-click-mouse-function,
	w3m-tab-line, w3m-e21-switch-to-buffer, w3m-select-buffer-hook): Use
	`w3m-force-window-update' instead of `w3m-e21-wobble-window-size'.
	(w3m-e21-wobble-window-size): Abolish.

	* w3m-favicon.el (w3m-favicon-retrieve): Use `w3m-force-window-update'.

	* w3m-proc.el: Autoload `w3m-force-window-update' when compiling.
	(w3m-process-stop): Use `w3m-force-window-update'.

	* w3m.el (w3m-select-buffer-show-this-line): Use
	`w3m-force-window-update'.


2004-02-27  TSUCHIYA Masatoshi  <tsuchiya@namazu.org>

	* w3m.el (emacs-w3m-version): Release 1.3.85.

2004-02-27  Katsumi Yamaoka  <yamaoka@jpl.org>

	* w3m-e21.el (w3m-tab-drag-mouse-function): Call
	`w3m-e21-wobble-window-size'.
	(w3m-tab-click-mouse-function): New function.
	(w3m-tab-make-keymap): Use it.

2004-02-27  Hideyuki SHIRAI  <shirai@meadowy.org>

	* w3m-form.el (w3m-form-mee-new): Use `w3m-form-normalize-action' for
	action.

2004-02-26  Katsumi Yamaoka  <yamaoka@jpl.org>

	* w3m.el (w3m-select-buffer-show-this-line): Call
	`w3m-e21-wobble-window-size' when Emacs 21 or 22 is running.

	* w3m-e21.el (w3m-tab-line-format): Make it buffer-local variable.
	(w3m-tab-timer): Ditto.
	(w3m-e21-wobble-window-size): New function.
	(w3m-tab-line): Make `w3m-tab-timer' hold boolean value; let a timer
	function run certainly in a buffer in which a timer started; use
	`w3m-e21-wobble-window-size'.
	(w3m-e21-switch-to-buffer): New command.
	(w3m-e21-subst-switch-to-buffer-keys): New function.
	(w3m-mode-setup-functions): Add `w3m-e21-subst-switch-to-buffer-keys'.
	(w3m-select-buffer-hook): Add `w3m-e21-wobble-window-size'.
	(w3m-spinner-image-index): Make it buffer-local variable.

2004-02-25  Hideyuki SHIRAI  <shirai@meadowy.org>

	* w3m-form.el (w3m-form-make-form-data): Align form by the number of
	`hseq'.

2004-02-24  TSUCHIYA Masatoshi  <tsuchiya@namazu.org>

	* w3m-antenna.el (w3m-antenna-sites): Add
	`w3m-antenna-check-another-page' to its customize spec.
	(w3m-antenna-check-another-page): New function.
	(w3m-about-antenna): Relaxed the condition to check changed sites.
	(w3m-antenna-add): Add a new site at the end of `w3m-antenna-sites'
	instead of adding it at the top.

2004-02-20  Katsumi Yamaoka  <yamaoka@jpl.org>

	* w3m-antenna.el (w3m-antenna-function): New widget.
	(w3m-antenna-sites): Use it.

2004-02-20  Hideyuki SHIRAI  <shirai@meadowy.org>

	* w3m.el (w3m-expand-path-name): Protect expand-file-name from
	cygwin-mount.el's behavior on Windows.

	* w3m-antenna.el (w3m-about-antenna): Check arrived-time if no
	last-modified.

2004-02-20  Katsumi Yamaoka  <yamaoka@jpl.org>

	* w3m-antenna.el (w3m-antenna-sites): Fix mis-implemented customizing
	widgets in Emacs 20.7 through 21.3 and XEmacs.
	(w3m-antenna-add): Support Emacs 20.

	* w3m-util.el (widget-default-get): Remove advice.

2004-02-19  Katsumi Yamaoka  <yamaoka@jpl.org>

	* w3m-util.el (widget-default-get): Advise the function to fix a bug in
	Emacs 21.1 through 21.3.

2004-02-17  Yuuichi Teranishi  <teranisi@gohome.org>

	* w3m-form.el (w3m-form-resume): Fix for checkbox.

2004-02-11  TAKAHASHI Kaoru  <kaoru@kaisei.org>

	* doc/ptexinfmt.el: Support @docbook, @ifdocbook, @ifnotdocbook, and
	@registeredsymbol.

2004-02-10  TSUCHIYA Masatoshi  <tsuchiya@namazu.org>

	* w3m.el (w3m-active-region-or-url-at-point): Move the point backward
	from the end of the active region instead of moving it forward, in
	order to avoid enlarging the region.

2004-02-10  Katsumi Yamaoka  <yamaoka@jpl.org>

	* w3m.el (w3m-active-region-or-url-at-point): Find a url-like string in
	the region instead of extracting the whole substring when the region is
	active.  Don't use `w3m-url-at-point' for that since it doesn't work
	for all url string.
	(w3m-quit): Delete frames seemingly fast.

2004-02-09  TSUCHIYA Masatoshi  <tsuchiya@namazu.org>

	* w3m-favicon.el (w3m-favicon-retrieve): Because some broken servers
	provide empty contents as their favicons, check the length of the
	retrieved content, before calling `w3m-favicon-convert'.

2004-02-07  TSUCHIYA Masatoshi  <tsuchiya@namazu.org>

	* w3m.el: Changes to validate cached contents.
	(w3m-follow-cache-control-header): Abolished.
	(w3m-prefer-cache): New option.
	(w3m-cache-available-p): Check whether a cached header includes cache
	control headers.
	(w3m-w3m-dump-extra): Always cache both a header and a content.
	(w3m-w3m-retrieve-1): Check whether a cache is available, before using
	it.
	(w3m-view-this-url): When visiting history pages, prefer cached
	contents without checking their validity.
	(w3m-view-previous-page, w3m-view-source, w3m-view-header): Prefer
	cached contents without checking their validity.

2004-02-05  Hideyuki SHIRAI  <shirai@meadowy.org>

	* w3m.el (w3m-show-error-information): Decode cache contents if
	necessary.

2004-02-05  TSUCHIYA Masatoshi  <tsuchiya@namazu.org>

	* w3m.el (w3m-edit-url): Define as a command.

2004-02-02  Katsumi Yamaoka  <yamaoka@jpl.org>

	* w3mhack.el (w3mhack-examine-modules): Exclude w3m-e22.el except for
	Emacs 22.

2004-01-31  TSUCHIYA Masatoshi  <tsuchiya@namazu.org>

	* w3m.el (w3m-edit-function-alist): New option.
	(w3m-edit-url): Refer the above alist to find a suitable function for
	editing a specified page.
	(w3m-edit-function, w3m-edit-current-url): Its docstring is modified to
	follow the above change.
	(w3m-edit-this-url): Its docstring is modified likewise, and it is
	simplified.
	(w3m-goto-url): Ignore cached form data when reloading.

	* w3m.el (w3m-safe-view-this-url): Call `w3m-goto-url' when a function
	set to `w3m-goto-article-function' returns nil.

2004-01-30  TSUCHIYA Masatoshi  <tsuchiya@namazu.org>

	* w3m.el: Changes to follow anchors that point Shimbun articles.
	(w3m-goto-article-function): New variable.
	(w3m-safe-view-this-url): Refer the above.

2004-01-29  Hideyuki SHIRAI  <shirai@meadowy.org>

	* w3m.el (w3m-follow-cache-control-header): New option.
	(w3m-w3m-dump-extra): If `w3m-follow-cache-control-header' is nil, do
	not follow the chache control headers.

2004-01-28  TSUCHIYA Masatoshi  <tsuchiya@namazu.org>

	* Makefile.in (tarball): Because Emacs-22 has not been released, remove
	w3m-e22.el from the creating tarball.

2004-01-27  Taichi KAWABATA  <batta@beige.ocn.ne.jp>

	* w3m-e22.el: New file.  This file is simply the copy of w3m-e21.el
	except that the ccl section has been removed.

	* w3m.el: Require w3m-e22 when Emacs 22 is running.

2004-01-26  TSUCHIYA Masatoshi  <tsuchiya@namazu.org>

	* w3m.el (w3m-after-cursor-move-hook): Add :group keyword.
	(w3m-auto-show): Check `truncate-lines' before scrolling.
	(w3m-check-current-position): Do not check `truncate-lines'.

	* mime-w3m.el: Changes to display URI of the current anchor.
	(mime-w3m-after-cursor-move-hook): New option.
	(mime-w3m-add-local-hook): New advice.
	(mime-w3m-check-current-position): New funcion.

2004-01-24  TSUCHIYA Masatoshi  <tsuchiya@namazu.org>

	* w3m-proc.el (w3m-process-start-and-wait): Abolished.
	(w3m-process-with-wait-handler): Reimplemented.

	* w3m.el (w3m-input-url): Accept other symbols than `popup'.
	(w3m-copy-buffer): Fix the bug that drops an asynchronous handler
	returned by `w3m-goto-url'.

2004-01-23  Katsumi Yamaoka  <yamaoka@jpl.org>

	* w3m.el (w3m-goto-url): Register a url to the history even if it is
	failed to retrieve.  Suggested by Fujishima-san.

2004-01-23  Hiroshi Fujishima  <pooh@nature.tsukuba.ac.jp>

	* w3m.el (w3m-input-url): Fix a bug which causes an error when there's
	neither a frame nor a window for the emacs-w3m session and `url' is the
	symbol `popup' (it is because there's a url-like text around the cursor
	but deleted by a user in the minibuffer).

2004-01-22  TSUCHIYA Masatoshi  <tsuchiya@namazu.org>

	* w3m.el (w3m-input-url): Add "http://" to its return value, when its
	return value contains no scheme part.

2004-01-18  TSUCHIYA Masatoshi  <tsuchiya@namazu.org>

	* w3m.el (w3m-w3m-dump-extra): Check cache control headers before
	caching headers and contents.  This change is suggested by Mr. Amagai
	in [emacs-w3m:06255].
	(w3m-message): Make it verbose, even if a buffer related to emacs-w3m
	is not displayed.  w3m-print-this-url() has been broken in buffers
	displaying text/html messages, because w3m-message() was too silent.

2004-01-11  TSUCHIYA Masatoshi  <tsuchiya@namazu.org>

	* w3m.el (w3m-safe-view-this-url): Bind `w3m-pop-up-windows' to nil
	locally, in order to keep MUA's window configuration.

	* w3m-proc.el (w3m-process-do-with-temp-buffer): Save the current
	buffer while executing an asynchronous body.

	* w3m-util.el (w3m-insert-string): Define its `edebug-form-spec'.

2004-01-09  TSUCHIYA Masatoshi  <tsuchiya@namazu.org>

	* w3m-util.el (w3m-keep-region-active): Renamed from
	`w3m-activate-zmacs-regions'.
	(w3m-deactivate-region): Declared as a macro.

	* w3m-search.el (w3m-search-read-query): Call `w3m-deactivate-region'
	instead of `w3m-deactivate-mark'; Call `region-beginning' and
	`region-end' instead of `point' and `mark'.

	* w3m.el (w3m-next-anchor, w3m-previous-anchor, w3m-next-form,
	w3m-previous-form, w3m-next-image, w3m-previous-image,
	w3m-scroll-up-or-next-url, w3m-scroll-down-or-previous-url,
	w3m-beginning-of-line, w3m-end-of-line): Call `w3m-keep-region-active'
	instead of `w3m-activate-zmacs-regions'.
	(w3m-active-region-or-url-at-point): Call `region-beginning' and
	`region-end' instead of `point' and `mark'.

2004-01-07  Hideyuki SHIRAI  <shirai@meadowy.org>

	* w3m-proc.el (w3m-process-wait-discard-input): New variable.
	(w3m-process-wait-process): If `w3m-process-wait-discard-input' is
	non-nil, call `discard-input'.

2004-01-05  Katsumi Yamaoka  <yamaoka@jpl.org>

	* w3m-util.el (w3m-deactivate-mark): New function alias.

	* w3m.el (w3m-active-region-or-url-at-point): Use it.
	(w3m-open-all-links-in-new-session): Use it.

	* w3m-search.el (w3m-search-read-query): Use it.

2004-01-04  TSUCHIYA Masatoshi  <tsuchiya@namazu.org>

	* w3m.el (w3m-active-region-or-url-at-point): New function.
	(w3m-input-url, w3m-view-this-url, w3m-goto-url): Call
	`w3m-active-region-or-url-at-point' instead of `w3m-url-at-point'.

2004-01-04  TSUCHIYA Masatoshi  <tsuchiya@namazu.org>

	* w3m-util.el (w3m-region-active-p): New macro.

	* w3m.el (w3m-open-all-links-in-new-session): Deactivate the mark when
	it is active.
	(w3m-view-this-url-new-session): Use `w3m-region-active-p'.

	* w3m-search.el (w3m-search-read-query): Use `w3m-region-active-p'.

	* w3m-namazu.el (w3m-namazu): Use `w3m-search-read-query' to read a
	query from the minibuffer.

	* w3m-search.el (w3m-search-read-query): New function.
	(w3m-search): Use the above function.

2004-01-03  TSUCHIYA Masatoshi  <tsuchiya@namazu.org>

	* w3m-search.el (w3m-search): Use the region as an initial string if
	Transient Mark mode.
	(w3m-search-word-at-point): Follow the above change in its docstring.

	* w3m-e21.el (w3m-tab-line): Check the length of the current title,
	before checking the breadth of its first character.

2003-12-30  TSUCHIYA Masatoshi  <tsuchiya@namazu.org>

	* w3m.el (w3m-accept-languages): Split the option of w3m with a comma
	surrounded by some spaces.
	(w3m-dump-head-source-command-arguments): Use a comma instead of a
	white space to concatenate elements of `w3m-accept-languages'.
	Cf. Section 14.4 of RFC2047.

2003-12-26  Katsumi Yamaoka  <yamaoka@jpl.org>

	* w3mhack.el: Add an advice to byte-optimize-form-code-walker to avoid
	the warning ``...called for effect'' for the pop form when running
	Emacs 21.3.

2003-12-26  TSUCHIYA Masatoshi  <tsuchiya@namazu.org>

	* w3m.el (w3m-create-text-page): Use the last directory as a title of
	text/plain page when its uri is terminated by a slash.


2003-12-26  TSUCHIYA Masatoshi  <tsuchiya@namazu.org>

	* w3m.el (emacs-w3m-version): Release 1.3.80.

2003-12-22  TSUCHIYA Masatoshi  <tsuchiya@namazu.org>

	* w3m-proc.el (w3m-process-wait-process): Return exit status; Use
	`accept-process-output' instead of `sit-for' in order to flush pending
	output.
	(w3m-process-with-wait-handler): Follow the above change.

2003-12-21  Masatake YAMATO  <jet@gyve.org>

	* w3m.el (w3m-mode): Small doc fix.
	(w3m-relationship-estimate-rules): Relax the regular expression to
	detect result pages of Google.

2003-12-19  Katsumi Yamaoka  <yamaoka@jpl.org>

	* w3m.el (w3m-safe-toggle-inline-image): New function.
	(w3m-toggle-inline-images): Revoke the recent changes.
	(w3m-safe-toggle-inline-images): New function.
	(w3m-safe-view-this-url): Doc fix.
	(w3m-minor-mode-command-alist): Use `w3m-safe-toggle-inline-image' and
	`w3m-safe-toggle-inline-images'.

	* w3m-util.el (w3m-find-w3m-buffer): Abolish.
	(w3m-with-w3m-buffer): Abolish.

	* mew-w3m.el (mew-w3m-view-inline-image): Revert.

	* attic/vm-w3m.el (vm-w3m-safe-toggle-inline-images): New function.

2003-12-19  Katsumi Yamaoka  <yamaoka@jpl.org>

	* w3m.el (w3m-toggle-inline-images): Ignore `w3m-safe-url-regexp' when
	the prefix argument is given.

	* w3m-util.el (w3m-find-w3m-buffer): Bind `w3m-safe-url-regexp' to the
	value specified peculiarly by each MUA.
	(w3m-with-w3m-buffer): Ditto.

	* mew-w3m.el (mew-w3m-view-inline-image): Don't bind
	`w3m-safe-url-regexp' there.

2003-12-19  Hideyuki SHIRAI  <shirai@meadowy.org>

	* mew-w3m.el (mew-w3m-view-inline-image): Fix last change.

2003-12-18  Hideyuki SHIRAI  <shirai@meadowy.org>

	* mew-w3m.el (mew-w3m-view-inline-image): Use
	`w3m-toggle-inline-images'.
	(mew-mime-text/html-w3m): Put the `w3m-images' text property in the
	message buffer.

	* w3m-util.el (w3m-find-w3m-buffer): Fix for Mew.

2003-12-18  Katsumi Yamaoka  <yamaoka@jpl.org>

	* w3m.el (w3m-toggle-inline-images): Wrap it with
	`w3m-with-w3m-buffer'.

	* w3m-util.el (w3m-find-w3m-buffer): New function.
	(w3m-with-w3m-buffer): New macro.

2003-12-13  TSUCHIYA Masatoshi  <tsuchiya@namazu.org>

	* w3m-antenna.el (w3m-antenna-string): Renamed from
	`string-with-default'.
	(w3m-antenna-string-create): Renamed from
	`string-with-default-value-create'.
	(w3m-antenna-sites): Change its customize spec.

	* w3m-xmas.el (w3m-window-hscroll, w3m-current-column,
	w3m-set-window-hscroll): Import definitions from w3m.el.
	(w3m-run-at-time): Renamed from `w3m-xmas-run-at-time'.

	* w3m.el (w3m-window-hscroll, w3m-current-column,
	w3m-set-window-hscroll): Export definitions for XEmacs to w3m-xmas.el.

2003-12-12  Katsumi Yamaoka  <yamaoka@jpl.org>

	* aclocal.m4 (AC_SET_VANILLA_FLAG): New function specifying the
	`VANILLA_FLAG' variavle.  XEmacs 21.5 needs to be given `-vanilla'
	rather than `-q -no-site-file'.
	(AC_EMACS_LISP): Use `VANILLA_FLAG'.
	(AC_PATH_EMACS): Call `AC_SET_VANILLA_FLAG'.
	(AC_ADD_LOAD_PATH): Use `VANILLA_FLAG'.
	(AC_CHECK_ELISP): Ditto.

	* configure.in: Check for `EGREP' before calling `AC_PATH_EMACS'.

	* Makefile.in (VANILLA_FLAG): New variable.
	(FLAGS): Use it.
	(very-slow): Use it.

	* doc/Makefile.in (VANILLA_FLAG): New variable.
	(FLAGS): Use it.

	* w3m-xmas.el (w3m-xmas-run-at-time): Use a simple function definition
	if there is not a bug in `start-itimer'.

2003-12-11  KAMO Tomoyuki <kamo@ITmanage.co.jp>

	* octet.el (octet-suffix-type-alist): Add suffix of bzip-ed files.
	(octet-type-filter-alist): Add an entry of bzip2.
	(octet-guess-type-from-name): Relax the regular expression to detect
	suffix, in order to handle bzip-ed files.

2003-12-11  TSUCHIYA Masatoshi  <tsuchiya@namazu.org>

	* w3m.el: Experimentally implement the estimation layer of
	relationships between pages.
	(w3m-relationship-estimate-rules): New option.
	(w3m-relationship-estimate, w3m-relationship-simple-estimate,
	w3m-relationship-magicpoint-estimate,
	w3m-relationship-search-patterns): New functions.
	(w3m-use-filter): Cancel the last change; its default value is changed
	to nil.

	* w3m-filter.el (w3m-filter-rules): Remove rules to find relationships.
	(w3m-filter-find-relationships): Abolished.

	* w3m-util.el (w3m-html-string-regexp): Import from w3m.el.

2003-12-10  TSUCHIYA Masatoshi  <tsuchiya@namazu.org>

	* w3m.el (w3m-use-filter): Change its default value to t.

	* w3m-filter.el: Reconstructed completely.
	(w3m-filter-rules): Change its spec and its default value.
	(w3m-filter): Reimplemented.
	(w3m-filter-delete-regions, w3m-filter-find-relationships): New
	functions.
	(w3m-filter-db, w3m-filter-db-size, w3m-filter-server-regexp,
	w3m-filter-setup, w3m-filter-delete-region, w3m-filter-lwn.net,
	w3m-filter-google.com, w3m-filter-www.zdnet.co.jp): Removed.

2003-12-10  Katsumi Yamaoka  <yamaoka@jpl.org>

	* w3m-xmas.el (w3m-xmas-run-at-time): Rewrite w/o using fsf-compat.

	* w3m.el (w3m-run-at-time): New function alias.
	(w3m-refresh-at-time): Use it.

2003-12-09  Katsumi Yamaoka  <yamaoka@jpl.org>

	* w3m-xmas.el (w3m-xmas-run-at-time): New function.

	* w3m.el (w3m-refresh-at-time): Use it.

2003-12-04  Katsumi Yamaoka  <yamaoka@jpl.org>

	* w3m.el (w3m-view-this-url-new-session): Abolish the optional arg.
	(w3m-mouse-view-this-url-new-session): Ditto.

2003-12-03  Katsumi Yamaoka  <yamaoka@jpl.org>

	* w3m.el (w3m-buffer-setup): Use `defun' instead of `defsubst'.

2003-12-02  Katsumi Yamaoka  <yamaoka@jpl.org>

	* w3m.el (w3m-current-anchor-face): Replace backquote with quote.
	(w3m-select-buffer-current-buffer): Ditto.
	(w3m-header-line-insert): Ditto.
	(w3m-about-retrieve): Use `defun' instead of `defsubst'.
	(w3m-cid-retrieve): Ditto.
	(w3m-current-column): Make it a function, not a macro.

2003-11-28  TSUCHIYA Masatoshi  <tsuchiya@namazu.org>

	* w3m.el (w3m-minor-mode): Run hooks only when this minor mode is
	enabled.
	* w3m-bookmark.el (w3m-bookmark-mode): Ditto.
	* w3m-antenna.el (w3m-antenna-mode): Ditto.

	* w3m-antenna.el (w3m-antenna-alist): Simplified.

2003-11-27  TSUCHIYA Masatoshi  <tsuchiya@namazu.org>

	* w3m-antenna.el: Define a new minor mode `w3m-antenna-mode'.
	(w3m-antenna-mode-map, w3m-antenna-mode): New variables.
	(w3m-antenna-mode, w3m-antenna-mode-setter, w3m-antenna-edit): New
	functions.

	* w3m-bookmark.el (w3m-bookmark-mode): Change its interactive spec, and
	improve its document.

	* w3m-favicon.el (w3m-favicon-retrieve): Abolish the 4th argument
	`handler' and wrap the asynchronous processing forms with
	`w3m-process-with-null-handler', in order to clarify this function's
	purpose.

	* w3m.el (w3m-message): Use `walk-windows' instead of `window-list',
	because the latter is not available at Meadow and Mule2.
	(w3m-w3m-retrieve): Check the status code.
	(w3m-show-error-information): Also use retrieved error pages.
	(w3m-minor-mode): Change its interactive spec.

2003-11-27  Katsumi Yamaoka  <yamaoka@jpl.org>

	* w3m-favicon.el (w3m-favicon-convert): Make sure data of the ico type
	contains the correct magic numbers.

2003-11-27  TSUCHIYA Masatoshi  <tsuchiya@namazu.org>

	* w3m-util.el (w3m-last-visited-buffer): Abolished.
	(w3m-popup-buffer): Do not reset the above variable.

	* w3m.el (w3m-close-window): Do not set the above variable.
	(w3m): Do not refer the above variable.

2003-11-27  Katsumi Yamaoka  <yamaoka@jpl.org>

	* w3m.el (w3m-retrieve-and-render): Use `w3m-message' instead of
	`message'; don't let it be controlled by `w3m-verbose'.
	(w3m-alive-p): Don't sort the return value of `list-buffers' so that it
	returns the last visited emacs-w3m buffer as much as possible; don't
	inline the `w3m-list-buffers' function.

2003-11-27  TSUCHIYA Masatoshi  <tsuchiya@namazu.org>

	* w3m.el (w3m-verbose): Change its default value to nil.
	(w3m-message): When `w3m-verbose' is nil, display messages without
	logging.
	(w3m-make-help-echo, w3m-toggle-inline-image, w3m-zoom-in-image,
	w3m-zoom-out-image, w3m-view-this-url, w3m-submit-form, w3m-view-image,
	w3m-save-image, w3m-view-url-with-external-browser,
	w3m-download-this-url, w3m-print-this-url, w3m-edit-current-url,
	w3m-edit-this-url, w3m-quit, w3m-goto-ftp-url, w3m-select-buffer,
	w3m-select-buffer-show-this-line,
	w3m-select-buffer-show-this-line-and-switch): Call `w3m-message'
	instead of `w3m-display-message'.

	* w3m-util.el (w3m-display-message): Removed.
	(w3m-display-message-enable-logging): Abolished.

2003-11-26  TSUCHIYA Masatoshi  <tsuchiya@namazu.org>

	* w3m.el (w3m-message): Silent when the cursor is in minibuffer.

	* w3m-util.el (w3m-display-message): Ditto.

2003-11-26  Katsumi Yamaoka  <yamaoka@jpl.org>

	* w3m.el (w3m-html-string-regexp): Fix my fault; enclose it with
	`eval-and-compile' which is needed for compiling since it is used in a
	macro.

2003-11-25  TSUCHIYA Masatoshi  <tsuchiya@namazu.org>

	* w3m-proc.el (w3m-process-wait-process): Invert the return value of
	sit-for() that waits an asynchronous process.
	(w3m-process-kill-process): Relax the condition that checks whether a
	given process has already finished or not.

2003-11-25  Katsumi Yamaoka  <yamaoka@jpl.org>

	* w3m-search.el (w3m-search): Use `w3m-goto-url' instead of `w3m'.
	* w3m-weather.el (w3m-weather): Ditto.

	* w3m.el (w3m-obey-w3m-pop-up-frames): Abolish.
	(w3m-goto-url-new-session): Find an existing emacs-w3m buffer and then
	make a copy of it; use `w3m-goto-url' instead of `w3m' if there is no
	emacs-w3m buffer.
	(w3m-browse-url): Revert last change; rename the optional arg to
	`new-session'; call `w3m-goto-url-new-session' or `w3m-goto-url'.
	(w3m-select-buffer): Use `w3m-goto-url' instead of `w3m'.
	(w3m-safe-view-this-url): Ditto.

2003-11-25  Katsumi Yamaoka  <yamaoka@jpl.org>

	* w3m-antenna.el (w3m-antenna): Don't pass the interactive flag to
	`w3m-goto-url'.
	* w3m-bookmark.el (w3m-bookmark-view): Ditto.
	* w3m-cookie.el (w3m-cookie): Ditto.
	* w3m-dtree.el (w3m-dtree): Ditto.
	* w3m-namazu.el (w3m-namazu): Ditto.
	* w3m-perldoc.el (w3m-perldoc): Ditto.

	* w3m.el (w3m-copy-buffer): Don't pop up a window or a frame if
	`w3m-goto-url' is called.
	(w3m-goto-url): Abolish the 8th arg `interactive-p'; pop up a window or
	a frame anyway.
	(w3m-goto-url-new-session): Abolish the `interactive-p' argument; don't
	pass it to `w3m-goto-url'.
	(w3m-gohome): Ditto.
	(w3m): Don't pop up a window or a frame there.
	(w3m-browse-url): Make it work as `browse-url-w3'.

2003-11-24  Katsumi Yamaoka  <yamaoka@jpl.org>

	* w3m-proc.el (w3m-process-wait-process): Don't specify 3 args to
	`sit-for' for XEmacs.

2003-11-24  TSUCHIYA Masatoshi  <tsuchiya@namazu.org>

	* w3m-antenna.el (w3m-antenna-sites): Change its default value.  Allow
	a list that consists of a function and its options, as the third
	element of each site.
	(w3m-antenna-html-skeleton): Remove the link to the antenna editor.
	(w3m-antenna-setup): Removed.
	(w3m-antenna-shutdown): Removed.
	(w3m-antenna-alist): New function.
	(w3m-antenna-site-update): Ditto.
	(w3m-antenna-check-hns): Ditto.
	(w3m-antenna-check-anchor): Ditto.
	(w3m-antenna-check-page): Ditto.
	(w3m-antenna-check-site): Use the above three functions.
	(w3m-antenna-check-all-sites): Follow the above change.  Use
	w3m-antenna-alist() and w3m-save-list() instead of w3m-antenna-setup()
	and w3m-antenna-shutdown().
	(w3m-antenna-check-site-after): Removed.
	(w3m-antenna-make-summary): Use a key attribute instead of an url
	attribute, when the latter is not set.
	(w3m-antenna-make-summary-like-natsumican): Ditto.
	(w3m-about-antenna): Call w3m-antenna-alist() instead of
	w3m-load-list().
	(w3m-about-antenna-edit): Removed.
	(w3m-antenna-edit-reset-post-data): Ditto.

2003-11-21  Katsumi Yamaoka  <yamaoka@jpl.org>

	* w3m-antenna.el (w3m-antenna): Pass the interactive flag to
	`w3m-goto-url'.
	* w3m-bookmark.el (w3m-bookmark-view): Ditto.
	* w3m-cookie.el (w3m-cookie): Ditto.
	* w3m-dtree.el (w3m-dtree): Ditto.
	* w3m-namazu.el (w3m-namazu): Ditto.
	* w3m-perldoc.el (w3m-perldoc): Ditto.
	* w3m.el (w3m-gohome): Ditto.
	(w3m-browse-url): Ditto.

2003-11-21  Katsumi Yamaoka  <yamaoka@jpl.org>

	* w3m.el (w3m-rendering-half-dump): Move point to the end of the region
	in order to avoid a bug of `call-process-region' in XEmacs 21.5.7+ (see
	the comment).
	(w3m-decode-encoded-contents): Ditto.
	(w3m-x-moe-decode-buffer): Ditto.

	* w3m-perldoc.el (w3m-about-perldoc): Ditto.

	* w3m-xmas.el (w3m-initialize-graphic-icons): Ditto.

	* w3m-favicon.el (w3m-favicon-retrieve): Say "no favicon" if it is not
	available.

	* w3m-proc.el (w3m-process-with-environment): Rely on the
	`temp-directory' function and modify TEMP and TMPDIR env vars for
	XEmacs.

2003-11-20  Yuuichi Teranishi  <teranisi@gohome.org>

	* w3m-form.el (w3m-form-normalize-action): New inline function.
	(w3m-form-parse-and-fontify): Use it.
	(w3m-form-new): Simply set action.
	(w3m-form-submit): Don't treat !CURRENT_URL! here.

2003-11-20  Katsumi Yamaoka  <yamaoka@jpl.org>

	* aclocal.m4 (AC_ADD_LOAD_PATH): Refine the help message for the
	--with-attic option.

2003-11-19  Katsumi Yamaoka  <yamaoka@jpl.org>

	* w3m.el (w3m-buffer-setup): Make sure that `truncate-lines' is t.
	(w3m-view-source): Don't set `truncate-lines' to nil when quitting
	viewing a source.
	(w3m-view-header): Set `truncate-lines' to nil when viewing a header.

2003-11-18  Yuuichi Teranishi  <teranisi@gohome.org>

	* w3m-form.el (w3m-form-put-by-name): New function.
	(w3m-form-resume): Use w3m-form-get-by-name and w3m-form-put-by-name
	instead of w3m-form-get and w3m-form-put for radio buttons.
	(w3m-form-parse-and-fontify): Ditto.
	(w3m-form-input-radio): Ditto.

2003-11-18  Katsumi Yamaoka  <yamaoka@jpl.org>

	* w3m.el (w3m-check-current-position): Don't allow horizontal scrolling
	when `truncate-lines' is nil.
	(w3m-view-source): Set `truncate-lines' to nil.

	* w3m-favicon.el (w3m-favicon-setup): Retrieve favicon even when
	viewing the header or the page source.

2003-11-18  Katsumi Yamaoka  <yamaoka@jpl.org>

	* Makefile.in (very-slow): Fix echo messages.

	* w3m.el (w3m-follow-redirection): Fix customization type.

	* w3m-e21.el: Bind `w3m-current-title' when compiling.

	* /: Bind `w3m-work-buffer-list' when compiling in: w3m-e21.el,
	w3m-favicon.el, w3m-image.el, w3m-proc.el and w3m-xmas.el.

	* /: Require `cl' when compiling in: w3m-cookie.el, w3m-form.el and
	w3m-tabmenu.el.

	* /: Remove unused non-global variables in: octet.el, w3m-cookie.el,
	w3m-tabmenu.el and w3m-weather.el.

2003-11-17  Katsumi Yamaoka  <yamaoka@jpl.org>

	* w3m.el (w3m-goto-url): Make `w3m-local-find-file-function' don't
	handle directories.

2003-11-17  Katsumi Yamaoka  <yamaoka@jpl.org>

	* w3m-util.el: Bind `w3m-current-process', `w3m-pop-up-frames',
	`w3m-pop-up-windows', `w3m-popup-frame-parameters',
	`w3m-select-buffer-name' and `w3m-use-tab', and fbind
	`select-frame-set-input-focus' when compiling.
	(w3m-popup-frame-parameters): Move from w3m.el.
	(w3m-popup-frame-p): Ditto.
	(w3m-use-tab-p): Ditto.
	(w3m-popup-window-p): Ditto.
	(w3m-initial-frames): Ditto.
	(w3m-last-visited-buffer): Ditto.
	(w3m-popup-buffer): Ditto; also move the program to make
	`select-frame-set-input-focus' unbound from w3m.el.
	(w3m-add-w3m-initial-frames): Ditto; also move the program to add it to
	`create-frame-hook', `after-make-frame-functions' or
	`after-make-frame-hook' from w3m.el.
	(w3m-delete-frames-and-windows): Ditto.
	(w3m-display-progress-message): Mark a progress message with the
	`w3m-progress-message' text property.

	* w3m.el: Don't fbind `select-frame-set-input-focus'.
	(w3m-local-find-file-function): Use `w3m-popup-frame-p'.
	(w3m-initial-frames): Move to w3m-util.el.
	(w3m-popup-frame-parameters): Ditto.
	(w3m-popup-frame-p): Ditto.
	(w3m-use-tab-p): Ditto.
	(w3m-popup-window-p): Ditto.
	(w3m-last-visited-buffer): Ditto.
	(w3m-popup-buffer): Ditto; also move the program to make
	`select-frame-set-input-focus' unbound to w3m-util.el.
	(w3m-add-w3m-initial-frames): Ditto; also move the program to add it to
	`create-frame-hook', `after-make-frame-functions' or
	`after-make-frame-hook' to w3m-util.el.
	(w3m-delete-frames-and-windows): Ditto.
	(w3m-delete-buffer-if-empty): New function.
	(w3m-view-this-url-1): Use it.
	(w3m-goto-url-new-session): Use it.
	(w3m): Use it.

	* w3m-e21.el (w3m-euc-japan-encoder): Compute the ccl program in each
	time to load w3m-e21.elc to keep the compatibility of the module with
	Emacs 21.3 and the later versions.
	(w3m-iso-latin-1-encoder): Ditto.

2003-11-14  Katsumi Yamaoka  <yamaoka@jpl.org>

	* w3m.el (w3m-horizontal-scroll-division): Mega doc fix; eliminate
	illegal values.
	(w3m-horizontal-on-screen): Rearrange.

2003-11-14  TSUCHIYA Masatoshi  <tsuchiya@namazu.org>

	* w3m.el (w3m-last-visited-buffer): New variable.
	(w3m-popup-buffer): Clear `w3m-last-visited-buffer'.
	(w3m-close-window): Set the last emacs-w3m buffer as
	`w3m-last-visited-buffer'.
	(w3m): Preferably use the last emacs-w3m buffer kept in
	`w3m-last-visited-buffer'.

2003-11-14  Katsumi Yamaoka  <yamaoka@jpl.org>

	* w3m.el (w3m-horizontal-recenter): Do nothing besides resetting the
	window's hscroll if `truncate-lines' is nil.
	(w3m-beginning-of-line): Replace `w3m-set-window-hscroll' with
	`set-window-hscroll'.
	(w3m-end-of-line): Make it work identically as `end-of-line' if
	`truncate-lines' is nil.
	(w3m-display-width): Move downward (see the comment).

2003-11-14  TSUCHIYA Masatoshi  <tsuchiya@namazu.org>

	* w3m.el (w3m-w3m-parse-header): Because a broken server returns a
	relative URL in the location field, convert a URL to absolute.

	* w3m-proc.el (w3m-process-wait-process): New function.
	(w3m-process-start-and-wait): Call the above function.

	* w3m-weather.el (w3m-weather-run-filter-functions): New function to
	call filter functions asynchronously.
	(w3m-about-weather): Call the above.
	(w3m-weather-get-seikatu-sisu): Asynchronized.
	(w3m-weather-insert-seikatu-sisu): Ditto.

2003-11-12  Katsumi Yamaoka  <yamaoka@jpl.org>

	* w3m.el (w3m-initial-frames): Rename from `w3m-initial-frame'; keep a
	list of the frame-IDs.
	(w3m-popup-window-p): Return nil if there is the selection window.
	(w3m-popup-buffer): Copy a copy of `w3m-initial-frames' from a visible
	emacs-w3m buffer to a popped-up emacs-w3m buffer; don't set
	`w3m-initial-frames' for newly created frames there.
	(w3m-add-w3m-initial-frames): New function; add it to
	`create-frame-hook', `after-make-frame-functions' or
	`after-make-frame-hook'.
	(w3m-copy-buffer): Copy a copy of `w3m-initial-frames'.
	(w3m-delete-buffer): Pop up another emacs-w3m buffer instead of
	deleting a frame; remove a deleted frame from `w3m-initial-frames'.
	(w3m-delete-frames-and-windows): Also allow a window or a frame as the
	optional argument; emulate XEmacs version's `one-window-p'.
	(w3m): Set the value for `w3m-initial-frames' even if it is invoked in
	the batch mode.
	(w3m-select-buffer): Delete other emacs-w3m frames and windows.
	(w3m-select-buffer-copy-buffer): Revert the 2003-11-11 change.
	(w3m-select-buffer-delete-buffer): Simplify.

	(w3m-display-width): New function for showing pages as if there is no
	selection window.
	(w3m-halfdump-command-common-arguments): Use it.
	(w3m-make-separator): Use it.
	(w3m-about-db-history): Use it.
	(w3m-header-line-insert): Work as if there is no selection window.

	* w3mhack.el (w3mhack-generate-colon-keywords-file): Preset
	`:strike-through' and `:strikethru' which aren't supported by the old
	cus-face.el.

2003-11-11  Katsumi Yamaoka  <yamaoka@jpl.org>

	* w3m.el (w3m-popup-buffer): Reuse an existing window or frame if it
	exists; set the value for `w3m-initial-frame' properly; raise, select
	and focus the new frame.
	(TopLevel): Make `select-frame-set-input-focus' unbound if it is a
	dummy.
	(w3m-view-this-url-1): Show a progress message.
	(w3m-copy-buffer): Simplify the code to call `w3m-popup-buffer'.
	(w3m-alive-p): Add an optional arg `visible' (see docs); use inlining
	`w3m-list-buffers'.
	(w3m): Simplify the code using `w3m-popup-buffer'; specify the optional
	arg to `w3m-alive-p'; protect against the case of no url.
	(w3m-select-buffer-copy-buffer): Bind `w3m-pop-up-windows' to nil.

	* w3m-util.el (w3m-list-buffers): Make it into a normal function; don't
	call itself recursively.

2003-11-10  Katsumi Yamaoka  <yamaoka@jpl.org>

	* w3m-util.el (w3m-function-max-args): Move to mew-shimbun.el.

	* w3m.el (w3m-popup-buffer): New function (it still needs to improved
	in order for the `w3m' function to use).
	(w3m-view-this-url-1): Specify the value of
	`w3m-view-this-url-new-session-in-background' to the 3rd arg of
	`w3m-copy-buffer'; don't pop up a window or a frame there.
	(w3m-copy-buffer): Change the meaning of the 3rd arg (see docs); don't
	pop up a window or a frame if it is non-nil, otherwise call
	`w3m-popup-buffer'.
	(w3m-goto-url): Change the name of the 8th arg to `interactive-p';
	don't pop up a window or a frame unless this function is called
	interactively, otherwise call `w3m-popup-buffer'.
	(w3m-goto-url-new-session): Specify nil to the 3rd arg of
	`w3m-copy-buffer'.
	(w3m-select-buffer-saved-window-config): Abolish.
	(w3m-select-buffer): Revert the 2003-11-05 change; delete other windows
	except for the current emacs-w3m window or create a new emacs-w3m
	buffer when it is called initially.
	(w3m-select-buffer-current-buffer): Use `line-beginning-position'.
	(w3m-select-buffer-copy-buffer): Revert the 2003-11-05 change;
	simplify.
	(w3m-select-buffer-delete-buffer): Call `w3m-quit' if there is the sole
	emacs-w3m buffer.
	(w3m-select-buffer-delete-other-buffers): Revert the 2003-11-07 change.
	(w3m-select-buffer-quit): Revert the 2003-11-05 change; bind
	`pop-up-frames'.

2003-11-09  TSUCHIYA Masatoshi  <tsuchiya@namazu.org>

	* w3m-proc.el (w3m-process-stop): Change `w3m-current-process' in the
	buffer specified in the argument, instead of changing it in the current
	buffer.

2003-11-08  TSUCHIYA Masatoshi  <tsuchiya@namazu.org>

	* w3m.el (w3m-w3m-canonicalize-url): New function.
	(w3m-w3m-attributes-1): New function.
	(w3m-w3m-attributes): Call the above functions to follow redirection.
	(w3m-w3m-retrieve): Call `w3m-w3m-canonicalize-url' before retrieving.

	* w3m-proc.el (w3m-process-start-process): Check the value of
	`w3m-current-url' before calling `w3m-url-authinfo'.
	(w3m-process-start-and-wait): Make sure synchronization with
	sub-process.
	(w3m-process-do-with-temp-buffer): Call `w3m-kill-buffer' instead of
	calling `kill-buffer' directly.

	* w3m-antenna.el (w3m-antenna-mapcar): Simplified and follow the change
	of `w3m-process-do-with-temp-buffer'.
	(w3m-antenna-mapcar-after): Ditto.

2003-11-07  Katsumi Yamaoka  <yamaoka@jpl.org>

	* w3m.el (w3m-delete-other-buffers): Use
	`w3m-delete-frames-and-windows'.
	(w3m-delete-frames-and-windows): Take an optional argument for the
	exception; assume a buffer may be at two or more windows.
	(w3m-close-window): Assume a buffer may be at two or more windows.
	(w3m-select-buffer-delete-other-buffers): Save-window-excursion.

2003-11-06  Katsumi Yamaoka  <yamaoka@jpl.org>

	* w3m.el (w3m-popup-frame-parameters): Rename from
	`w3m-pop-up-frame-parameters' to make it easy to complete the
	`w3m-pop-up-frames' variable name.
	(w3m-popup-frame-parameters): Rename from
	`w3m-pop-up-frame-parameters'.
	(w3m-popup-frame-p): Make it a generic macro.
	(w3m-use-tab-p): New macro.
	(w3m-popup-window-p): Use `w3m-use-tab-p'.
	(w3m-view-this-url-1): Use `w3m-use-tab-p' and `w3m-popup-frame-p'.
	(w3m-copy-buffer): Ditto.
	(w3m-delete-buffer): Use `w3m-use-tab-p'.
	(w3m-goto-url): Use `w3m-use-tab-p' and `w3m-popup-frame-p'.
	(w3m): Modify to use new `w3m-popup-frame-p'.
	(w3m-header-line-insert): Use `w3m-use-tab-p'.

2003-11-07  TSUCHIYA Masatoshi  <tsuchiya@namazu.org>

	* w3m.el (w3m-current-redirect): Abolished.
	(w3m-clear-local-variables, w3m-copy-local-variables): Follow the above
	change.

	* w3m-proc.el (w3m-process-do-with-temp-buffer): Keep the current
	buffer after given FORM and BODY are evaluated.

2003-11-06  TSUCHIYA Masatoshi  <tsuchiya@namazu.org>

	* w3m.el (w3m-follow-redirection): Fix its docstring.
	(w3m-w3m-retrieve): When the above option is equal to nil, it is
	treated as 0.
	(w3m-retrieve-and-render): Check content type and charsets with
	redirected real URI instead of user-specified URI.

	* w3m-antenna.el (w3m-antenna-hns-last-modified): Do not accept
	`no-cache' argument.
	(w3m-antenna-check-site): Ditto.
	(w3m-antenna-mapcar, w3m-antenna-mapcar-after): New functions.
	(w3m-antenna-check-all-sites): Use the above functions.

2003-11-06  Katsumi Yamaoka  <yamaoka@jpl.org>

	* w3m.el (w3m-delete-buffer): New implementation.
	(w3m-delete-frame-maybe): Abolish.
	(w3m-delete-frames-and-windows): New function.
	(w3m-quit): Use it.
	(w3m-close-window): New implementation.
	(w3m-select-buffer-show-this-line): Specify the 1st arg to
	`one-window-p'.
	(w3m-select-buffer-quit): Ditto.
	(w3m-select-buffer-close-window): Ditto.

2003-11-06  Hideyuki SHIRAI  <shirai@meadowy.org>

	* w3m.el (w3m-fontify-strike-through): Support <strike> element.
	(w3m-fontify): Change the turn `w3m-fontify-strike-through' and
	`w3m-fontify-underline'.

2003-11-06  Katsumi Yamaoka  <yamaoka@jpl.org>

	* attic/vm-w3m.el: New file.

2003-11-05  Katsumi Yamaoka  <yamaoka@jpl.org>

	* w3m.el: Fbind `select-frame-set-input-focus' when compiling.
	(w3m-popup-window-p): Rename from `w3m-pop-up-window-p'; use
	'emacs-major-version' instead of `MULE' to examine the version.
	(w3m-view-this-url-1): Use `pop-to-buffer' instead of
	`switch-to-buffer' in order to be able to popup a window or a frame.
	(w3m-copy-buffer): Ditto; set the `w3m-initial-frame' variable only
	when `w3m-pop-up-frames' is non-nil.
	(w3m-delete-buffer): Select the most suitable buffer.
	(w3m-goto-url): Use `pop-to-buffer' instead of `switch-to-buffer' in
	order to be able to popup a window or a frame.
	(w3m): Ditto; rearrange the source code.
	(w3m-select-buffer-saved-window-config): New variable.
	(w3m-select-buffer): Save the window configuration.
	(w3m-select-buffer-copy-buffer): Bind `pop-up-frames'.
	(w3m-select-buffer-quit): Restore the window configuration; protect
	agains the absence of an emacs-w3m buffer.

	* w3m-xmas.el: Bind `w3m-use-tab' when compiling.
	(w3m-xmas-show-current-title-in-buffer-tab): Examine the value for the
	`gutter-buffers-tab-enabled' variable directly.
	(w3m-xmas-setup-tab-in-gutter): New function; add it to
	`w3m-mode-setup-functions' and `w3m-select-buffer-mode-hook'.
	(w3m-xmas-update-tab-in-gutter): Do update only when `w3m-use-tab' and
	`gutter-buffers-tab-enabled' are non-nil; always add it to
	`w3m-display-functions'.

	* octet.el: Don't make sure the `emacs-major-version' variable is
	bound.
	* w3m-bitmap: Ditto.
	* w3m-bug.el: Ditto.
	* w3m-proc.el: Ditto.
	* w3m-ucs.el: Ditto.
	* w3m-util.el: Ditto.
	* w3m.el: Ditto.
	* w3mhack.el: Ditto.

2003-11-05  Hideyuki SHIRAI  <shirai@meadowy.org>

	* w3m.el (w3m-delete-buffer, w3m-delete-other-buffers)
	(w3m-select-buffer-delete-buffer): Call `w3m-process-stop'.

	* w3m-proc.el (w3m-process-kill-stray-processes): New function.
	(w3m-process-start-queued-processes): Call
	`w3m-process-kill-stray-processes'.
	(w3m-process-filter): When parent-buffer was killed, call
	`w3m-process-kill-stray-processes'

2003-11-04  Katsumi Yamaoka  <yamaoka@jpl.org>

	* w3m.el (w3m-pop-up-windows): Default to t.
	(w3m-pop-up-window-p): New macro examining the value for the
	`w3m-use-tab' variable and the present situation.
	(w3m-copy-buffer): Use it.

2003-11-04  Hideyuki SHIRAI  <shirai@meadowy.org>

	* w3m.el (w3m-meta-content-type-charset-regexp)
	(w3m-meta-charset-content-type-regexp)
	(w3m-meta-refresh-content-regexp)
	(w3m-meta-content-refresh-regexp): Allow `\n' as whitespaces.

2003-10-31  Katsumi Yamaoka  <yamaoka@jpl.org>

	* w3m-hist.el (w3m-history-backward): Return the current history if the
	number zero is given as an argument.

2003-10-29  OHASHI Akira  <bg66@koka-in.org>

	* w3m.el (w3m-process-connection-type): Set t when system is darwin
	version 7.0.0 or later.

2003-10-28  Katsumi Yamaoka  <yamaoka@jpl.org>

	* w3m.el (w3m-fontify-strike-through (var)): Make it into the variable
	which is not a user option.
	(w3m-fontify-strike-through (fn)): Check dynamically whether the window
	system is used.
	(w3m-url-at-point): Unify iso646 chars to ascii on XEmacs-mule.

	* mew-w3m.el: Silence the compile warning for `mew-coding-system-p' for
	people having the Mew XEmacs package installed.

2003-10-23  Katsumi Yamaoka  <yamaoka@jpl.org>

	* w3m.el (w3m-obey-w3m-pop-up-frames): New variable.
	(w3m-copy-buffer): Inherit the value of `w3m-initial-frame' into the
	new buffer if a new frame is not created for the new buffer.
	(w3m-delete-frame-maybe): Simplify it in the different way.

	* w3m-search.el (w3m-search): Specify the 3rd arg of `w3m'.

2003-10-23  Katsumi Yamaoka  <yamaoka@jpl.org>

	* w3m.el: Revive `w3m-initial-frame' throughout.
	(w3m-delete-frame-maybe): Revert 2003-10-20 change.

2003-10-22  Katsumi Yamaoka  <yamaoka@jpl.org>

	* w3m.el (w3m-strike-through-face): Use the :strikethru attribute in
	XEmacs.
	(w3m-fontify-strike-through): Enable it also for XEmacs.

2003-10-21  TSUCHIYA Masatoshi  <tsuchiya@namazu.org>

	* w3m.el (w3m-w3m-retrieve): Insert no data when either retrieval or
	decoding is failed.
	(w3m-w3m-parse-header): Do not return a base URI of retrieved page.

2003-10-20  Katsumi Yamaoka  <yamaoka@jpl.org>

	* w3m.el: Fix some comments and docstrings (to be continued).
	(w3m-copy-local-variables, w3m-open-all-links-in-new-session,
	w3m-horizontal-scroll): Remove unused non-global variables.

2003-10-20  Katsumi Yamaoka  <yamaoka@jpl.org>

	* w3m.el: Abolish `w3m-initial-frame' throughout.
	(w3m-delete-frame-maybe): Simplify.

2003-10-19  TSUCHIYA Masatoshi  <tsuchiya@namazu.org>

	* w3m.el (w3m-base-url): Removed.
	(w3m-attributes, w3m-local-attributes, w3m-w3m-attributes): Do not
	return a base URI of retrieved page.

2003-10-14  Jose A. Ortega Ruiz  <jao@gnu.org>

	* w3m.el (w3m-decode-entities-string): Move `save-match-data' to the
	exterior of `with-temp-buffer'.

2003-10-08  Katsumi Yamaoka  <yamaoka@jpl.org>

	* w3m-e21.el (w3m-tab-half-space, w3m-tab-separator): Use `:width'
	instead of `:relative-width' to specify the space width.
	(w3m-tab-line): Tidy it up.

	* w3m-favicon.el (w3m-favicon-set-image): Use `:width' instead of
	`:relative-width' to specify the space width.

2003-10-08  Katsumi Yamaoka  <yamaoka@jpl.org>

	* w3m-e21.el (w3m-tab-unselected-face,
	w3m-tab-unselected-retrieving-face, w3m-tab-selected-face,
	w3m-tab-selected-face): Exchange the default TTY colors between
	selected faces and unselected faces.
	(w3m-tab-drag-mouse-function): Compare buffer objects instead of buffer
	names.
	(w3m-tab-make-keymap): Use buffer objects instead of buffer names.
	(w3m-tab-line): Make all tab widths the same even if there are wide
	characters; never use graphic icons in TTY; close the left margin
	unless there's an icon; add a keymap to favicon; don't put mouse-face
	on icons.
	(w3m-initialize-graphic-icons): Don't make graphic icons for TTY; don't
	put mouse-face on icons.

	* w3m-favicon.el: Bind `w3m-modeline-favicon' when compiling.
	(w3m-favicon-set-image): Add a half space after favicon.

	* w3m-util.el (w3m-current-title): New function.
	(w3m-buffer-title): Use it.

	* w3m.el: Silence the byte-compiler for `w3m-info-like-map',
	`w3m-lynx-like-map', `w3m-minor-mode-map', `w3m-mode-map', and
	`w3m-setup-menu'.

2003-10-08  Katsumi Yamaoka  <yamaoka@jpl.org>

	* w3m-favicon.el: Silence the compile warning for `w3m-message'.

	* w3m.el (w3m-url-to-file-name): Enable it to interpret
	file://localhost/ urls.

2003-10-07  Yuuichi Teranishi  <teranisi@gohome.org>

	* w3m-form.el (w3m-form-parse-and-fontify): Fix for textarea on w3mmee.

2003-10-07  Katsumi Yamaoka  <yamaoka@jpl.org>

	* w3m-e21.el (frame-current-scroll-bars): Alias to `ignore' if it is
	not available.
	(window-fringes): Ditto.
	(w3m-tab-width): Protect against setting illegal values.
	(w3m-tab-unselected-face): Don't specify the underline color.
	(w3m-tab-unselected-retrieving-face): Ditto.
	(w3m-tab-selected-face): Ditto.
	(w3m-tab-selected-retrieving-face): Ditto.
	(w3m-tab-background-face): Ditto.
	(w3m-tab-timer): Rename from `w3m-tab-line-timer'.
	(w3m-tab-half-space): New variable.
	(w3m-tab-separator): New variable.
	(w3m-tab-line): Show many tabs as far as possible.

	* w3m-favicon.el (w3m-favicon-retrieve): Clear the minibuffer after
	retrieving favicon.

2003-10-06  Katsumi Yamaoka  <yamaoka@jpl.org>

	We shouldn't use too simple elements like ".+" in the deep nested
	regexps.  It may cause high cpu or may make Emacs hang.

2003-10-06  Katsumi Yamaoka  <yamaoka@jpl.org>

	* w3m.el (w3m-use-favicon): Modify the doc-string.
	(w3m-show-graphic-icons-in-mode-line): New variable.
	(w3m-show-graphic-icons-in-header-line): New variable.
	(w3m-buffer-setup): Modify the value for
	`mode-line-buffer-identification' not to show favicon if
	`w3m-show-graphic-icons-in-mode-line' is nil.

	* w3m-e21.el: Bind `w3m-show-graphic-icons-in-header-line' and
	`w3m-show-graphic-icons-in-mode-line' when compiling.
	(w3m-tab-line): Don't show spinners nor favicons if
	`w3m-show-graphic-icons-in-header-line' is nil; call
	`w3m-make-spinner-image' only once.
	(w3m-initialize-graphic-icons): Don't make graphic icons if
	`w3m-show-graphic-icons-in-mode-line' is nil.

	* w3m-xmas.el: Bind `w3m-show-graphic-icons-in-mode-line' when
	compiling.
	(w3m-initialize-graphic-icons): Don't make graphic icons if
	`w3m-show-graphic-icons-in-mode-line' is nil.

2003-10-05  Yuuichi Teranishi  <teranisi@gohome.org>

	* w3m-form.el (w3m-form-replace): Call `set-buffer-modified-p'.
	(w3m-form-field-parse): Do nothing when fid is nil.
	(w3m-form-input-radio): Likewise.
	(w3m-form-get-by-name): New function.
	(w3m-form-input-map): Use it.

2003-10-04  Katsumi Yamaoka  <yamaoka@jpl.org>

	* w3m-e21.el (w3m-tab-line): Fix the logic determining whether to
	display favicon.

2003-10-03  Katsumi Yamaoka  <yamaoka@jpl.org>

	* w3m-e21.el (w3m-spinner-map-on-header-line): Abolish.
	(w3m-modeline-spinner-map): Rename from `w3m-spinner-map-on-mode-line'.
	(w3m-setup-header-line): Don't initialize
	`w3m-spinner-map-on-header-line'.
	(w3m-tab-spinner-map): New variable.
	(w3m-tab-make-keymap): Initialize it.
	(w3m-tab-line): Use it.

2003-10-03  Katsumi Yamaoka  <yamaoka@jpl.org>

	* w3m.el (w3m-modeline-separator): New variable.
	(w3m-modeline-favicon): New variable.
	(w3m-favicon-image): Move from w3m-favicon.el.
	(w3m-buffer-setup): Also call `w3m-initialize-graphic-icons' when Emacs
	21 is running; simplify the value for
	`mode-line-buffer-identification'.

	* w3m-e21.el: Bind `w3m-favicon-image' and
	`w3m-modeline-process-status-on' when compiling.
	(w3m-spinner-map-on-header-line): New variable.
	(w3m-spinner-map-on-mode-line): New variable.
	(w3m-spinner-map-help-echo): New variable.
	(w3m-setup-header-line): Initialize the value for
	`w3m-spinner-map-on-header-line'; remove an excessive `list' from the
	value for `header-line-format'.
	(w3m-tab-map): New variable.
	(w3m-tab-make-keymap): Set the value for `w3m-tab-map' in the current
	buffer.
	(w3m-tab-line): Add a keymap to the spinner; don't call
	`w3m-tab-make-keymap', use `w3m-tab-map' instead.
	(TopLevel): Add-hook `w3m-tab-make-keymap' to
	`w3m-mode-setup-functions'.
	(w3m-space-before-modeline-icon): New variable.
	(w3m-modeline-process-status-on-icon,
	w3m-modeline-image-status-on-icon, w3m-modeline-status-off-icon,
	w3m-modeline-ssl-image-status-on-icon,
	w3m-modeline-ssl-status-off-icon): New variables.
	(w3m-initialize-graphic-icons): New function.
	(w3m-make-spinner-image): Don't initialize the value for
	`w3m-spinner-image-file' here; set the value for
	`w3m-modeline-process-status-on-icon'.

	* w3m-favicon.el: Bind `w3m-favicon-image' when compiling.
	(w3m-favicon-image): Move to w3m.el.
	(w3m-space-before-favicon): Move from w3m-xmas.el.
	(TopLevel): Make `w3m-modeline-favicon' and `w3m-favicon-image'
	buffer-local; modify the value or put the `risky-local-variable'
	property for `w3m-modeline-favicon'.
	(w3m-favicon-set-image): New macro.
	(w3m-favicon-setup): Use it.
	(w3m-favicon-retrieve): Use it.

	* w3m-xmas.el (w3m-xmas-space-before-favicon): Move to w3m-favicon.el
	and rename to `w3m-space-before-favicon'.
	(w3m-space-before-modeline-icon): Rename from
	`w3m-xmas-space-before-modeline-icon'.

2003-10-03  TSUCHIYA Masatoshi  <tsuchiya@namazu.org>

	* w3m-proc.el (w3m-process-filter): Relax the regular expression to
	detect progress status.

2003-10-02  ARISAWA Akihiro  <ari@mbf.sphere.ne.jp>

	* w3m.el (w3m-w3m-expand-arguments): Redefine as a function rather than
	a macro.
	(w3m-dump-head-source-command-arguments): Simplify.
	(w3m-halfdump-command-arguments): Ditto.

2003-10-02  TSUCHIYA Masatoshi  <tsuchiya@namazu.org>

	* w3m-proc.el (w3m-process-filter): Check return value of
	`w3m-process-handler-parent-buffer' to move current buffer safely.

2003-10-02  Katsumi Yamaoka  <yamaoka@jpl.org>

	* w3m.el (w3m-modeline-image-status-on, w3m-modeline-process-status-on,
	w3m-modeline-ssl-image-status-on, w3m-modeline-ssl-status-off,
	w3m-modeline-status-off): Use `defvar' instead of `defconst'.
	(w3m-buffer-setup): Call `w3m-initialize-graphic-icons' instead of
	`w3m-make-spinner-image'; simplify the value for
	`mode-line-buffer-identification'.

	* w3m-xmas.el (w3m-xmas-space-before-modeline-icon): Rename from
	`w3m-xmas-space-before-spinner'.
	(w3m-modeline-process-status-on-icon,
	w3m-modeline-image-status-on-icon, w3m-modeline-status-off-icon,
	w3m-modeline-ssl-image-status-on-icon,
	w3m-modeline-ssl-status-off-icon): New variables.
	(w3m-spinner-image): Abolish.
	(w3m-make-spinner-image): Abolish.
	(w3m-initialize-graphic-icons): New function.

	* icons/state-00.xpm:
	* icons/state-01.xpm:
	* icons/state-10.xpm:
	* icons/state-11.xpm: New files.

2003-10-02  ARISAWA Akihiro  <ari@mbf.sphere.ne.jp>

	* w3m.el (w3m-halfdump-command-arguments): Add "ucs_conv" option when
	using w3m-m17n; check w3m-output-coding-system at run time.

2003-10-02  Katsumi Yamaoka  <yamaoka@jpl.org>

	* w3m-proc.el (w3m-process-start-after): Make sure the value for
	`w3m-current-buffer' is non-nil.

2003-10-02  TSUCHIYA Masatoshi  <tsuchiya@namazu.org>

	* w3m.el (w3m-process-modeline-format): New option.
	(w3m-buffer-setup): Set `mode-line-process'.

	* w3m-proc.el: Bind `w3m-process-modeline-format' to suppress
	byte-compile warning.
	(w3m-process-modeline-string): New buffer-local variable.
	(w3m-process-start-after): Reset the above variable.
	(w3m-process-filter): Check size of retrieved data and set the above
	variable.
	(w3m-process-modeline-format): New function.

2003-10-01  Katsumi Yamaoka  <yamaoka@jpl.org>

	* w3m-xmas.el (w3m-make-spinner-image): Make sure the gifsicle program
	is available.

2003-09-30  ARISAWA Akihiro  <ari@mbf.sphere.ne.jp>

	* w3m.el (w3m-use-symbol): Use `w3m-mule-unicode-p'.

	* w3m-symbol.el (w3m-mule-unicode-symbol): Ditto.

2003-09-30  Katsumi Yamaoka  <yamaoka@jpl.org>

	* w3m-proc.el (w3m-process-stop): Redisplay the header-line.

	* w3m-e21.el (w3m-tab-line-format, w3m-tab-line-timer, w3m-tab-line):
	Revive the timer operation.
	(w3m-tab-line): Wobble the window size to force redisplay of the
	header-line using a timer; include spinner images in the return value
	when external processes are running.
	(w3m-spinner-image-file): New variable.
	(w3m-spinner-image-frames): New variable.
	(w3m-spinner-image-index): New variable.
	(w3m-make-spinner-image): New function.

	* w3m-favicon.el (w3m-favicon-retrieve): Always redraw Emacs frame
	using the timer; wobble the window size instead of redrawing; increase
	the delay time for the timer.

2003-09-30  ARISAWA Akihiro  <ari@mbf.sphere.ne.jp>

	* w3m-form.el (w3m-form-parse-and-fontify): Fix problem when form_int
	appears after input_alt and action is specified.

2003-09-29  Katsumi Yamaoka  <yamaoka@jpl.org>

	* w3m-symbol.el (w3m-mule-unicode-symbol): Fix customization type.

2003-09-29  ARISAWA Akihiro  <ari@mbf.sphere.ne.jp>

	* w3m-symbol.el: Bind `w3m-output-coding-system' when compiling.
	(w3m-mule-unicode-symbol): New variable.
	(w3m-symbol): Add it for candidate.
	(w3m-symbol): Use it.

	* w3m.el (w3m-use-symbol): Check capability for
	`w3m-mule-unicode-symbol'.

2003-09-29  Katsumi Yamaoka  <yamaoka@jpl.org>

	* w3m-e21.el (w3m-tab-line-format, w3m-tab-line-timer, w3m-tab-line):
	Remove the timer operation temporally.

2003-09-26  Hideyuki SHIRAI  <shirai@meadowy.org>

	* w3m-xmas.el (w3m-make-spinner-image): Bind `format-alist' to nil.

2003-09-26  Katsumi Yamaoka  <yamaoka@jpl.org>

	* w3m-e21.el (w3m-tab-line-timer): New variable.
	(w3m-tab-line): Use it to control this function running too frequently;
	simplify the source code.

	* w3m-favicon.el (w3m-favicon-image-of): Abolish.
	(w3m-favicon-retrieve): Use a timer to redraw Emacs frame.

	* w3m-xmas.el (w3m-xmas-space-before-favicon): New user option.
	(w3m-xmas-space-before-spinner): New user option.
	(w3m-make-spinner-image): Make sure the `gif' feature is available.

	* w3m.el (w3m-buffer-setup): Use `w3m-xmas-space-before-spinner' and
	`w3m-xmas-space-before-favicon'.

2003-09-25  Katsumi Yamaoka  <yamaoka@jpl.org>

	* icons/spinner.gif: New file (without LZW compression).
	* icons30/spinner.gif: Ditto.

	* Makefile.in (install-icons, install-icons30): Also install gifs.

	* w3m-xmas.el (w3m-make-spinner-image): Use the spinner.gif file.

	* w3m-e21.el (w3m-tab-line-format): New variable (see doc-string).
	(w3m-tab-line): Use it; use a timer to suppress this function running
	too frequently.

2003-09-25  Katsumi Yamaoka  <yamaoka@jpl.org>

	* w3m-xmas.el (w3m-spinner-image): New variable.
	(w3m-make-spinner-image): New function.

	* w3m.el (w3m-buffer-setup): Call `w3m-make-spinner-image', show a
	spinner in the modeline under XEmacs.

2003-09-24  Yuuichi Teranishi  <teranisi@gohome.org>

	* w3m-form.el (w3m-form-put-property): Don't call intern if it is not a
	string.
	(w3m-form-get-property): Ditto.
	(w3m-form-put): Added argument ID.
	(w3m-form-get): Changed argument from NAME to ID.
	(w3m-form-make-form-data): Changed process to get NAME and VALUE.
	(w3m-form-resume): Follow the API change in w3m-form-put and
	w3m-form-get.
	(w3m-fontify-textareas): Ditto.
	(w3m-form-parse-and-fontify): Ditto.
	(w3m-form-input): Ditto.
	(w3m-form-input-password): Ditto.
	(w3m-form-input-checkbox): Ditto.
	(w3m-form-input-radio): Ditto.
	(w3m-form-input-file): Ditto.
	(w3m-form-input-textarea-set): Ditto.
	(w3m-form-textarea-info): Ditto.
	(w3m-form-input-select): Ditto.
	(w3m-form-submit): Ditto.
	(w3m-form-real-reset): Follow the structure change.
	(w3m-form-input-select-id): New buffer local variable.
	(w3m-form-input-select-set): Use it.
	(w3m-form-field-parse): New inline function.
	(w3m-form-parse-and-fontify): Put id for selectinfo.
	(w3m-form-resume): Fixed regexp.
	(w3m-form-input-textarea): Fixed line number.
	(w3m-fontify-textareas): Put w3m-form-id property.
	(w3m-form-parse-and-fontify): Store id to the textareainfo.

2003-09-24  Katsumi Yamaoka  <yamaoka@jpl.org>

	* w3m-favicon.el (w3m-favicon-retrieve): Redisplay Emacs frame; rename
	from `w3m-retrieve-favicon'.
	(w3m-favicon-image): Rename from `w3m-current-favicon-image'.
	(w3m-favicon-setup): Rename from `w3m-setup-favicon'.
	(w3m-favicon-image-of): Rename from `w3m-buffer-favicon'.
	(w3m-favicon-convert): Rename from `w3m-convert-favicon'.
	(w3m-favicon-retrieve): Rename from `w3m-retrieve-favicon'.

	* w3m-e21.el (w3m-tab-line): Rename `w3m-buffer-favicon' with
	`w3m-favicon-image-of'.

	* w3m.el (w3m-clean-hook-options): Rename `w3m-setup-favicon' with
	`w3m-favicon-setup'.
	(w3m-buffer-setup): Rename `w3m-current-favicon-image' with
	`w3m-favicon-image'.

2003-09-23  OHASHI Akira  <bg66@koka-in.org>

	* w3m.el (w3m-process-connection-type): Set nil when system-type is
	darwin.

2003-09-22  Katsumi Yamaoka  <yamaoka@jpl.org>

	* w3m-favicon.el: Bind `w3m-icon-data' when compiling.
	(w3m-current-favicon-data): Abolish.
	(w3m-favicon-converted): Abolish.
	(w3m-favicon-cache-data): Contain image data.
	(w3m-favicon-cache-favicon): Return an image instead of raw data.
	(w3m-setup-favicon): Fix the condition to check whether Emacs can
	display images; set the value of `w3m-current-favicon-image' instead of
	`w3m-current-favicon-data' for the about: pages.
	(w3m-buffer-favicon): Make it simply get the value of
	`w3m-current-favicon-image'.
	(w3m-convert-favicon): Accept raw data and type; simply return an
	image.
	(w3m-retrieve-favicon): Rearrange the arguments to accept url and type
	independently; set the value of `w3m-current-favicon-image' instead of
	`w3m-current-favicon-data'; store an image into
	`w3m-favicon-cache-data'.
	(w3m-favicon-save-cache-file): Save data only if they contained images;
	strip images from the cache for saving.
	(w3m-favicon-load-cache-file): Create images for all the cache.

	* w3m.el (w3m-buffer-setup): Use `w3m-current-favicon-image' instead of
	`w3m-favicon-converted' for `mode-line-buffer-identification' under
	XEmacs in order to check whether the favicon image is available.
	(w3m-examine-command-line-args): Use `member' instead of `memq' under
	XEmacs to check whether `command-line-args' contains the same string as
	the car of `command-line-args-left'.

2003-09-22  Katsumi Yamaoka  <yamaoka@jpl.org>

	* w3m-favicon.el: Autoload w3m for `w3m-expand-url' when compiling.
	(w3m-setup-favicon): Fix the change of 2003-09-12 which was gone to
	far.

	* w3m.el (w3m-open-all-links-in-new-session): Improve the regexp.
	(w3m-examine-command-line-args): Don't let it misunderstand the next
	command as a url string; modify the arguments in `command-line-args'
	instead of removing them.
	(w3m): Use `w3m-examine-command-line-args' even if it is called
	non-interactively.

2003-09-21  Katsumi Yamaoka  <yamaoka@jpl.org>

	* w3m.el (w3m-open-all-links-in-new-session): Don't use
	`w3m-select-buffer'.

2003-09-21  Katsumi Yamaoka  <yamaoka@jpl.org>

	* w3m.el (w3m-popup-frame-p): Make it accept the `interactive-p'
	argument.
	(w3m-examine-command-line-args): New function.
	(w3m): Use it.

2003-09-20  Katsumi Yamaoka  <yamaoka@jpl.org>

	* w3m-favicon.el: Bind some external variables when compiling.

2003-09-19  Yuuichi Teranishi  <teranisi@gohome.org>

	* w3m-form.el (w3m-form-make-form-data): Insert "--" before the
	multipart post boundary.

2003-09-19  Hideyuki SHIRAI  <shirai@meadowy.org>

	* w3m.el (w3m-underline-face): New face.
	(w3m-strike-through-face): New user variable.
	(w3m-fontify-strike-through): New function.
	(w3m-fontify): Call `w3m-fontify-strike-through'

2003-09-19  Katsumi Yamaoka  <yamaoka@jpl.org>

	* w3m-favicon.el (w3m-setup-favicon): Convert favicon data to an image
	for the about: pages using `w3m-convert-favicon'.
	(w3m-buffer-favicon): Move the data conversion procedure to
	`w3m-convert-favicon'.
	(w3m-convert-favicon): New function detached from `w3m-buffer-favicon';
	make it work synchronously.
	(w3m-retrieve-favicon): Convert favicon data to an image.

	* w3m-image.el (w3m-imagick-convert-buffer): Erase buffer before
	calling the convert program.

	* w3m.el (w3m-buffer-setup): Modify the value for
	`mode-line-buffer-identification' in order to make it possible to show
	favicon under XEmacs.

2003-09-19  Katsumi Yamaoka  <yamaoka@jpl.org>

	* w3m.el (w3m-open-all-links-in-new-session): New function.  Suggested
	by Yoichi NAKAYAMA <yoichi@geiin.org>.
	(w3m-view-this-url-new-session): Call
	`w3m-open-all-links-in-new-session' if the region is active.

2003-09-18  Katsumi Yamaoka  <yamaoka@jpl.org>

	* w3m.el (w3m-key-binding): Don't use `custom-set-default'.
	(w3m-use-favicon): Ditto.
	* w3m-favicon.el (w3m-favicon-size): Ditto.

	* icons/*.xpm: Remove text.

2003-09-17  Yuuichi Teranishi  <teranisi@gohome.org>

	* w3m-form.el (w3m-form-new): Use `application/x-www-form-urlencoded'
	instead of `urlencoded'.
	(w3m-form-parse-and-fontify): Ditto.
	(w3m-form-make-form-data): Use `multipart/form-data' instead of
	`multipart'.
	(w3m-form-mee-new): Likewise.

2003-09-17  Katsumi Yamaoka  <yamaoka@jpl.org>

	* w3m-e21.el (w3m-e21-toolbar-configurations): Don't modify the values
	for `tool-bar-button-margin' and `tool-bar-button-relief'.

	* w3mhack.el (w3mhack-nonunix-install): Use icons30 for XEmacs.
	(w3mhack-make-package): Use icons30.

	* Makefile.in (SUBDIRS): Add icons30.
	(install-icons30): New rule.
	(install-package, install-package-ja): Use it.

	* icons/*.xpm: Shrink the size of all icons.
	* icons30/: Old icons are here.

2003-09-16  Katsumi Yamaoka  <yamaoka@jpl.org>

	* w3m-util.el (w3m-activate-zmacs-regions): New macro.
	* w3m.el (w3m-next-anchor, w3m-previous-anchor, w3m-next-form,
	w3m-previous-form, w3m-next-image, w3m-previous-image,
	w3m-scroll-up-or-next-url, w3m-scroll-down-or-previous-url,
	w3m-beginning-of-line, w3m-end-of-line): Use it.

2003-09-16  Katsumi Yamaoka  <yamaoka@jpl.org>

	* w3m-hist.el (w3m-history-backward): Return nil if there is no
	previous element.

	* w3m.el (w3m-view-previous-page): Skip the current page if it seems
	broken; warn if there's no more history.
	(w3m-copy-buffer): Use the current history for the url string if the
	current page seems broken.
	(w3m-goto-url): Use `lexical-let' to pass the history position data to
	the asynchronous w3m process.

2003-09-12  Katsumi Yamaoka  <yamaoka@jpl.org>

	* w3m-e21.el: Move the favicon stuff to w3m-favicon.el.

	* w3m-favicon.el: New file detached from w3m-e21.el.
	(w3m-favicon-type): Adapt it to XEmacs as well.
	(w3m-setup-favicon): Ditto.
	(w3m-buffer-favicon): Ditto.
	(w3m-retrieve-favicon): Replace `float-time' with `w3m-float-time'.
	(w3m-arrived-setup-functions): Don't add-hook it here.
	(w3m-arrived-shutdown-functions): Ditto.

	* w3m-xmas.el: Require `w3m-favicon'.

	* w3m.el (w3m-arrived-setup-functions): Add
	`w3m-favicon-load-cache-file' if w3m-favicon is loaded.
	(w3m-arrived-shutdown-functions): Add `w3m-favicon-save-cache-file' if
	w3m-favicon is loaded.

	* w3m-util.el (w3m-float-time): New function.

	* w3mhack.el (w3mhack-examine-modules): Exclude w3m-favicon.el from the
	files to be byte-compiled.

2003-09-02  Katsumi Yamaoka  <yamaoka@jpl.org>

	* w3m.el (w3m-view-this-url-1): Fix a window configuration only when
	the buffer's major mode has changed from the w3m-mode to another.
	(w3m-goto-url): Don't erase a buffer when retrieving a local file.

2003-08-29  Katsumi Yamaoka  <yamaoka@jpl.org>

	* w3m.el (w3m-copy-buffer): Copy the history before visiting a page in
	order to show the about://history/ page correctly; adjust the position
	in the history after copying.
	(w3m-goto-url): Use buffer-local properties instead of global
	properties for form data.
	(w3m-reload-this-page): Specify the history element to the
	`w3m-goto-url' function in order to submit the form data.

2003-08-25  Katsumi Yamaoka  <yamaoka@jpl.org>

	* w3m.el (w3m-view-this-url-1): Don't kill the emacs-w3m buffer when a
	process is in progress.
	(w3m-goto-url-new-session): Ditto.

2003-08-25  Katsumi Yamaoka  <yamaoka@jpl.org>

	* w3m.el (w3m-view-previous-page): Specify a history element of the
	previous page to the `w3m-goto-url' function as the 7th arg.
	(w3m-goto-url): Accept a history element as the 7th argument; specify
	nil as the 7th argument when recursively calling itself; use a given
	history element to examine the form data of the url to be visited.
	(w3m-goto-url-new-session): Specify nil to the `w3m-goto-url' function
	as the 7th argument.
	(w3m): Ditto.

2003-08-15  Katsumi Yamaoka  <yamaoka@jpl.org>

	* w3m-hist.el (w3m-history-minimize-in-new-session): New user option.
	(w3m-history-set-current): Redefine as an inline function rather than a
	macro.
	(w3m-history-current-1): Abolish the function.
	(w3m-history-current-2): Abolish the function.
	(w3m-history-element): New function.
	(w3m-history-current): Abolish the funtction.
	(w3m-history-backward): Don't modify the current position pointer in
	the `w3m-history' variable.
	(w3m-history-forward): Simplify using `w3m-history-backward'.
	(w3m-history-copy): Minimize the history when
	`w3m-history-minimize-in-new-session' is non-nil.
	(w3m-history-plist-get): Abolish the `url' argument; complement the
	meaning of the `local' argument.
	(w3m-history-add-properties): Ditto.
	(w3m-history-plist-put): Ditto.
	(w3m-history-remove-properties): Ditto.
	(w3m-history-store-position): Don't specify the optional arguments to
	`w3m-history-add-properties'.
	(w3m-history-restore-position): Abolish the `url' argument; don't
	specify the optional arguments to `w3m-history-plist-get'.
	(w3m-history-minimize): Simplify using `w3m-history-element'.

	* w3m.el (w3m-view-previous-page): Don't specify the optional arguments
	to `w3m-history-plist-get' and `w3m-history-restore-position'.
	(w3m-goto-url): Don't specify the optional arguments to
	`w3m-history-plist-put', `w3m-history-plist-get',
	`w3m-history-remove-properties' and `w3m-history-add-properties'.
	(w3m-reload-this-page): Don't specify the optional arguments to
	`w3m-history-plist-get' and `w3m-history-remove-properties'.

2003-08-14  Katsumi Yamaoka  <yamaoka@jpl.org>

	* w3m-hist.el (w3m-history-flat): Reduce the deepness of local
	prpoerties in the list structure.
	(w3m-history-assoc): Simplify; redefine as an inline function.
	(w3m-history-with-element): Abolish the macro.
	(w3m-history-current-2): New function.
	(w3m-history-set-plist): New function.
	(w3m-history-modify-properties): Rewrite.
	(w3m-history-seek-properties): Abolish the function.
	(w3m-history-seek-element): New function.
	(w3m-history-share-properties): Abolish the function.
	(w3m-history-tree): Tiny change.
	(w3m-history-push): Rewrite.
	(w3m-history-copy): Tiny change.
	(w3m-history-plist-get): Synch to the change of `w3m-history-flat'.
	(w3m-history-plist-put): Rewrite.
	(w3m-history-add-properties): Rewrite.
	(w3m-history-remove-properties): Rewrite.
	(w3m-history-rename-url): Abolish the function.
	(w3m-history-store-position): Abolish the optional argument.
	(w3m-history-minimize): New command.

2003-08-13  Katsumi Yamaoka  <yamaoka@jpl.org>

	* w3m-hist.el (w3m-history-current-1): Redefine as a function rather
	than a macro.
	(w3m-history-previous-position): Ditto.
	(w3m-history-next-position): Ditto.
	(w3m-history-modify-properties): Ditto.
	(w3m-history-save-position): Abolish the macro.
	(w3m-history-forward-1): Ditto.
	(w3m-history-backward-1): Ditto.
	(w3m-history-with-element): Abolish the `set-current' argument.
	(w3m-history-assoc): Ditto.
	(w3m-history-plist-get): Ditto.
	(w3m-history-plist-put): Ditto.
	(w3m-history-add-properties): Ditto.
	(w3m-history-remove-properties): Ditto.
	(w3m-history-rename-url): Ditto.
	(w3m-history-set-current): New macro.
	(w3m-history-forward): Abolish the `set-current' argument; use
	`w3m-history-set-current'.
	(w3m-history-backward): Ditto.
	(w3m-history-tree): Use `w3m-history-set-current' instead of
	`w3m-history-forward-1'.
	(w3m-history-push): Use `w3m-history-set-current'.
	(w3m-history-store-position): Don't specify the `set-current' argument
	to `w3m-history-add-properties'.
	(w3m-history-restore-position): Don't specify the `set-current'
	argument to `w3m-history-plist-get'.

	* w3m.el (w3m-view-previous-page): Don't specify the `set-current'
	argument to `w3m-history-plist-get'.
	(w3m-goto-url): Don't specify the `set-current' argument to
	`w3m-history-plist-put', `w3m-history-plist-get',
	`w3m-history-remove-properties' and `w3m-history-add-properties'.
	(w3m-reload-this-page): Don't specify the `set-current' argument to
	`w3m-history-plist-get' and `w3m-history-remove-properties'.

2003-08-12  Katsumi Yamaoka  <yamaoka@jpl.org>

	* w3m.el (w3m-view-this-url-1): Fix a window configuration if a new
	buffer visiting the specified url is not in the `w3m-mode'; remove a
	newly created buffer if it is useless.
	(w3m-goto-url): Don't use `save-excursion' when performing find-file
	directly.
	(w3m-goto-url-new-session): Remove a newly created buffer if it is
	useless.

2003-08-12  ARISAWA Akihiro  <ari@mbf.sphere.ne.jp>

	* Makefile.in (what-where): Add space to avoid error on Solaris.

	* w3m-namazu.el (w3m-about-namazu): Fix last change.

2003-08-11  Katsumi Yamaoka  <yamaoka@jpl.org>

	* w3m-hist.el (w3m-history-previous-position): New macro.
	(w3m-history-next-position): New macro.
	(w3m-history-forward-1): Simplified using new macro(s).
	(w3m-history-backward-1): Ditto.
	(w3m-history-regenerate-pointers): Ditto.
	(w3m-history-assoc): Ditto.
	(w3m-history-current-1): Don't use old-fashioned backquotes.
	(w3m-history-save-position): Ditto.
	(w3m-history-modify-properties): Ditto.
	(w3m-history-with-element): Ditto.

2003-08-10  ARISAWA Akihiro  <ari@mbf.sphere.ne.jp>

	* w3m-namazu.el (w3m-about-namazu): Fixed problem when further links
	contain "&amp;".

2003-08-07  TSUCHIYA Masatoshi  <tsuchiya@namazu.org>

	* w3m.el (w3m-w3m-get-header): Removed.
	(w3m-w3m-parse-header, w3m-w3m-dump-head): New function.
	(w3m-w3m-attributes): Call the above functions.
	(w3m-w3m-dump-head-source): Removed.
	(w3m-w3m-dump-extra): New function.
	(w3m-w3m-retrieve, w3m-w3m-retrieve-1): Reimplemented.
	(w3m-about-header): Call `w3m-w3m-dump-head' instead of
	`w3m-w3m-get-header'.

	* w3m-proc.el: Changes to support recursive call of functions creating
	asynchronous processes.
	(w3m-process-waited): Abolished.
	(w3m-process-handler-new): Add result slot.
	(w3m-process-handler-functions): Renamed from
	`w3m-process-handler-function'.
	(w3m-process-handler-result): New macro.
	(w3m-process-with-null-handler): Reimplemented.
	(w3m-process-start-and-wait): New function.
	(w3m-process-with-wait-handler): Reimplemented.
	(w3m-process-do): Reimplemented.
	(w3m-process-do-with-temp-buffer): Reimplemented.
	(w3m-process-sentinel): Accept the 3rd argument.  Follow the above
	changes.

2003-08-08  Katsumi Yamaoka  <yamaoka@jpl.org>

	* w3m-hist.el (w3m-history-reuse-history-elements): New user option.
	(w3m-history-forward): Return a cons of a new history element and new
	position pointers of a history.
	(w3m-history-backward): Ditto.
	(w3m-history-regenerate-pointers): New function.
	(w3m-history-push): If `w3m-history-reuse-history-elements' is nil,
	sprout a new history branch even if history elements for the same url
	already exist.
	(w3m-history-add-arrived-db): Abolish the optional argument; bind
	`w3m-history-reuse-history-elements' to t.

	* w3m.el (w3m-view-previous-page): Assume `w3m-history-backward'
	returns cons data; bind `w3m-history-reuse-history-elements' to t; fix
	position pointers of a history after visiting a page.
	(w3m-goto-url): Fix position pointers of a history when a page is
	referred to by the about://history/ page.
	(w3m-about-history): Include position pointers in an html form.
	(w3m-history-highlight-current-url): Make history position data
	invisible.

2003-07-30  Katsumi Yamaoka  <yamaoka@jpl.org>

	* w3m.el (w3m-decode-entities): Don't trust in the `match-data' after
	the `w3m-entity-value' function is performed.

2003-07-29  Katsumi Yamaoka  <yamaoka@jpl.org>

	* w3m.el (w3m-command, w3m-user-agent, w3m-command-arguments,
	w3m-command-arguments-alist, w3m-no-proxy-domains,
	w3m-command-environment, w3m-fill-column, w3m-mailto-url-function,
	w3m-mailto-url-popup-function-alist, w3m-imitate-widget-button,
	w3m-pixels-per-character, w3m-coding-system,
	w3m-terminal-coding-system, w3m-input-coding-system,
	w3m-output-coding-system, w3m-file-coding-system,
	w3m-file-name-coding-system, w3m-default-coding-system,
	w3m-coding-system-priority-list, w3m-profile-directory, w3m-init-file,
	w3m-default-save-directory, w3m-accept-languages, w3m-icon-directory,
	w3m-home-page, w3m-arrived-file, w3m-keep-arrived-urls,
	w3m-keep-cache-size, w3m-follow-redirection, w3m-resize-image-scale,
	w3m-default-content-type, w3m-content-type-alist,
	w3m-encoding-type-alist, w3m-decoder-alist,
	w3m-charset-coding-system-alist, w3m-correct-charset-alist,
	w3m-horizontal-scroll-columns, w3m-horizontal-shift-columns,
	w3m-edit-function, w3m-url-local-directory-alist,
	w3m-pop-up-frame-parameters, w3m-horizontal-scroll-division,
	w3m-mbconv-command, w3m-local-find-file-regexps,
	w3m-local-find-file-function, w3m-local-directory-view-method,
	w3m-dirlist-cgi-program, w3m-add-referer-regexps, w3m-touch-command,
	w3m-uri-replace-alist, w3m-db-history-display-size,
	w3m-select-buffer-window-ratio): Improve the customizing widgets.

	* w3m-symbol.el (w3m-symbol-custom-type): New variable.
	(w3m-default-symbol, w3m-Chinese-BIG5-symbol, w3m-Chinese-CNS-symbol,
	w3m-Chinese-GB-symbol, w3m-Japanese-symbol, w3m-Korean-symbol): Use it.
	(w3m-symbol): Improve the customizing widgets.

	* w3m-search.el (w3m-search-engine-alist, w3m-search-default-engine):
	Improve the customizing widgets.
	* w3m-perldoc.el (w3m-perldoc-command, w3m-perldoc-pod2html-command,
	w3m-perldoc-pod2html-arguments): Ditto.
	* w3m-filter.el (w3m-filter-rules): Ditto.

2003-07-28  Katsumi Yamaoka  <yamaoka@jpl.org>

	* w3m-namazu.el (w3m-namazu-command, w3m-namazu-arguments,
	w3m-namazu-page-max, w3m-namazu-default-index-customize-spec,
	w3m-namazu-index-alist, w3m-namazu-output-coding-system,
	w3m-namazu-input-coding-system): Improve the customizing widgets.
	* w3m-image.el (w3m-imagick-convert-program): Ditto.
	* w3m-form.el (w3m-form-input-textarea-buffer-lines,
	w3m-form-input-select-buffer-lines, w3m-form-input-map-buffer-lines):
	Ditto.
	* w3m-filter.el (w3m-filter-rules): Ditto.
	* w3m-e21.el (w3m-favicon-size, w3m-favicon-cache-file,
	w3m-favicon-cache-expire-wait, w3m-favicon-type, w3m-tab-width): Diito.
	* w3m-dtree.el (w3m-dtree-directory-depth, w3m-dtree-indent-strings,
	w3m-dtree-stop-strings): Ditto.
	* w3m-cookie.el (w3m-cookie-accept-domains, w3m-cookie-reject-domains,
	w3m-cookie-accept-bad-cookies, w3m-cookie-file): Ditto.
	* w3m-bookmark.el (w3m-bookmark-file, w3m-bookmark-file-coding-system,
	w3m-bookmark-default-section): Ditto.
	* w3m-bitmap.el (w3m-bitmap-convert-arguments): Ditto.
	* w3m-antenna.el (w3m-antenna-sites, w3m-antenna-make-summary-function,
	w3m-antenna-sort-changed-sites-function,
	w3m-antenna-sort-unchanged-sites-function, w3m-antenna-file): Ditto.
	* mime-w3m.el (mime-w3m-safe-url-regexp): Ditto.

2003-07-27  ARISAWA Akihiro  <ari@mbf.sphere.ne.jp>

	* w3m.el (w3m-accept-japanese-characters): Checked loosely.

2003-07-27  TSUCHIYA Masatoshi  <tsuchiya@namazu.org>

	* Makefile.in (clean): Do not remove `shimbun-servers.el'.

	* w3mhack.el: Do not generate `shimbun-servers.el'.
	(shimbun-servers-file): Abolished.
	(w3mhack-compile, w3mhack-batch-compile): Do not call
	`w3mhack-check-shimbun-servers-file'.
	(w3mhack-generate-shimbun-servers-file): Removed.
	(w3mhack-check-shimbun-servers-file): Removed.

	* w3m.el (w3m-fontify-anchors): Handle `id' attributes of anchors.
	Thanks to Shinichiro HIDA and TAKAISHI Hayato for their reports.
	(w3m-fontify-bold, w3m-fontify-underline): Stricten regular expressions
	to detect tags.  For more detail, see [emacs-w3m:05600].

2003-07-25  Katsumi Yamaoka  <yamaoka@jpl.org>

	* mime-w3m.el (mime-w3m-display-inline-images): Improve the customizing
	widget.

2003-07-25  Katsumi Yamaoka  <yamaoka@jpl.org>

	* w3m.el (w3m-language, w3m-command-environment,
	w3m-content-type-alist, w3m-encoding-type-alist, w3m-decoder-alist,
	w3m-charset-coding-system-alist, w3m-correct-charset-alist,
	w3m-url-local-directory-alist, w3m-pop-up-frame-parameters): Improve
	the customizing widgets.

2003-07-25  Katsumi Yamaoka  <yamaoka@jpl.org>

	* w3mhack.el (w3mhack-generate-shimbun-servers-file): Exclude rss.

2003-07-25  TSUCHIYA Masatoshi  <tsuchiya@namazu.org>

	* w3m-form.el (w3m-form-set-method): New inline function, that is a
	`setf' method of `w3m-form-method'.

	* w3mhack.el (w3mhack-examine-modules): Because Mew 2.x and later do
	not support Mule2.3 and Emacs19, ignore mew-shimbun.el when compiling
	on such Emacsen.

2003-07-24  ARISAWA Akihiro  <ari@mbf.sphere.ne.jp>

	* w3m.el (w3m-output-coding-system): Changed condition to use utf-8
	with w3m-m17n.
	(w3m-halfdump-command-arguments): Ditto.

2003-07-24  Yuuichi Teranishi  <teranisi@gohome.org>

	* w3m-form.el (w3m-form-parse-and-fontify): Fix for the pages in which
	form_int appears after input_alt.

2003-07-23  Katsumi Yamaoka  <yamaoka@jpl.org>

	* w3mhack.el (w3mhack-makeinfo): Force texinfmt.elc to load texinfo.elc
	from the correct place.  <cf. [emacs-w3m:05573]>

2003-07-19  ARISAWA Akihiro  <ari@mbf.sphere.ne.jp>

	* w3m-e21.el (w3m-euc-japan-encoder): Fixed comment.


2003-07-18  TSUCHIYA Masatoshi  <tsuchiya@namazu.org>

	* Release emacs-w3m-1.3.6 from emacs-w3m-1_3 branch.

2003-07-18  TSUCHIYA Masatoshi  <tsuchiya@namazu.org>

	* w3m-e21.el (w3m-ccl-get-ucs-codepoint-with-emacs-unicode): Remove
	`translate-character'.
	(w3m-euc-japan-encoder, w3m-iso-latin-1-encoder): Select appropriate
	encoders when thie file is loaded.

	* w3m-ccl.el (w3m-ccl-write-repeat): Use a literal list of unibyte
	character sets, instead of calling `charset-bytes', in order to avoid
	difference between FSF Emacs and XEmacs.
	(w3m-euc-japan-encoder, w3m-iso-latin-1-encoder): Do not overwrite, if
	they have already been defined.

2003-07-17  Katsumi Yamaoka  <yamaoka@jpl.org>

	* w3mhack.el (w3mhack-examine-modules): Ignore w3m-ccl.el when XEmacs
	doesn't provide the mule feature.

2003-07-17  Hideyuki SHIRAI  <shirai@meadowy.org>

	* w3m.el (w3m-correct-charset-alist): New user option.
	(w3m-correct-charset): New inline macro.
	(w3m-detect-meta-charset): New function.
	(w3m-decode-buffer): Use `w3m-correct-charset' and
	`w3m-detect-meta-charset'.
	(w3m-create-page): Set `charset' to `w3m-current-content-charset' if it
	is nil.
	(w3m-region): If `charset' is nil, check `content-charset' in `META
	Tag'.

2003-07-17  TSUCHIYA Masatoshi  <tsuchiya@namazu.org>

	* w3m-ccl.el (toplevel): Add autoload for `charset-id' defined at
	w3m-om.el.
	(w3m-ccl-write-repeat): Simplified.
	(w3m-ccl-write-euc-japan-character): Set nil, when
	`read-multibyte-character' is not available.
	(w3m-ccl-write-iso-latin-1-character): Ditto.

	* w3m-om.el: Remove redundant `function'.
	(w3m-om-character-set-alist): New variable.
	(charset-id): New function.

	* w3m.el (w3m-input-coding-system): Change its default value for
	Mule2.3 and Emacsen without Mule.

2003-07-17  TSUCHIYA Masatoshi  <tsuchiya@namazu.org>

	* w3mhack.el (w3mhack-examine-modules): Ignore w3m-ccl.el when ccl.el
	is missing.

	* w3m-e21.el (w3m-ccl-get-ucs-codepoint-with-emacs-unicode): Import
	from w3m-ccl.el.

	* w3m-ucs.el (w3m-ccl-get-ucs-codepoint-with-mule-ucs): Import from
	w3m-ccl.el.

	* w3m-ccl.el: Export the above constants.

	* w3m.el (w3m-retrieve-and-render): Check current content charset
	before `w3m-create-page' is called.

2003-07-17  ARISAWA Akihiro <ari@mbf.sphere.ne.jp>
	    TSUCHIYA Masatoshi  <tsuchiya@namazu.org>

	* w3m.el (toplevel): Do not require `ccl'.
	(w3m-input-coding-system): Change its default value.
	(w3m-internal-characters-alist): Moved to w3m-ccl.el
	(w3m-ccl-write-repeat): Ditto.
	(w3m-euc-japan-decoder): Ditto.
	(w3m-euc-japan-encoder): Ditto.
	(w3m-iso-latin-1-decoder): Ditto.
	(w3m-iso-latin-1-encoder): Ditto.

	* w3m-ccl.el: New file.

	* w3m-ucs.el: Completely rewritten.
	(w3m-euc-japan-mule-ucs, w3m-iso-latin-1-mule-ucs): New coding systems.

	* w3m-e21.el (toplevel): Require `w3m-ccl'.
	(w3m-euc-japan-encoder, w3m-iso-latin-1-encoder): New encoder.

	* w3m-om.el, w3m-e20.el, w3m-xmas.el (toplevel): Require `w3m-ccl'.

2003-07-17  Hideyuki SHIRAI  <shirai@meadowy.org>

	* w3m.el (w3m-about-db-history): Call `w3m-arrived-time' with string.

2003-07-16  Katsumi Yamaoka  <yamaoka@jpl.org>

	* w3m.el (w3m-uri-replace-alist): Improve the customizing widget.

2003-07-16  TSUCHIYA Masatoshi  <tsuchiya@namazu.org>

	* w3m.el (w3m-copy-buffer): Fix the logical error installed by the last
	change at 2003-07-15.

2003-07-15  TSUCHIYA Masatoshi  <tsuchiya@namazu.org>

	* w3m.el (w3m-image-only-page): Abolished.
	(w3m-show-error-information): Return nil.
	(w3m-create-text-page): Return 'text-page.
	(w3m-create-image-page): Return 'image-page.
	(w3m-create-page): Return 'external-view when `w3m-external-view' is
	called.
	(w3m-goto-url): Do not encode a given URL when it points a local page.
	Bind `w3m-current-buffer' locally.  Follow the change of
	`w3m-create-page'.
	(w3m-copy-buffer): Wrap `w3m-goto-url' with
	`w3m-process-with-wait-handler', to avoid unexpected asynchronous
	processes.
	(w3m-region): Bind `w3m-current-buffer' locally.

	* w3m-util.el (w3m-url-local-p): Stricten its regexp.
	(w3m-url-dtree-p): Removed.

2003-07-10  Katsumi Yamaoka  <yamaoka@jpl.org>

	* w3m.el (w3m-uri-replace-alist): Revert 2003-07-09 change; improve the
	customizing widget.

	* doc/ptexinfmt.el (texinfo-discard-command-and-arg): New function for
	old Emacsen.

2003-07-09  TSUCHIYA Masatoshi  <tsuchiya@namazu.org>

	* w3m.el (w3m-decoder-alist): Simplified.

2003-07-09  Katsumi Yamaoka  <yamaoka@jpl.org>

	* w3m.el (w3m-decoder-alist): Look for the newest inflate command.

2003-07-09  Hideyuki SHIRAI  <shirai@meadowy.org>

	* mew-w3m.el (w3m-mew-support-cid): Check `mew-version-number'.
	(mew-w3m-cid-retrieve): Support Mew 4.0.53 and later.  Thanks to Kazu
	YAMAMOTO for his patch.

2003-07-09  TSUCHIYA Masatoshi  <tsuchiya@namazu.org>

	* w3m.el (w3m-uri-replace-alist): Add `rpm', `waei', `eiwa', `kokugo'
	and `eiei'.
	(w3m-input-url): Do not encode its return value.
	(w3m-goto-url): Call `w3m-url-transfer-encode-string' to encode a given
	URL.


2003-07-05  TSUCHIYA Masatoshi  <tsuchiya@namazu.org>

	* Release emacs-w3m-1.3.5 from emacs-w3m-1_3 branch.

2003-07-04  Katsumi Yamaoka  <yamaoka@jpl.org>

	* w3m.el (w3m-view-this-url-1): Simply copy buffer's contents to the
	new session rather than to call `w3m-goto-url'.

2003-07-03  TSUCHIYA Masatoshi  <tsuchiya@namazu.org>

	* w3m.el (w3m-local-file-type): Check whether a regular expression is
	specified, before matching it on a URL.

	* Following changes are to check whether required libraries are
	available.

	* w3mhack.el (toplevel): Do not create `shimbun/shimbun-servers.el' and
	`w3m-kwds.el' only when this file is loaded, to suppress excessive
	messages.
	(w3mhack-check-shimbun-servers-file): New function.
	(w3mhack-check-colon-keywords-file): New function.
	(w3mhack-compile): Call these functions explicitly.
	(w3mhack-batch-compile, w3mhack-locate-library, w3mhack-print-status):
	New functions.

	* configure.in: Check that egrep is available and that regexp-opt.el
	and xml.el are available.

	* aclocal.m4 (AC_EMACS_LISP): Add `-q' option and `-no-site-file'
	option.
	(AC_ADD_LOAD_PATH): Define `--with-attic' option.
	(AC_CHECK_ELISP): New function.

	* Makefile.in (.el.elc): Call `w3mhack-batch-compile' instead of
	`batch-byte-compile'.
	(very-slow): Always call `keywords' target.
	(keywords): Call `w3mhack-check-colon-keywords-file'.

2003-07-03  TSUCHIYA Masatoshi  <tsuchiya@namazu.org>

	* w3m-antenna.el (w3m-about-antenna): Fix the expression to decide
	changed sites.

	* w3m.el (w3m-retrieve-and-render): Do not overwrite an arrived time
	with a modified time, even if the modified time is newer than the
	arrived time.  Store a real URL to arrived DB.
	(w3m-about-db-history): Small clean up.

	* attic/xml.el: Import contrib/xml.el of Oort Gnus.  Require cl and
	poe.

2003-07-02  TSUCHIYA Masatoshi  <tsuchiya@namazu.org>

	* w3m-bookmark.el (w3m-bookmark-add): Encode special characters
	included in a URL and a title.

	* w3m-antenna.el (w3m-antenna-check-all-sites): Use `w3m-antenna-alist'
	instead of `w3m-antenna-sites'; this change must have no ill effects
	because `w3m-use-setup' merges site informations kept by
	`w3m-antenna-sites' into `w3m-antenna-alist'.
	(w3m-about-antenna): Fix.
	(w3m-antenna-add-current-url): Encode special characters included in
	`w3m-current-title'.

	* w3m.el: Changes of functions handling the arrived database, and clean
	up w3m-retrieve-and-render() and related parts.
	(w3m-content-type-alist): Change spec.
	(w3m-attributes): Strip authentication part from URL before checking
	charsets given by a user.
	(w3m-arrived-add-1): Removed.
	(w3m-arrived-add): Reimplemented.
	(w3m-arrived-modify): Removed.
	(w3m-arrived-time): Define its `setf' method.
	(w3m-arrived-get, w3m-arrived-put): New inline functions.
	(w3m-arrived-title): Define as a macro using `w3m-arrived-get'.
	(w3m-arrived-last-modified): Ditto
	(w3m-arrived-content-charset): Ditto
	(w3m-arrived-content-type): Ditto.
	(w3m-arrived-shutdown): Modify a predicate used for comparing arrived
	elements, to ensure that every URL precedes its variants with
	fragments.
	(w3m-encode-specials-string): New function.
	(w3m-safe-decode-buffer): New function.
	(w3m-rendering-extract-title): Simplified.
	(w3m-rendering-half-dump): Define as a normal function.
	(w3m-rendering-buffer): Do not call `w3m-filter'.
	(w3m-retrieve-and-render): Reimplemented.
	(w3m-show-error-information): Change its argument spec.
	(w3m-content-prepare-functions): Abolished.
	(w3m-prepare-content): Reimplemented.
	(w3m-prepare-text-content, w3m-prepare-image-content): Removed.
	(w3m-create-text-page, w3m-create-image-page): New functions; the
	successors of the aboves.
	(w3m-create-page): New function.
	(w3m-goto-url): Follow above changes and clean up.
	(w3m-redisplay-and-reset): Call `setf' methods instead of using
	`w3m-arrived-modify'.
	(w3m-redisplay-with-charset): Ditto.
	(w3m-redisplay-with-content-type): Ditto.
	(w3m-about-header): Strip authentication part from URL before
	extracting titles.
	(w3m-about-history): Encode special characters included in a title.
	(w3m-about-db-history): Encode special characters in the title.  Ignore
	URLs that include fragments.

2003-07-01  TAKAHASHI Kaoru  <kaoru@kaisei.org>

	* doc/ptexinfmt.el: @verb, @tie, @/ support.
	(ptexinfmt-broken-facility): Abolish NO-NOTICE argument.  Use
	`ptexinfmt-disable-broken-notice-flag' instead.

2003-07-01  Hideyuki SHIRAI  <shirai@meadowy.org>

	* mew-w3m.el (mew-mime-text/html-w3m): Add CHARSET argument of
	`w3m-region' when no w3m-m17n.

2003-07-01  TSUCHIYA Masatoshi  <tsuchiya@namazu.org>

	* mime-w3m.el (mime-w3m-preview-text/html): Call `w3m-region' with
	`charset' option.

2003-07-01  Katsumi Yamaoka  <yamaoka@jpl.org>

	* w3m.el (w3m-goto-url): Use `w3m-url-strip-fragment' instead of
	`w3m-base-url' for local files.

2003-07-01  TSUCHIYA Masatoshi  <tsuchiya@namazu.org>

	* w3m.el (w3m-arrived-load-list): Check that `w3m-arrived-file' exists
	before deleting it.
	(w3m-check-refresh-attribute): Condition relaxed.
	(w3m-region): Disable checking refresh attribute.

2003-06-30  TSUCHIYA Masatoshi  <tsuchiya@namazu.org>

	* w3m.el: Some miscellaneous changes and large changes to make a filter
	module cooperate with w3mmee and w3m-m17n.
	(w3m-language): Stricten its customize spec.
	(w3m-attributes): Call `w3m-url-strip-fragment' instead of using a
	literal regular expression.
	(w3m-arrived-load-list): New function.
	(w3m-arrived-setup, w3m-arrived-shutdown): Use the above.
	(w3m-url-decode-string): Call `vector' instead of `string' to avoid
	making unexpected multibyte characters.
	(w3m-decode-buffer): Do not call `w3m-decode-get-refresh'.
	(w3m-decode-get-refresh): Removed.
	(w3m-check-refresh-attribute): New function, the successor of the
	above.
	(w3m-rendering-half-dump): Encode a content for w3mmee and w3m-m17n
	with `w3m-current-coding-system' instead of giving it as a binary data.
	Because `w3m-current-coding-system' keeps a coding system used to
	decode the current buffer, all characters should be recovered by this
	encoding.
	(w3m-rendering-buffer-1): Removed.
	(w3m-rendering-buffer): New function, the successor of the above.
	(w3m-rendering-unibyte-buffer): Removed.
	(w3m-rendering-multibyte-buffer): Removed.
	(w3m-prepare-text-content): Always call `w3m-decode-buffer'. Call
	`w3m-rendering-buffer' instead of `w3m-rendering-unibyte-buffer'.
	(w3m-goto-url): Fix regular expressions.
	(w3m-region): Accept the 4th optional argument, `charset'.  Set
	`w3m-current-coding-system' to the coding system based on the given
	charset.  Call `w3m-rendering-buffer' with the charset.

2003-06-26  Katsumi Yamaoka  <yamaoka@jpl.org>

	* w3mhack.el (w3mhack-makeinfo): Include other files first.

2003-06-23  Katsumi Yamaoka  <yamaoka@jpl.org>

	* w3mhack.el (w3mhack-shimbun-modules-using-rss): Don't use
	`with-temp-buffer'.

2003-06-22  TSUCHIYA Masatoshi  <tsuchiya@namazu.org>

	* w3mhack.el (w3mhack-shimbun-modules-using-rss): New function.
	(w3mhack-examine-modules): Call the above instead of a literal list.

2003-06-20  Katsumi Yamaoka  <yamaoka@jpl.org>

	* doc/Makefile.in (install): Don't run install-info for non- existent
	info files.

	* w3mhack.el (w3mhack-examine-modules): Also examine
	"sb-pukiwiki-rss.el".

2003-06-19  TSUCHIYA Masatoshi  <tsuchiya@namazu.org>

	* w3m-namazu.el (w3m-namazu-complete-index): Consider `predicate'
	option.

	* w3m-weather.el (w3m-weather-completion-table): Add `oki' as the
	shortend form of `shimanekenoki'.

2003-06-18  TSUCHIYA Masatoshi  <tsuchiya@namazu.org>

	* w3m.el (w3m-fontify-anchors): Do not encode fragment parts.

2003-06-18  Katsumi Yamaoka  <yamaoka@jpl.org>

	* w3mhack.el (w3mhack-examine-modules): Ignore the shimbun modules
	which need xml.el if it is not available.

2003-06-18  Katsumi Yamaoka  <yamaoka@jpl.org>

	* w3mhack.el (w3mhack-makeinfo): Improve the last change.


2003-06-18  TSUCHIYA Masatoshi  <tsuchiya@namazu.org>

	* Release emacs-w3m-1.3.4 from emacs-w3m-1_3 branch.

2003-06-18  TSUCHIYA Masatoshi  <tsuchiya@namazu.org>

	* w3m.el (w3m-arrived-ignored-regexp): Use "\`" instead of "^".
	(w3m-history-ignored-regexp): Ditto.
	(w3m-url-transfer-encode-string): New inline function.
	(w3m-fontify-anchors): Encode URL with the attribute `charset'.
	(w3m-input-url): Encode URL with `w3m-default-coding-system'.
	(w3m-about-header): Display the current anchor information.

	* w3m-form.el (w3m-form-parse-and-fontify): Encode URL with the
	attribute `charset'.

2003-06-17  Katsumi Yamaoka  <yamaoka@jpl.org>

	* w3mhack.el (w3mhack-makeinfo): Encode messages to terminal while
	formatting info pages.

2003-06-12  Katsumi Yamaoka  <yamaoka@jpl.org>

	* w3m.el (w3m-w3m-attributes): Improve the regexp to extract
	content-types.

2003-06-08  Yuuichi Teranishi  <teranisi@gohome.org>

	* w3m-form.el (w3m-form-parse-and-fontify): Apply
	`w3m-decode-anchor-string' to the form action url.

2003-06-05  TSUCHIYA Masatoshi  <tsuchiya@namazu.org>

	* doc/emacs-w3m.texi, doc/emacs-w3m-ja.texi: Their license is changed
	from GNU Free Documentation License to GNU General Public License.

2003-05-30  Yuuichi Teranishi  <teranisi@gohome.org>

	* octet.el (toplevel): Require poe.
	(octet-filter-call1): Use `make-temp-file' instead of `make-temp-name'.
	(octet-filter-call2): Ditto.
	(octet-filter-call2-extra): Ditto.
	(octet-temp-directory): Changed default value to
	`temporary-file-directory'.

2003-05-29  TSUCHIYA Masatoshi  <tsuchiya@namazu.org>

	* Makefile.in (DOCS): FAQ, FAQ.ja, README.namazu.ja, README.shimbun.ja,
	TIPS and TIPS.ja are merged into Info.

2003-05-29  TSUCHIYA Masatoshi  <tsuchiya@namazu.org>

	* doc/Makefile.in (dvi): New target to create dvi files; related
	targets and macros are installed.

	* doc/.cvsignore: Ignore dvi files.

	* configure.in: Check whether texi2dvi, ptex and jbibtex exists.

2003-05-28  TSUCHIYA Masatoshi  <tsuchiya@namazu.org>

	* .cvsignore: Ignore tarballs.

	* Makefile.in (SUBDIRS): New macro.
	(tarball): Refer the above macro, and put texinfo sources into a
	tarball.

	* aclocal.m4 (AC_ADD_LOAD_PATH): Use the variable `EGREP' instead of
	the literal `grep'.

2003-05-27  Katsumi Yamaoka  <yamaoka@jpl.org>

	* w3mhack.el (byte-optimizer for match-string-no-properties): `lenght'
	-> `length'.

2003-05-27  TSUCHIYA Masatoshi  <tsuchiya@namazu.org>

	* w3m.el: Simplify functions that rewrite URIs.
	(toplevel): Autoload `w3m-search-uri-replace' instead of
	`w3m-search-quick-search-handler'.
	(w3m-uri-replace-alist): Changed its default value and its customize
	spec.
	(w3m-pattern-uri-replace): New function.
	(w3m-uri-replace): Reimplemented.

	* w3m-search.el (w3m-search-quick-search-engine-alist): Abolished.
	(w3m-search-quick-search-engines): Removed.
	(w3m-search-quick-search-handler): Removed.
	(w3m-search-uri-replace): New function.

2003-05-26  Katsumi Yamaoka  <yamaoka@jpl.org>

	* w3m.el (w3m-highlight-current-anchor): Don't infloop even if a w3m
	buffer is narrowed.

2003-05-22  Katsumi Yamaoka  <yamaoka@jpl.org>

	* w3mhack.el (w3mhack-make-package): Make it work under non-Mule
	XEmacs.

2003-05-19  Hideyuki SHIRAI  <shirai@meadowy.org>

	* mew-w3m.el (mew-w3m-use-safe-url-regexp): New variable.
	(mew-w3m-view-inline-image, mew-mime-text/html-w3m): Use
	`mew-w3m-use-safe-url-regexp' for `w3m-safe-url-regexp'.

2003-05-12  Hideyuki SHIRAI  <shirai@meadowy.org>

	* w3m.el (Top): Use w3m-treat-drive-letter for `w3m-expand-path-name'.

2003-05-12  TSUCHIYA Masatoshi  <tsuchiya@namazu.org>

	* mime-w3m.el (mime-w3m-preview-text/html): Apply the patch posted by
	Yoichi NAKAYAMA <yoichi@geiin.org> in [emacs-w3m:04836], that correct
	the wrong usage of `message'.

2003-05-06  Katsumi Yamaoka  <yamaoka@jpl.org>

	* w3m.el (w3m-fontify-anchors): Invalidate the widget keymap in XEmacs;
	add a help-echo to the widget button.
	(w3m-make-minor-mode-keymap): Bind [down-mouse-2] to `undefined' to
	invalidate the `widget-button-click' command in FSF Emacs.

2003-04-30  Katsumi Yamaoka  <yamaoka@jpl.org>

	* w3m.el (w3m-imitate-widget-button): New variable.
	(w3m-imitate-widget-button): New function.
	(w3m-fontify-anchors): Imitate the widget button.
	(w3m-next-anchor): Look for the widget button.
	(w3m-previous-anchor): Ditto.

2003-04-30  TSUCHIYA Masatoshi  <tsuchiya@namazu.org>

	* w3m.el (w3m-retrieve-and-render): Hide a exit status from an error
	message unless `w3m-process-exit-status'.

2003-04-30  Katsumi Yamaoka  <yamaoka@jpl.org>

	* w3m.el (w3m-goto-url): Improve and bug fix the find-file code.

2003-04-16  Chihiro Kuroda  <chee@iijmio-mail.jp>

	* w3m.el (w3m-download): Download a directory url to index.html
	(by default) instead of signaling an error.

2003-04-11  Katsumi Yamaoka  <yamaoka@jpl.org>

	* w3m.el (w3m-local-find-file-regexps): New user option.
	(w3m-local-find-file-function): New user option.
	(w3m-goto-url): Use the function specified by the
	`w3m-local-find-file-function' variable for local files when the file
	name matches the `w3m-local-find-file-regexps' variable.

2003-04-04  Hideyuki SHIRAI  <shirai@meadowy.org>

	* w3m-search.el (w3m-search-engine-alist): Change coding-system to
	`euc-japan' of "waei" and "kokugo". Tnx, Mr. Saito (sai@yedo.com) for
	his report.

2003-03-26  TSUCHIYA Masatoshi  <tsuchiya@namazu.org>

	* w3m-antenna.el (w3m-antenna-check-all-sites): Call `make-symbol'
	instead of `gensym', in order to make this function free from runtime
	CL functions.

2003-03-07  Katsumi Yamaoka  <yamaoka@jpl.org>

	* w3m-bug.el (report-emacs-w3m-bug): Make it possible to send a bug
	report even if emacs-w3m is not running.

2003-03-03  Michael Shields  <shields@msrl.com>

	* w3m-xmas.el (w3m-create-image): Protect against images which are not
	permitted to be loaded according to `w3m-safe-url-regexp'.

2003-02-28  Hideyuki SHIRAI  <shirai@meadowy.org>

	* w3m-util.el (w3m-get-server-hostname): Rename and move from
	`w3m-process-get-server-root' in `w3m-proc.el'.

	* w3m-proc.el (w3m-process-set-authinfo, w3m-process-read-user)
	(w3m-process-read-passwd, w3m-process-y-or-n-p): Use
	`w3m-get-server-hostname' instead of `w3m-process-get-server-root'.

	* w3m.el (w3m-show-error-information): New customized variable.
	(w3m-w3m-attributes): Message strange `Location:' like lynx.
	(w3m-retrieve-and-render): When error occur, show error message in `w3m
	buffer' to be accompanied by `w3m-show-error-information'.
	(w3m-show-error-information): New function.
	(w3m-reload-this-page, w3m-redisplay-this-page)
	(w3m-redisplay-and-reset, w3m-redisplay-with-charset)
	(w3m-view-source, w3m-view-header): If `w3m-current-url' is nil, dont'
	execute command.
	(w3m): Guard from the bug of `select-frame-set-input-focus' in
	Emacs-21.3.x. If `w3m-current-url' is nil in `w3m buffer'

2003-02-27  Katsumi Yamaoka  <yamaoka@jpl.org>

	* w3mhack.el (w3mhack-generate-shimbun-servers-file): Exclude fml,
	glimpse, lump, mailarc, mailman, mhonarc and text; indent.
	(w3mhack-generate-colon-keywords-file): indent.

2003-02-26  Katsumi Yamaoka  <yamaoka@jpl.org>

	* w3m-search.el (w3m-search-engine-alist): Add www.alltheweb.com
	suggested by Chris Beggy <chrisb@kippona.com>; make the default value
	more suitable to the language environment; don't use the old fashioned
	backquotes.
	(w3m-search-default-engine): Always default to google.
	(w3m-search-prefer-japanese-site): Remove.
	(w3m-search-inhibited-japanese-engines): Remove.
	(w3m-search): Bind `completion-ignore-case' to t.
	(w3m-search-quick-search-handler): Remove
	`w3m-search-prefer-japanese-site' and
	`w3m-search-inhibited-japanese-engines'.

2003-02-26  Hideyuki SHIRAI  <shirai@meadowy.org>

	* w3m.el (w3m-w3m-attributes): Allow imperfect Status-Line like no
	Reason-Phrase. Guard broken header like no location field.

2003-02-25  Hideyuki SHIRAI  <shirai@meadowy.org>

	* w3m-util.el (w3m-url-local-p): Use `\`' instead of `^'.

2003-02-21  Hideyuki SHIRAI  <shirai@meadowy.org>

	* w3m.el (w3m-local-dirlist-cgi): Treat a `local cookie file', again.

2003-02-16  ARISAWA Akihiro  <ari@mbf.sphere.ne.jp>

	* w3m.el (w3m-type): Support "release candidate" of w3m.

2003-02-14  Katsumi Yamaoka  <yamaoka@jpl.org>

	* w3m-xmas.el (w3m-insert-image): Use `map-extents' instead of
	`extent-at' repeatedly.
	(w3m-remove-image): Ditto.

2003-02-05  Hideyuki SHIRAI  <shirai@meadowy.org>

	* w3m-form.el (w3m-form-submit): Remove `!CURRENT_URL!' from action
	tag.

2003-02-04  Katsumi Yamaoka  <yamaoka@jpl.org>

	* w3mhack.el (TopLevel): Don't gererate the w3m-kwds.el file if there
	is no permission to write.

	* Makefile.in (clean): Remove shimbun/shimbun-servers.el.

2003-02-04  Yoichi NAKAYAMA  <yoichi@eken.phys.nagoya-u.ac.jp>
	Katsumi Yamaoka <yamaoka@jpl.org>

	* w3mhack.el (w3mhack-generate-shimbun-servers-file): New function.
	(TopLevel): Call it.

2003-02-04  Yoichi NAKAYAMA  <yoichi@eken.phys.nagoya-u.ac.jp>

	* w3mhack.el (shimbun-servers-file): New constant.

2003-02-04  Hideyuki SHIRAI  <shirai@meadowy.org>

	* w3m.el (w3m-mode): Bind `auto-hscroll-mode' for Emacs-21.3.

2003-01-30  Katsumi Yamaoka  <yamaoka@jpl.org>

	* w3m.el (w3m-image-type): Move forward.
	(w3m-fontify-images): Use `w3m-action' and `w3m-anchor' instead of
	`get-text-property'.
	(w3m-toggle-inline-images-internal): Use `w3m-image' instead of
	`get-text-property'.
	(w3m-toggle-inline-image): Don't specify the arg to `w3m-image'.
	(w3m-resize-inline-image-internal): Use `w3m-image' instead of
	`get-text-property'.
	(w3m-zoom-in-image): Don't specify the arg to `w3m-image'.
	(w3m-zoom-out-image): Ditto.
	(w3m-view-this-url): Don't bother to call `w3m-anchor' if it is
	needless.
	(w3m-print-this-url): Don't pull-in the point into the link if it is
	called non-interactively.
	(w3m-highlight-current-anchor-1): Use `w3m-anchor-sequence' instead of
	`get-text-property'.
	(w3m-next-anchor): Don't put `nil' element into `w3m-goto-anchor-hist';
	use `push' instead of `cons'.
	(w3m-previous-anchor): Ditto.
	(w3m-next-form): Use `w3m-action' instead of `get-text-property'; don't
	put `nil' element into `w3m-goto-anchor-hist'; specify the current
	position to `w3m-action'; use `push' instead of `cons'.
	(w3m-goto-previous-form): indent.
	(w3m-previous-form): Use `w3m-action' instead of `get-text-property';
	don't put `nil' element into `w3m-goto-anchor-hist'; specify the
	current position to `w3m-action'; use `push' instead of `cons'.
	(w3m-next-image): Use `w3m-image' instead of `get-text-property'; don't
	put `nil' element into `w3m-goto-anchor-hist'; specify the current
	position to `w3m-image'; use `push' instead of `cons'.
	(w3m-previous-image): Ditto.

	* w3m-form.el (w3m-form-resume): Use `w3m-action' instead of
	`get-text-property'; specify the current position to `w3m-action'.
	(w3m-fontify-textareas): Use `w3m-anchor-sequence' instead of
	`get-text-property'.
	(w3m-form-replace): Use `w3m-action' instead of `get-text-property'.
	(w3m-form-textarea-info): Use `get-text-property' instead of
	`w3m-get-text-property-around'.
	(w3m-form-reset): Use `w3m-action' instead of `get-text-property'.

	* w3m-util.el (w3m-get-text-property-around): Always search for the
	text prop around there and pull-in the point into the position where
	the prop exists.
	(w3m-action, w3m-anchor, w3m-image, w3m-submit): Use
	`get-text-property' if the argument is omitted.
	(w3m-image-scale): Abolished.
	(w3m-anchor-sequence): Simplified.

	* mime-w3m.el (mime-w3m-mode-map): Bind it when compiling.

2003-01-28  Katsumi Yamaoka  <yamaoka@jpl.org>

	* w3mhack.el (top): Move the last addition (modifying the value for
	`shell-file-name') just after loading `cl'.

2003-01-28  Hideyuki SHIRAI  <shirai@meadowy.org>

	* w3mhack.el (top): Set `cmdproxy.exe' to `shell-file-name' when Win32
	environment.

2003-01-28  Hideyuki SHIRAI  <shirai@meadowy.org>

	* w3m.el (w3m-local-dirlist-cgi): Treat a `local cookie file'.

2003-01-27  Hideyuki SHIRAI  <shirai@meadowy.org>

	* w3m-ucs.el (w3m-ucs-to-char): Guard error for Mule-UCS 0.85.

2003-01-26  Katsumi Yamaoka  <yamaoka@jpl.org>

	* w3mhack.el (w3mhack-byte-optimize-letX): Add `pathname-coding-system'
	to be removed from `let' bindings.

2003-01-26  MIYOSHI Masanori  <miyoshi@boreas.dti.ne.jp>

	* w3m-e21.el (w3m-favicon-type): Add BMP at the head of the list.
	(w3m-favicon-type): Undo the last change and make the priority of BMP
	the lowest.

2003-01-24  Katsumi Yamaoka  <yamaoka@jpl.org>

	* w3mhack.el (w3mhack-makeinfo): Withdraw the change of 2003-01-09.

2003-01-24  TSUCHIYA Masatoshi  <tsuchiya@namazu.org>

	* w3mhack.el (w3mhack-examine-modules, w3mhack-load-path): Check the
	existence of Gnus for shimbun/nnshimbun.el.

2003-01-21  Katsumi Yamaoka  <yamaoka@jpl.org>

	* w3m-util.el (w3m-function-max-args): Don't use the arglist
	destructively.

	* mime-w3m.el (kill-new): Don't refer to the whole arglist of the
	original function.

2003-01-21  Masatake YAMATO  <jet@gyve.org>

	* w3m.el (w3m-scroll-down-or-previous-url): Added doc string.

2003-01-19  TSUCHIYA Masatoshi  <tsuchiya@pine.kuee.kyoto-u.ac.jp>

	* w3m.el (toplevel): Strict checking that buggy `w3m-time-parse-string'
	is used.

2003-01-14  Katsumi Yamaoka  <yamaoka@jpl.org>
	Suggested by KURIHARA Kenichi <kenichi_kurihara@nifty.com>.

	* w3m.el (w3m-async-exec): Always default to `t'.
	(w3m-process-connection-type): Default to `nil' under MacOS X.

2003-01-09  Katsumi Yamaoka  <yamaoka@jpl.org>

	* w3mhack.el (w3mhack-makeinfo): Insert one excessive newline after a
	@foo{bar} thing to prevent clinging of a line and a line
	(old texinfmt bug?) if it should be considered only one thing in a
	line.

2003-01-07  Hideyuki SHIRAI  <shirai@meadowy.org>

	* mew-w3m.el (mew-w3m-ext-url-show): Use `mew-buffer-message' instead
	of `mew-window-configure'.

2003-01-06  Hideyuki SHIRAI  <shirai@meadowy.org>

	* mew-w3m.el (mew-w3m-ext-url-show): New funcition.
	(mew-w3m-ext-url-fetch): Ditto.
	(top): Modify comment. Avoid byte-compile warning for
	`mew-window-configure'.

2002-12-20  Hideyuki SHIRAI  <shirai@meadowy.org>

	* w3m.el (w3m-about-db-history): Display the information of page.

2002-12-19  Hideyuki SHIRAI  <shirai@meadowy.org>

	* w3m.el (w3m-local-dirlist-cgi): Treat a local cookie.

2002-12-18  Hideyuki SHIRAI  <shirai@meadowy.org>

	* w3m-e21.el (w3m-favicon-type): Change default value and type of
	custom.
	(w3m-favicon-type-alist): New internal variable.
	(w3m-setup-favicon): Don't check 'xpm.
	(w3m-buffer-favicon): Decide image type of Emacs use
	`w3m-favicon-type-alist'.

2002-12-17  Hideyuki SHIRAI  <shirai@meadowy.org>

	* w3m.el (w3m-type): Suppert `stable version notation' of w3m-m17n.

2002-12-12  ARISAWA Akihiro  <ari@mbf.sphere.ne.jp>

	* w3m.el (w3m-use-favicon): Moved from w3m-e21.el.

	* w3m-image.el (w3m-favicon-usable-p): Moved from w3m-e21.el.

	* w3m-e21.el : Bind `w3m-use-favicon' when compiling.
	(w3m-favicon-usable-p): Moved to w3m-image.el.
	(w3m-use-favicon): Moved to w3m.el.

2002-12-07  Yuuichi Teranishi  <teranisi@gohome.org>

	* w3m-form.el (w3m-form-text-chop): Added nil check.

2002-12-06  Katsumi Yamaoka  <yamaoka@jpl.org>

	* w3mhack.el (w3mhack-what-where): Don't say [-ja] especially.

2002-12-03  Katsumi Yamaoka  <yamaoka@jpl.org>

	* doc/ptexinfmt.el: Modify it not to use APEL functions.

	* w3mhack.el (w3mhack-makeinfo): Remove last temporal mod.

2002-12-02  Katsumi Yamaoka  <yamaoka@jpl.org>

	* w3mhack.el (w3mhack-makeinfo): Temporally fix to help users who don't
	have APEL that use texinfmt if loading doc/ptexinfmt.el is failed.

2002-12-02  ARISAWA Akihiro  <ari@mbf.sphere.ne.jp>

	* doc/Makefile.in: Remove GNU make things.

2002-12-02  Katsumi Yamaoka  <yamaoka@jpl.org>

	* w3mhack.el (w3mhack-makeinfo): Don't format Japanes info if the mule
	feature is not provided.

	* aclocal.m4 (AC_PATH_LISPDIR, AC_PATH_ICONDIR): Undo last change.

	* doc/Makefile.in (INSTALL_INFO): New variable.
	(install): Use it.

2002-11-29  Katsumi Yamaoka  <yamaoka@jpl.org>

	* Makefile.in (srcdir): New variable.
	(FLAGS): Specify an absolute path to w3mhack.el.
	(all-en): New rule.
	(all-ja): Made it make only Japanese info.
	(info-en): New rule.
	(install-en): New rule.
	(install-ja): Made it install only Japanese info.
	(install-lisp): Use `$(srcdir)/' instead of `./'.
	(install-icons): Ditto.
	(install-info-en): New rule.
	(Makefile): Use `$(srcdir)/' instead of `./'.
	(config.status): Ditto.
	(very-slow): Specify an absolute path to attic/addpath.el.

	* doc/.cvsignore: Add version.texi.

	* doc/ChangeLog: Removed.

	* doc/Makefile.in (srcdir, subdir, top_srcdir): New variables.
	(FLAGS): Specify an absolute path to w3mhack.el.
	(EMACSINFO): Use `$(top_srcdir)' instead of `..'.
	(INFO_DEPS): Include both emacs-w3m.info and emacs-w3m-ja.info.
	(INFO_DEPS_EN): New variable.
	(en): New rule.
	(version.texi): New rule.
	(emacs-w3m.info): Made it depend on version.texi.
	(emacs-w3m-ja.info): Ditto.
	(install): Use `$(top_srcdir)/' instead of `../'.
	(install-en): New rule.

	* doc/version.texi: Removed from the CVS repository.

2002-11-29  TSUCHIYA Masatoshi  <tsuchiya@namazu.org>

	* doc/Makefile.in (clean): Fix target.

2002-11-29  ARISAWA Akihiro  <ari@mbf.sphere.ne.jp>

	* w3mhack.el (w3mhack-nonunix-install): Create parent directories.

2002-11-28  Katsumi Yamaoka  <yamaoka@jpl.org>

	* doc/texinfo.tex: Replaced with the latest version.

2002-11-28  Katsumi Yamaoka  <yamaoka@jpl.org>

	* w3m.el (w3m-header-line-map): Prevent tool-bar from being doubled
	under Emacs 21.

2002-11-28  Katsumi Yamaoka  <yamaoka@jpl.org>

	* Makefile.in (infodir): Add a variable.
	(default): Use `all'.
	(all, all-ja): New rules.
	(lisp): Renamed from `default'.
	(what-where): Pass `infodir' to `w3mhack-what-where'.
	(info, info-ja): New rules.
	(install): Use `install-lisp' and `install-info'.
	(install-ja): New rule.
	(install-lisp): Renamed from `install'.
	(install-info, install-info-ja): New rules.
	(install-package): Use `install-lisp' instead of `install'; install
	info files as well.
	(install-package-ja): New rule.
	(clean): Remove info files as well.
	(distclean): Remove doc.Makefile as well.

	* aclocal.m4 (AC_PATH_LISPDIR, AC_PATH_ICONDIR): Modify a message for
	`install-package'.

	* configure.in: Check for the makeinfo command; create doc/Makefile.

	* w3mhack.el (w3mhack-make-package): Add info file names into a
	MANIFEST file.
	(w3mhack-what-where): Show where info files will go.
	(w3mhack-makeinfo): New function.

2002-11-28  Katsumi Yamaoka  <yamaoka@jpl.org>

	* doc/Makefile.in, .cvsignore: New file.

	* doc/emacs-w3m.texi, emacs-w3m-ja.texi: Correct copyright holder.

	* doc/emacs-w3m.texi: Renamed from emacs-w3m-en.texi.

	* doc/txi.tex: Renamed from txi-en.tex.

2002-11-27  Katsumi Yamaoka  <yamaoka@jpl.org>

	* w3m-search.el (w3m-search-engine-alist): Specify coding-system for
	the waei and kokugo entries.  Suggested by Hideyuki SHIRAI.

2002-11-27  Katsumi Yamaoka  <yamaoka@jpl.org>

	* doc/emacs-w3m-en.texi, emacs-w3m-en.texi: Convert to GFDL.

2002-11-27  Yoichi NAKAYAMA  <yoichi@eken.phys.nagoya-u.ac.jp>

	* doc/emacs-w3m-en.texi: New files.
	* doc/emacs-w3m-ja.texi:
	* doc/ptexinfmt.el:
	* doc/texinfo.tex:
	* doc/txi-en.tex:
	* doc/txi-ja.tex:
	* doc/version.texi:

2002-11-27  Katsumi Yamaoka  <yamaoka@jpl.org>

	* w3m-tabmenu.el (w3m-tab-menubar-update): Do nothing when there's no
	menubar.

2002-11-18  Hideyuki SHIRAI  <shirai@meadowy.org>

	* w3m.el (w3m-view-this-url-1): Keep position when new-session and
	`w3m-view-this-url-new-session-in-background' is non-nil.

2002-11-17  Hideyuki SHIRAI  <shirai@meadowy.org>

	* mew-w3m.el (mew-mime-text/html-w3m): Use `match-string-no-properties'
	if it exist.

2002-11-15  Katsumi Yamaoka  <yamaoka@jpl.org>

	* w3m.el (w3m-goto-url): Use an optional argument and the function
	`interactive' to examine whether it is called interactively instead of
	the function `interactive-p'.  Suggested by TSUCHIYA Masatoshi.
	(w3m-goto-url-new-session): Ditto.
	(w3m): Ditto.
	(w3m-select-buffer-show-this-line): Ditto.

2002-11-14  Hideyuki SHIRAI  <shirai@meadowy.org>

	* w3m.el (w3m-w3m-attributes): Bind `case-fold-search' to t.

2002-11-14  Katsumi Yamaoka  <yamaoka@jpl.org>

	* w3m-search.el (w3m-search-engine-alist): Add some dictionaries.
	(w3m-search-default-engine): Default to google.
	(w3m-search-quick-search-engine-alist): Add iij-archie; add
	customization type.
	(w3m-search-prefer-japanese-site): New user option.
	(w3m-search-inhibited-japanese-engines): New user option.
	(w3m-search-quick-search-engines): New function.
	(w3m-search-quick-search-handler): Maybe use a Japanese site; use
	`w3m-search-quick-search-engines' to merge `w-s-engine-alist' and
	`w-s-quick-search-engine-alist'.

	* w3m.el (w3m): Allow quicksearch urls if interactive.

2002-11-12  Katsumi Yamaoka  <yamaoka@jpl.org>

	* w3.el (w3m-view-this-url-1): Copy `w3m-current-url' into a copied
	buffer.
	(w3m-goto-url): Allow the 7th argument `qsearch'; use it to recursive
	call the function itself if the quicksearch feature is permitted.
	(w3m-goto-url-new-session): Specify the 7th arg of `w3m-goto-url' if it
	is called interactively.

2002-11-08  Romain FRANCOISE  <romain@orebokech.com>

	* w3m-search.el (w3m-search-engine-alist): Add "google groups".
	(w3m-search-quick-search-engine-alist): New user option.
	(w3m-search-quick-search-handler): New function.

	* w3m.el: Autoload `w3m-search-quick-search-handler'.
	(w3m-goto-url): Use `w3m-search-quick-search-handler' to parse
	quicksearch url schemes.

2002-11-06  TSUCHIYA Masatoshi  <tsuchiya@namazu.org>

	* w3m-bookmark.el (w3m-bookmark-safe-string): Abolish its 2nd `coding'
	argument.  Instead of it, use the coding system to be used for encoding
	the buffer contents on saving.
	(w3m-bookmark-write-file): Follow the above change.

2002-11-06  Yuuichi Teranishi  <teranisi@gohome.org>

	* w3m-form.el (w3m-fontify-textareas): Replace textarea string only
	when form data contains non-nil data.

2002-11-05  Yuuichi Teranishi  <teranisi@gohome.org>

	* w3m.el (toplevel): Added autoload setting for
	`w3m-fontify-textareas'.
	(w3m-fontify): Don't remove tag strings in the textareas; Call
	`w3m-fontify-textareas'.

	* w3m-form.el (w3m-form-treat-textarea-size): New option.
	(w3m-form-resume): Do nothing if forms is nil.
	(w3m-fontify-textareas): New function.
	(w3m-form-parse-and-fontify): Decode entities for form value; Record
	textarea rows as text property.
	(w3m-form-parse-and-fontify): Treat CRLF as a newline character.
	(w3m-form-search-textarea): New function.
	(w3m-form-textarea-replace): Rewrite.
	(w3m-form-textarea-info): Ditto.

2002-11-05  TSUCHIYA Masatoshi  <tsuchiya@namazu.org>

	* w3m-bookmark.el (w3m-bookmark-file-coding-system): Fix its docstring.
	(w3m-bookmark-verify-modtime): Keep buffer modified status.
	(w3m-bookmark-safe-string): New function.
	(w3m-bookmark-write-file): Call it to make given strings be safe.

2002-11-03  TSUCHIYA Masatoshi  <tsuchiya@namazu.org>

	* w3m-bookmark.el: Use non-visiting working buffer; Auto-detection of
	bookmark file coding system.
	(w3m-bookmark-file-coding-system): Fix its docstring.
	(w3m-bookmark-buffer-file-name): New internal variable.
	(w3m-bookmark-mode): Add documents for commands.
	(w3m-bookmark-mode-setter): Set `default-directory'.
	(w3m-bookmark-buffer): Use non-visiting working buffer.
	(w3m-bookmark-sections): Follow the above change.
	(w3m-bookmark-kill-entries): Likewise.
	(w3m-bookmark-file-modtime, w3m-bookmark-verify-modtime)
	(w3m-bookmark-save-buffer): New functions.
	(w3m-bookmark-write-file): Use it; Stricten check.
	(w3m-bookmark-add-current-url-group): Call `w3m-bookmark-add' without
	2nd argument.
	(w3m-about-bookmark): Give unique id to sections.
	(w3m-bookmark-current-number): Follow the above change.
	(w3m-bookmark-kill-entry): If the bookmark file is reverted, reload it.
	(w3m-bookmark-undo): Ditto.
	(w3m-bookmark-edit): New function.

2002-11-02  TSUCHIYA Masatoshi  <tsuchiya@namazu.org>

	* w3m-bookmark.el (w3m-about-bookmark): Fix.
	(w3m-bookmark-current-number): Return nil on no entry line.
	(w3m-bookmark-kill-entry): On no entry line, do not call
	`w3m-bookmark-kill-entries'.
	(w3m-bookmark-kill-entries): Fix.

2002-11-01  TSUCHIYA Masatoshi  <tsuchiya@namazu.org>

	* w3m-namazu.el (w3m-namazu): Change prompt.
	(w3m-namazu): Change prompt; Small fix.

	* w3m-bookmark.el: Experimental bookmark editer.
	(w3m-bookmark-read-file): Removed.
	(w3m-bookmark-buffer): New function.
	(w3m-bookmark-sections): Use it.
	(w3m-bookmark-write-file): Use it; Call `basic-save-buffer'.
	(w3m-bookmark-view): View about://bookmark/ instead of
	w3m-bookmark-file directly.
	(w3m-about-bookmark, w3m-bookmark-current-number)
	(w3m-bookmark-kill-entry, w3m-bookmark-kill-entries)
	(w3m-bookmark-undo): New functions.
	(w3m-bookmark-mode, w3m-bookmark-mode-map): New variables.
	(w3m-bookmark-mode-hook): New hook.
	(w3m-bookmark-mode): New minor mode.
	(w3m-bookmark-mode-setter): New function.
	(toplevel): Register it to `w3m-display-functions'.

2002-10-30  TSUCHIYA Masatoshi  <tsuchiya@namazu.org>

	* w3mhack.el (w3mhack-generate-colon-keywords-file): Protect against
	unexpected data structure.

2002-10-28  TSUCHIYA Masatoshi  <tsuchiya@namazu.org>

	* w3m.el (w3m-w3m-attributes): Remove workaround for servers which do
	not support HEAD operations.


2002-10-25  TSUCHIYA Masatoshi  <tsuchiya@namazu.org>

	* Release emacs-w3m-1.3.3 from emacs-w3m-1_3 branch.

2002-10-25  Katsumi Yamaoka  <yamaoka@jpl.org>

	* w3m-xmas.el (find-charset): Alias to ignore if no-Mule.

2002-10-25  Hideyuki SHIRAI  <shirai@meadowy.org>

	* w3m.el (w3m-entity-alist): Use `w3m-mule-unicode-p' instead of
	`w3m-use-mule-ucs'.

	* w3m-xmas.el (w3m-mule-unicode-p): New function.

	* w3m-fsf.el (w3m-mule-unicode-p): New function.

	* w3m-om.el (w3m-mule-unicode-p): Set aliase to `ignore'.

	* w3m-e19.el (w3m-mule-unicode-p): Set aliase to `ignore'.

2002-10-25  Masayuki Ataka  <ataka@milk.freemail.ne.jp>

	* w3m.el (w3m-entity-alist): Support all entities using Mule-UCS.

2002-10-24  TSUCHIYA Masatoshi  <tsuchiya@namazu.org>

	* mew-w3m.el: Cancel the last change.  Use `w3m-minor-mode'.

	* mime-w3m.el (mime-w3m-display-inline-images): Fix its docstring.
	(mime-w3m-safe-url-regexp): Fill its docstring.
	(mime-w3m-setup-hook): New hook.
	(mime-w3m-setup): Do not initialize `mime-w3m-mode-map'; Run the above
	hook.
	(mime-w3m-mode-map): It is not defined for XEmacs and Emacs21.
	(mime-w3m-local-map-property): New function.
	(mime-w3m-preview-text/html): Call it.

	* w3m.el (w3m-key-binding): Cancel the last change.
	(w3m-region): Change the interactive form; Do not process <base> tag by
	itself.
	(w3m-minor-mode-command-alist): Cancel the last change.
	(w3m-minor-mode-map, w3m-minor-mode-hook, w3m-minor-mode): Revival.

2002-10-23  Hideyuki SHIRAI  <shirai@meadowy.org>

	* w3m.el (w3m-toggle-inline-images-internal)
	(w3m-toggle-inline-image, w3m-view-this-url, w3m-view-this-url)
	(w3m-submit-form, w3m-external-view, w3m-view-image)
	(w3m-save-image, w3m-view-url-with-external-browser)
	(w3m-download-this-url, w3m-edit-this-url, w3m-goto-url)
	(w3m-goto-url-with-timer, w3m-safe-view-this-url)
	(w3m-safe-view-this-url): Check validity of the URL.
	(w3m-print-current-url, w3m-edit-current-url): Check `w3m-current-url'.

	* w3m-util.el (w3m-url-fallback-base): Move from `w3m.el'.
	(w3m-url-invalid-regexp): New constant.
	(w3m-url-valid): New inline function.

	* mew-w3m.el (mew-mime-text/html-w3m): Remove any properties from
	`xref'.

2002-10-23  Katsumi Yamaoka  <yamaoka@jpl.org>

	* w3m-om.el (coding-system-list): Use `defalias' and `lambda' instead
	of `defun'; allow an optional dummy argument; don't ignore `*noconv*'.
	(read-passwd): Use `defalias' and `lambda' instead of `defun'.
	(compose-mail): Ditto.

2002-10-22  TSUCHIYA Masatoshi  <tsuchiya@namazu.org>

	* w3m.el (w3m-key-binding): Remove the code to reset
	`w3m-minor-mode-map'.
	(w3m-minor-mode-command-alist): Update its docstring.
	(w3m-minor-mode-map, w3m-minor-mode-hook, w3m-minor-mode): Abolished.
	(w3m-minor-mode): Removed.

	* mime-w3m.el (mime-w3m-setup): Call `w3m-make-minor-mode-keymap'
	without using `w3m-minor-mode-map'.

	* mew-w3m.el (mew-use-w3m-minor-mode): Update its docstring.
	(mew-w3m-minor-mode-map): New variable.
	(toplevel): Revival the code to add a minor mode.
	(mew-w3m-minor-mode-setter): Cancel the last change.

2002-10-22  TSUCHIYA Masatoshi  <tsuchiya@namazu.org>

	* w3m.el (w3m-key-binding): Revival the code to reset
	`mime-w3m-mode-map'.

	* mime-w3m.el (mime-w3m-mode-map): Revival.
	(mime-w3m-setup): Initialize `mime-w3m-mode-map' based on
	`w3m-minor-mode-map'; Modify it to set its parent map to
	`mime-view-mode-default-map'.
	(mime-w3m-preview-text/html) [XEmacs,Emacs21]: Unify `local-map' as
	text property.

	* w3m.el (w3m-make-minor-mode-keymap): Call `make-spase-keymap' instead
	of `make-keymap'.

2002-10-22  Shun-ichi GOTO  <gotoh@taiyo.co.jp>

	* w3m.el (w3m-entity-regexp): As simple regexp. Existance of final
	semi-collon is to be detected.
	(w3m-entity-value): 2nd argument STRICT is added. If not STRICT, find
	entity from db by maxmum length matching, and returns it with appending
	unused chars. Returns nil if not match.  And also use defun instead of
	defsubst.
	(w3m-decode-entities): Use new `w3m-entity-value' with 2nd arg.

2002-10-22  TSUCHIYA Masatoshi  <tsuchiya@namazu.org>

	* w3m.el (w3m-minor-mode): Define without `define-minor-mode'.
	(w3m-minor-mode): Ditto.
	(w3m-minor-mode-hook): Ditto.
	(w3m-entity-regexp): Set 3000 to `max-specpdl-size' locally to avoid
	max-specpdl-size error.

	* w3m-e19.el: Cancel the last change to define `define-minor-mode'.
	* w3m-fsf.el: Ditto.
	* w3m-om.el: Ditto.

	* attic/easy-mmode.el: Removed.

2002-10-22  Katsumi Yamaoka  <yamaoka@jpl.org>

	* w3m-e19.el: Require `easy-mmode'; make the alias `define-minor-mode'
	to `easy-mmode-define-minor-mode'.
	* w3m-fsf.el: Ditto.
	* w3m-om.el: Ditto.

	* attic/easy-mmode.el: New file imported from Emacs 20.7.

2002-10-22  TSUCHIYA Masatoshi  <tsuchiya@namazu.org>

	* w3m.el (w3m-lynx-like-map, w3m-info-like-map): Add [tab] for
	`w3m-next-anchor'.
	(w3m-safe-view-this-url, w3m-mouse-safe-view-this-url): New command.
	(w3m-minor-mode-command-alist): New constant.
	(w3m-make-minor-mode-keymap): New function.
	(w3m-minor-mode-map): New keymap.
	(w3m-minor-mode): New function.

	* mime-w3m.el (mime-w3m-mode-map): Abolished.
	(mime-w3m-mode-command-alist): Abolished.
	(mime-w3m-mode-dont-bind-keys): Abolished.
	(mime-w3m-mode-ignored-keys): Abolished.
	(mime-w3m-setup): Do not initialize `mime-w3m-mode-map'.
	(mime-w3m-preview-text/html): Use `w3m-minor-mode-map' instead of
	`mime-w3m-mode-map'.
	(mime-w3m-view-this-url, mime-w3m-mouse-view-this-url): Removed.

	* mew-w3m.el (mew-w3m-minor-mode): Abolished.
	(mew-w3m-minor-mode-setter): Call `w3m-minor-mode'.

2002-10-21  Katsumi Yamaoka  <yamaoka@jpl.org>

	* w3m-e19.el: Cancel last change for providing the base64 codec.

2002-10-21  Yuuichi Teranishi  <teranisi@gohome.org>

	* w3m.el (w3m-goto-url): Use 'group:' scheme instead of
	'about://group/...'; Use url encoding for the member of URL group
	instead of base64 encoding.

	* w3m-bookmark.el (w3m-bookmark-add-current-url-group): Follow the
	change above.

2002-10-21  Katsumi Yamaoka  <yamaoka@jpl.org>

	* w3m-e19.el: Require `poe' and `path-util'; attempt to define the
	functions `base64-decode-string' and `base64-encode-string'.

	* w3m-util.el (w3m-display-progress-message): New function.
	* w3m.el (w3m-goto-url-new-session): Use it.
	(w3m): Use it.

2002-10-21  Yuuichi Teranishi  <teranisi@gohome.org>

	* w3m.el (w3m-goto-url): Process 'about://group/...'.

	* w3m-bookmark.el (w3m-bookmark-add-current-url-group): New function.

2002-10-21  Katsumi Yamaoka  <yamaoka@jpl.org>

	* w3m.el (w3m-delete-buffer): Run `w3m-delete-buffer-hook' only when a
	buffer is killed.
	(w3m-pack-buffer-numbers): Arrange buffers sequentially from 1 instead
	of 0.
	(w3m-select-buffer-next-line): Update gutter tabs for XEmacs.
	(w3m-select-buffer-delete-buffer): Run `w3m-delete-buffer-hook'.

	* w3m-util.el (w3m-buffer-number): Assume the buffer number has begun
	from 1 instead of 0.
	(w3m-buffer-set-number): Ditto.
	(w3m-buffer-name-lessp): Ditto.

2002-10-19  Masayuki Ataka  <ataka@milk.freemail.ne.jp>

	* w3m.el (w3m-entity-alist): Support Greek.

2002-10-20  TSUCHIYA Masatoshi  <tsuchiya@namazu.org>

	* w3m.el (w3m-goto-url): Display a help message to stop asynchronous
	process.

2002-10-18  Katsumi Yamaoka  <yamaoka@jpl.org>

	* w3m-form.el (w3m-form-input-textarea-keymap): Don't bind C-g.
	(w3m-form-input-select-keymap): Ditto.
	(w3m-form-input-map-keymap): Ditto.

	* w3m.el (w3m-select-buffer-mode): Add some key descriptions to the
	doc-string.

2002-10-17  ARISAWA Akihiro  <ari@mbf.sphere.ne.jp>

	* icons/db-history-up.xpm: Add missing comma.

2002-07-19  ARISAWA Akihiro  <ari@mbf.sphere.ne.jp>

	* w3m-symbol.el: New file.

	* w3m.el: Autoload "w3m-symbol" for `w3m-replace-symbol'.
	(w3m-use-symbol): New variable.
	(w3m-fontify): Call `w3m-replace-symbol'.

	* w3mhack.el (w3mhack-examine-modules): Don't byte-compile
	w3m-symbol.el if no-MULE.

2002-10-17  TSUCHIYA Masatoshi  <tsuchiya@namazu.org>

	* w3m-e21.el (w3m-buffer-favicon): Bind local null handler with
	`w3m-process-with-null-handler' instead of `lexical-let'.

2002-10-16  Hideyuki SHIRAI  <shirai@meadowy.org>

	* w3m-proc.el (w3m-process-push, w3m-process-start): Fix last change.

2002-10-16  TSUCHIYA Masatoshi  <tsuchiya@namazu.org>

	* w3m.el (w3m-rendering-half-dump): To decide whether
	`w3m-treat-image-size' is ignored, use `w3m-display-inline-images-p'
	instead of `w3m-display-graphic-p'.  Thanks to Mito for his report.
	(w3m-about): Add `witdh' and `height' property to <img> tag.

2002-10-16  Katsumi Yamaoka  <yamaoka@jpl.org>

	* w3m.el (w3m-emacs-w3m-icon): Use helvetica-bold to widen image.

2002-10-15  TSUCHIYA Masatoshi  <tsuchiya@namazu.org>

	* w3m.el (w3m-lynx-like-map): Don't define key bindings for
	`w3m-zoom-out-image' and `w3m-zoom-in-image' when emacs-w3m in running
	in non-graphical display.
	(w3m-info-like-map): Ditto.

2002-10-15  TSUCHIYA Masatoshi  <tsuchiya@namazu.org>
	    Mito <mito@mxa.nes.nec.co.jp>

	* w3m.el (w3m-rendering-half-dump): Ignore `w3m-treat-image-size' when
	emacs-w3m is running in non-graphical display.

2002-10-13  TSUCHIYA Masatoshi  <tsuchiya@namazu.org>

	* w3m.el (w3m-local-dirlist-cgi): Follow the change of
	`w3m-process-start'.
	(w3m-w3m-get-header): Ditto.
	(w3m-w3m-dump-head-source): Ditto.

	* w3m-image.el (w3m-imagick-convert-async-exec): Abolished.
	(w3m-imagick-start): Removed.
	(w3m-imagick-start-convert-buffer): Call `w3m-process-start' instead of
	the above function.

	* w3m-proc.el (w3m-process-push): Accept `command' argument.
	(w3m-process-start): Ditto.

2002-10-12  TSUCHIYA Masatoshi  <tsuchiya@namazu.org>

	* w3m.el (w3m-w3m-dump-head-source): Do not display the help message
	when `w3m-process-with-wait-handler' is evaluated.
	(w3m-make-separator): New function.
	(w3m-about-header): Use the above function.

	* w3m-proc.el (w3m-process-waited): New variable.
	(w3m-process-error-handler): New function.
	(w3m-process-with-wait-handler): Wrap the critical part with
	`condition-case' to clean running processes up when `quit' signal is
	occured.

2002-10-10  TSUCHIYA Masatoshi  <tsuchiya@namazu.org>

	* w3m.el (w3m-w3m-dump-head-source): Display the message which
	describes how to stop asynchronous process.
	(w3m-lynx-like-map): Changed the key binded to `w3m-process-stop' from
	`C-c C-g' to `C-c C-k'.
	(w3m-info-like-map): Ditto.

2002-10-08  MIYOSHI Masanori  <miyoshi@boreas.dti.ne.jp>

	* README.shimbun.ja: Add notice that f1express requires Mule-UCS.

	* README.shimbun.ja: Ditto.

2002-10-04  Katsumi Yamaoka  <yamaoka@jpl.org>

	* w3m.el (w3m-toggle-inline-images-internal): Simplify the code.
	(w3m-resize-inline-image-internal): Remove an existing bitmap image
	first.

	* w3m-bitmap.el (w3m-bitmap-image-insert): Replace
	`insert-before-markers' with `insert' (return to the state before
	2002-04-15).

2002-10-03  Katsumi Yamaoka  <yamaoka@jpl.org>

	* w3m-bitmap.el (w3m-create-resized-image): Return nil when resizing is
	failed; set buffer multibyte before converting xbm to bitmap.

	* w3m-xmas.el (w3m-create-resized-image): Return nil when resizing is
	failed.

	* w3m-image.el (w3m-resize-image-by-rate): Undo last change.

2002-10-03  Katsumi Yamaoka  <yamaoka@jpl.org>

	* w3m-bitmap.el (w3m-create-resized-image): New function.

	* w3m-e19.el (w3m-create-resized-image): Alias to `ignore'.
	* w3m-e20.el (w3m-create-resized-image): Alias to `ignore' if the
	BITMAP-MULE is not available.
	* w3m-om.el (w3m-create-resized-image): Ditto.

	* w3m-image (w3m-resize-image-by-rate): Limit the minimum scale.

	* w3m.el (w3m-resize-inline-image-internal): Remove an existing image
	only for XEmacs.

2002-10-02  Katsumi Yamaoka  <yamaoka@jpl.org>

	* w3m-xmas.el (w3m-create-resized-image): New function.

	* w3m.el (w3m-resize-inline-image-internal): Remove an existing image
	before resizing.

2002-10-01  Hideyuki SHIRAI  <shirai@meadowy.org>

	* w3m-e21.el (w3m-favicon-type): New user variable.
	(w3m-setup-favicon): Check `w3m-favicon-type'.
	(w3m-buffer-favicon): Convert image to `w3m-favicon-type' instead of
	'xpm.

2002-10-01  Katsumi Yamaoka  <yamaoka@jpl.org>

	* w3m-filter.el (w3m-filter-server-regexp): Fix the value; translate
	the comment into English.

2002-10-01  Katsumi Yamaoka  <yamaoka@jpl.org>

	* w3m.el (w3m-lynx-like-map): Bind key M-] to `w3m-zoom-in-image'; bind
	key M-[ to `w3m-zoom-out-image'.
	(w3m-info-like-map): Ditto.
	(w3m-mode): Document those new keys.

2002-09-30  KURODA Chihiro  <chee@iijmio-mail.jp>

	* w3m.el (w3m-resize-image-scale): New user option.
	(w3m-toggle-inline-image): Call `w3m-zoom-in-image' without resizing.
	(w3m-resize-inline-image-internal): New inline function.
	(w3m-zoom-in-image): New command.
	(w3m-zoom-out-image): New command.

	* w3m-util.el (w3m-image-scale): New macro.

	* w3m-image.el (w3m-resize-image-by-rate): New function.

	* w3m-e21.el (w3m-create-resized-image): New function.

2002-09-21  Kahlil HODGSON  <dorge@tpg.com.au>

	* w3m.el (ffap-url-regexp): Make sure it is non-nil.

2002-09-27  Katsumi Yamaoka  <yamaoka@jpl.org>
	Follow the change in Gnus.

	* mime-w3m.el (mime-w3m-mode-ignored-keys): New variable.
	(mime-w3m-setup): Use it.

2002-09-27  TSUCHIYA Masatoshi  <tsuchiya@namazu.org>

	* w3m.el (w3m-lynx-like-map): Unbind the key "N" to the command
	`w3m-namazu' in order to avoid binding collision to
	`w3m-view-next-page'.  Thanks to Satoshi TAOKA for his report.
	(w3m-mode): Fix its docstring for `w3m-antenna-add-current-url'.
	Thanks to Satoshi TAOKA and Yoichi NAKAYAMA for the advice.

2002-09-25  Katsumi Yamaoka  <yamaoka@jpl.org>

	* w3mhack.el: Ignore byte-compile warnings for the dummy autoloads,
	mis-judging of cl run-time functions and the obsoleteness of
	`make-local-hook' under Emacs CVS.

2002-09-25  Hideyuki SHIRAI  <shirai@meadowy.org>

	* w3mhack.el (w3mhack-examine-modules): Do not compile `mew-shimbun.el'
	with old Mew.

	* mew-w3m.el (top): Avoid byte-compile error and warning for old
	Mew. Do not push 'mew-w3m-cid-retrieve' for old Mew.

2002-09-24  TSUCHIYA Masatoshi  <tsuchiya@namazu.org>

	* w3m.el (w3m-arrived-setup): Use 0 instead of nil as the initial value
	for the new obarray.

	* w3m-filter.el (w3m-filter-setup): Use 0 instead of nil as the initial
	value for the new obarray.

2002-09-22  TSUCHIYA Masatoshi  <tsuchiya@namazu.org>

	* w3m.el (w3m-mode): Fix typo in its docstring.

2002-09-20  Kahlil HODGSON  <dorge@tpg.com.au>

	* w3m.el (w3m-fontify-bold): Permit class attributes, newlines or
	whitespaces in the tag.
	(w3m-fontify-underline): Ditto.

2002-09-18  Hideyuki SHIRAI  <shirai@meadowy.org>

	* w3m.el (w3m-treat-drive-letter): New constant.
	(w3m-url-to-file-name): Check `w3m-treat-drive-letter'.

	* w3m-dtree.el (w3m-dtree-directory-name): Check
	`w3m-treat-drive-letter'.

2002-09-12  Hideyuki SHIRAI  <shirai@meadowy.org>

	* w3m-filter.el (w3m-filter-rules): Add 'assahi shimbun' rule.
	(w3m-filter-asahi-shimbun): New function.

2002-09-05  TSUCHIYA Masatoshi  <tsuchiya@namazu.org>

	* w3m-antenna.el (w3m-antenna-setup): Check new entries registered in
	`w3m-antenna-sites'.
	(w3m-antenna-shutdown): Return the value of `w3m-antenna-alist'.
	(w3m-antenna-check-all-sites): Simplified.
	(w3m-about-antenna): Do not call `w3m-antenna-setup'.


2002-09-03  TSUCHIYA Masatoshi  <tsuchiya@namazu.org>

	* Release emacs-w3m-1.3.2 from emacs-w3m-1_3 branch.

	* w3m.el (w3m-init-file): Changed its default value.

	* Makefile.in (PACKAGE): Use `emacs-w3m' instead of `w3m_el'.

	* w3m-antenna.el (w3m-antenna-make-summary-function): Use
	`function-item' instead of `const'.
	(w3m-antenna-sort-changed-sites-function): Ditto.
	(w3m-antenna-sort-unchanged-sites-function): Ditto.
	(w3m-antenna-hns-last-modified): Asynchronized.
	(w3m-antenna-last-modified): Removed.
	(w3m-antenna-check-site): New function
	(w3m-antenna-check-site-after): New function.
	(w3m-antenna-check-sites): Removed.
	(w3m-antenna-check-all-sites): New function.
	(w3m-about-antenna): Asynchronized.
	(w3m-about-antenna-edit): Reset post-data after its content is
	displayed.
	(w3m-antenna-edit-reset-post-data): New function.

2002-09-02  TSUCHIYA Masatoshi  <tsuchiya@namazu.org>

	* w3m.el (w3m-init-file): Changed its default value.
	(toplevel): When Emacs is running without interactive terminal, do not
	load the startup file and do not evaluate `w3m-load-hook'.  Load a byte
	compiled startup file safely.

2002-09-02  Katsumi Yamaoka  <yamaoka@jpl.org>

	* w3m.el (w3m-mailto-url-popup-function-alist): New user option.
	(w3m-view-this-url-1): Don't save a window configuration for mailto
	urls here.
	(w3m-goto-mailto-url): Save a window configuration while composing a
	mail message; popup a mail window if the major-mode of a mail buffer
	matches to `w3m-mailto-url-popup-function-alist'.

2002-09-01  Andrew M. Scott  <ascott@sedona.ch.intel.com>

	* w3m-weather.el (w3m-weather-default-area): Fix typo in its docstring.

2002-08-30  Katsumi Yamaoka  <yamaoka@jpl.org>

	* w3m.el: Provide the feature `w3m' before loading an init file or
	evaluating `w3m-load-hook'.  Suggested by Seiichi NAMBA
	<sn@asahi-net.email.ne.jp>.

2002-08-30  TSUCHIYA Masatoshi  <tsuchiya@namazu.org>

	* w3m.el (w3m-init-file, w3m-load-hook): New option.
	(toplevel): Load `w3m-init-file' and run `w3m-load-hook'.

2002-08-29  Katsumi Yamaoka  <yamaoka@jpl.org>

	* w3m-util.el: Require `custom' for Emacs 19 because of the function
	`custom-initialize-set'.

2002-08-29  TSUCHIYA Masatoshi  <tsuchiya@namazu.org>

	* w3m.el: Clean up hook options.
	(toplevel): Define the dummy function of `w3m-update-tab-line'.
	(w3m-mode-hook, w3m-fontify-after-hook, w3m-select-buffer-hook): Clean
	up its default value to nil.
	(w3m-display-hook, w3m-delete-buffer-hook): Minimize its default value
	and use `w3m-custom-hook-initialize' as the initialize function.
	(w3m-arrived-setup-hook, w3m-arrived-shutdown-hook): Abolished.
	(w3m-arrived-setup-functions, w3m-arrived-shutdown-functions,
	w3m-mode-setup-functions, w3m-display-functions): New interanal
	variables.
	(w3m-arrived-setup): Refer `w3m-arrived-setup-functions' instead of
	`w3m-arrived-setup-hook'.
	(w3m-arrived-shutdown): Refer `w3m-arrived-shutdown-functions' instead
	of `w3m-arrived-shutdown-hook'.
	(w3m-fontify): Call `w3m-header-line-insert' by itself.
	(w3m-next-buffer, w3m-delete-buffer, w3m-delete-other-buffers): Call
	`w3m-select-buffer-update' by itself.
	(w3m-clean-hook-options): New function.
	(w3m-mode): Call `w3m-clean-hook-options', and run functions registered
	to `w3m-mode-setup-functions'.
	(w3m-goto-url): Call `w3m-select-buffer-update' by itself, and Run
	functions registered to `w3m-display-functions'.
	(w3m-select-buffer-update): Call `w3m-update-tab-line'.

	* w3m-util.el (w3m-custom-hook-initialize): New function.

	* w3m-xmas.el: Cancel the last change and refer `w3m-display-functions'
	instead of `w3m-display-hook'.

	* w3m-e21.el (toplevel): Add `w3m-setup-favicon' to
	`w3m-display-functions', `w3m-favicon-load-cache-file' to
	`w3m-arrived-setup-functions', `w3m-favicon-save-cache-file' to
	`w3m-arrived-shutdown-functions', and add `w3m-setup-header-line' and
	`w3m-setup-widget-faces' to `w3m-mode-setup-functions'

	* w3mhack.el (w3mhack-load-path) [Mule]: Add the path of bitmap.el to
	`load-path'.

	* w3m.el (w3m-select-buffer-hook): Renamed from
	`w3m-change-buffer-hook'.
	(w3m-next-buffer): Accept a numerical argument.
	(w3m-previous-buffer): Accept a numerical argument, and call
	`w3m-next-buffer'.
	(w3m-delete-buffer): Call `w3m-next-buffer' instead of
	`w3m-previous-buffer'.

	* w3m.el (w3m-delete-buffer-hook): Change its default value.
	(w3m-change-buffer-hook): New option.
	(w3m-delete-other-buffers-hook, w3m-previous-buffer-hook,
	w3m-next-buffer-hook): Abolished.
	(w3m-next-buffer): Run `w3m-change-buffer-hook' instead of
	`w3m-next-buffer-hook'.
	(w3m-previous-buffer): Run `w3m-change-buffer-hook' instead of
	`w3m-previous-buffer-hook'.
	(w3m-delete-buffer): Not call `w3m-select-buffer-update', which is
	added to `w3m-delete-buffer-hook'.
	(w3m-delete-other-buffers): Likewise.  Run `w3m-delete-buffer-hook'
	instead of `w3m-delete-other-buffers-hook'.

2002-08-28  TSUCHIYA Masatoshi  <tsuchiya@namazu.org>

	* w3m.el (toplevel): Remove expressions to register hook functions to
	`w3m-delete-buffer-hook', `w3m-delete-other-buffers-hook',
	`w3m-display-hook', and `w3m-fontify-after-hook'.
	(w3m-mode-hook, w3m-fontify-after-hookk, w3m-display-hook,
	w3m-arrived-setup-hook, w3m-arrived-shutdown-hook,
	w3m-delete-buffer-hook, w3m-delete-other-buffers-hook,
	w3m-previous-buffer-hook, w3m-next-buffer-hook): Changed their default
	values to avoid inconsistency of their customize.
	(w3m-toolbar): Fix its help messages.
	(w3m-arrived-file, w3m-keep-arrived-urls, w3m-db-history-display-size):
	Fix their docstrings.
	(w3m-history): Moved to avoid a byte compile warning.

	* w3m-xmas.el (toplevel): Remove an expression to register
	`w3m-xmas-update-tab-in-gutter' to `w3m-display-hook'.
	(w3m-xmas-show-current-title-in-buffer-tab): Remove expressions to
	handle `w3m-display-hook' from the form to change its value.

	* w3m-e21.el (toplevel): Remove expressions to register hook functions
	to `w3m-display-hook', `w3m-arrived-setup-hook',
	`w3m-arrived-shutdown-hook', `w3m-mode-hook', `w3m-fontify-after-hook',
	`w3m-next-buffer-hook', `w3m-previous-buffer-hook',
	`w3m-delete-buffer-hook' and `w3m-delete-other-buffers-hook'.

2002-08-28  Yuuichi Teranishi  <teranisi@gohome.org>

	* w3m.el (w3m-delete-buffer-hook): New hook.
	(w3m-other-delete-buffers-hook): Ditto.
	(w3m-previous-buffer-hook): Ditto.
	(w3m-next-buffer-hook): Ditto.
	(w3m-view-this-url-new-session-in-background): Fixed docstring.
	(w3m-next-buffer): Run `w3m-next-buffer-hook'.
	(w3m-previous-buffer): Run `w3m-previous-buffer-hook'.
	(w3m-delete-buffer): Run `w3m-delete-buffer-hook'.
	(w3m-delete-other-buffers): Run `w3m-delete-other-buffers-hook'.
	(w3m-pack-buffer-numbers): New function.
	(w3m-delete-buffer-hook): Add `w3m-pack-buffer-numbers'.
	(w3m-delete-other-buffer-hook): Add `w3m-pack-buffer-numbers'.

	* w3m-util.el (w3m-buffer-number): New inline function.
	(w3m-buffer-set-number): Ditto.

	* w3m-e21.el (w3m-update-tab-line): New function.
	(w3m-mode-hook): Add `w3m-update-tab-line'.
	(w3m-fontify-after-hook): Ditto.
	(w3m-previous-buffer-hook): Ditto.
	(w3m-next-buffer-hook): Ditto.
	(w3m-delete-buffer-hook): Ditto.
	(w3m-delete-other-buffers-hook): Ditto.
	(w3m-tab-width): Changed default value to 16.
	(w3m-tab-line): Calculate tab width dynamically.

2002-08-27  Hideyuki SHIRAI  <shirai@meadowy.org>

	* w3m.el (w3m-output-coding-system, w3m-halfdump-command-arguments):
	Use 'utf-8 when `w3m-m17n' with Mule-UCS environment.
	(w3m-charset-coding-system-alist): Add Windows Code Point.
	(w3m-current-content-charset): New buffer-local variable.
	(w3m-clear-local-variables, w3m-copy-local-variables): Handle it.
	(w3m-decode-buffer): Set `w3m-current-content-charset'.
	(w3m-rendering-half-dump): Use `w3m-current-content-charset' when
	`w3m-m17n' or `w3mmee'.

2002-08-27  Katsumi Yamaoka  <yamaoka@jpl.org>

	* w3m.el (w3m-lynx-like-map): Change the key `C-c w' to `C-c M-w' for
	the command `w3m-delete-other-buffers'.
	(w3m-info-like-map): Ditto.

2002-08-27  TSUCHIYA Masatoshi  <tsuchiya@namazu.org>

	* w3m.el (emacs-w3m-version): Reset for development series toward
	emacs-w3m-1.4.

2002-08-27  Hideyuki SHIRAI  <shirai@meadowy.org>

	* w3m.el (w3m-history): Call `w3m-db-history' instead of goto
	`about://db-history/'.

2002-08-27  Katsumi Yamaoka  <yamaoka@jpl.org>

	* w3m.el (w3m-delete-other-buffers): New user command.
	(w3m-lynx-like-map): Bind the key `C-c w' to the command
	`w3m-delete-other-buffers'.
	(w3m-info-like-map): Ditto.
	(w3m-select-buffer-mode-map): Bind the key to the command
	`w3m-select-buffer-delete-other-buffers'.
	(w3m-select-buffer-delete-other-buffers): New user command.

2002-08-27  TSUCHIYA Masatoshi  <tsuchiya@namazu.org>

	* w3m.el (w3m-check-header-tags): Ignore case of tags.
	(w3m-about-db-history): Accept range specification in URL.
	(w3m-db-history-display-size): New option.
	(w3m-db-history): Refer it.

	* w3m-antenna.el (w3m-antenna-html-skeleton): Add link to
	about://antenna-edit/.
	(w3m-about-antenna-edit): New function.  This is an experimental
	imprement of the editor for Antenna sites.

2002-08-27  Katsumi Yamaoka  <yamaoka@jpl.org>

	* w3mhack.el (char-after): Byte-optimize it for old Emacsen.
	(char-before): Ditto.

2002-08-23  Yuuichi Teranishi  <teranisi@gohome.org>

	* w3m.el (w3m-view-this-url-new-session-in-background): New user
	option.
	(w3m-view-this-url-1): Use it; enclose `w3m-goto-url' with
	`save-window-excursion'.

	* w3m-form.el (w3m-form-resume): Confirm `value' for text form is a
	string.

2002-08-22  Hideyuki SHIRAI  <shirai@meadowy.org>

	* w3m.el (ffap-url-regexp): Fix last change.

2002-08-22  Katsumi Yamaoka  <yamaoka@jpl.org>

	* w3m.el (ffap-url-regexp): Modify the value to make it match to nntp
	urls.

2002-08-22  Katsumi Yamaoka  <yamaoka@jpl.org>

	* Makefile.in (very-slow): New rule.

	* attic/addpath.el: New file.

2002-08-22  Katsumi Yamaoka  <yamaoka@jpl.org>

	* w3m-e21.el: Require `cl' when compiling to provide the function
	`gensym'.  It is needed to byte-compile this file alone because of the
	w3m-proc macros.
	* w3m-image.el: Ditto.
	* w3m-bitmap.el: Don't bother to load cl-macs.

2002-08-21  Katsumi Yamaoka  <yamaoka@jpl.org>

	* w3m-util.el (w3m-display-message-enable-logging): New variable.
	(w3m-display-message): Use it.

2002-08-08  TSUCHIYA Masatoshi  <tsuchiya@namazu.org>

	* w3m.el (w3m-w3m-retrieve-1): Do not make error but return nil, even
	if decoding is failed.

2002-08-08  Nishimoto Masaki  <nishimoto@gaju.org>

	* w3m-proc.el (w3m-process-with-environment): Copy
	`process-environment' before `getenv' is called, in order to avoid
	putting side effects to environment variables.

2002-07-17  Katsumi Yamaoka  <yamaoka@jpl.org>

	* w3m-e21.el (w3m-ucs-to-char): Return char for tilde by default.


2002-07-17  TSUCHIYA Masatoshi  <tsuchiya@namazu.org>

	* Release emacs-w3m-1.3.1 from emacs-w3m-1_3 branch.

2002-07-16  TSUCHIYA Masatoshi  <tsuchiya@namazu.org>

	* mime-w3m.el (toplevel): Bind `mime-preview-condition' to avoid
	byte-compile warnings.
	(mime-w3m-insinuate): Install code to overwrite
	`mime-preview-condition' which is already initialized before this
	functions is called.

2002-07-11  TSUCHIYA Masatoshi  <tsuchiya@namazu.org>

	* w3m.el (w3m-image-viewer): New option.
	(w3m-content-type-alist): Refer it.

2002-07-09  Katsumi Yamaoka  <yamaoka@jpl.org>

	* w3m.el (w3m-decoder-alist): Don't examine the existence of w3m
	command when compiling.
	(w3m-dirlist-cgi-program): Ditto.

2002-07-09  Hironori FUJII  <fujii@chi.its.hiroshima-cu.ac.jp>

	* w3m.el (w3m-highlight-current-anchor): Don't infloop at the beginning
	of a buffer.

2002-07-09  TSUCHIYA Masatoshi  <tsuchiya@namazu.org>

	* w3m-perldoc.el (w3m-about-perldoc): Install workaround to specify the
	place in which pod2html generates its cache files.  Adjust links
	pointing other perldocs.

2002-07-08  Hideyuki SHIRAI  <shirai@meadowy.org>

	* w3m.el (w3m-mode): Make `list-buffers-directory' to buffer local
	variable.
	(w3m-goto-url): Set title of the URL to `list-buffers-directory'.

	* w3m-tabmenu.el (w3m-switch-buffer): Bind `completion-ignore-case' to
	`t'.

2002-07-08  OKAZAKI Tetsurou  <okazaki@be.to>

	* configure.in: Use `AC_PATH_EMACS' instead of `AC_CHECK_EMACS'.

	* aclocal.m4 (AC_PATH_EMACS): New macro.
	(AC_CHECK_EMACS): Removed.


2002-07-07  TSUCHIYA Masatoshi  <tsuchiya@namazu.org>

	* Release emacs-w3m-1.3 from emacs-w3m-1_3 branch.

2002-07-04  Katsumi Yamaoka  <yamaoka@jpl.org>

	* w3mhack.el (byte-optimize-form-code-walker): Advise to make it
	optimize throughout the and/or forms.
	(max-specpdl-size): Increase the value by 5 times for Mule 2.

2002-07-03  Katsumi Yamaoka  <yamaoka@jpl.org>

	* w3m.el (w3m-accept-japanese-characters): Don't call the external
	command when compiling.
	(examining the value for `w3m-command'): Ditto.

2002-07-01  Katsumi Yamaoka  <yamaoka@jpl.org>

	* w3m.el (w3m-lynx-like-map): Use the key `(control space)' instead of
	`C- ' for the command `w3m-history-store-position' under XEmacs.

2002-06-29  TSUCHIYA Masatoshi  <tsuchiya@namazu.org>

	* w3mhack.el (w3mhack-nonunix-lispdir): New option.
	(w3mhack-nonunix-icondir): Ditto.
	(w3mhack-nonunix-dryrun): Ditto.
	(w3mhack-nonunix-install): New function.

2002-06-28  TSUCHIYA Masatoshi  <tsuchiya@namazu.org>

	* Makefile.in (DOCS): Add `TIPS'.

2002-06-26  Ando Tsutomu  <ando-tom@ff.iij4u.or.jp>

	* w3m-weather.el (w3m-weather-completion-table): Fix typo.

2002-06-27  TSUCHIYA Masatoshi  <tsuchiya@namazu.org>

	* w3m.el (w3m-info-like-map): Remove redundant code.

2002-06-27  Hideyuki SHIRAI  <shirai@meadowy.org>

	* w3m.el (w3m-fontify-anchors): Put `w3m-name-anchor' property to
	point-max().
	(w3m-fontify): Remove `w3m-name-anchor' handling.
	(w3m-search-name-anchor): Move in the screen.

2002-06-26  Tadashi Watanabe  <watanabe@sigmaitec.co.jp>

	* w3m.el (w3m-info-like-map): Don't use FSF Emacs style key format for
	XEmacs.

2002-06-26  TSUCHIYA Masatoshi  <tsuchiya@namazu.org>

	* w3m.el (toplevel): Stricten the pattern to detect w3m version.
	(w3m-info-like-map): Changed key bindings of `w3m-shift-left' and
	`w3m-shift-right'.

2002-06-25  TSUCHIYA Masatoshi  <tsuchiya@namazu.org>

	* w3m.el (w3m-use-ange-ftp): Chenged its default value to nil.

2002-06-21  Yuuichi Teranishi  <teranisi@gohome.org>

	* w3m.el (w3m-w3m-retrieve-1): Specify -no-cookie option only when the
	w3m command is configured to accept it.

2002-06-20  Yuuichi Teranishi  <teranisi@gohome.org>

	* octet.el (octet-type-filter-alist): Fixed parenthesis.
	(octet-filter-call1, octet-filter-call2, octet-filter-call2-extra):
	Enclose call-process with as-binary-process.

2002-05-31  Hiroya Murata  <lapis-lazuli@pop06.odn.ne.jp>

	* octet.el (octet-find-file): Bind `buffer-read-only', only while
	calling `octet-buffer'.


2002-06-20  TSUCHIYA Masatoshi  <tsuchiya@namazu.org>

	* Release emacs-w3m-1.2.8 from emacs-w3m-1_2 branch.

2002-06-19  Katsumi Yamaoka  <yamaoka@jpl.org>

	* w3m-bug.el: Require `w3m-e19' for Emacs 19 to be able to compile this
	module alone.

2002-06-18  Katsumi Yamaoka  <yamaoka@jpl.org>

	* w3m-search.el (w3m-search): Don't extract a default word from the
	header line.

2002-06-18  Katsumi Yamaoka  <yamaoka@jpl.org>

	* w3m.el (w3m-header-line-insert): Use the property `keymap' instead of
	`local-map' for the recent Emacsen; add a help echo; fix a typo.

	* w3m-xmas.el (w3m-setup-header-line): Remove.

2002-06-13  Katsumi Yamaoka  <yamaoka@jpl.org>

	* w3m-e19.el: Remove many emulating functions on the condition that
	APEL should be used; require `cl' only when compiling; require
	`pcustom' instead of `custom'.
	(compose-mail): New function.
	(read-passwd): Autoload "ange-ftp".

	* w3m-proc.el (read-passwd): Autoload "w3m-e19" for Emacs 19.

	* w3m-util.el (cancel-timer): Autoload "timer" for not only Mule 2 but
	also Emacs 19.

	* w3m.el: Require `w3m-e19' for Emacs 19.

	* w3mhack.el (w3mhack-emacs-major-version): New constant.
	(TopLevel): Silence the byte-compiler for not only Mule 2 but also
	Emacs 19.
	(w3mhack-mdelete): New function.
	(w3mhack-examine-modules): Use it to make the code simple.
	(w3mhack-generate-colon-keywords-file): Be sure to go to the beginning
	of each file before looking for colon keywords (I noticed that
	`insert-file-contents' doesn't always position point to the top).

	* README.ja: Update for the use of Emacs 19.

2002-05-30  Kevin Rodgers  <kevin.rodgers@ihs.com>

	NOTE: The following changes have been posted to the emacs-w3m
	mailing list, they were not installed in the CVS repository at the
	time.  The original article has been archived in:

	http://emacs-w3m.namazu.org/ml/msg03472.html

	* w3m-e19.el: New file.

	* w3m.el: Require `w3m-e19' for Emacs 19.
	(w3m-key-binding): Replace the widget `other' with `const'.

	* w3mhack.el (w3mhack-examine-modules): Include w3m-e19.el in the
	listing for Emacs 19.

	* README: Update for the use of Emacs 19.

2002-06-13  ARISAWA Akihiro  <ari@mbf.sphere.ne.jp>

	* w3m.el (w3m-prepare-content): When cdr of
	`w3m-content-prepare-functions' element is not function, call
	`w3m-prepare-content' recursively.
	(w3m-content-prepare-functions): Add "application/xhtml+xml" entry.

2002-06-12  ARISAWA Akihiro  <ari@mbf.sphere.ne.jp>

	* w3m.el (w3m-uri-replace-alist): New user option.
	(w3m-uri-replace): New function.
	(w3m-goto-url): Call `w3m-uri-replace'.

2002-06-02  ARISAWA Akihiro  <ari@mbf.sphere.ne.jp>

	* w3m-e21.el (w3m-ucs-to-char): Don't define it when already defined.

	* w3m-xmas.el (w3m-ucs-to-char): Ditto.


2002-06-03  TSUCHIYA Masatoshi  <tsuchiya@namazu.org>

	* Release emacs-w3m-1.2.7 from emacs-w3m-1_2 branch.

	* w3m-weather.el: Require CL when this module is byte-compiled.
	(w3m-weather-completion-table): Fix typos, which are noticed by Ando
	Tsutomu <ando-tom@ff.iij4u.or.jp> in [emacs-w3m:03487].

2002-05-31  Mito <mito@mxa.nes.nec.co.jp>

	* w3m-weather.el (w3m-weather-completion-table): Fix "niigata-kaetsu".

2002-05-30  Katsumi Yamaoka  <yamaoka@jpl.org>

	* w3m-xmas.el (w3m-make-ccl-coding-system): Make it recallable for the
	existing coding-systems (we can now reload w3m.elc under XEmacs 21.5-b6
	and later).

2002-05-29  Hideyuki SHIRAI  <shirai@meadowy.org>

	* w3m.el (w3m-w3m-retrieve-1): Don't decode the contents when redirect.

2002-05-29  Katsumi Yamaoka  <yamaoka@jpl.org>

	* w3m-xmas.el (define-ccl-program): Remove advice when non-MULE.  It
	might be specified by pccl.elc if it has been mis-compiled for XEmacs
	with MULE.

	* w3m.el (w3m-delete-frame-maybe): Don't delete the current frame if it
	is the sole frame in the screen.

2002-05-28  Katsumi Yamaoka  <yamaoka@jpl.org>

	* w3m-xmas.el (unicode-to-char): Shut XEmacs 21.5-b5 and earlier up
	when compiling.

2002-05-28  ARISAWA Akihiro  <ari@mbf.sphere.ne.jp>

	* w3m-e21.el (w3m-ucs-to-char): New function.

	* w3m-xmas.el (w3m-ucs-to-char): New function for XEmacs-21.5.

2002-05-16  Katsumi Yamaoka  <yamaoka@jpl.org>

	* Makefile.in (tarball): Chmod 755 configure.

2002-05-16  Hideyuki SHIRAI  <shirai@meadowy.org>

	* w3m.el (w3m-auto-show): Check multiple command like a
	`previous|next-line' or `beginning|end-of-buffer' at the buffer's edge.
	(w3m-window-hscroll): New function to rescue for XEmacs with Mule.
	(w3m-current-column, w3m-set-window-hscroll): Chenge method of the
	calculation point.  the difference points.
	(w3m-horizontal-scroll, w3m-horizontal-on-screen)
	(w3m-horizontal-recenter): Use `w3m-window-hscroll'.
	(w3m-redisplay-this-page): Don't handle store|restore position.
	(w3m-goto-url): If reload or redisplay, restore position of history.

2002-05-15  Hideyuki SHIRAI  <shirai@meadowy.org>

	* w3m.el (w3m-after-cursor-move-hook): Add `w3m-auto-show'.
	(w3m-auto-show, w3m-horizontal-scroll-division): New options.
	(w3m-next-anchor, w3m-previous-anchor, w3m-next-form)
	(w3m-previous-form, w3m-next-image, w3m-previous-image): Call
	`w3m-horizontal-on-screen'.
	(w3m-mode): Bind many variables for automatic scrolling when
	`w3m-auto-show' is non-nil.
	(w3m-scroll-left, w3m-scroll-right, w3m-shift-left)
	(w3m-shift-right): Call `w3m-horizontal-scroll'.
	(w3m-horizontal-scroll-done): New buffer local variable.
	(w3m-current-position): Modify initial value.
	(w3m-auto-show, w3m-horizontal-scroll, w3m-horizontal-on-screen): New
	functions.
	(w3m-horizontal-recenter, w3m-beginning-of-line)
	(w3m-end-of-line): Use `w3m-set-window-hscroll' and
	`w3m-current-column'.
	(w3m-store-current-position): Set markers of beginning of line and end
	of line.
	(w3m-check-current-position): Check car of `w3m-current-position'.
	(w3m-current-column, w3m-set-window-hscroll): New functions to rescue
	for XEmacs with Mule.

2002-05-15  Katsumi Yamaoka  <yamaoka@jpl.org>

	* w3m-form.el (w3m-form-replace): Don't pad the form slot with spaces
	if a string is longer than that width.

2002-05-14  TSUCHIYA Masatoshi  <tsuchiya@namazu.org>

	* w3m.el (w3m-arrived-p): Move its definition in order to avoid
	byte-compile warning.

	* Makefile.in (default, what-where): Change order.

2002-05-14  Katsumi Yamaoka  <yamaoka@jpl.org>

	* w3mhack.el: Modify the error message that XEmacs APEL package
	versions 1.23 and later can barely be used to run emacs-w3m.

2002-05-13  Katsumi Yamaoka  <yamaoka@jpl.org>

	* w3m.el (w3m-mode): Suppress compile warning under old Emacsen.

	* Makefile.in (what-where): New rule.

	* w3mhack.el (w3mhack-what-where): New function.
	(locate-library): Make the function silent for Mule first.

2002-05-13  Hideyuki SHIRAI  <shirai@meadowy.org>

	* w3m.el (w3m-horizontal-shift-columns): New user option.
	(w3m-shift-left, w3m-shift-right): New commands.
	(w3m-lynx-like-map, w3m-info-like-map): Add keybind `w3m-shift-left'
	and `w3m-shift-right'.
	(w3m-mode): Modify doc-string for new commands. Bind `auto-show-mode'
	to nil.

2002-05-09  Katsumi Yamaoka  <yamaoka@jpl.org>

	* w3m-hist.el (w3m-history-add-arrived-db): Force update the page.

2002-05-08  Katsumi Yamaoka  <yamaoka@jpl.org>

	* w3m-bug.el (report-emacs-w3m-bug-system-informations): Don't include
	useless infos; eval the value for each time to load it.
	(report-emacs-w3m-bug): Bind `print-length' and `print-level' with nil.

2002-05-07  Katsumi Yamaoka  <yamaoka@jpl.org>

	* w3m.el (w3m-menubar): Modify the label for report-emacs-w3m-bug.
	(w3m-lynx-like-map): Replace the key `C-c C-b' with `C-c C-v' for
	`w3m-history-restore-position'; replace the key `C-c b' with `C-c C-b'
	for `report-emacs-w3m-bug'.
	(w3m-info-like-map): Ditto.
	(w3m-mode): Add a document for `report-emacs-w3m-bug'.

	* w3mhack.el: Check for the validity on APEL also for XEmacs with MULE.

	* w3m-bug.el (report-emacs-w3m-bug-system-informations): Add
	(featurep 'mule) and (featurep 'file-coding).

2002-05-07  Hideyuki SHIRAI  <shirai@meadowy.org>

	* w3m.el (w3m-download): Modify string of the prompt.
	(w3m-prepare-content): Add 5th optional argument `retry'. If not
	determine content-type, ask its.

2002-04-30  Katsumi Yamaoka  <yamaoka@jpl.org>

	* w3m-bug.el (report-emacs-w3m-bug): Bind `after-load-alist' to nil
	while loading the file itself; examine system info in the `w3m-mode'
	buffer.

2002-04-27  Hideyuki SHIRAI  <shirai@meadowy.org>

	* w3m-bug.el (report-emacs-w3m-bug-system-informations): Add
	`mule-version' and `Meadow-version'.
	(report-emacs-w3m-bug): Fix when info is a function.

	* w3m.el (w3m-menubar): Add many functions.

2002-04-26  Katsumi Yamaoka  <yamaoka@jpl.org>

	* w3m-bug.el: New file.

	* w3m.el: Autoload "w3m-bug" for `report-emacs-w3m-bug'.
	(w3m-lynx-like-map): Bind `report-emacs-w3m-bug' to C-cb.<
	(w3m-info-like-map): Ditto.

	* w3m-om.el (compose-mail): New function.

	* w3mhack.el: Check for the validity on APEL.

2002-04-26  Hideyuki SHIRAI  <shirai@meadowy.org>

	* w3m.el (w3m-arrived-modify): New function.
	(w3m-local-attributes): If set Content-type in arrived DB, return it.
	(w3m-redisplay-this-page, w3m-redisplay-and-reset)
	(w3m-redisplay-with-content-type): New commands.
	(w3m-redisplay-with-charset): Use `w3m-arrived-modify'.
	(w3m-lynx-like-map): Bind all new commands and modify bind for
	`w3m-redisplay-with-charset'.
	(w3m-info-like-map): Ditto.
	(w3m-mode): Document them.
	(w3m-goto-url): If reload is 'redisplay, do redisplay only. Modify
	content-type decided method at local URL.
	(w3m-about-header): Display `Modifer Information'.
	(w3m-header-line-insert): Display modifers when type are setting.

2002-04-25  Katsumi Yamaoka  <yamaoka@jpl.org>

	* w3m.el (w3m-horizontal-recenter): New command.
	(w3m-beginning-of-line): New command.
	(w3m-end-of-line): New command.
	(w3m-lynx-like-map): Bind them.
	(w3m-info-like-map): Bind them.
	(w3m-mode): Document them.

2002-04-24  Katsumi Yamaoka  <yamaoka@jpl.org>

	* w3m-bitmap.el (w3m-bitmap-image-face-inherit): Default to t.

	* w3m-om.el (w3m-om-use-overstrike-to-make-face-bold): New var.
	(custom-declare-face): Advise it to use `set-face-bold-p' to make faces
	bold by overstriking.

	* w3m-util.el (w3m-default-face-colors): New constant.
	* w3m.el (w3m-bold-face, w3m-underline-face): Use it.

2002-04-24  Katsumi Yamaoka  <yamaoka@jpl.org>

	* w3m-bitmap.el (w3m-bitmap-image-insert): Don't put the transparent
	face except for Emacs 20.

	* w3m.el (w3m-key-binding): Don't manipulate key bindings if w3m.elc
	has not been loaded (it will fix the problem that the face colors might
	not be specified under Mule 2).

2002-04-23  Katsumi Yamaoka  <yamaoka@jpl.org>

	* w3m-bitmap.el (w3m-bitmap-transparent-face): Remove.
	(w3m-bitmap-image-insert): Use the list form instead of
	`w3m-bitmap-transparent-face' to make the overlay transparent.

2002-04-23  Hideyuki SHIRAI  <shirai@meadowy.org>

	* w3m-bitmap.el (w3m-bitmap-convert-arguments)
	(w3m-bitmap-image-face-inherit): New customize values.
	(w3m-create-image): Append argument `w3m-bitmap-convert-arguments' when
	call `w3m-imagick-start-convert-buffer'.
	(w3m-insert-image): If `w3m-bitmap-image-face-inherit' is non-nil,
	inherit the face of bitmap image from the face of text at point.

2002-04-23  Katsumi Yamaoka  <yamaoka@jpl.org>

	* Makefile.in (distclean): Remove autom4te*.cache rather than
	autom4te.cache.

	* w3m-bitmap.el (w3m-bitmap-transparent-face): New face.
	(w3m-bitmap-image-insert): Put `w3m-bitmap-transparent-face' to
	overlays; don't use overlays to highlight bitmap images.
	(w3m-insert-image): Add `w3m-bitmap-image-face' to a bitmap image as a
	text property.

2002-04-23  Hideyuki SHIRAI  <shirai@meadowy.org>

	* w3m.el (w3m-toggle-inline-images-internal): Call `w3m-insert-image'
	with the url of image.

	* w3m-xmas.el (w3m-insert-image): Add dummy argument.

	* w3m-e21.el (w3m-insert-image): Add dummy argument.

	* w3m-bitmap.el (w3m-bitmap-cache-image-hook): New hook.
	(w3m-create-image): Run `w3m-bitmap-cache-image-hook' with `url' when
	use the cached image.
	(w3m-insert-image): Add 4th argument `url'. Do nothing which have no
	'w3m-image property or differ its url.

2002-04-23  Katsumi Yamaoka  <yamaoka@jpl.org>

	Make emacs-w3m can be compiled by `make slow' with no warnings.
	* Makefile.in (slow): Don't echo the values for EMACS and FLAGS.
	* octet.el: Require `w3m-util' for `w3m-insert-string'.
	* w3m-bitmap.el: Autoload w3m-om for `move-to-column-force'.
	* w3m-hist.el: Load w3m-kwds.el for old Emacsen.
	* w3m-image.el: Require `pcustom' for old Emacsen; bind some external
	vars when compiling.
	* w3m.el: Enclose the definitions for `w3m-current-title' and
	`w3m-current-url' with `eval-and-compile', and move them forward.
	(w3m-url-at-point): Enclose with `eval-and-compile'.
	(w3m-add-local-hook): Ditto.
	(w3m-about-retrieve): Call `base64-decode-string' indirectly to avoid
	compile warn under old Emacsen.

	* w3m-util.el (w3m-insert-string): Fix doc-string.

2002-04-22  Hideyuki SHIRAI  <shirai@meadowy.org>

	* w3m.el (w3m-region): Call `w3m-process-stop' first.

	* mew-w3m.el (mew-w3m-view-inline-image): Toggle
	`mew-w3m-auto-insert-image'.
	(mew-w3m-cid-retrieve-hook): New customize hook.
	(mew-w3m-cid-retrieve): Run `mew-w3m-cid-retrieve-hook'.

2002-04-22  Katsumi Yamaoka  <yamaoka@jpl.org>

	* w3m-util.el (w3m-insert-string): Prevent doubling expansion on the
	arg.

2002-04-20  Hiroya Murata  <lapis-lazuli@pop06.odn.ne.jp>

	* mime-w3m.el (mime-w3m-cid-retrieve): Use `w3m-insert-string' instead
	of `insert' to prevent multibyte/unibyte problems.
	* octet.el (mime-preview-octet, mime-view-octet): Ditto.

	* w3m-util.el (w3m-insert-string): Moved from shimbun/shimbun.el.

2002-04-20  ARISAWA Akihiro  <ari@mbf.sphere.ne.jp>

	* w3m.el (w3m-w3m-attributes): Set type to downcase.

2002-04-19  Katsumi Yamaoka  <yamaoka@jpl.org>

	* w3m.el (w3m-about-header): Don't use `make-string' to make a
	separator text under Mule.

2002-04-19  Hideyuki SHIRAI  <shirai@meadowy.org>

	* mew-w3m.el (mew-w3m-cid-retrieve): Support w3m-bitmap.el when
	retrieve `cid image' (Mew cache has multibyte strings, but work buffer
	is unibyte).

2002-04-19  Katsumi Yamaoka  <yamaoka@jpl.org>

	* w3mhack.el (TopLevel): Not to get the byte-code for `current-column'
	inlined under old Emacsen.

	* w3m-bitmap.el (w3m-bitmap-emacs-broken-p): Use
	`ad-Orig-current-column' rather than `current-column' if it has already
	been defined.
	(TopLevel): Not to get the byte-code for `current-column' inlined under
	the broken Emacsen in case when compiling manually.

2002-04-19  Katsumi Yamaoka  <yamaoka@jpl.org>

	* w3m-bitmap.el (TopLevel) Require `cl' and possibly load cl-macs.  The
	following changes are for old Emacsen.
	(w3m-bitmap-emacs-broken-p): New constant.
	(TopLevel): Warn if Emacs has a bug on managing column numbers.
	(w3m-bitmap-move-to-column): Allow the 3rd arg `strictly'; don't modify
	the buffer contents unless the 3rd arg has been set.
	(w3m-bitmap-defadvice-if-broken): New macro; use it to advise the
	functions `current-column', `move-to-column', `move-to-column-force',
	`next-line' and `previous-line' to work under the broken Emacsen.
	(w3m-bitmap-byte-indexed-characters-p): Remove.
	(TopLevel): Don't alias `w3m-bitmap-current-column' to
	`current-column'; don't alias `w3m-bitmap-move-to-column-force' to
	`move-to-column-force'.
	(w3m-bitmap-substitute-key-definitions): Remove.
	(w3m-bitmap-image-insert): Replace `w3m-bitmap-current-column' with
	`current-column'; replace `w3m-bitmap-move-to-column-force' with
	`move-to-column-force'.
	(w3m-bitmap-image-delete-internal): Ditto.

	* w3m-om.el (move-to-column-force): New function using
	`move-to-column-strictly'.

2002-04-18  Katsumi Yamaoka  <yamaoka@jpl.org>

	* w3m-bitmap.el (w3m-bitmap-next-line): Handle `temporary-goal-column'.

2002-04-18  Hideyuki SHIRAI  <shirai@meadowy.org>

	* w3m.el (w3m-halfdump-command-arguments): Fix last change.

2002-04-17  Katsumi Yamaoka  <yamaoka@jpl.org>

	* w3m-bitmap.el (w3m-bitmap-byte-indexed-characters-p): New macro.  The
	following changes are for old Emacsen.
	(w3m-bitmap-move-to-column): New function.
	(w3m-bitmap-move-to-column-force): Use it.
	(w3m-bitmap-next-line): New command.
	(w3m-bitmap-previous-line): New command.
	(w3m-bitmap-substitute-key-definitions): New function; add it to
	`w3m-mode-hook' as the one-shot function.

2002-04-17  Hideyuki SHIRAI  <shirai@meadowy.org>

	* w3m.el (w3m-halfdump-command-arguments): Add `-I e' option to w3m
	under Japanese environment.

2002-04-17  Katsumi Yamaoka  <yamaoka@jpl.org>

	* mime-w3m.el (mime-w3m-cid-retrieve): Use `mime-decode-string',
	`mime-entity-body' and `mime-entity-encoding' instead of
	`mime-insert-entity-content' to make it work even if the entity buffer
	is multibyte.

2002-04-16  Yuuichi Teranishi  <teranisi@gohome.org>

	* w3m.el (w3m-check-header-tags): Renamed from w3m-check-link-tags.
	(w3m-check-header-tags): Parse base tag too.
	(w3m-rendering-buffer-1): Use it.
	(w3m-prepare-text-content): Don't use w3m-base-url.

2002-04-15  Katsumi Yamaoka  <yamaoka@jpl.org>

	* w3m-bitmap.el (w3m-bitmap-image-insert): Replace `insert' with
	`insert-before-markers'.
	(w3m-bitmap-image-delete-internal): Delete trailing newlines.
	(w3m-insert-image): Don't check for the existence of an image.

	* w3m.el (w3m-history-current-url-face): Provide `font' temporally to
	avoid loading it and `cl'.

2002-04-12  Katsumi Yamaoka  <yamaoka@jpl.org>

	* w3m-bitmap.el (w3m-bitmap-image-get-overlay): Don't clear the
	`evaorate' property here.
	(w3m-bitmap-image-insert-internal): Rename to
	`w3m-bitmap-image-insert'; change the meaning of the 2nd arg `image'
	(see docs); allow the optional arg `ovr'; don't scan for an overlay
	here; handle `w3m-bitmap-image-count'; use overlays to highlight bitmap
	images.
	(w3m-bitmap-image-insert): Remove old one.
	(w3m-bitmap-image-delete-internal): Allow the 2nd arg `ovr'; don't scan
	for an overlay here; clear the `evaorate' property here.
	(w3m-bitmap-image-delete): Allow the 2nd arg `ovr'; don't scan for an
	overlay here; don't delete an overlay.
	(w3m-bitmap-image-delete-string): Remove.
	(w3m-insert-image): Scan for an overlay here; don't use text props to
	highlight bitmap images.
	(w3m-remove-image): Scan for an overlay here.

2002-04-12  Katsumi Yamaoka  <yamaoka@jpl.org>

	* w3m-bitmap.el (w3m-bitmap-image-cleanup): Remove.
	(w3m-bitmap-image-get-overlay): Clear the `evaorate' property in an
	overlay temporally.
	(w3m-bitmap-image-insert-internal): Put the `evaorate' property in an
	overlay; return an overlay.
	(w3m-bitmap-image-insert): Use the return value of
	`w3m-bitmap-image-insert-internal' instead of to call
	`w3m-bitmap-image-get-overlay'.
	(w3m-bitmap-image-insert-string): Remove.
	(w3m-insert-image): Use `w3m-modify-plist' to cleanup plist; don't move
	the point.
	(w3m-remove-image): Replace `w3m-bitmap-image-insert-string' with
	`w3m-bitmap-image-insert-internal'.

	* w3m-util.el (w3m-modify-plist): New function.

2002-04-12  Hideyuki SHIRAI  <shirai@meadowy.org>

	* w3m-proc.el (w3m-process-kill-surely): New internal variable.
	(w3m-process-kill-process): When `w3m-process-kill-surely' is non-nil,
	wait for the completion to kill process surely.

2002-04-10  Katsumi Yamaoka  <yamaoka@jpl.org>

	* w3m-bitmap.el (w3m-bitmap-image-get-overlay): Speed up a bit.
	(w3m-bitmap-image-insert-internal): Replace `current-column' with
	`w3m-bitmap-current-column'; call `w3m-add-text-properties' only when
	props are specified; use `overlay-end' dynamically (fix a bug I've
	made); replace `move-to-column-force' with
	`w3m-bitmap-move-to-column-force'.
	(w3m-bitmap-image-delete-internal): Make the 2nd arg optional; replace
	`current-column' with `w3m-bitmap-current-column'; replace
	`move-to-column-force' with `w3m-bitmap-move-to-column-force'; guess
	the end position of an overlay by itself when the 2nd arg is omitted.
	(w3m-bitmap-image-delete): Remove the 2nd arg.
	(w3m-bitmap-image-delete-string): Alias to
	`w3m-bitmap-image-delete-internal' instead of defining as a function.
	(w3m-insert-image): Don't use the length of a bitmap image.
	(w3m-remove-image): Ditto.

	* w3m-om.el (move-to-column-force): Remove.

2002-04-10  Hideyuki SHIRAI  <shirai@meadowy.org>

	* w3m-image.el (w3m-imagick-convert-async-exec): Change default value
	for Meadow.

2002-04-10  Yuuichi Teranishi  <teranisi@gohome.org>

	* w3m-e21.el (w3m-favicon-converted): New buffer-local variable.
	(w3m-setup-favicon): Set w3m-favicon-converted as nil.
	(w3m-buffer-favicon): If w3m-favicon-converted is non-nil, don't start
	conversion.  Set w3m-favicon-converted as t before conversion.

2002-04-10  Hideyuki SHIRAI  <shirai@meadowy.org>

	* w3m.el (w3m-about-retrieve): Change behavior according to whether the
	return value of `base64-decode-string' is multibyte or not.

	* w3m-image.el (w3m-imagick-convert-async-exec): New user option.
	(w3m-imagick-start): Use `call-process' when
	`w3m-imagick-convert-async-exec' is nil.
	(w3m-imagick-convert-buffer): Don't use stdin because `convert' can not
	handle an animation GIF that it input from stdin.

2002-04-10  Yuuichi Teranishi  <teranisi@gohome.org>

	* w3m-bitmap.el (w3m-create-image): Use w3m-process-do-with-temp-buffer
	instead of w3m-process-do.
	(w3m-create-image): Don't call `set-buffer-multibyte' if old mule.

	* w3m-image.el (w3m-imagick-start-convert-buffer): Removed needless
	`concat'.

	* w3m-bitmap.el (w3m-create-image): Call
	`w3m-imagick-start-convert-buffer' instead of
	`w3m-imagick-convert-data'.

2002-04-10  Katsumi Yamaoka  <yamaoka@jpl.org>

	* w3m-bitmap.el (w3m-bitmap-current-column): New function for old
	Emacsen; alias to `current-column' for the recent Emacsen.
	(w3m-bitmap-move-to-column-force): New function for old Emacsen; alias
	to `move-to-column-force' for the recent Emacsen.

2002-04-10  Yuuichi Teranishi  <teranisi@gohome.org>

	* w3m-image.el (w3m-imagick-convert-data): Check buffer size.
	(w3m-imagick-start-convert-data): Ditto.
	(w3m-imagick-start-convert-buffer): Don't use output file
	(Because it sometimes causes multiple files).

2002-04-10  Hideyuki SHIRAI  <shirai@meadowy.org>

	* w3mhack.el (w3mhack-examine-modules): Reverse the turn of the load
	with `bitmap' and `un-define'.

2002-04-09  Katsumi Yamaoka  <yamaoka@jpl.org>

	* w3m-bitmap.el (w3m-bitmap-image-face): New face.
	(w3m-bitmap-image-insert-internal): Put text properties.
	(w3m-bitmap-image-insert): Pass text properties argument to
	`w3m-bitmap-image-insert-internal'.
	(w3m-bitmap-image-add-text-properties): Remove.
	(w3m-insert-image): Pass text properties to `w3m-bitmap-image-insert'.

2002-04-09  Katsumi Yamaoka  <yamaoka@jpl.org>

	* w3m-bitmap.el (w3m-bitmap-image-get-overlay): Use
	`line-beginning-position' and/or `line-end-position'.
	(w3m-bitmap-image-insert-internal): Ditto.
	(w3m-bitmap-image-delete-internal): Ditto.
	(w3m-bitmap-image-add-text-properties): Ditto.

	* w3m-om.el: Require `w3m-bitmap' if BITMAP-MULE is available.
	(move-to-column-force): Define it if void.

2002-04-09  Hideyuki SHIRAI  <shirai@meadowy.org>

	* w3m-bitmap.el: Convert CRLF to LF.
	(w3m-display-graphic-p): Ruturn nil if no window-system.
	(w3m-image-type-available-p): Ruturn nil if not found "convert".

	* w3mhack.el (w3mhack-examine-modules): Don't byte-compile
	w3m-bitmap.el under XEmacs or FSF Emacs-21.

	* w3m.el (w3m-fontify): When delete duplicated empty line, keep
	'w3m-name-anchor property surely.

	* w3m-e20.el (top): Require 'w3m-bitmap if have BITMAP.

2002-04-09  Taiki SUGAWARA  <taiki.s@cityfujisawa.ne.jp>

	* w3mhack.el (w3mhack-examine-modules): Don't byte-compile
	w3m-bitmap.el if bitmap.el is not installed.
	(w3mhack-examine-modules): Add condition to w3m-bitmap.el check.

	* w3m-bitmap.el: New file.

	* w3m-e20.el (w3m-create-image, w3m-insert-image, w3m-remove-image,
	w3m-image-type-available-p, w3m-display-graphic-p,
	w3m-display-inline-images-p): Alias to `ignore'. Bitmap image
	implementation is moved to w3m-bitmap.el.
	(w3m-bitmap-image-cache-alist, w3m-bitmap-image-use-cache,
	w3m-bitmap-image-cleanup, w3m-bitmap-image-buffer,
	w3m-bitmap-image-get-overlay, w3m-bitmap-image-insert-internal,
	w3m-bitmap-image-insert, w3m-bitmap-image-insert-string,
	w3m-bitmap-image-delete-internal, w3m-bitmap-image-delete,
	w3m-bitmap-image-delete-string, w3m-bitmap-image-add-text-properties):
	Move to w3m-bitmap.el.

2002-04-09  Taiki SUGAWARA  <taiki.s@cityfujisawa.ne.jp>

	* w3m-e20.el (w3m-create-image): Return nil if
	w3m-imagick-convert-buffer is failed.
	(w3m-insert-image): Not insert image if image is nil.

2002-04-08  Hideyuki SHIRAI  <shirai@meadowy.org>

	* w3m.el (w3m-coding-system): Change default value to
	'iso-2022-7bit-ss2 when use w3mmee under mule environment.

2002-04-08  Yuuichi Teranishi  <teranisi@gohome.org>

	* w3m-xmas.el (w3m-create-image): Resize gif images, too.

2002-04-08  Katsumi Yamaoka  <yamaoka@jpl.org>

	* w3m-xmas.el (w3m-make-glyph): Remove unused var.

2002-04-08  Yuuichi Teranishi  <teranisi@gohome.org>

	* w3m-form.el (w3m-char-to-int): New alias.
	(w3m-form-mee-attr-unquote): Use it.
	(w3m-form-mee-new): Ditto.

	* w3m-xmas.el (toplevel): Require 'w3m-image.
	(w3m-make-glyph): New inline function.
	(w3m-create-image): Resize images when w3m-resize-images is non-nil.

	* w3m-form.el (w3m-string-to-char-list)[XEmacs]: Use string-to-list
	instead of string-to-char-list.
	(w3m-int-to-char): New alias.
	(w3m-form-mee-select-value): Use it.

2002-04-08  Taiki SUGAWARA  <taiki.s@cityfujisawa.ne.jp>

	* w3m-e20.el (w3m-bitmap-image-insert-internal): Begin the overlay on
	`begion-of-line'.

2002-04-08  Yuuichi Teranishi  <teranisi@gohome.org>

	* octet.el: Update URL for xlhtml.

2002-04-08  Katsumi Yamaoka  <yamaoka@jpl.org>

	* w3m-util.el: Don't require `pcustom'.

2002-04-08  Yuuichi Teranishi  <teranisi@gohome.org>

	* w3m-image.el: New file.

	* w3m.el (w3m-halfdump-command-arguments): Specify single-row-image
	dump option instead of image.
	(w3m-goto-mailto-url): Added optional post-data argument and use it.
	(w3m-goto-url): Set post-data of w3m-goto-mailto-url.

	* w3m-util.el (w3m-imagick-convert-program, w3m-imagick-convert-buffer,
	w3m-imagick-convert-data): Moved to w3m-image.el.

	* w3m-e21.el (toplevel): Require 'w3m-image.
	(w3m-resize-images, w3m-imagick-start-convert-data,
	w3m-imagick-start-convert-buffer, w3m-imagick-start, w3m-resize-image):
	Moved to w3m-image.el;
	(w3m-create-image): Follow the change in w3m-resize-image.
	(w3m-favicon-usable-p): Renamed from w3m-imagick-convert-usable-p.
	(w3m-use-favicon): Follow the change above.
	(w3m-favicon-cache-data): Fixed typo.
	(w3m-favicon-cache-retrieved): Ditto.
	(w3m-retrieve-favicon): Ditto.

	* w3m-e20.el (w3m-image): Require 'w3m-image.

2002-04-08  Katsumi Yamaoka  <yamaoka@jpl.org>

	* w3m-xmas.el (multibyte-string-p): Alias to `stringp' if MULE,
	otherwise `ignore'.

	* w3m-om.el (multibyte-string-p): Alias to `stringp'.

	* w3m-util.el: Require `pcustom' for old Emacsen.

2002-04-05  Yuuichi Teranishi  <teranisi@gohome.org>

	* w3m.el (w3m-w3m-retrieve): Revert previous change.
	(w3m-w3m-dump-head-source): Add argument orig-url; Cache header and
	body using orig-url.
	(w3m-w3m-retrieve): Don't cache header here; Return error response when
	follow redirection number exceeds w3m-follow-redirection; Pass orig-url
	to w3m-w3m-retrieve-1.
	(w3m-w3m-retrieve-1): Add argument orig-url; Call w3m-dump-head-source
	with orig-url argument.
	(w3m-redirect-with-get): Changed default value to t.

2002-04-05  Taiki SUGAWARA  <taiki.s@cityfujisawa.ne.jp>

	* w3m-e20.el (w3m-bitmap-image-insert): Fix (point) -> pos.

2002-04-04  Yuuichi Teranishi  <teranisi@gohome.org>

	* w3m-form.el (w3m-form-input-map): If menu string is empty, use href
	string instead.

	* w3m.el (w3m-w3m-dump-head-source): Fixed caching logic.
	(w3m-w3m-retrieve): Use cache if available after redirection.

2002-04-04  Hideyuki SHIRAI  <shirai@meadowy.org>

	* w3m-e20.el (top): Avoid byte-compile warnings when not found
	`bitmap'.
	(w3m-image-type-available-p): Return nil if not have `bitmap'.

2002-04-04  Yuuichi Teranishi  <teranisi@gohome.org>

	* w3m.el (w3m-fontify-anchors): Set default icon type as ico.

	* w3m-e21.el (w3m-buffer-favicon): Asynchronous implementation.

2002-04-04  Hideyuki SHIRAI  <shirai@meadowy.org>

	* w3mhack.el (top): Avoid byte-compile error for `w3m-ucs.el' with
	Emacs20 when it has `un-define' and `bitmap'.
	(w3mhack-load-path): Add the path of `bitmap.el' on Emacs20.

2002-04-04  Yuuichi Teranishi  <teranisi@gohome.org>

	* w3m.el (w3m-request-arguments): Use -header option if no cookie nor
	no body.
	(w3m-w3m-retrieve-1): Delete temp-file only when it exists.

	* w3m-e21.el (w3m-imagick-start-convert-data): Don't use
	string-as-unibyte (no use).

2002-04-04  Taiki SUGAWARA  <taiki.s@cityfujisawa.ne.jp>

	* w3m.el (w3m-toggle-inline-images-internal): Support w3m-bitmap-image.

	* w3m-e21.el (w3m-imagick-convert-program): Move to w3m-util.el.
	(w3m-imagick-convert-buffer): Ditto.
	(w3m-imagick-convert-data): Ditto.

	* w3m-util.el (w3m-imagick-convert-program): Move from w3m-e21.el.
	(w3m-imagick-convert-buffer): Ditto.
	(w3m-imagick-convert-data): Ditto.

	* w3m-e20.el (w3m-bitmap-image-cache-alist): New variable.
	(w3m-bitmap-image-use-cache): Ditto.
	(w3m-bitmap-image-cleanup): New function.
	(w3m-bitmap-image-buffer): Ditto.
	(w3m-bitmap-image-get-overlay): Ditto.
	(w3m-bitmap-image-insert-internal): Ditto.
	(w3m-bitmap-image-insert): Ditto.
	(w3m-bitmap-image-insert-string): Ditto.
	(w3m-bitmap-image-delete-internal): Ditto.
	(w3m-bitmap-image-delete): Ditto.
	(w3m-bitmap-image-delete-string): Ditto.
	(w3m-bitmap-image-add-text-properties): Ditto.
	(w3m-display-graphic-p): New implementation.
	(w3m-display-inline-images-p): Ditto.
	(w3m-image-type-available-p): Ditto.
	(w3m-create-image): New implementation. It use w3m-bitmap-image-*.
	(w3m-insert-image): Ditto.
	(w3m-remove-image): Ditto.

2002-04-03  Hideyuki SHIRAI  <shirai@meadowy.org>

	* w3m.el (w3m-fontify): Put invisible and intangible properties at the
	duplicated empty lines instead of delete them.

2002-04-03  Yuuichi Teranishi  <teranisi@gohome.org>

	* w3m-e21.el (w3m-resize-image): Asynchronous implementation.
	(w3m-imagick-start-convert-data): New function.
	(w3m-imagick-start-convert-buffer): Ditto.
	(w3m-imagick-start): Ditto.
	(w3m-create-image): Rewrite to resize images asynchronously.
	(w3m-insert-image): Don't resize.

2002-04-03  TSUCHIYA Masatoshi  <tsuchiya@namazu.org>

	* w3m.el (w3m-check-link-tags): Relax the pattern to detect headers.

2002-04-02  Yuuichi Teranishi  <teranisi@gohome.org>

	* w3m-form.el (w3m-form-submit): Confirm when posting from secure page
	to normal page.

	* w3m.el (w3m-redirect-with-get): New user option.
	(w3m-w3m-retrieve): If w3m-redirect-with-get is non-nil, use GET method
	after redirection; Ask user to use POST data after redirection.
	(w3m-w3m-attributes): Set w3m-current-redirect as a cons cell of
	(CODE . LOCATION).
	(w3m-w3m-dump-head-source): Don't cache content if the response code is
	one of 302, 303, 307.
	(w3m-w3m-retrieve): Change POST redirection behavior according to
	response code.
	(w3m-retrieve-and-render): Confirm leaving secure pages.

	* octet.el (mime-preview-octet): Change behavior according to whether
	the return value of mime-entity-content is multibyte or not.
	(mime-view-octet): Ditto.

	* w3m.el (w3m-w3m-retrieve): Don't call w3m-cache-request-header when
	type is nil.

2002-04-01  Yuuichi Teranishi  <teranisi@gohome.org>

	* w3m.el (w3m-follow-redirection): New user option.
	(w3m-w3m-attributes): Set w3m-current-redirect as nil.
	(w3m-cookie-command-arguments): Abolish.
	(w3m-request-arguments): Use cookie only when w3m-use-cookies is
	non-nil.
	(w3m-header-arguments): New function.
	(w3m-w3m-retrieve): Treat redirection when w3m-follow-redirection is
	non-nil.
	(w3m-w3m-retrieve-1): Renamed from w3m-w3m-retrieve.
	(w3m-prepare-content): Don't care w3m-current-redirect.
	(w3m-goto-url): Ditto.

	* w3m-form.el (w3m-form-new): Added argumnet enctype.
	(w3m-form-enctype): New macro.
	(w3m-form-plist): Changed definition.
	(w3m-form-put-property): Ditto.
	(w3m-form-make-form-data): Removed optional argument urlencode; Encode
	form data acording to w3m-form-enctype.
	(w3m-form-mee-new): Set enctype field.
	(w3m-form-parse-and-fontify): Parse enctype.
	(w3m-form-submit): Don't pass enctype argumnet.

2002-04-01  Hideyuki SHIRAI  <shirai@meadowy.org>

	* w3m.el (w3m-fontify-anchors): Put a property of `w3m-name-anchor' as
	a list.
	(w3m-move-point-for-localcgi): Use `w3m-search-name-anchor'.
	(w3m-search-name-anchor): Use `member' when compare a name with
	`w3m-name-anchor'. Fix continuous name-anchor.

2002-03-29  Hideyuki SHIRAI  <shirai@meadowy.org>

	* mew-w3m.el (mew-mime-text/html-w3m): Use `match-string' instead of
	`mew-match'.

	* w3m.el (w3m-fontify-anchors): Modify the point for 'w3m-name-anchor
	property when its has an empty body.

2002-03-28  Yuuichi Teranishi  <teranisi@gohome.org>

	* w3m.el (w3m-dump-head-source-command-arguments)[w3mmee]: Don't add
	Accept-Language header option.
	(w3m-cookie-command-arguments)[w3mmee]: Don't add Cookie header option.
	(w3m-request-arguments): New function to generate -request option.
	(w3m-w3m-retrieve)[w3mmee]: Use w3m-request-arguments to make request
	header and body.

2002-03-28  Katsumi Yamaoka  <yamaoka@jpl.org>

	* w3m.el (w3m-url-at-point (ffap)): Strip text props under XEmacs.
	(ffap-url-regexp): Modify the value to make it match to https urls for
	Emacs 19, 20 and XEmacs.

2002-03-27  Yuuichi Teranishi  <teranisi@gohome.org>

	* w3m-e21.el (w3m-tab-drag-mouse-function): Fix problem when dragged
	mouse position is outside of the original frame.

	* w3m.el (w3m-version): New variable.
	(toplevel): Detect w3m version.
	(w3m-user-agent): New user option.
	(w3m-add-user-agent): Ditto.
	(w3m-w3m-retrieve): Add User-Agent: field if w3m-add-user-agent is
	non-nil.

	* w3m-e21.el (w3m-tab-drag-mouse-function): New function.
	(w3m-tab-make-keymap): Add mouse-1, mouse-2, drag-mouse-1 and
	drag-mouse-2.

	* w3m-cookie.el (w3m-cookie-set): Fixed docstring.

2002-03-26  Katsumi Yamaoka  <yamaoka@jpl.org>

	* w3m-xmas.el (w3m-find-coding-system): Alias to ignore if the function
	`find-coding-system' is not available.
	(w3m-make-ccl-coding-system): Check whether the function
	`make-ccl-coding-system' is available instead of checking the feature
	`mule' to determine what function should be aliased to.
	(coding-system-list): Alias to ignore if it is not available.
	(define-ccl-program): Check whether it is available instead of checking
	the feature `mule' to determine if it is aliased to `ignore'.
	(w3m-detect-coding-with-priority): Quote `w3m-default-coding-system'.

2002-03-24  Nix  <nix@esperi.demon.co.uk>

	* w3m-xmas.el (w3m-detect-coding-with-priority): New macro, handle
	non-MULE XEmacsen.
	(w3m-detect-coding-region): Use it.

2002-03-26  Yuuichi Teranishi  <teranisi@gohome.org>

	* w3m-cookie.el (w3m-cookie-1-set): Fixed problem when no `Expires',
	ignore is ignored.

2002-03-26  TSUCHIYA Masatoshi  <tsuchiya@namazu.org>

	* w3m-cookie.el (w3m-cookie-url, w3m-cookie-domain, w3m-cookie-secure,
	w3m-cookie-name, w3m-cookie-value, w3m-cookie-path, w3m-cookie-version,
	w3m-cookie-expires, w3m-cookie-ignore): Define as macro.
	(w3m-cookie-set-url, w3m-cookie-set-domain, w3m-cookie-set-secure,
	w3m-cookie-set-name, w3m-cookie-set-value, w3m-cookie-set-path,
	w3m-cookie-set-version, w3m-cookie-set-expires, w3m-cookie-set-ignore):
	Removed.
	(w3m-cookie-create): New implementation.
	(w3m-about-cookie): Call `setf' instead of `w3m-cookie-set-ignore'.

2002-03-26  Yuuichi Teranishi  <teranisi@gohome.org>

	* w3m.el (w3m-fontify-anchors): Changed anchor name property position.
	(w3m-lynx-like-map): Bind w3m-cookie as `M-k'.
	(w3m-info-like-map): Ditto.

2002-03-26  Hideyuki SHIRAI  <shirai@meadowy.org>

	* w3m-cookie.el (w3m-cookie-save): Use `w3m-time-newer-p' instead of
	`w3m-time-lapse-seconds'.

2002-03-26  Yuuichi Teranishi  <teranisi@gohome.org>

	* w3m-cookie.el (w3m-cookie): New command.
	(w3m-about-cookie): Do nothing if w3m-use-cookies is nil.

	* w3m.el (toplevel): Added autoload setting for w3m-about-cookie; Added
	autoload setting for w3m-cookie.

	* w3m-cookie.el (w3m-cookie-store): Don't replace if ignored cookie.
	(w3m-cookie-retrieve): Don't use cookie which is ignored.
	(w3m-about-cookie): New function.

	* w3m-e21.el (w3m-setup-favicon): Do nothing when w3m-current-url is
	nil.

	* w3m.el (w3m-goto-url): Force reload if w3m-current-redirect is set.
	(w3m): If w3m-current-url is nil, erase buffer.

	* w3m-util.el (w3m-time-less-p): Abolish.
	(w3m-assoc-ignore-case): Moved from w3m-cookie.el and rewrote not to
	use assoc* (because it's cl function).

	* w3m-cookie.el (w3m-cookie-retrieve): Use w3m-time-newer-p instead of
	w3m-time-less-p.
	(w3m-cookie-1-set): Ditto.
	(w3m-assoc-ignore-case): Moved to w3m-util.el.

2002-03-25  Yuuichi Teranishi  <teranisi@gohome.org>

	* w3m-cookie.el (w3m-cookie-1-set): Use w3m-time-less-p instead of
	w3m-time-lapse-seconds.
	(w3m-cookie-retrieve): Ditto.

	* w3m-util.el (w3m-time-less-p): New inline function.

	* w3m.el (w3m-current-redirect): New buffer local variable.
	(w3m-clear-local-variables): Add w3m-current-redirect.
	(w3m-copy-local-variables): Treat w3m-current-redirect.
	(w3m-w3m-attributes): Set w3m-current-redirect instead of
	w3m-current-refresh when 30x response.
	(w3m-prepare-content): Use w3m-current-redirect instead of
	w3m-current-refresh.
	(w3m-goto-url): Do nothing but w3m-goto-url after retrieval if
	w3m-current-redirect is set.

2002-03-25  TSUCHIYA Masatoshi  <tsuchiya@namazu.org>

	* w3m-cookie.el (w3m-cookie-file): Changed default value.
	(w3m-cookie-save): Follow the above change.
	(w3m-cookie-load): Ditto.

2002-03-25  Yuuichi Teranishi  <teranisi@gohome.org>

	* w3m.el (w3m-w3m-attributes): Don't call w3m-cookie-set.
	(w3m-w3m-dump-head-source): Call w3m-cookie-set.
	(w3m-cookie-command-arguments): Set `-no-cookie'; Don't set
	cookie_accept_domains, cookie_reject_domains.

	* w3m-cookie.el (toplevel): Require 'w3m.
	(w3m-cookie-accept-domains): Moved from w3m.el.
	(w3m-cookie-reject-domains): Ditto.
	(w3m-cookie-accept-bad-cookies): New user option.
	(w3m-cookie-file): Ditto.
	(w3m-cookie-set-ignore): Fix.
	(w3m-cookie-retrieve): Remove expired cookies.
	(w3m-cookie-trusted-host-p): Fixed domain match.
	(w3m-cookie-1-set): Treat all cookies.  Accept bad cookies according to
	w3m-cookie-accept-bad-cookies.
	(w3m-cookie-init): New variable.
	(w3m-cookie-clear): New function.
	(w3m-cookie-save): Ditto.
	(w3m-cookie-load): Ditto.
	(w3m-cookie-setup): Ditto.
	(w3m-cookie-shutdown): Rewrite.
	(w3m-cookie-set): Call w3m-cookie-setup; Changed API.
	(w3m-cookie-get): Call w3m-cookie-setup.

	* w3m.el (w3m-goto-url): Don't resume form from history when POST.

2002-03-24  Yuuichi Teranishi  <teranisi@gohome.org>

	* w3m-cookie.el: New file.

	* w3m-form.el (w3m-form-resume): Use cdr of forms if car is t
	(Just in case).
	(w3m-form-parse-and-fontify)[w3m]: Search form structure according to
	fid.

	* w3m.el (toplevel): Added autoload setting for w3m-cookie.
	(w3m-use-cookies): New user option.
	(w3m-cookie-accept-domains): Ditto.
	(w3m-cookie-reject-domains): Ditto.
	(toplevel): Bind system-time-locale as "C" while calling
	format-time-string.
	(w3m-w3m-attributes): Call w3m-cookie-set; When 30x response is
	received, set w3m-current-refresh as
	(0 . Location).
	(w3m-cookie-command-arguments): New function.
	(w3m-w3m-retrieve): Use it.
	(w3m-retrieve-and-render): Mark w3m-current-forms as `not history' if
	retrieval failed.
	(w3m-prepare-content): If w3m-current-refresh rate is 0, do nothing.
	(w3m-quit): Call `w3m-cookie-shutdown'.

2002-03-24  TSUCHIYA Masatoshi  <tsuchiya@namazu.org>

	* w3m.el (w3m-decode-encoded-contents): Convert encoding to lower case
	before checking alist.

2002-03-24  TSUCHIYA Masatoshi  <tsuchiya@namazu.org>

	* w3m.el (w3m-remove-redundant-spaces): New implementation.
	(w3m-about-retrieve): Call `insert-buffer-substring' instead of
	`insert-buffer'.
	(w3m-rendering-unibyte-buffer): Ditto.
	(w3m-rendering-multibyte-buffer): Ditto.
	(w3m-prepare-text-content): Ditto.

2002-03-22  Katsumi Yamaoka  <yamaoka@jpl.org>

	* w3m.el (w3m-w3m-attributes): Ignore trailing whitespaces in header
	lines.

2002-03-20  Yuuichi Teranishi  <teranisi@gohome.org>

	* w3m.el (w3m-view-this-url): Eval action even when anchor is set.

	* w3m-form.el (w3m-form-parse-and-fontify): Clear mapval if it is set.

	* w3m.el (w3m-halfdump-command-arguments)[w3mmee]: Add `image' to the
	-dump argument only if `w3m-treat-image-size' is non-nil.

2002-03-20  Hideyuki SHIRAI  <shirai@meadowy.org>

	* w3m-form.el (w3m-form-parse-and-fontify): If not detect `usemap'
	attribute of `img_alt', use `value' attribute of `input_alt' for the
	select map name; W3M removes `usemap' attribute when
	"display_image=off".

2002-03-19  Hideyuki SHIRAI  <shirai@meadowy.org>

	* w3m.el (w3m-w3m-attributes): Ignore `w3m-document-charset' when
	w3m-m17n.

2002-03-19  Yuuichi Teranishi  <teranisi@gohome.org>

	* w3m.el (w3m-fontify-images): Parse width and height attributes of
	img_alt.
	(w3m-toggle-inline-images-internal): Set `size' argument of
	w3m-create-image.
	(w3m-highlight-current-anchor): Fixed logic.

	* w3m-xmas.el (w3m-create-image): Added optional argument `size'
	(ignored currently).

	* w3m-e21.el (w3m-imagick-convert-program): Use w3m-which to set
	initial value.
	(w3m-resize-images): New user option.
	(w3m-resize-image): New function.
	(w3m-create-image): Added optional argument `size'; Changed return
	value.
	(w3m-insert-image): Call w3m-resize-image if size is specified.
	(w3m-imagick-convert-buffer): Accept nil for from-type and to-type.

2002-03-18  Yuuichi Teranishi  <teranisi@gohome.org>

	* w3m-form.el (w3m-form-mee-select-value): Fix.
	(w3m-form-parse-and-fontify): If w3m-type is not w3mmee, use last form
	object as current form.

2002-03-18  Yuuichi Teranishi  <teranisi@gohome.org>

	* w3m.el (w3m-highlight-current-anchor): New implementation.
	(w3m-highlight-current-anchor-1): New function.

	* w3m-form.el (w3m-form-replace): Fixed problem when string is nil.

2002-03-16  Yuuichi Teranishi  <teranisi@gohome.org>

	* w3m-form.el (w3m-string-to-char-list): Fixed.

2002-03-15  Yuuichi Teranishi  <teranisi@gohome.org>

	* w3m-form.el (w3m-form-mee-select-value): Use w3m-output-coding-system
	instead of w3m-current-coding-system.
	(w3m-form-parse-and-fontify)[w3mmee]: Ditto.
	(w3m-form-mee-select-value): Fixed select value.
	(w3m-form-resume): Fixed checkbox resuming.
	(w3m-form-parse-and-fontify): Use `form' instead of `(car forms)';
	Search the form which corresponds to input_alt by fid; Use `nconc'
	instead of `push'.

	* w3m-form.el (w3m-form-mee-select-value): New function.
	(w3m-form-parse-and-fontify)[w3mmee]: Set select value.

	* w3m.el (w3m-halfdump-command-arguments)[w3mmee]: Added image.

	* w3m-form.el (w3m-form-parse-and-fontify): Set the value of form only
	if the method is not internal; Add internal form to the
	w3m-current-forms; Treat input type `image' as same as `submit'.
	(w3m-form-mee-attr-unquote): New function.
	(w3m-string-to-char-list): New function/alias.
	(w3m-form-mee-new): New function.
	(w3m-form-parse-and-fontify): Parse w3mmee's form info.
	(w3m-form-input-textarea-keymap): Bind C-g.
	(w3m-form-input-select-keymap): Bind C-g, h,j,k,l.
	(w3m-form-input-map-keymap): Ditto.
	(w3m-form-parse-and-fontify): Set textarea value.

2002-03-13  Katsumi Yamaoka  <yamaoka@jpl.org>

	* w3m-form.el (w3m-form-resume): Typo.

2002-03-13  Yuuichi Teranishi  <teranisi@gohome.org>

	* w3m.el (toplevel): Removed autoload setting for
	`w3m-form-parse-buffer'.
	(w3m-clear-local-variables): Don't treat w3m-current-forms any more.
	(w3m-copy-local-variables): Ditto.
	(w3m-additional-command-arguments): Fixed problem when no-proxy host
	has port number other than 80.
	(w3m-rendering-buffer-1): Don't call w3m-form-parse-buffer.
	(w3m-goto-url): Setup w3m-current-forms from history structure.

	* w3m-form.el (w3m-form-parse-buffer): Abolish.
	(w3m-form-parse-forms): Ditto.
	(w3m-form-resume): Set value of `w3m-current-forms'.
	(w3m-fontify-forms): Call `w3m-form-parse-and-fontify' instead of
	`w3m-form-fontify'.
	(w3m-form-parse-and-fontify): New function.
	(w3m-form-input-select): Fix problem when candidate label is "".

2002-03-13  Katsumi Yamaoka  <yamaoka@jpl.org>
	Suggested by HAYASHI Chifumi <chifumi@mscom.or.jp>.

	* w3m-form.el (w3m-form-new): Ignore the 2nd arg `action' if it is nil.
	(w3m-form-parse-forms): Don't parse the value of `w3m-current-url' if
	it is nil.


2002-03-12  TSUCHIYA Masatoshi  <tsuchiya@namazu.org>

	* Release emacs-w3m-1.2.6 from emacs-w3m-1_2 branch.

2002-03-11  ARISAWA Akihiro  <ari@mbf.sphere.ne.jp>

	* w3m-ucs.el (w3m-euc-japan-encoder): Treat japanese-jisx0208-1978 as
	japanese-jisx0208.

2002-03-11  Katsumi Yamaoka  <yamaoka@jpl.org>

	* w3m.el (w3m-view-this-url, w3m-goto-url-new-session,
	w3m-select-buffer-copy-buffer): Remove unused non-global variables.

2002-03-11  Katsumi Yamaoka  <yamaoka@jpl.org>
	Suggested by Yuuichi Teranishi <teranisi@gohome.org> with mod.

	* w3m.el (w3m-no-proxy-domains): New user option renamed from
	`w3m-no-proxy-hosts' and changed the meaning.
	(w3m-additional-command-arguments): Refer to it.

2002-03-10  TSUCHIYA Masatoshi  <tsuchiya@namazu.org>

	* Makefile.in (tarball): Fix permissions.

2002-03-08  Katsumi Yamaoka  <yamaoka@jpl.org>

	* w3m.el (w3m-command-arguments-alist): Change the meaning that the car
	of each element will be compared with a url instead of a hostname.
	(w3m-no-proxy-hosts): New user option.
	(w3m-additional-command-arguments): Look into it.

2002-03-08  Katsumi Yamaoka  <yamaoka@jpl.org>

	* w3m.el (w3m-command-arguments-alist): New user option.
	(w3m-additional-command-arguments): New function.
	(w3m-w3m-retrieve): Use it.
	(w3m-history-current-url-face, w3m-copy-buffer, w3m-about-header):
	Remove unused non-global variables.

2002-03-08  ARISAWA Akihiro  <ari@mbf.sphere.ne.jp>

	* w3m.el (w3m-w3m-attributes) [w3mmee]: Fetch content-encoding from
	"x-w3m-content-encoding" filed.

2002-03-07  Hideyuki SHIRAI  <shirai@meadowy.org>

	* mew-w3m.el (mew-w3m-cid-retrieve): Return lowercase string always
	because `w3m-image-type-alist' has lowercase keys.

2002-03-07  Yoichi NAKAYAMA  <yoichi@eken.phys.nagoya-u.ac.jp>

	* w3m.el (w3m-lynx-like-map): Switch J and K so as to behave like w3m.

2002-03-07  Katsumi Yamaoka  <yamaoka@jpl.org>

	* aclocal.m4 (AC_EXAMINE_PACKAGEDIR): Use `(eq 0 foo)' instead of
	`(zerop foo)' because foo might not be a number.
	(AC_PATH_ICONDIR): Ditto.

2002-03-07  Hideyuki SHIRAI  <shirai@meadowy.org>

	* w3m.el (w3m-decoder-alist): Change default commands to `gzip' and
	`bzip2' instead of `gunzip' and `bunzip2' because some broken OS and
	its environment does not work them.

2002-03-07  Katsumi Yamaoka  <yamaoka@jpl.org>

	* Makefile.in (datadir): New variable.

2002-03-06  Hideyuki SHIRAI  <shirai@meadowy.org>

	* w3m-proc.el (w3m-process-filter): Modify a regexp for "Password:".

2002-03-06  Katsumi Yamaoka  <yamaoka@jpl.org>

	* Makefile.in (install): Don't chdir to shimbun/ while installing
	shimbun modules.
	(install-icons): Don't chdir to icons/ while installing icons.

2002-03-05  Katsumi Yamaoka  <yamaoka@jpl.org>

	* Makefile.in (install): Install all ChangeLog files.
	* w3mhack.el (w3mhack-make-package): List all ChangeLog files in the
	manifest.

2002-03-05  Hideyuki SHIRAI  <shirai@meadowy.org>

	* w3m.el (w3m-local-dirlist-cgi): Set `w3m-current-url' for avoid error
	in `w3m-process-start-process()'.
	(w3m-goto-url): When use w3m-dtree and the URL is local directory,
	change the URL to `about://dtree' securely.

2002-03-04  Katsumi Yamaoka  <yamaoka@jpl.org>

	* w3m-util.el (w3m-function-max-args): Alias to `function-max-args'
	under XEmacs, otherwise define it as a function.
	(symbol-for-testing-whether-colon-keyword-is-available-or-not): Use
	`dont-compile' instead of `eval'.


2002-03-02  TSUCHIYA Masatoshi  <tsuchiya@namazu.org>

	* Release emacs-w3m-1.2.5 from emacs-w3m-1_2 branch.

2002-03-01  Yuuichi Teranishi  <teranisi@gohome.org>

	* octet.el (octet-find-file): Decode even in the read-only buffer.

2002-02-26  TSUCHIYA Masatoshi  <tsuchiya@namazu.org>

	* Makefile.in (DOCS): Add ChangeLog.1.


Local Variables:
coding: iso-2022-7bit
fill-column: 79
indent-tabs-mode: t
End:<|MERGE_RESOLUTION|>--- conflicted
+++ resolved
@@ -1,4 +1,8 @@
-<<<<<<< HEAD
+2019-04-17  Tatsuya Kinoshita  <tats@debian.org>
+
+	* w3m-search.el (w3m-search-engine-alist): Add &gbv=1 to
+	www.google.com/search to prevent META refresh ([emacs-w3m:13355]).
+
 2019-04-15  Boruch Baum  <boruch_baum@gmx.com>
 
 	* w3m.el (w3m-ctl-c-map): Assign console-friendly keybindings to
@@ -26,12 +30,6 @@
 	w3m-copy-buffer.
 	(w3m-view-this-url-1): pass arg NO-POPUP to allow tab
 	load in background.
-=======
-2019-04-17  Tatsuya Kinoshita  <tats@debian.org>
-
-	* w3m-search.el (w3m-search-engine-alist): Add &gbv=1 to
-	www.google.com/search to prevent META refresh ([emacs-w3m:13355]).
->>>>>>> 7e4b4322
 
 2019-04-14  Boruch Baum  <boruch_baum@gmx.com>
 
