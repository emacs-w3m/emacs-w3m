2019-02-26  Boruch Baum  <boruch_baum@gmx.com>

<<<<<<< HEAD
	* w3m-filter.el (w3m-filter-replace-regexp)
	(w3m-filter-delete-regions), w3mhack.el:Fix byte-compile warnings.

	* w3m-ucs.el: Un-fixed compiler warning noted.
=======
	* w3m-proc.el (w3m-process-new): BUGFIX: gihub issue #20 (reverts part
	of commit 99db1df).

	* w3m-hist.el (w3m-history-slimmed-history-flat): BUGFIX: gihub issue
	#20 (reverts part of commit 99db1df).
>>>>>>> fd29dae5

2019-02-25  Boruch Baum  <boruch_baum@gmx.com>

	* w3m-favicon.el (w3m-favicon-convert): bugfix: check string bounds
	before use (Andres Ramirez <rrandresf@gmail.com> [emacs-w3m:13266])

2019-02-25  Boruch Baum  <boruch_baum@gmx.com>, TSUCHIYA Masatoshi  <tsuchiya@namazu.org>

	* octet.el: Documentation update

2019-02-25  Boruch Baum  <boruch_baum@gmx.com>

	* w3m.el (w3m-encode-specials-string): Simplify, remove need for
	nreverse, remove need for constant w3m-entity-reverse-table.

2019-02-22  Katsumi Yamaoka  <yamaoka@jpl.org>

	* w3m.el (w3m-db-history): Remove GUI stuff; prompt a user for `start'
	and `size' only when it is called interactively.

2019-02-21  TSUCHIYA Masatoshi  <tsuchiya@namazu.org>

	* w3mhack.el (w3mhack-insert-git-revision): Check the existence of
	'.git' instead of '.git/config'.  This change is proposed by
	<clemens@endorphin.org>.

2019-02-21  Katsumi Yamaoka  <yamaoka@jpl.org>

	* aclocal.m4 (AC_EMACS_LISP): Use a file to pass ELisp program to Emacs.

2019-02-19  Boruch Baum  <boruch_baum@gmx.com>

	* .travis.yaml: Add support for multiple emacs versions and
	multiple operating systems.

	* READMME.md: Add the file as a stub, with example "badge"
	picture for travis building and GPL licensing.

2019-02-19  Katsumi Yamaoka  <yamaoka@jpl.org>

	Add some tweaks to Boruch Baum's changes

	* w3m.el (w3m-db-history-fix-indentation): New function.
	(w3m-create-text-page): Use it to fix indentation in db history.
	(w3m-about-db-history): Don't fold Time/Date string.
	(w3m-db-history): Raise GUI dialog box if called from GUI.

2019-02-19  Boruch Baum  <boruch_baum@gmx.com>

	Improve history display

	Fix the handling of the START and SIZE args for the global history
	display, applies cosmetic changes to that display, and adds an option
	for all forms of history display to be done in a new buffer.

	* w3m.el (w3m-history-in-new-buffer): New option.
	(w3m-db-history): Apply the new option.  Add details to docstring.
	Allow interactive user to set function options START and SIZE.
	(w3m-history): Apply the new option.  Improve docstring.
	(w3m-about-history): Add programmer's note.  Modify Docstring.
	(w3m-about-db-history): Add programmer's note.  Modify Docstring.
	Properly handle START and SIZE arguments.
	Modify html output for: clarity, date display format, use of ellipsis,
	maximum use of page width, center heading, align page navigation links
	to page edges, remove extraneous ';' after url's, add ellipsis when
	truncating url's.

2019-02-14  Boruch Baum  <boruch_baum@gmx.com>

	* w3m.el (w3m-resize-image-interactive): Refactor function to remove
	code duplications.

2019-02-12  Boruch Baum  <boruch_baum@gmx.com>

	* w3m-dtree.el (w3m-dtree-create-sub): BUGFIX: don't abort if a subdir
	denies permission to read.

2019-02-03  Boruch Baum  <boruch_baum@gmx.com>

	* Refactor entire codebase for utf-8. There were a zillion changes in
	this commit, spread over very many files. See the git commit extended
	message for details.

2019-02-03  Boruch Baum  <boruch_baum@gmx.com>

	* w3m-cookie.el (w3m-cookie-shutdown): avoid duplicate get-buffer call.

	* w3m-form.el (w3m-form-textarea-file-cleanup)
	(w3m-form-textarea-files-remove): use pop instead of (cdr
	(car x))

	* w3m-session.el (w3m-session-select-sessions): Add docstring

	* w3m.el (w3m-cleanup-temp-files): Add cache and tmp files to list.

2019-02-03  Boruch Baum  <boruch_baum@gmx.com>

	* w3m-filter.el (w3m-filter-xkcd, w3m-filter-github-repo-main-page):
	New filters.
	(w3m-filter-configuration): Add the new filters.

2019-01-31  Katsumi Yamaoka  <yamaoka@jpl.org>

	* w3m-bug.el (report-emacs-w3m-bug-system-informations):
	Add emacs-w3m-git-revision.

2019-01-30  TSUCHIYA Masatoshi  <tsuchiya@namazu.org>

	* w3m.el (emacs-w3m-git-revision): Moved to w3m-load.el.

	* w3mhack.el (w3mhack-insert-git-revision): New function to set the
	value of `emacs-w3m-git-revision'.
	(w3mhack-generate-load-file): Call the above and check the timestamp of
	w3mhack.el to decide necessity of updating w3m-load.el.

2018-12-01  TSUCHIYA Masatoshi  <tsuchiya@namazu.org>

	* w3m.el (emacs-w3m-git-revision): New constant.
	(emacs-w3m-version): Separated from revision string.

2018-10-22  Katsumi Yamaoka  <yamaoka@jpl.org>

	* w3m.el (w3m-decode-encoded-contents): Use the conventional way if
	zlib-decompress-region returns nil ([emacs-w3m:13038]).

2018-06-13  Katsumi Yamaoka  <yamaoka@jpl.org>

	* w3m.el (w3m-user-agent-default-alist): Fix default value;
	move "Don't send..." item to `w3m-user-agent-change'.
	(w3m-user-agent-change): Don't sort collection.

2018-06-08  Boruch Baum  <boruch_baum@gmx.com>

	* w3m.el (w3m-content-type-alist): Remove extraneous fields from two
	elements (bzip2, gzip) in the alist ([emacs-w3m:13081]).

2018-06-08  Boruch Baum  <boruch_baum@gmx.com>

	Refactor w3m-process-queue memory and redability ([emacs-w3m:13013]).

	* w3m.el (w3m--dump-extra--handler-function)
	(w3m--retrieve--handler-function, w3m--retrieve-1--handler-function)
	(defun w3m--retrieve-and-render--handler-function)
	(w3m--goto-url--handler-function, w3m--goto-url--valid-url):
	New functions to reduce memory footprint of `w3m-process-queue',
	aid readability debugging.

	* w3m.el (w3m-w3m-dump-extra, w3m-w3m-retrieve, w3m-w3m-retrieve-1)
	(w3m-retrieve-and-render, w3m-goto-url):
	Use the new functions listed above.

2018-06-07  Boruch Baum  <boruch_baum@gmx.com>

	* w3m-filter.el (w3m-filter-stackexchange): Rewrite ([emacs-w3m:13010]).

2018-06-01  Boruch Baum  <boruch_baum@gmx.com>

	* w3m-filter.el (w3m-filter-stackexchange, w3m-filter-youtube):
	New filters ([emacs-w3m:12999]).
	(w3m-filter-configuration): Add those filters.

2018-05-30  Boruch Baum  <boruch_baum@gmx.com>

	* w3m-filter.el (w3m-filter-generic-page-header):
	New filter ([emacs-w3m:12996]).
	(w3m-filter-configuration): Add it but not activated by default.

2018-05-23  Boruch Baum  <boruch_baum@gmx.com>

	* w3m.el (w3m-delete-buffer): Perform some operations from a temporary
	buffer in order not to lose information such as `w3m-current-url'
	([emacs-w3m:12989]).

2018-05-23  Boruch Baum  <boruch_baum@gmx.com>

	* w3m.el (w3m-select-buffer): Pass correct current buffer value to
	`w3m-select-buffer-generate-contents' ([emacs-w3m:12988]).
	(w3m-select-buffer-generate-contents): Variable rename.

2018-05-19  Kevin Ryde  <user42_kevin@yahoo.com.au>

	* w3m-favicon.el (w3m-favicon-setup): Enable favicons be taken from
	file://, too ([emacs-w3m:12983]).

2018-05-18  Boruch Baum  <boruch_baum@gmx.com>

	Make progress messages more uniform and more useful
	([emacs-w3m:12980] [emacs-w3m:12986]).

	* w3m.el (w3m-display-progress-message): Combine code from
	`w3m-retrieve-and-render', separate url from "...", and add
	user-friendly advice message.
	(w3m-retrieve-and-render): Replace snippet with call to
	`w3m-display-progress-message'.

	* w3m-proc.el (w3m-process-stop): Document in the buffer when an
	operation has been aborted by the user, what that operation was, and
	remove progress message.

2018-05-18  Katsumi Yamaoka  <yamaoka@jpl.org>

	* w3m-proc.el (w3m-process-stop): Don't move point ([emacs-w3m:12976]).

2018-05-17  Katsumi Yamaoka  <yamaoka@jpl.org>

	Work for mailto urls.

	* w3m.el (w3m-url-readable-string): Make w3m-url-decode-string detect
	coding system for mailto url instead of using w3m-url-coding-system.
	(w3m-fontify-anchors, w3m-goto-url): Don't encode mailto url.
	(w3m-goto-mailto-url): Remove CR from, but preserve LF in mailto url;
	don't decode mailto url containing non-ASCII letters.

2018-05-09  Boruch Baum  <boruch_baum@gmx.com>

	Update faces for all navigation cases ([emacs-w3m:12969]).

	* w3m-session.el (w3m--session-update-faces): New function for
	`pre-command-hook' and `post-command-hook' in w3m-session buffers.
	(w3m-session-select-mode): Apply it.
	(w3m-session-select-list-all-sessions, w3m-session-select-next):
	Don't set the "selected" face, because it is now done by the new hook
	function.

2018-05-09  Boruch Baum  <boruch_baum@gmx.com>

	Fix two bugs in navigating the w3m-session-select popup window
	([emacs-w3m:12968]).

	* w3m-session.el (w3m-session-select-list-all-sessions): Fix navigation
	errors that happen when using functions beginning-of-buffer,
	end-of-buffer.
	(w3m-session-select-next): Fix navigation so previous line of first
	rotates back to last line. Remove unnecessary loop.

2018-05-09  Boruch Baum  <boruch_baum@gmx.com>

	* w3m.el (w3m-mode): Don't visually indicate non-breaking spaces
	([emacs-w3m:12967]).

2018-05-09  Boruch Baum  <boruch_baum@gmx.com>

	Bugfix for the creation of session pop-up window ([emacs-w3m:12966]).

	* w3m.el (w3m--setup-popup-window): New function.
	(w3m-select-buffer): Use it.
	(w3m-select-buffer-horizontal-window): Update documentation.

	* w3m-session.el (w3m-session-select): Use the new function, thus
	fixing a display bug, and making popup windows consistent.

2018-05-09  Boruch Baum  <boruch_baum@gmx.com>

	Uniform error handling and message presentation ([emacs-w3m:12964]).

	* w3m.el (w3m--buffer-busy-error): New function for uniform error
	handling and message presentation.
	(w3m-goto-url): Use it.

	* w3m-search.el (w3m-search-read-variables): Use it.

2018-05-09  Boruch Baum  <boruch_baum@gmx.com>

	Introduce w3m-display-mode ([emacs-w3m:12963]).

	* w3m.el (w3m-display-mode): New user option.
	(w3m-display-mode): New function.
	(w3m-use-tab, w3m-use-tab-menubar, w3m-pop-up-windows)
	(w3m-pop-up-frames, w3m-copy-buffer, w3m-delete-buffer, w3m-doc-view)
	(w3m, w3m-browse-url, w3m-select-buffer, w3m-use-header-line-title)
	(w3m-safe-view-this-url): Doc fix.

	* w3m-fb.el (Commentary): Doc fix.
	(w3m-fb-mode): Fix warning message.

	* w3m-util.el (w3m-popup-buffer): Doc fix.
	(w3m-add-w3m-initial-frames): Comment fix.
	(w3m-device-on-window-system-p): Typo fix.

2018-05-08  Boruch Baum  <boruch_baum@gmx.com>

	* w3m-session.el (w3m-session-select-list-all-sessions): Don't display
	urls in the session select window ([emacs-w3m:12960]).

2018-05-02  Katsumi Yamaoka  <yamaoka@jpl.org>

	* w3m-image.el (w3m-favicon-usable-p): Relax the criterion.

	* aclocal.m4 (AC_PATH_EMACS): Work for Emacs >= 26 in which
	the emacs-version variable no longer includes the build number.

	* w3m-favicon.el (w3m-favicon-retrieve): Gunzip data if necessary.

2018-04-05  Katsumi Yamaoka  <yamaoka@jpl.org>

	* w3m.el (w3m-cache-available-p, w3m-w3m-retrieve-1): Revert.
	See [emacs-w3m:12951].

2018-04-03  Boruch Baum  <boruch_baum@gmx.com>

	Send a cached ETag to the remote server so as to check whether
	the server responds with 304 meaning the cache is still up-to-date.
	[emacs-w3m:12947]

	* w3m.el (w3m-cache-available-p): Fetch Etag.
	(w3m-w3m-retrieve-1): Send it to the server.

2018-03-05  TSUCHIYA Masatoshi  <tsuchiya@namazu.org>

	* w3m-perldoc.el (w3m-about-perldoc): Expand "~" before setting
	`default-directory' to avoid an error calling a process.

2018-02-27  Katsumi Yamaoka  <yamaoka@jpl.org>

	[emacs-w3m:12929]
	* w3m.el (w3m-previous-session-buffer):
	New variable, a successor to w3m-parent-session-buffer.
	(w3m-next-buffer): Set it.
	(w3m-delete-buffer): Return to it after deletion.

	* w3m-util.el (w3m-generate-new-buffer): Set it.

	* w3m-ems.el (w3m-tab-drag-mouse-function)
	(w3m-tab-click-mouse-function): Set it.

2018-02-26  Katsumi Yamaoka  <yamaoka@jpl.org>

	[emacs-w3m:12928]
	* w3m.el (w3m-parent-session-buffer): Remove it (temporarily).

	* w3m-util.el (w3m-generate-new-buffer): Run w3m-mode here.

2018-02-26  Vladimir Sedach  <vas@oneofus.la>

	[emacs-w3m:12892]
	* w3m.el (w3m-view-this-url-1): Fix LAST parameter to w3m-copy-buffer
	to make new buffer go after the current buffer, as intended in revision
	1.1691 on 2017-10-13.

	* w3m-util.el (w3m-generate-new-buffer): Fix bug introduced in revision
	1.3628 on 2017-10-13 where new buffers were always assigned number 1.

2018-02-23  Katsumi Yamaoka  <yamaoka@jpl.org>

	* w3m-ems.el (w3m-toolbar-define-keys): Don't show button names in
	tool-bar in order to prevent the rightmost buttons from being pushed
	out.  Instead, hover the mouse on a button and see the help-echo.

2018-02-22  Katsumi Yamaoka  <yamaoka@jpl.org>

	* w3m-util.el (w3m-generate-new-buffer): Work for w3m-fb-mode correctly
	([emacs-w3m:12904]).

2018-02-20  Boruch Baum  <boruch_baum@gmx.com>

	* w3m.el (w3m-relationship-estimate-rules): Remove rule for
	discontinued freshmeat.net website.  Improve docstring
	([emacs-w3m:12924]).

2018-02-21  Katsumi Yamaoka  <yamaoka@jpl.org>

	Delete about://cookie/ buffer when w3m-view-previous-page is performed.
	Suggested by Dan Jacobson.

	* w3m-cookie.el (w3m-cookie): Clear history.

	* w3m.el (w3m-view-previous-page): Delete about://cookie/ buffer
	if there is no other w3m-mode buffer.

2018-02-18  Boruch Baum  <boruch_baum@gmx.com>

	* w3m-session.el (w3m-session-select-quit): Remove cruft:
	w3m-session-select-wincfg is used, but never set.  This caused a bad
	(nil) window configuration to be used when exiting a session-select
	window in w3m-fb mode ([emacs-w3m:12918]).

2018-02-18  Boruch Baum  <boruch_baum@gmx.com>

	* w3m-session.el (w3m-session-rename): BUGFIX: had been failing to find
	buffers with identical names to rename candidate ([emacs-w3m:12917]).

2018-02-18  Boruch Baum  <boruch_baum@gmx.com>

	* w3m.el (w3m-quit): Maintain frame isolation when in fb-mode.
	Update docstring.
	(w3m-close-window): Update doscstring.

	* w3m-fb.el (w3m-fb-delete-frame-buffers): Kill all buffers directly
	instead of incrementally moving to next one.  This also is part of the
	fix so that frame isolation is maintained in fb-mode after quitting.
	[emacs-w3m:12916].

2018-02-18  Boruch Baum  <boruch_baum@gmx.com>

	* w3m-search.el (w3m-search-default-engine): Restrict options to valid
	current choices and present them as radio buttons ([emacs-w3m:12915]).

2018-02-18  Katsumi Yamaoka  <yamaoka@jpl.org>

	* w3m-session.el: Tidy up source code so as to be within 80-column.

2018-02-16  Boruch Baum  <boruch_baum@gmx.com>

	* w3m-session.el: Reformat docstrings for proper opening summary
	sentence ([emacs-w3m:12912]).

2018-02-16  Katsumi Yamaoka  <yamaoka@jpl.org>

	* w3m-fb.el (w3m-fb-mode, w3m-fb-delete-frame-kill-buffers):
	Use delete-frame-functions.
	(w3m-fb-delete-frame-functions): Remove.

	* w3m-util.el (w3m-delete-frames-and-windows): Bind
	delete-frame-functions so as not to run w3m-fb-delete-frame-buffers.
	(w3m-delete-w3m-initial-frames): Remove obsolete delete-frame-hook.

2018-02-15  Boruch Baum  <boruch_baum@gmx.com>

	* w3m-session.el: Add commentary, correct grammar of prompts..
	(w3m-session-group-open): New variable
	(w3m-session-select-quit): Quitting a session-group display returns to
	its parent session list display.
	(w3m-session-select-open-session-group, w3m-session-select-rename)
	(w3m-session-select-delete): Stay on proper line when within
	session-group display, after renaming or deleting an entry.
	This required adding an optional arg to the function.
	(w3m-session-rename): Allow renaming individual tabs of a session.
	(w3m-session-delete): Allow deleting individual tabs of a session.
	[emacs-w3m:12907]

2018-02-14  Boruch Baum  <boruch_baum@gmx.com>

	* w3m.el (w3m-external-view): Fix regex for url's that contain uri
	'query' and or 'fragment' components ([emacs-w3m:12901]).

2018-02-05  Katsumi Yamaoka  <yamaoka@jpl.org>

	* w3m-util.el (w3m-string-match-url-components)
	(w3m-string-match-url-components-1, w3m-url-strip-fragment):
	Don't recognize a url fragment "#/foo" as a name attribution.

2018-02-02  Katsumi Yamaoka  <yamaoka@jpl.org>

	* w3m-filter.el (w3m-filter-gnome-bugzilla):
	Limit to <pre class="bz_comment_text">.  Thanks to Kevin Ryde
	([emacs-w3m:12890]).

2018-01-30  Katsumi Yamaoka  <yamaoka@jpl.org>

	* w3m-filter.el (w3m-filter-gnome-bugzilla): New ([emacs-w3m:12885]).

2018-01-19  Boruch Baum  <boruch_baum@gmx.com>

	* w3m.el (w3m-user-agent-site-specific): Remove debug message.
	[emacs-w3m:12883]

2018-01-18  Boruch Baum  <boruch_baum@gmx.com>

	* w3m.el (w3m-add-referer): Update for https support.
	(w3m-user-agent-site-specific-alist, w3m-user-agent-site-specific):
	New feature.
	(w3m-header-arguments, w3m-request-arguments): Integrate new feature.
	[emacs-w3m:12881]

2018-01-17  Boruch Baum  <boruch_baum@gmx.com>

	* w3m.el (w3m-user-agent-change): New feature.
	(w3m-reload-this-page): Integrate new feature.
	(w3m-request-arguments, w3m-header-arguments): Ensure w3m and
	w3mmee honor `w3m-add-user-agent'.  [emacs-w3m:12876]

2018-01-16  Katsumi Yamaoka  <yamaoka@jpl.org>

	Make `cd doc; make pdf' work again  [emacs-w3m:12875]

	This requires Texinfo the version >=6.3, and either (or both) of LuaTeX
	>=0.95 (i.e., TeXLive >=2016) or XeTeX >=0.9998 (i.e., TeXLive >=2012).

	* Makefile.in (clean): Use doc/Makefile's clean.

	* aclocal.m4 (AC_CHECK_TEXINFO): New function.

	* configure.in (MAKEINFO, TEXI2PDF): Check version.
	(TEXI2DVI, PTEX, PBIBTEX, DVIPDFMX, TEXI2PDF): Remove.

	* doc/Makefile.in (TEXI2DVI, PTEX, PBIBTEX, DVIPDFMX, TEXI2PDF): Remove.
	(PDFTEX): New internal variable.
	(dvi, dvi-en, dvi-ja, emacs-w3m.dvi, emacs-w3m-ja.dvi, .texi.dvi):
	Remove targets.
	(.texi.pdf): Use texi2pdf instead of dvipdfmx.
	(clean): Renew.

	* doc/emacs-w3m-ja.texi (texinfo-ja.tex): Use it instead of texinfo.tex.
	(@documentencoding): New.
	(@usedvipdfmx): Remove.

	* doc/texinfo-ja.tex: New file.
	* doc/texinfo.tex, doc/txi-en.tex, doc/txi-ja.tex: Renew.

2017-12-22  Katsumi Yamaoka  <yamaoka@jpl.org>

	Update selection buffer properly after deletion or renaming.
	Suggested by Boruch Baum ([emacs-w3m:12847]).

	* w3m-session.el (w3m-session-save): Update selection buffer.
	(w3m-session-select-rename, w3m-session-select-delete):
	Make the selected session highlighted after renaming or deletion.
	(w3m-session-select): Allow specifying the session number;
	close selection window when no session remains after deletion.
	(w3m-session-save, w3m-session-rename): Emulate INITIAL-INPUT.

2017-12-12  Boruch Baum  <boruch_baum@gmx.com>

	* w3m.el (w3m-lynx-like-map): Remap "s" to `w3m-search', "S" to
	`w3m-search-new-session'. [emacs-w3m:12838]
	(w3m-ctl-c-map): Remap "C-c M-h" to `w3m-history' [emacs-w3m:12842]

2017-12-08  Boruch Baum  <boruch_baum@gmx.com>

	[emacs-w3m:12840]
	* w3m.el (w3m-edit-url, w3m-edit-current-url, w3m-edit-this-url):
	Enable editing non-local files. In such cases, the user is prompted to
	save the emacs-w3m buffer locally, prior to beginning the editing
	session. Edit docstring.
	(w3m-goto-url, w3m-goto-url-new-session): Clarify in docstring
	and in input prompt whether the action is to happen in the current or
	in a new buffer.
	* w3m-save.el (w3m-save-buffer): function returns the saved file name.
	* w3m-bookmark.el (w3m-bookmark-view-new-session): Add to docstring
	whether the bookmark list will be presented in the current or in a new
	buffer.
	* w3m-search.el (w3m-search-read-variables): Add to docstring
	information on new arg, rename arg to `where', change terminology from
	`session' to `buffer'.
	(w3m-search, w3m-search-new-session): Add to docstring whether results
	will be repesented in the current or in a new buffer.

2017-12-07  Boruch Baum  <boruch_baum@gmx.com>

	* w3m-search.el (w3m-search, w3m-search-new-session)
	(w3m-search-read-variables): Provide visual feedback for whether search
	will be in new or current session ([emacs-w3m:12837]).

2017-12-07  Katsumi Yamaoka  <yamaoka@jpl.org>

	* w3mhack.el: Require seq.

	* w3m-session.el (w3m-session-save, w3m-session-crash-recovery-save)
	(w3m-session-crash-recovery-remove, w3m-session-rename)
	(w3m-session-delete): Use delq rather than delete.

2017-12-07  Boruch Baum  <boruch_baum@gmx.com>

	* w3m-session.el (w3m-session-select-delete)
	(w3m-session-select-rename): Retain cursor position after completion;
	simplify code ([emacs-w3m:12832]).

2017-12-04  Katsumi Yamaoka  <yamaoka@jpl.org>

	* w3m-filter.el (w3m-filter-add-name-anchors): Relax regexp
	([emacs-w3m:12824]).  Thanks to Musha-san and Shirai-san.

2017-12-03  Katsumi Yamaoka  <yamaoka@jpl.org>

	* w3m.el (w3m-detect-meta-charset): Ignore comment ([emacs-w3m:12828]).
	Thanks to Renato Ferreira.

2017-11-18  Hideyuki SHIRAI  <shirai@meadowy.org>

	* w3m-filter.el (w3m-filter-add-name-anchors):
	Work for id="name" where name begins with "." ([emacs-w3m:12812]).

2017-10-13  Katsumi Yamaoka  <yamaoka@jpl.org>

	* w3m.el (w3m-copy-buffer): Make the copied buffer the next of the
	current buffer by default (like Firefox does); use the new argument
	LAST to make it the last in order of buffers.
	(w3m-view-this-url-1, w3m-goto-url, w3m-goto-url-new-session): Set LAST.

	* w3m-util.el (w3m-generate-new-buffer): Make the new buffer the next
	of the current buffer if the new argument NEXT is set.

	* w3m-util.el (w3m-about-cookie): Use input instead of textarea.

2017-10-13  Katsumi Yamaoka  <yamaoka@jpl.org>

	Make `w3m-retrieve' do onload redirection.

	* w3m.el (w3m-retrieve-and-render): Move onload redirection stuff to
	(w3m-w3m-onload-redirection): New function.
	(w3m-w3m-retrieve-1): Use it.
	(w3m-decode-encoded-contents): Use zlib-decompress-region for gzip.

2017-09-26  Katsumi Yamaoka  <yamaoka@jpl.org>

	* w3m-cookie.el (w3m-about-cookie): Work for old Emacsen.
	* aclocal.m4 (AC_PATH_EMACS): Work for Emacs 27 and greater.

2017-09-25  Boruch Baum  <boruch_baum@gmx.com>

	* w3m.el (w3m-confirm-leaving-secure-page):
	Move forward ([emacs-w3m:12807]).

2017-09-25  Boruch Baum  <boruch_baum@gmx.com>

	* w3m.el (w3m-goto-url-new-session): Fix the problem ([emacs-w3m:12584])
	that a w3m buffer is mis-named "*server*-nnnnnn";
	Use (if (not CONDITION) FOO BAR) instead of (if CONDITION BAR FOO) style
	in order to improve the visibility of the code.

2017-09-11  Katsumi Yamaoka  <yamaoka@jpl.org>

	* w3m.el (w3m-retrieve-and-render): Workaround: don't do redirection if
	the onload function name doesn't end with ".submit" ([emacs-w3m:12795]).

	* w3m.el (w3m-content-type-alist): Run mailcap-parse-mailcaps and
	mailcap-parse-mimetypes before setting it.
	(w3m-create-page): Run w3m-external-view in tty for images, etc.
	(w3m-external-view-file): Make deleting of temp file delayed.
	[emacs-w3m:12793]

2017-09-06  Katsumi Yamaoka  <yamaoka@jpl.org>

	* w3m.el (w3m-verbose, w3m-message-silent, w3m-message): Doc fix.

	* w3m-cookie.el (w3m-about-cookie):
	Add GUIs that support limiting and deleting ([emacs-w3m:12790]).
	* w3m-form.el (w3m-form-make-form-data):
	Don't encode SPC in a search word used for w3m-cookie.

2017-08-25  Katsumi Yamaoka  <yamaoka@jpl.org>

	* w3m.el (w3m-retrieve-and-render): Parse a form in its page buffer.

2017-08-11  Boruch Baum  <boruch_baum@gmx.com>

	* w3m.el (w3m-italic):
	* w3m-lnum.el (w3m-lnum-minibuffer-prompt, w3m-lnum-match):
	* w3m-session.el (w3m-session-select, w3m-session-selected):
	Update "face spec" DISPLAY form "type" to be `nil' for character-only
	terminals.  [emacs-w3m:12788]

2017-08-10  Katsumi Yamaoka  <yamaoka@jpl.org>

	* w3m.el (w3m-retrieve-and-render): Do onload redirection.
	[emacs-w3m:12787]

2017-08-08  Katsumi Yamaoka  <yamaoka@jpl.org>

	* w3m.el (w3m-arrived-shutdown):
	* w3m-cookie.el (w3m-cookie-shutdown): Don't error out.

2017-08-08  Akinori MUSHA  <knu@iDaemons.org>

	* w3m.el: Don't add autoload functions to hooks (see below).
	[emacs-w3m:12784]

	* w3m-cookie.el: Add w3m-cookie-shutdown to kill-emacs-hook here.

	* w3m-sesseion.el: Add w3m-session-crash-recovery-remove and
	w3m-session-automatic-save to w3m-arrived-shutdown-functions here.

2017-08-08  Katsumi Yamaoka  <yamaoka@jpl.org>

	* w3m.el (w3m-scroll-up, w3m-scroll-down): Make argument default to 1
	if and only if called interactively so that w3m-scroll-up-or-next-url
	and w3m-scroll-down-or-previous-url work as before.  [emacs-w3m:12783]

2017-08-04  Katsumi Yamaoka  <yamaoka@jpl.org>

	* w3m-cookie.el (w3m-cookie-1-acceptable-p):
	Use url-domsuf-cookie-allowed-p if available to check if a domain is
	unique to allow having cookies set.  [emacs-w3m:12782]

2017-08-03  Boruch Baum  <boruch_baum@gmx.com>

	* w3m.el (w3m-scroll-up, w3m-scroll-down): Remove restriction of using
	prefix-argument, remove code that fixes bug in emacs v21.
	(w3m-mwheel-scroll-up, w3m-mwheel-scroll-down): Delete.
	(w3m-mode): Change local bindings of `mwheel-scroll-up-function' and
	`mwheel-scroll-down-function' to `w3m-scroll-up' and `w3m-scroll-down'.
	[emacs-w3m:12779]

2017-08-02  Boruch Baum  <boruch_baum@gmx.com>

	* w3m-search.el (w3m-search-engine-alist): Update URL for debian
	package search, and change its default parameters from i386
	architecture to amd64.  [emacs-w3m:12776]

2017-07-28  defanor  <defanor@uberspace.net>

	"google feeling lucky" to "feeling searchy" ([emacs-w3m:12774])

	* w3m.el (w3m-enable-feeling-searchy):
	Rename from w3m-enable-google-feeling-lucky.
	(w3m-canonicalize-url):
	Doc fix; use w3m-search-do-search to generate url.
	(w3m-canonicalize-url, w3m-input-url, w3m-view-this-url, w3m-goto-url)
	(w3m-goto-url-new-session, w3m): feeling-lucky to feeling-searchy.

2017-07-26  Katsumi Yamaoka  <yamaoka@jpl.org>

	Fix cookies handling ([emacs-w3m:12768], [emacs-w3m:12772])

	Regard a Set-Cookie header as it contains a single cookie, that is,
	the one at the beginning of the field is it and succeeding semi-colon
	separated ones are the attributions of it.  Formerly the Lisp code
	regarded the semi-colon separated ones as all individual cookies, and
	therefore the locally stored cookies would potentially be all bogus.
	So, we highly recommend resetting it once when you start using or if
	you are already using this version of w3m-cookie.el.  To do that,
	shutdown Emacs and delete the "~/.w3m/.cookie" file (or the ".cookie"
	file existing in the `w3m-profile-directory').

	* w3m-cookie.el (w3m-cookie-parse-args): Reverse the order of the value.
	(w3m-cookie-1-set): Regard a Set-Cookie header as it contains a single
	cookie; prefer Max-Age than Expires and convert it to Expires.
	(w3m-cookie-get): Use "NAME", not "NAME=", if the value of NAME is null.

2017-07-25  Katsumi Yamaoka  <yamaoka@jpl.org>

	* w3m.el (w3m-content-type-alist): Exclude zero-length extension.
	(w3m-canonicalize-url): Test preferentially if URL is a local file.

2017-07-21  Katsumi Yamaoka  <yamaoka@jpl.org>

	* w3m-util.el (w3m-url-invalid-regexp): Remove.
	(w3m-url-valid): Use w3m-url-invalid-base instead.  [emacs-w3m:12767]

2017-07-20  Boruch Baum  <boruch_baum@gmx.com>

	* w3m.el, w3m-util.el (w3m-url-fallback-base):
	Rename `w3m-url-fallback-base' to more descriptive
	`w3m-url-invalid-base' ([emacs-w3m:12763]).

2017-07-20  Katsumi Yamaoka  <yamaoka@jpl.org>

	* w3m-filter.el (w3m-filter-subst-disabled-with-readonly):
	Work for two or more disabled tags.

2017-07-16  Boruch Baum  <boruch_baum@gmx.com>

	* w3m.el (w3m-canonicalize-url): Make scheme default to https, not http.
	[emacs-w3m:12749]

2017-07-14  Katsumi Yamaoka  <yamaoka@jpl.org>

	* w3m-util.el (w3m-delete-frames-and-windows): Replace `one-window-p'
	with a custom function that works for unselected windows as well.

2017-07-11  Katsumi Yamaoka  <yamaoka@jpl.org>

	* w3m-util.el (w3m-delete-frames-and-windows): Work for Emacs on tty;
	always delete w3m windows if possible ([emacs-w3m:12733]).
	* w3m.el (w3m-select-buffer-delete-buffer):
	No need to wind up selection buffer when quitting.

2017-07-10  Katsumi Yamaoka  <yamaoka@jpl.org>

	* w3m.el (w3m-show-form-hint): Clarify echo message.
	* w3m-form.el (w3m-form-expand-form, w3m-form-unexpand-form):
	Work for mouse-clicking ([emacs-w3m:12731]).

2017-07-07  Katsumi Yamaoka  <yamaoka@jpl.org>

	* w3m.el (w3m-show-form-hint): Expand form so at to show text fully.
	* w3m-form.el (w3m-form-input): Revert 2017-06-30 change.
	(w3m-form-expand-form, w3m-form-unexpand-form): New functions.
	[emacs-w3m:12728]

2017-07-05  Katsumi Yamaoka  <yamaoka@jpl.org>

	* w3m-form.el (w3m-form-input-textarea-mode-hook): Fix mismatched paren;
	use outline-show-all instead of show-all if available.

2017-07-04  Katsumi Yamaoka  <yamaoka@jpl.org>

	* w3m.el (w3m-content-type-alist): Use mailcap.
	(w3m-image-viewer): Abolish.
	(w3m-create-page): Allow user to download file of unknown content-type.

2017-06-30  Vladimir Sedach  <vas@oneofus.la>

	* w3m-form.el (w3m-form-input): If input is readonly, put the input
	value on the kill ring in addition to displaying it in the echo area.
	[emacs-w3m:12724]

2017-06-28  Katsumi Yamaoka  <yamaoka@jpl.org>

	* mime-w3m.el, w3m-antenna.el, w3m-bookmark.el, w3m-cookie.el,
	w3m-dtree.el, w3m-ems.el, w3m-favicon.el, w3m-filter.el, w3m-form.el,
	w3m-namazu.el, w3m-perldoc.el, w3m-search.el, w3m-session.el,
	w3m-symbol.el, w3m.el:
	Remove `:size 0' from defcustoms ([emacs-w3m:12709]).

2017-06-26  Vladimir Sedach  <vas@oneofus.la>

	* w3m.el (w3m-url-completion-map): Bind "?" to self-insert-command.
	[emacs-w3m:12721]

2017-06-22  Vladimir Sedach  <vas@oneofus.la>

	* w3m.el (w3m-external-view-temp-directory): New user option.
	(w3m-external-view): Use it control which directory files are saved to
	before being opened with the external viewer.  [emacs-w3m:12708]

2017-06-20  Vladimir Sedach  <vas@oneofus.la>

	* w3m.el (w3m-goto-url-new-session): Handle POST data.
	[emacs-w3m:12704]

2017-06-14  Boruch Baum  <boruch_baum@gmx.com>

	* w3m-cookie.el (w3m-cookie-url, w3m-cookie-domain, w3m-cookie-secure)
	(w3m-cookie-name, w3m-cookie-value, w3m-cookie-path)
	(w3m-cookie-version, w3m-cookie-expires, w3m-cookie-ignore): Add docs.
	(w3m-cookie): Test w3m-use-cookies here insted.
	(w3m-about-cookie): Don't test it.  [emacs-w3m:12699]

2017-06-13  Katsumi Yamaoka  <yamaoka@jpl.org>

	* w3mhack.el (w3mhack-makeinfo): Simplify the tweaking of `message'.

2017-06-12  Boruch Baum  <boruch_baum@gmx.com>

	* w3m-cookie.el (w3m-cookie-clear): Make it a user command.
	(w3m-cookie): Open it as a new session ([emacs-w3m:12685]).

	* w3m.el (w3m-select-buffer-delete-buffer): Don't move point forward
	([emacs-w3m:12684]); clarify doc string.

	* w3m-filter.el (w3m-filter-rt): Bind ephemeral var ([emacs-w3m:12682]).

2017-06-12  Boruch Baum  <boruch_baum@gmx.com>

	* w3m-filter.el (w3m-filter-rt, w3m-filter-slashdot):
	Update ([emacs-w3m:12678]).

2017-06-12  Katsumi Yamaoka  <yamaoka@jpl.org>

	* w3mhack.el (w3mhack-compile-file): Silence compile warnings when
	compiling w3m-filter.el ([emacs-w3m:12676]).

2017-06-11  Boruch Baum  <boruch_baum@gmx.com>

	* w3m-filter.el (w3m-filter-delete-regions, w3m-filter-replace-regexp):
	Make a return value always mean deletion or replacement is made
	([emacs-w3m:12674]).

2017-06-01  Katsumi Yamaoka  <yamaoka@jpl.org>

	* w3m-filter.el (w3m-filter-delete-regions, w3m-filter-replace-regexp):
	Refactor to Lisp macros.
	(w3m-filter-geocities-remove-garbage, w3m-filter-infoseek-remove-ads)
	(w3m-filter-ascii24-remove-ads): New filters that replace the ones
	having existed in w3m-filter-configuration ([emacs-w3m:12669]).

2017-05-30  Boruch Baum  <boruch_baum@gmx.com>

	* w3m-filter.el (w3m-filter-delete-regions, w3m-filter-replace-regexp):
	Allow optional args used to modify search/replace boundaries.
	(w3m-filter-rt, w3m-filter-slashdot): New filters.
	(w3m-filter-configuration): Add new filters ([emacs-w3m:12666]).

	* w3m.el (w3m-uri-replace-alist): Remove Google groups, Altavista, and
	iij-archie ([emacs-w3m:12661]).

	* w3m-search.el (w3m-search-engine-alist): Remove Google groups that
	requires javascript and alltheweb that is forwarded to Yahoo!; use
	https on all urls ([emacs-w3m:12657]).

2017-05-29  Katsumi Yamaoka  <yamaoka@jpl.org>

	* w3m-filter.el (w3m-toggle-filtering): Use completing-read.

2017-05-28  Boruch Baum  <boruch_baum@gmx.com>

	* w3m-filter.el (w3m-toggle-filtering): New user command.

	* w3m.el (w3m-lynx-like-map, w3m-info-like-map): Bind "f" to it.

	* w3m-lnum.el (w3m-lnum-mode-map): Don't bind f, F, and w keys;
	use `L'-prefixed version defined in `w3m-lnum-map' instead.

2017-05-26  Aubrey Raech  <aubrey@raech.net>

	* w3m-search.el (w3m-search-engine-alist):
	Replace freshmeat with duckduckgo.

2017-05-24  Katsumi Yamaoka  <yamaoka@jpl.org>

	* w3m.el (w3m-url-decode-string): Fix previous commit, that breaks url
	of being not encoded.

2017-05-22  Katsumi Yamaoka  <yamaoka@jpl.org>

	Don't use string-(as|make|to)-(multi|uni)byte ([emacs-w3m:12630]).

	* w3m.el (w3m-url-decode-string): Use a unibyte buffer to represent
	encoded byte stream.

	* w3m-util.el (w3m-decode-coding-string-with-priority): Simplify.

2017-05-11  Katsumi Yamaoka  <yamaoka@jpl.org>

	* w3m-proc.el: Bind w3m-clear-display-while-reading, w3m-current-title.

2017-05-10  Katsumi Yamaoka  <yamaoka@jpl.org>

	Allow local file of which the name is not absolute ([emacs-w3m:12643])

	* w3m.el (w3m-canonicalize-url): Allow local file of relative name.
	* w3m-util.el (w3m-popup-buffer): Preserve the current directory.

2017-03-16  Katsumi Yamaoka  <yamaoka@jpl.org>

	* w3m-proc.el (w3m-process-stop): Blank page if
	w3m-clear-display-while-reading is non-nil ([emacs-w3m:12633]).
	(w3m-process-kill-stray-processes): Separate it from
	w3m-process-start-queued-processes.

2017-02-20  Katsumi Yamaoka  <yamaoka@jpl.org>

	Revert last change in w3m-decode-coding-string-with-priority.

	* w3m-util.el (w3m-decode-coding-string-with-priority): Revert.
	[emacs-w3m:12630]

2017-02-03  Katsumi Yamaoka  <yamaoka@jpl.org>

	Don't use string-make-(multi|uni)byte that got obsolete in Emacs 26.

	* octet.el (w3m-about-octet-attachments, octet-w3m-region):
	Use (decode|encode)-coding-string.
	* w3m-image.el (w3m-imagick-convert-buffer): Bind LC_ALL with C.
	* w3m-proc.el (w3m-process-start-after):
	Bind LC_ALL with C in w3m-command-environment.
	* w3m-util.el (w3m-decode-coding-string-with-priority): Don't use it.
	(w3m-insert-string): Encode a string by utf-8-emacs when inserting it
	into a unibyte buffer.
	* w3m.el (w3m-command-environment): Bind LC_ALL with C.

2017-01-10  Katsumi Yamaoka  <yamaoka@jpl.org>

	* w3m.el (w3m-external-view-this-url, w3m-external-view-current-url)
	(w3m-view-url-with-external-browser):
	Don't make obsolete.  [emacs-w3m:12627]

2017-01-06  Katsumi Yamaoka  <yamaoka@jpl.org>

	* w3m.el (w3m-real-url): Preserve #name portion.  [emacs-w3m:12618]

2017-01-04  Kevin Ryde  <user42_kevin@yahoo.com.au>

	* w3m-save.el (w3m-save-buffer): Use w3m-expand-file-name-as-url for
	w3m-history-push in case filename ~/foo etc.  [emacs-w3m:12617]

2016-10-04  Katsumi Yamaoka  <yamaoka@jpl.org>

	* aclocal.m4 (AC_PATH_EMACS): Work for Emacs 26.

2016-09-27  Katsumi Yamaoka  <yamaoka@jpl.org>

	* w3m-util.el (w3m-flet, w3m-labels): Add edebug spec.

2016-09-21  Katsumi Yamaoka  <yamaoka@jpl.org>

	* w3m.el (w3m-retrieve-and-render): Reset hscroll.

2016-09-08  Katsumi Yamaoka  <yamaoka@jpl.org>

	* w3m-util.el (w3m-delete-frames-and-windows): Don't try to delete
	window that this function deleted already in conjunction with its frame.
	It happened when a frame has two or more emacs-w3m windows.

2016-09-08  Boruch Baum  <boruch_baum@gmx.com>

	* w3m-save.el (w3m-save-buffer-html-only): New user option.
	(w3m-save-buffer): Use it; improve docstring.  [emacs-w3m:12595]

2016-08-25  Katsumi Yamaoka  <yamaoka@jpl.org>

	* w3m.el (w3m-url-at-point): Refactor.

2016-08-18  Boruch Baum  <boruch_baum@gmx.com>

	* w3m.el (w3m-image-viewer): Make it defcustom.

2016-08-17  Katsumi Yamaoka  <yamaoka@jpl.org>

	Don't use `string-as-multibyte' and `string-as-unibyte' that are
	obsolete in Emacs 25.2.
	Use `string-make-multibyte' and `string-make-unibyte' instead.

	* octet.el (octet-w3m-region):
	* w3m-image.el (w3m-imagick-convert-buffer):
	* w3m-proc.el (w3m-process-start-after):
	* w3m-util.el (w3m-insert-string): Do.

	Remove Gmane mailing list archive stuff.

	* w3m.el (w3m-gmane-url-at-point): Remove.

2016-08-01  Boruch Baum  <boruch_baum@gmx.com>

	* w3m-lnum.el: Do a boundp test for browse-url-generic-program.

2016-07-27  Katsumi Yamaoka  <yamaoka@jpl.org>

	Make w3m-delete-buffer return to the buffer that launches
	the buffer to be deleted if w3m-use-tab is non-nil.

	* w3m.el (w3m-parent-session-buffer): New internal variable.
	(w3m-view-this-url-1):
	Save the current session in it when launching a new session.
	(w3m-delete-buffer, w3m-next-buffer):
	Return to the buffer that launches the buffer to be deleted.

2016-07-26  Katsumi Yamaoka  <yamaoka@jpl.org>

	* w3m.el (w3m-lynx-like-map): Bind "K" to w3m-scroll-down.
	[emacs-w3m:12570]

2016-07-19  Katsumi Yamaoka  <yamaoka@jpl.org>

	* w3m-ems.el (w3m-create-image): Run w3m-image-animate in page buffer.

	* w3m.el (w3m-goto-url): Run w3m-select-buffer-update after evaluating
	w3m-display-hook and w3m-display-functions.  [emacs-w3m:12568]
	It seems to be rational to run w3m-force-window-update, that
	w3m-select-buffer-update runs, after settling down the page display.

2016-04-22  Katsumi Yamaoka  <yamaoka@jpl.org>

	* w3m-util.el (w3m-buffer-name-lessp): Work for Emacs 25.2 that starts
	numbered buffer names with *w3m*<1>, not *w3m*<2>.

2016-03-04  TSUCHIYA Masatoshi  <tsuchiya@namazu.org>

	* w3m.el (w3m-markdown-converter): New option to select the command to
	convert markdown formed files into HTML format.
	(w3m-prepare-markdown-content): Use the above.

2016-03-03  TSUCHIYA Masatoshi  <tsuchiya@namazu.org>

	* w3m.el: Add support for markdown formed files.
	(w3m-content-type-alist, w3m-local-find-file-regexps): Add markdown
	entry.
	(w3m-prepare-markdown-content): New function.

2015-11-27  Katsumi Yamaoka  <yamaoka@jpl.org>

	Prefer Cygwin pathnames when building emacs-w3m on Cygwin for
	Windows-native Emacs.  [emacs-w3m:12540]

	* aclocal.m4 (AC_PATH_CYGWIN): New function.
	(AC_PATH_LISPDIR, AC_PATH_ICONDIR): Use it.
	* configure.in: Check for cygpath program.

2015-11-26  Katsumi Yamaoka  <yamaoka@jpl.org>

	* Makefile.in (lisp, what-where, install-package, install-package-ja)
	(dist, .el.elc, slow, very-slow)
	* doc/Makefile.in (EMACSINFO, version.texi): Quote Emacs's path name.

2015-11-25  Katsumi Yamaoka  <yamaoka@jpl.org>

	* aclocal.m4 (AC_SET_VANILLA_FLAG, AC_SET_XEMACSDEBUG, AC_EMACS_LISP)
	(AC_ADD_LOAD_PATH):
	* Makefile.in (FLAGS, lisp, what-where, install-lisp, install-package)
	(install-package-ja, dist, tarball, .el.elc, slow, very-slow):
	* doc/Makefile.in (FLAGS, EMACSINFO, version.texi, install, install-en)
	(install-ja): Work for path names containing whitespace.
	[emacs-w3m:12530]

2015-10-13  Bruno F$(D+1(Blix Rezende Ribeiro  <oitofelix@gnu.org>

	* w3m-form.el (w3m-form-make-form-data): Protect against empty token.
	[emacs-w3m:12517]

2015-10-13  Katsumi Yamaoka  <yamaoka@jpl.org>

	* w3m.el (w3m-gmane-url-at-point):
	Change query url to <http://news.gmane.org/group/thread=MESSAGE-ID>.

	* doc/txi-ja.tex: Make the pdf document display a bookmark by default.

2015-10-09  Katsumi Yamaoka  <yamaoka@jpl.org>

	* configure.in:
	* doc/Makefile.in (.texi.dvi): Use pbibtex rather than jbibtex.
	* doc/emacs-w3m-ja.texi: Add @usedvipdfmx to generate pdf bookmark.
	* doc/txi-ja.tex: Copy from <https://github.com/fukusaka/texinfo-ja/>.

2015-09-29  Kevin Ryde  <user42_kevin@yahoo.com.au>

	* w3m.el (w3m-check-header-tags): w3m-expand-url <base> to tolerate
	a non-absolute there, as for example from archive.org.
	(If w3m-current-base-url is relative then form setups error out.)

2015-06-09  Katsumi Yamaoka  <yamaoka@jpl.org>

	* w3m.el (w3m-retrieve-and-render):
	Set w3m-current-url (and w3m-current-title) so as to enable moving back
	to the past page (in the case w3m-clear-display-while-reading is t).
	(w3m-goto-url): Don't move point to the top when it failed to retrieve.
	[emacs-w3m:12471]

2015-06-02  Katsumi Yamaoka  <yamaoka@jpl.org>

	* w3m.el (w3m-retrieve-and-render):
	Don't display progress message for `about:' pages.  [emacs-w3m:12465]

2015-05-22  Katsumi Yamaoka  <yamaoka@jpl.org>

	* w3m.el (w3m-refresh-at-time): Remove workaround.  [emacs-w3m:12459]

2015-05-13  Katsumi Yamaoka  <yamaoka@jpl.org>

	* w3m.el (w3m-use-refresh): Mention Google looping problem in docstring.
	(w3m-refresh-minimum-interval): Default to 5; change the meaning.
	(w3m-check-refresh-attribute, w3m-view-previous-page):
	Do nothing for w3m-refresh-minimum-interval.
	(w3m-refresh-at-time):
	Override meta refresh seconds by w3m-refresh-minimum-interval.
	(w3m-goto-url-with-timer): Check for buffer's existence correctly.

2015-05-10  Katsumi Yamaoka  <yamaoka@jpl.org>

	* w3m.el (w3m-error): Work for XEmacs.  [emacs-w3m:12444]
	(w3m-retrieve-and-render): Work for XEmacs.
	Note: `get-buffer-window' requires a buffer for the 1st arg in XEmacs.

2015-05-08  Katsumi Yamaoka  <yamaoka@jpl.org>

	* w3m.el (w3m-refresh-at-time):
	Temporary fix to avoid Google search looping.  [emacs-w3m:12440]

2015-04-27  Katsumi Yamaoka  <yamaoka@jpl.org>

	* w3m.el (w3m-error): New face.
	(w3m-retrieve-and-render): Denote `failed' if it did so.

2015-04-06  Katsumi Yamaoka  <yamaoka@jpl.org>

	* w3m.el (w3m-clear-display-while-reading): New user option.
	(w3m-retrieve-and-render): Clear the current display while reading
	a new page if w3m-clear-display-while-reading is non-nil.
	[emacs-w3m:12428]

2015-04-03  Katsumi Yamaoka  <yamaoka@jpl.org>

	* w3m.el (w3m-url-savable-p): New function.
	(w3m-toolbar, w3m-menubar): Use it.

	* w3m-save.el: Provide the feature.

2015-04-02  Katsumi Yamaoka  <yamaoka@jpl.org>

	* w3m.el (w3m-toolbar-buttons, w3m-toolbar): Add `Save' button.

	* icons/save-up.png, icons/save-up.xpm
	* icons30/save-up.png, icons30/save-up.xpm: New files.

2015-04-01  Katsumi Yamaoka  <yamaoka@jpl.org>

	* w3m-save.el: New file.

	* w3m.el (w3m-menubar, w3m-lynx-like-map, w3m-info-like-map):
	Add w3m-save-buffer and bind `C-x C-s' to it.

2015-03-13  Katsumi Yamaoka  <yamaoka@jpl.org>

	* w3m-filter.el (w3m-filter-add-name-anchors):
	Don't use ambiguous regexp.  [emacs-w3m:12422]

2015-02-08  Katsumi Yamaoka  <yamaoka@jpl.org>

	* w3m.el (w3m-search-name-anchor): Search for both "name" and
	(w3m-url-decode-string "name").  [emacs-w3m:12392]

2015-01-28  Katsumi Yamaoka  <yamaoka@jpl.org>

	* w3m.el (w3m-extra-numeric-character-reference):
	Use #x20 instead of ? .
	(w3m-scroll-up-1): Remove obsolete function alias to w3m-scroll-up.

2015-01-22  Katsumi Yamaoka  <yamaoka@jpl.org>

	* w3mhack.el (w3mhack-compile-file): New function.
	(w3mhack-compile): Use it.

2014-11-24  Andrey Kotlarski  <m00naticus@gmail.com>

	* w3m-lnum.el (w3m-lnum-actions-link-alist): Add open in background
	bindings.
	(w3m-lnum-remove-overlays): Enlarge default region to clean.
	(w3m-lnum-set-numbering): Use w3m-lnum-remove-overlays.
	(w3m-lnum-next-filter): New function.
	(w3m-lnum-read-interactive): Use it to search below and above when
	filter has no matches left.
	(w3m-with-lnum): Guarantee cleanup of right buffer.
	(w3m-lnum-get-action): Fix checkdoc warning.
	(w3m-lnum-visit): Make it function.  Enable visiting in background.
	(w3m-lnum-follow): Add prefix combinations to visit links in
	background.

2014-10-06  Katsumi Yamaoka  <yamaoka@jpl.org>

	* w3m.el (w3m-extra-numeric-character-reference): Add (?\C-m . ? ).
	[emacs-w3m:12378]

2014-10-01  Herbert J. Skuhra  <h.skuhra@gmail.com>

	* aclocal.m4 (AC_PATH_EMACS): Work for Emacs 25.

2014-08-01  Michael Heerdegen  <michael_heerdegen@web.de>
	Katsumi Yamaoka <yamaoka@jpl.org>

	* w3m.el (w3m-input-url-next-history-element): Abolish.
	(w3m-url-completion-map): Don't bind M-n key.
	(w3m-input-url-default-add-completions): New function.
	(w3m-input-url):
	Bind minibuffer-default-add-function to it locally in minibuffer.

2014-07-29  Katsumi Yamaoka  <yamaoka@jpl.org>

	* w3m.el (w3m-input-url-provide-initial-content): New user option.
	(w3m-input-url): Use it.
	(w3m-input-url-next-history-element): New function.
	(w3m-url-completion-map): Bind it.
	[emacs-w3m:12345]

2014-07-24  Katsumi Yamaoka  <yamaoka@jpl.org>

	* w3m-filter.el (w3m-filter-add-name-anchors): Subdivide long regexp.
	[emacs-w3m:12339]

2014-06-12  Katsumi Yamaoka  <yamaoka@jpl.org>

	* Makefile.in (install-lisp): Compress .el files.
	* doc/Makefile.in (install): Compress info files.

	* aclocal.m4 (AC_COMPRESS_INSTALL): New function.
	* configure.in: Use it.

2014-06-11  Kevin Ryde  <user42_kevin@yahoo.com.au>

	* w3m.el (w3m-zoom-out-image, w3m-resize-image-interactive): Treat
	zoom-out percentage as inverse of zoom-in, so "in" then "out" returns
	to the original size.
	(w3m-resize-inline-image-internal): Set w3m-image-scale property to
	flonum to avoid integer round-off when resizing in and out.  Use
	`round' rather than `truncate' when calling "convert" so flonum
	round-off 99.999 is original 100%.

2014-06-11  Katsumi Yamaoka  <yamaoka@jpl.org>

	* w3m.el (w3m-content-type-alist): Don't bug out for the case where
	browse-url-browser-function is set to a function symbol that is not yet
	defined.  [emacs-w3m:12317]

2014-04-21  Michael Ernst  <mernst@cs.washington.edu>

	* w3m-util.el (w3m-beginning-of-tag, w3m-end-of-tag): Work correctly
	for the case there is only whitespace between <tag> and </tag>.

2014-03-31  Katsumi Yamaoka  <yamaoka@jpl.org>

	* w3m.el (w3m-markup-urls-nobreak): Don't modify textarea.
	[emacs-w3m:12308]

2014-03-26  Katsumi Yamaoka  <yamaoka@jpl.org>

	* w3m.el (w3m-relationship-estimate-rules): Update regexps for Google.

2014-02-13  Katsumi Yamaoka  <yamaoka@jpl.org>

	* w3m.el (w3m-url-encode-string): Encode `:' and `/'.
	Suggested by Dan Jacobson <jidanni@jidanni.org>.

	* w3m-form.el (w3m-form-make-form-data, w3m-form-parse-and-fontify):
	Use car-less-than-car.

2014-02-10  Katsumi Yamaoka  <yamaoka@jpl.org>

	* w3m-filter.el (w3m-filter-subst-disabled-with-readonly): Relax regexp.

	* w3m-form.el (w3m-form-submit): Work for a url having no query part.

2014-01-08  Mirko M.  <mirko.m@hotmail.com>

	* w3m-util.el (w3m-delete-frames-and-windows): Don't clear the windows
	layout that used to be before visiting an emacs-w3m buffer.
	[emacs-w3m:12273]

2014-01-07  Katsumi Yamaoka  <yamaoka@jpl.org>

	* w3m-util.el (w3m-static-if, w3m-static-when, w3m-static-unless)
	(w3m-static-cond): Add edebug spec.

	* octet.el: Fix edebug spec for the static-* macros.

2013-12-03  Tatsuya Kinoshita  <tats@vega.ocn.ne.jp>

	* mew-w3m.el (mew-w3m-region): Set point to the end of <div> tag to
	prevent infinite loop.

2013-12-01  Tatsuya Kinoshita  <tats@vega.ocn.ne.jp>

	* mew-w3m.el (mew-w3m-region): Set point to minimum for
	`mew-w3m-cite-blockquote' to work.

2013-11-05  Katsumi Yamaoka  <yamaoka@jpl.org>

	* mew-w3m.el (mew-w3m-cite-blockquote): New function.
	(mew-w3m-region): Use it.

2013-11-26  Katsumi Yamaoka  <yamaoka@jpl.org>

	* w3m-filter.el (w3m-filter-subst-disabled-with-readonly): Rewrite.

	* w3m-filter.el (w3m-filter-subst-disabled-with-readonly):
	Fix the width of disabled select form.

2013-11-25  Katsumi Yamaoka  <yamaoka@jpl.org>

	* w3m-filter.el (w3m-filter-subst-disabled-with-readonly): Replace
	disabled or readonly select forms, that w3m doesn't support, with
	read-only input forms.  [emacs-w3m:12222]

	* w3m-form.el (w3m-form-parse-and-fontify): Make read-only text buttons
	for image, reset, and submit forms if readonly attr is turned on.

	* w3m-ems.el, w3m-form (w3m-form-make-button): Add the optional
	readonly argument; make a read-only text button if it is non-nil.

2013-11-20  Katsumi Yamaoka  <yamaoka@jpl.org>

	Make non-link urls unbreakable.  [emacs-w3m:12215]

	* w3m.el (w3m-markup-urls-nobreak): New function.
	(w3m-rendering-buffer): Use it.

2013-10-22  Katsumi Yamaoka  <yamaoka@jpl.org>

	Simplify the tab line control so as not to consume CPU.
	Thanks to Michael Heerdegen for good suggestions.

	* w3m-ems.el (w3m-tab-line-format, w3m-tab-timer): Abolish.
	(w3m-tab-mouse-track-selected-tab): Run `w3m-tab-line' instead of using
	its cache; remove unused argument `buffers'.
	(w3m-tab-line): Don't use chache and timer.

2013-10-17  Katsumi Yamaoka  <yamaoka@jpl.org>

	Replace `w3m-external-view-current-url', `w3m-external-view-this-url',
	and `w3m-view-url-with-external-browser' with
	`w3m-view-url-with-browse-url' that runs `browse-url'. [emacs-w3m:12190]

	* w3m.el (w3m-menubar, w3m-tab-button-menu-commands, w3m-link-map): Do.
	(w3m-external-view-current-url, w3m-external-view-this-url)
	(w3m-view-url-with-external-browser): Make obsolete.
	(w3m-view-url-with-browse-url): New function.
	(w3m-mode-map): Bind "M" to it.

	* w3m-lnum.el (w3m-lnum-actions-link-alist): Bind "M" to
	w3m-view-url-with-browse-url instead of w3m-external-view.
	(w3m-lnum-mode-map): Use the key bound to w3m-view-url-with-browse-url
	for w3m-lnum-external-view-this-url.
	(w3m-lnum-external-view-this-url): Use w3m-view-url-with-browse-url
	instead of w3m-external-view.

2013-10-16  Michael Heerdegen  <michael_heerdegen@web.de>

	* w3m-ems.el (w3m-tab-line):
	Run w3m-force-window-update unconditionally.  [emacs-w3m:12175]

2013-10-09  Katsumi Yamaoka  <yamaoka@jpl.org>

	* w3m-form.el (w3m-form-inactive): Add underline property.
	(w3m-form-input-textarea): Don't use it to view read-only textarea.

2013-10-08  Katsumi Yamaoka  <yamaoka@jpl.org>

	Make disabled or read-only forms inatcive.

	* w3m-form.el (w3m-form-parse-and-fontify): Make `select', `checkbox',
	`radio', and `file' input forms inactive.
	(w3m-form-input-checkbox, w3m-form-input-radio, w3m-form-input-file)
	(w3m-form-input-select): Don't allow keys if it is inactive.

2013-10-08  Thorsten Jolitz  <tjolitz@gmail.com>

	* w3m-form.el (w3m-form-input-textarea-mode-setup): New option for
	setting up the textarea input buffer in org-mode instead of text-mode.

	(w3m-form-input-textarea-org-mode-map) New minor-mode-map.
	(w3m-form-textarea-use-org-mode-p) New variable.
	(w3m-form-textarea-toggle-major-mode) New function.
	(w3m-form-input-textarea-mode-setup) Setup textarea edit buffer with
	major-mode 'org-mode if `w3m-form-textarea-use-org-mode-p' is non-nil.
	(w3m-form-input-textarea) Split window sensibly if
	`w3m-form-textarea-use-org-mode-p' is non-nil.
	(w3m-form-input-textarea-mode) Override default minor-mode map with
	new minor-mode-map in case major-mode is 'org-mode.

2013-10-08  Katsumi Yamaoka  <yamaoka@jpl.org>

	* w3m-form.el (w3m-form-input-textarea-mode-setup):
	Fix typo (unquoted `view-mode').

2013-10-04  Katsumi Yamaoka  <yamaoka@jpl.org>

	* w3m-form.el (w3m-form-input-textarea-mode-setup): Use view-mode to
	show disabled or readonly textarea.
	(w3m-form-input-textarea): Revert last change; use w3m-form-inactive
	face to show disabled or readonly textarea.

2013-10-03  Katsumi Yamaoka  <yamaoka@jpl.org>

	Make disabled forms not editable.  [emacs-w3m:12146]

	* w3m.el (w3m-use-filter): Default to t.
	(w3m-show-form-hint): Notice form is inactive.

	* w3m-filter.el (w3m-filter-subst-disabled-with-readonly): New function
	that substitutes the `disabled' attribute with the `readonly' attribute
	in an html source so as to enable w3m to handle.
	(w3m-filter-configuration): Add it.

	* w3m-form.el (w3m-form-inactive): New face.
	(w3m-fontify-textareas, w3m-form-parse-and-fontify): Use it if text is
	not editable.
	(w3m-form-input): Use w3m-message rather than message.
	(w3m-form-input-textarea): Don't allow editing text if it is disabled.
	(w3m-form-last-position): New variable.
	(w3m-form-restore-last-position): New function.
	(w3m-form-submit): Add it to w3m-fontify-after-hook.

2013-09-10  Katsumi Yamaoka  <yamaoka@jpl.org>

	* w3m.el (w3m-input-url): Default to `default' or "".
	(w3m-download): Prompt for url endlessly instead of bugging out.
	(w3m): Doc fix.

2013-09-09  Katsumi Yamaoka  <yamaoka@jpl.org>

	* w3m.el (w3m-url-completion-map): New overriding keymap.
	(w3m-input-url): Use it.
	Suggested by Manuel Giraud <manuel@ledu-giraud.fr>.

2013-09-06  Katsumi Yamaoka  <yamaoka@jpl.org>

	* w3m-ems.el (w3m-toolbar-make-buttons): Make tool-bar button use
	a single icon image if Emacs built with Gtk+ is running.
	cf.
	<https://lists.gnu.org/archive/html/bug-gnu-emacs/2013-09/msg00170.html>
	(w3m-toolbar-use-single-image-per-icon): Add a note to docstring.

2013-09-04  Katsumi Yamaoka  <yamaoka@jpl.org>

	* w3m-util.el (w3m-decode-coding-string-with-priority):
	Move from w3m-ems.el and w3m-xmas.el.
	* w3m-ems.el, w3m-xmas.el
	(w3m-decode-coding-string-with-priority): Move to w3m-util.el.
	* w3m-proc.el: Don't Fbind it.

	* w3mhack.el (w3mhack-make-package):
	Avoid making a hard link for w3m-load.el twice.

2013-09-03  Manuel Giraud  <manuel@ledu-giraud.fr>

	* w3m.el (w3m-canonicalize-url): Do uri replace before normal parsing.

2013-09-02  Katsumi Yamaoka  <yamaoka@jpl.org>

	Prefer uris based on w3m-uri-replace-alist to Google's feeling lucky.
	Suggested by Michael Heerdegen <michael_heerdegen@web.de>.

	* w3m.el (w3m-canonicalize-url): Run w3m-uri-replace before falling
	back to Google's feeling lucky.
	(w3m-uri-replace): Simply return nil if there is no replacement.
	(w3m-goto-url): Move forward w3m-uri-replace to w3m-canonicalize-url.

2013-08-26  Katsumi Yamaoka  <yamaoka@jpl.org>

	* w3m.el (w3m-retrieve-and-render): Record failed urls as well to the
	arrived database.  Suggested by Dan Jacobson.
	(w3m-delete-buffer): Kill form buffers before killing a page buffer.
	(w3m-delete-buffer): Work around mysterious bug where window positions
	aren't restored if this command is called by a mouse event.  Reported
	by Dan Jacobson.

2013-08-26  Dan Jacobson  <jidanni@jidanni.org>

	* w3m.el (w3m-toolbar): Simplify the label used for w3m-history.

2013-08-13  Kevin Ryde  <user42@zip.com.au>

	* w3mhack.el (w3mhack-module-list): Remove w3mhack-load-file from the
	modules not to be byte compiled, so that it is byte compiled.
	(w3mhack-generate-load-file): Remove no-byte-compile from w3m-load.el.

2013-08-01  Katsumi Yamaoka  <yamaoka@jpl.org>

	* w3m-form.el (w3m-form-parse-and-fontify): Prefer base url if any
	rather than the current url when constructing urls that form buttons
	specify.  Thanks to Thorsten Jolitz [emacs-w3m: 12107].

2013-07-01  Katsumi Yamaoka  <yamaoka@jpl.org>

	* w3m.el (w3m): Enable it again to fetch Gmane url and others.
	(w3m-gmane-url-at-point): Update url.

2013-06-26  Katsumi Yamaoka  <yamaoka@jpl.org>

	* w3m.el (w3m-use-cookies): Default to t.

	Make `w3m-input-url' offer no useless initial string.
	* w3m.el (w3m-active-region-or-url-at-point, w3m-input-url)
	(w3m-download, w3m-view-this-url, w3m-view-url-with-external-browser)
	(w3m-goto-url, w3m-goto-url-new-session, w3m): Do.

2013-06-21  Katsumi Yamaoka  <yamaoka@jpl.org>

	* aclocal.m4: Make configure work for term-mode running in Emacs.

2013-06-18  Katsumi Yamaoka  <yamaoka@jpl.org>

	* w3m.el (ffap-url-regexp): Silence the byte compiler.

	* mime-w3m.el: Require calist when compiling.

2013-05-30  Katsumi Yamaoka  <yamaoka@jpl.org>

	* mime-w3m.el: Don't use obsolete macro dont-compile.

	* w3m.el (w3m-goto-mailto-url): Bind display-buffer-alist instead of
	special-display-buffer-names and special-display-regexps for Emacs >=
	24.3.

	* w3m-ems.el (w3m-image-multi-frame-p): Exclude images that don't
	specify a delay.

2013-04-19  Katsumi Yamaoka  <yamaoka@jpl.org>

	* w3m-filter.el (w3m-filter): Don't modify w3m-filter-rules.

2013-04-12  REN Lifeng  <renlifeng@wowfly.com>

	* w3m-session.el (w3m-session-rename): Don't infloop.

2013-04-11  Katsumi Yamaoka  <yamaoka@jpl.org>

	* w3m-filter.el (w3m-filter-configuration):
	Use w3m-language rather than w3m-use-japanese-menu.

2013-04-10  Katsumi Yamaoka  <yamaoka@jpl.org>

	* w3m-filter.el (w3m-filter-add-name-anchors): Fix regexp matching name
	anchors.  Reported by Dan Jacobson <jidanni@jidanni.org>.

2013-04-08  Katsumi Yamaoka  <yamaoka@jpl.org>

	* w3m-form.el (w3m-form-get-by-name): Distinguish the type of forms of
	the same names.  Reported by Kevin Ryde <user42@zip.com.au>.
	(w3m-form-resume, w3m-form-parse-and-fontify, w3m-form-input-map): Do.

2013-04-05  Katsumi Yamaoka  <yamaoka@jpl.org>

	* w3m-filter.el (w3m-filter-fix-tfoot-rendering): New filter.
	(w3m-filter-configuration): Add it but not activate.

	* w3m-ems.el (w3m-image-multi-frame-p): New alias.
	(w3m-image-animate): Use it.

2013-02-04  Katsumi Yamaoka  <yamaoka@jpl.org>

	* w3m.el (w3m-retrieve-and-render): Remove workaround.
	* w3m-util.el (w3m-force-window-update-later): Make 1st arg optional.
	* w3m-ems.el (w3m-force-window-update): A window need to be redisplayed
	for `force-window-update' to work (see the docstring).

2013-01-23  Katsumi Yamaoka  <yamaoka@jpl.org>

	* w3m-lnum.el (w3m-lnum-read-interactive): Replace w3m-scroll-up-1 with
	w3m-scroll-up.

	* w3m.el (w3m-scroll-up): Rename from w3m-scroll-up-1.
	(w3m-scroll-up, w3m-scroll-up-or-next-url): Make the bottom of a page
	border on the bottom of a screen when having finished scrolling
	the page up.
	(w3m-scroll-down): New function detached from
	w3m-scroll-down-or-previous-url.
	(w3m-scroll-down-or-previous-url): Move point to the top when having
	finished scrolling a page down.
	(w3m-mwheel-scroll-up, w3m-mwheel-scroll-down): New functions.
	(w3m-mode): Bind mwheel-scroll-(up,down)-function to
	w3m-mwheel-scroll-(up,down).
	Suggested by Dan Jacobson <jidanni@jidanni.org>.

2013-01-11  Katsumi Yamaoka  <yamaoka@jpl.org>

	* w3m.el (w3m-retrieve-and-render): Do (sit-for 0) to update the
	header-line appearance as a workaround; see the 2013-01-11 comment.
	(w3m-view-this-url-1): Revert 2010-01-15 change; don't popup new
	session if w3m-new-session-in-background is non-nil.
	Reported by Michael Heerdegen <michael_heerdegen@web.de>.

2012-12-25  Katsumi Yamaoka  <yamaoka@jpl.org>

	* w3m-search.el (w3m-search-do-search): Save history position.
	Reported by Dan Jacobson <jidanni@jidanni.org>.

2012-12-17  Katsumi Yamaoka  <yamaoka@jpl.org>

	* w3m-ems.el (w3m-ems-create-image): Abolish.
	(w3m-image-animate-seconds): New user option.
	(w3m-image-animate): New function.
	(w3m-create-image): Use it.

	* w3m.el (w3m-resize-inline-image-internal): Use w3m-image-animate.

	* w3m-xmas.el (w3m-image-animate): Alias to identity.

2012-12-10  Katsumi Yamaoka  <yamaoka@jpl.org>

	* w3m.el (w3m-decode-anchor-string): Decode url used to next/prev/...
	cf. http://emacs-w3m.namazu.org/ml/msg11824.html

2012-12-05  Katsumi Yamaoka  <yamaoka@jpl.org>

	* w3m-util.el (w3m-flet): Rewrite it using cl-letf.

2012-12-04  Katsumi Yamaoka  <yamaoka@jpl.org>

	* w3m-util.el (w3m-labels): Revert; use cl-labels if available.

2012-12-04  Katsumi Yamaoka  <yamaoka@jpl.org>

	* w3m-util.el (w3m-labels): Rewrite.

2012-11-19  Uday S Reddy  <u.s.reddy@cs.bham.ac.uk>

	* w3m.el (w3m-command-environment): Make the "CYGWIN" environment
	variable default to "binmode" for NTEmacs.

2012-10-18  Katsumi Yamaoka  <yamaoka@jpl.org>

	* w3m-filter.el (w3m-filter-configuration): Work around a widget bug.

2012-10-17  Katsumi Yamaoka  <yamaoka@jpl.org>

	* w3m-filter.el: Change file coding system to utf-8.
	(w3m-filter-configuration):
	New user option, a successor to w3m-filter-rules.
	(w3m-filter-rules):
	Make it semi-obsolete (but still usable) and default to nil.
	(w3m-filter):
	Use w3m-filter-configuration in addition to w3m-filter-rules.
	(w3m-filter-google-click-tracking)
	(w3m-filter-google-shrink-table-width, w3m-filter-add-name-anchors):
	New filters.

	* w3m.el (w3m-rendering-half-dump):
	Move function, that adds name anchors, to w3m-filter.el.
	(w3m-create-page): Move Google click-tracking filter to w3m-filter.el.

	* w3m-util.el (w3m-widget-type-convert-widget):
	Don't modify default sexp values.

2012-10-10  Katsumi Yamaoka  <yamaoka@jpl.org>

	* w3m-bookmark.el (w3m-bookmark-buffer): Use (0 0) as the Unix epoch.

	* w3m.el (w3m-create-page): Fix regexp matching Google's click-
	tracking urls.

2012-07-22  Katsumi Yamaoka  <yamaoka@jpl.org>

	* w3m.el (w3m-rendering-half-dump): Add name anchors for only existing
	internal links.

2012-07-19  Katsumi Yamaoka  <yamaoka@jpl.org>

	* w3m-util.el (w3m-flet): New macro.

2012-07-18  Katsumi Yamaoka  <yamaoka@jpl.org>

	* w3m.el (w3m-input-url): Decode url string by the coding system that
	url itself specifies if any.

	* w3m.el (w3m-goto-url): Allow optional save-pos argument, that leads
	it to run w3m-history-store-position.
	(w3m-view-parent-page, w3m-scroll-up-or-next-url)
	(w3m-scroll-down-or-previous-url): Run w3m-history-store-position.
	(w3m-gohome, w3m-browse-url, w3m-find-file, w3m-db-history)
	(w3m-history): Run w3m-history-store-position by way of w3m-goto-url.

	* w3m-util.el (w3m-labels): New macro that runs cl-labels in Emacs 24.2
	and later, otherwise runs labels.

	* mime-w3m.el (mime-w3m-insinuate):
	* w3m-bookmark.el (w3m-bookmark-safe-string):
	* w3m-proc.el (w3m-process-do-with-temp-buffer):
	* w3m-rss.el (w3m-rss-parse-date-string):
	* w3m-weather.el (w3m-weather-completion-table):
	Replace labels with w3m-labels.

	* w3mhack.el (w3mhack-nonunix-install): Don't use labels.

2012-07-13  Katsumi Yamaoka  <yamaoka@jpl.org>

	* w3m.el (w3m-input-url, w3m-header-line-insert):
	Don't decode only control characters.

2012-07-12  Katsumi Yamaoka  <yamaoka@jpl.org>

	* w3m.el (w3m-input-url): Don't decode %00~%1F and %7F~%9F in url.

2012-07-11  Katsumi Yamaoka  <yamaoka@jpl.org>

	* w3m.el (w3m-url-decode-string): Allow optional regexp matching %**.
	(w3m-header-line-insert): Don't decode %00~%1F and %7F~%9F in url.

	* w3m.el (w3m-create-page): Show raw contents briefly, not fully, when
	prompting a user for the content type.

2012-07-10  Katsumi Yamaoka  <yamaoka@jpl.org>

	* w3m.el (w3m-rendering-half-dump): Add name anchors fast.

2012-07-10  Naohiro Aota  <naota@elisp.net>

	* w3m.el: (w3m-data-retrieve): URL-decode data-string. It can have
	"%2b%2d%3d" representing "/+=".

2012-07-08  Katsumi Yamaoka  <yamaoka@jpl.org>

	* w3m.el (w3m-rendering-half-dump): Add name anchors that w3m can
	handle in nested tags.

2012-07-02  Katsumi Yamaoka  <yamaoka@jpl.org>

	* w3m.el (w3m-view-url-with-external-browser): Improve prompt string.
	Suggested by Dan Jacobson <jidanni@jidanni.org>.

2012-06-25  Katsumi Yamaoka  <yamaoka@jpl.org>

	* w3m.el (w3m-active-region-or-url-at-point, w3m-print-this-url):
	Try to pick #name anchor out.

	* w3m-search.el (w3m-search-read-variables): Make commands that use it
	error out when other processes run in the current w3m buffer.

	* w3m.el (w3m-mode): Add description of some missing commands to doc.

2012-06-20  Katsumi Yamaoka  <yamaoka@jpl.org>

	* w3m.el (w3m-create-page): Safely quit session when a user hits C-g;
	make sure to set w3m-current-url.

2012-06-19  Katsumi Yamaoka  <yamaoka@jpl.org>

	* w3m.el (w3m-cache-header, w3m-cache-request-header)
	(w3m-cache-contents, w3m-cache-request-contents)
	(w3m-cache-available-p): Canonicalize given url.
	(w3m-show-error-information): Show as many info as possible.

2012-06-18  Katsumi Yamaoka  <yamaoka@jpl.org>

	* w3m-util.el (w3m-popup-buffer): Do nothing for the current buffer.

	* w3m.el (w3m-history-highlight-current-url): Extend href anchor to bol.

	* w3m.el (w3m-http-status-alist): New variable.
	(w3m-http-status): New variable.
	(w3m-w3m-retrieve): Set it.
	(w3m-retrieve): Clear it.
	(w3m-download, w3m-retrieve-and-render, w3m-show-error-information):
	Show http status if download or retrieving fails.

2012-06-14  Katsumi Yamaoka  <yamaoka@jpl.org>

	* w3m.el (w3m-url-encode-string-2): Encode only `(' and `)'.

2012-06-12  Katsumi Yamaoka  <yamaoka@jpl.org>

	* w3m-proc.el (w3m-process-do-with-temp-buffer): Use labels macro again.
	Functions that the labels form generates to be used in the outside of
	the labels form should be prefixed with #' from now on.
	Thanks to Michael Heerdegen and Andreas Schwab.

	* w3m-proc.el (w3m-process-do-with-temp-buffer): Don't use labels macro
	of which the spec has been changed in the most recent Emacs.

2012-06-04  Katsumi Yamaoka  <yamaoka@jpl.org>

	* w3m.el (w3m-expand-url): Work for scheme name containing upcase
	letters.  Reported by Dan Jacobson <jidanni@jidanni.org>.

	* w3m-util.el (w3m-force-mode-line-update): New alias.

	* w3m-lnum.el (w3m-with-lnum, w3m-lnum-universal-dispatch): Use it.

2012-06-03  Katsumi Yamaoka  <yamaoka@jpl.org>

	* w3m.el (w3m-create-page): Improve regexp matching Google's click-
	tracking urls.

2012-05-14  Katsumi Yamaoka  <yamaoka@jpl.org>

	* w3m.el (w3m-url-encode-string-2): New function.
	(w3m-print-current-url, w3m-print-this-url, w3m-print-this-image-url):
	Use it to encode url characters that are apt to be misidentified as
	word boundaries.

2012-04-22  Katsumi Yamaoka  <yamaoka@jpl.org>

	* w3m.el (w3m-create-page): Decode url in Google's click-tracking
	filter.

2012-04-18  Andrey Kotlarski  <m00naticus@gmail.com>

	* w3m-lnum.el (w3m-with-lnum, w3m-lnum-universal-dispatch):
	Explicitly redraw mode line.
	(w3m-lnum-visit): Fix prompt; add --insecure option to Curl.

2012-04-17  Katsumi Yamaoka  <yamaoka@jpl.org>

	* w3m.el (w3m-create-page): Add a filter for Google's click-tracking
	temporarily --- maybe this should be incorporated in w3m-filter.el.

2012-04-13  Katsumi Yamaoka  <yamaoka@jpl.org>

	* w3m.el (w3m-goto-mailto-url): Protect against nil value of body=;
	decode url string; don't change mail buffer's modification status;
	make sure body text is inserted to the message body.

2012-04-12  Katsumi Yamaoka  <yamaoka@jpl.org>

	* w3m.el (w3m-shr-url-at-point): New function.
	(w3m-url-at-point): Use it.

	* doc/ptexinfmt.el (texinfo-format-syntax-table): Modify character
	syntax of " and \ to w, as a workaround.
	(texinfo-format-comma): Support @comma.
	(texinfo-format-parse-args): Tweak it so as to work for @comma.

2012-03-16  Katsumi Yamaoka  <yamaoka@jpl.org>

	* w3m.el (w3m-scroll-left, w3m-scroll-right): Use image-mode function
	for an image page.
	(w3m-shift-left, w3m-shift-right): Pass prefix argument to image-mode
	function.

2012-03-12  Dan Jacobson  <jidanni@jidanni.org>

	* w3m.el (w3m-ctl-c-map): Bind `C-c C-e' to w3m-goto-new-session-url.

2012-02-27  Katsumi Yamaoka  <yamaoka@jpl.org>

	* w3m.el (w3m-relationship-estimate-rules)
	(w3m-open-all-links-in-new-session): Work for https Google pages.

2012-02-20  Katsumi Yamaoka  <yamaoka@jpl.org>

	* w3m.el (w3m-goto-mailto-url): Work for mail body.

2012-02-13  Katsumi Yamaoka  <yamaoka@jpl.org>

	* w3m-util.el (w3m-switch-to-buffer): Abolish.

	* w3m-bookmark.el (w3m-bookmark-add-all-urls):
	* w3m-ems.el (w3m-tab-drag-mouse-function)
	(w3m-tab-click-mouse-function, w3m-tab-next-buffer)
	(w3m-tab-make-keymap):
	* w3m-form.el (w3m-form-input-textarea, w3m-form-input-select)
	(w3m-form-input-map):
	* w3m-session.el (w3m-session-select):
	* w3m-tabmenu.el (w3m-switch-buffer, w3m-tab-menubar-open-item):
	* w3m-util.el (w3m-popup-buffer, w3m-make-menu-commands):
	* w3m.el (w3m-next-buffer, w3m-move-unseen-buffer)
	(w3m-goto-url-new-session, w3m-reload-all-pages): Revert to using
	switch-to-buffer.

2012-02-10  Katsumi Yamaoka  <yamaoka@jpl.org>

	* w3m-hist.el (w3m-history-store-position): Don't trust column position
	that Emacs tells if there's an image.
	(w3m-history-restore-position): Revert 2011-10-21 change.

2012-02-10  Kevin Ryde  <user42@zip.com.au>

	* w3m.el (w3m-about-header): Show info of image where point stays.

2012-01-26  Katsumi Yamaoka  <yamaoka@jpl.org>

	* w3m.el (w3m-mode): Don't make bidi-paragraph-direction bound globally
	in old Emacsen and XEmacsen.
	(w3m-goto-url): Work for name anchors.

2012-01-23  Katsumi Yamaoka  <yamaoka@jpl.org>

	* w3m-ems.el (w3m-form-make-button): Use "submit" instead for an empty
	text, that won't be buttonized.
	Reported by Roland Winkler <winkler@gnu.org>.

2012-01-13  Hideyuki SHIRAI  <shirai@meadowy.org>

	* w3m.el (w3m-fontify-anchors, w3m-goto-url): Not encode and decode
	the anchor values to use Punycode.

2012-01-10  Katsumi Yamaoka  <yamaoka@jpl.org>

	* w3m.el (w3m-image-type-alist): Add image/tiff.
	(w3m-view-previous-page): Protect against empty history.

2012-01-06  Katsumi Yamaoka  <yamaoka@jpl.org>

	* Makefile.in (install-icons, install-icons30, install-info)
	(install-info-en, install-info-ja, install-package)
	(install-package-ja):
	* doc/Makefile.in (install): Add DESTDIR variable to installation
	directory.

	* w3mhack.el (w3mhack-expand-file-name): New function.
	(w3mhack-what-where): Use it.

	* aclocal.m4 (AC_SET_VANILLA_FLAG): Remove --no-unibyte option.

2012-01-02  Elias Pipping  <pipping@lavabit.com>

	* Makefile.in (install-lisp): Add DESTDIR variable to installation
	directory.

2011-12-26  Dan Jacobson  <jidanni@jidanni.org>

	* w3m.el (w3m-gohome): Always reload the home page.

2011-12-07  Katsumi Yamaoka  <yamaoka@jpl.org>

	* w3m.el (w3m-mode): Force paragraph direction to be left-to-right.
	Suggested by Naohiro Aota <naota@elisp.net>.

2011-12-06  Katsumi Yamaoka  <yamaoka@jpl.org>

	* Makefile.in (.el.elc): Shut up.

	* w3m-lnum.el (w3m-lnum-read-interactive): Use (sit-for 0) instead of
	redisplay for Emacs 21.1, too.

2011-12-05  Katsumi Yamaoka  <yamaoka@jpl.org>

	* aclocal.m4 (AC_EMACS_LISP): Simplify.
	(AC_PATH_EMACS): Simplify Lisp code so as to make it work for recent
	XEmacsen.

	* w3m-favicon.el (w3m-favicon-type): Silence SXEmacs 22.1.14's byte
	compiler.

	* w3m-lnum.el (w3m-lnum-read-interactive): Use (sit-for 0) instead of
	redisplay for XEmacs.

	* w3m.el (w3m-resize-image-interactive): Use read-char-exclusive with
	no arg for XEmacs.

2011-12-05  Katsumi Yamaoka  <yamaoka@jpl.org>

	* w3m.el (w3m-read-file-name): Don't strip query part from given url.
	(w3m-download): Always prompt for file name; don't strip query part.
	Suggested by Dan Jacobson <jidanni@jidanni.org>.

2011-12-04  Katsumi Yamaoka  <yamaoka@jpl.org>

	* w3m-lnum.el (w3m-lnum-universal-dispatch): Add argument passed to
	kill-buffer, Emacs 22 requires it; use beginning-of-line rather than
	move-beginning-of-line that XEmacs doesn't provide.

2011-12-02  Dan Jacobson  <jidanni@jidanni.org>

	* w3m-search.el (w3m-search-engine-alist): Put search string first in
	query form.

2011-11-30  Katsumi Yamaoka  <yamaoka@jpl.org>

	* w3m-util.el (w3m-popup-buffer): Restore history position always.

	* w3m.el (w3m-copy-buffer): Save history position.

2011-11-17  Katsumi Yamaoka  <yamaoka@jpl.org>

	* w3m-lnum.el (w3m-lnum-actions-custom-type): New variable.
	(w3m-lnum-actions-general, w3m-lnum-actions-image-alist)
	(w3m-lnum-actions-link-alist w3m-lnum-actions-button-alist)
	(w3m-lnum-actions-form-alist): Use it to improve custom type.

2011-11-16  Andrey Kotlarski  <m00naticus@gmail.com>

	Add alternative selection->action method.

	* w3m-lnum.el: Update comment section.
	(w3m-lnum-quick-browsing): Change default value.
	(w3m-lnum-actions-general, w3m-lnum-actions-image-alist)
	(w3m-lnum-actions-link-alist, w3m-lnum-actions-button-alist)
	(w3m-lnum-actions-form-alist): New custom options.
	(w3m-lnum-remove-overlays): Add optional parameters for start and end.
	(w3m-lnum, w3m-lnum-prompt-str, w3m-lnum-highlight-anchor): Sanitize
	variable naming.
	(w3m-read-event, w3m-lnum-visit, w3m-lnum-make-action): New macros.
	(w3m-lnum-read-interactive): Add optional parameters for previous filter
	and selected number.  Return last applied filter along selected value.
	Use `w3m-read-event'.  Remove lnum overlays within all buffer on
	scroll.
	(w3m-with-lnum): Add parameter for initial filter.  Change mode-line
	during selection.
	(w3m-lnum-get-action): If single image during image selection -
	immediately select it.  Accommodate to new return format of
	`w3m-lnum-read-interactive'.
	(w3m-lnum-follow): Use `w3m-lnum-visit'.
	(w3m-lnum-universal-dispatch): New function.
	(w3m-lnum-universal): New command.
	(w3m-lnum-view-image, w3m-lnum-save-image, w3m-lnum-print-this-url):
	Use nth.
	(w3m-lnum-zoom-image): Use `w3m-resize-image-interactive'.
	(w3m-lnum-zoom-in-image, w3m-lnum-zoom-out-image): Update doc string.
	(w3m-lnum-bookmark-add-this-url): Fix bookmarking of current url.
	(w3m-lnum-actions-link-alist): Add actions for generic browser and Curl
	if present.

	* w3m.el (autoload): Autoload `w3m-lnum-universal'.
	(w3m-resize-image-interactive): New function.
	(w3m-lnum-map): Add key for `w3m-lnum-universal'.

2011-11-14  Katsumi Yamaoka  <yamaoka@jpl.org>

	* w3m.el (w3m-expand-url): Assume only a name anchor, that has no
	scheme part nor directory part, to be the buffer: scheme.
	(w3m-buffer-local-url): Move forward.

2011-10-24  Katsumi Yamaoka  <yamaoka@jpl.org>

	* w3m-hist.el: Require w3m-util.

2011-10-22  Naohiro Aota  <naota@elisp.net>

	* w3m.el (w3m-goto-url): Check name anchor after redirect resolution.

2011-10-21  Katsumi Yamaoka  <yamaoka@jpl.org>

	* w3m-hist.el (w3m-history-restore-position): Don't hscroll if there
	are images ([emacs-w3m:11658]).

2011-10-17  Katsumi Yamaoka  <yamaoka@jpl.org>

	* w3m.el (w3m-canonicalize-url): Fix url that fails to have put
	a separator following a domain name.
	Suggested by Dan Jacobson <jidanni@jidanni.org>.

2011-10-14  Katsumi Yamaoka  <yamaoka@jpl.org>

	* w3m.el (w3m-url-coding-system-alist): Add a rule for Google.
	(w3m-url-coding-system): Allow function to determine coding system.

2011-10-14  Katsumi Yamaoka  <yamaoka@jpl.org>

	* w3m.el (w3m-url-encode-string, w3m-url-transfer-encode-string):
	Restore optional coding argument.
	(w3m-gmane-url-at-point, w3m-canonicalize-url): Do.
	(w3m-download): Decode file name in url.

	* w3m-form.el (w3m-form-make-form-data, w3m-form-parse-and-fontify):
	* w3m-search.el (w3m-search-escape-query-string, w3m-search-do-search)
	(w3m-search-uri-replace): Revert last change.

2011-10-13  Katsumi Yamaoka  <yamaoka@jpl.org>

	* w3m.el (w3m-url-coding-system-alist): New user option.
	(w3m-show-decoded-url, w3m-google-feeling-lucky-charset): Abolish.
	(w3m-url-coding-system): New function.
	(w3m-url-encode-string, w3m-url-readable-string)
	(w3m-url-transfer-encode-string): Use it.

	* w3m.el (w3m-fontify-anchors, w3m-gmane-url-at-point)
	(w3m-canonicalize-url, w3m-goto-url):
	* w3m-form.el (w3m-form-make-form-data, w3m-form-parse-and-fontify):
	* w3m-search.el (w3m-search-escape-query-string, w3m-search-do-search)
	(w3m-search-uri-replace): Don't specify coding system for encoding url.

2011-10-07  Katsumi Yamaoka  <yamaoka@jpl.org>

	* w3m-favicon.el (w3m-favicon-type): Prefer gif.
	(w3m-favicon-convert): Work for gif icons named "favicon.ico".

2011-09-08  Katsumi Yamaoka  <yamaoka@jpl.org>

	* w3m-lnum.el (w3m-lnum-face): Remove face alias.
	(w3m-lnum-quick-browsing): Add custom type.
	(w3m-lnum-remove-overlays, w3m-lnum-set-numbering)
	(w3m-lnum-highlight-anchor, w3m-lnum-get-match-info): Fix overlay end
	range, too.

2011-09-07  Andrey Kotlarski  <m00naticus@gmail.com>

	* w3m.el: Use `w3m-lnum' as naming prefix for commands and
	maps from `w3m-lnum.el'.

	* w3m-lnum.el: Use `w3m-lnum' as naming prefix everywhere instead of
	`w3m-linknum' or `w3m-link-numbering'.
	(w3m-lnum-set-numbering, w3m-lnum): Optionally don't clean previous
	numbering.
	(w3m-lnum-read-interactive): Don't clean previous numbering with
	`w3m-lnum' in cases when there is no such.
	(w3m-lnum-remove-overlays, w3m-lnum-set-numbering): Fix overlay start
	range to make it work for XEmacs.
	(w3m-lnum-get-action): Don't invoke `w3m-lnum-read-interactive' with 0
	numbered items.

	* w3m-util.el (w3m-goto-next-defun): New macro.
	(w3m-goto-next-anchor-or-image, w3m-substitute-key-definitions): Move
	from w3m-lnum.el

2011-09-04  Katsumi Yamaoka  <yamaoka@jpl.org>

	* w3m-lnum.el (w3m-link-numbering, w3m-linknum-minibuffer-prompt)
	(w3m-linknum-match): Use old defface style for XEmacs.
	(w3m-link-set-numbering): Replace string-match-p w/ w3m-string-match-p.
	(w3m-highlight-numbered-anchor, w3m-get-match-info): Fix range passed
	to overlays-in to make it work for XEmacs.

2011-09-04  Andrey Kotlarski  <m00naticus@gmail.com>

	* w3m-lnum.el: Update copyright years. Don't require `cl'.
	(w3m-linknum-match): Make numbering face visible for some
	consoles.
	(w3m-link-numbering-quick-browsing)
	(w3m-link-numbering-context-alist): New custom variables.
	(w3m-linknum-remove-overlays): Delete overlays only within the
	visible window part.
	(w3m-link-set-overlay): Don't use `incf'.
	(w3m-link-set-numbering): Number additional context items as
	specified by `w3m-link-numbering-context-alist'. Return index of
	the last matched item.
	(w3m-goto-next-image2): Fix doc typo.
	(w3m-goto-next-anchor-or-image, w3m-link-numbering): Cosmetic
	indent.
	(w3m-linknum-prompt-str): Don't show 0 when this is being current
	default for selection.
	(w3m-read-int-interactive): Up and down scrolling preserves text
	filter and cleans previous numbering. Allow <enter> shortcutting
	options as specified by `w3m-link-numbering-quick-browsing'. Don't
	let the text filter grow when no items match.
	(w3m-with-linknum): Make `last-index' variable visible within body
	and set as the last index currently used for numbering.
	(w3m-get-match-info): New macro.
	(w3m-get-anchor-info): Use `w3m-get-match-info'.
	(w3m-go-to-linknum, w3m-linknum-get-action): Call
	`w3m-get-anchor-info' with a selection number.
	(w3m-linknum-follow, w3m-linknum-view-image)
	(w3m-linknum-save-image, w3m-linknum-print-this-url): Don't use cl
	functions.
	(w3m-linknum-zoom-image): Cosmetic doc string change.
	(w3m-linknum-bookmark-add-this-url): Use 1+.

2011-09-03  Dan Jacobson  <jidanni@jidanni.org>

	* w3m.el (w3m-lynx-like-map, w3m-info-like-map): Bind the `C-t t' key
	to w3m-create-empty-session.

2011-09-02  Katsumi Yamaoka  <yamaoka@jpl.org>

	* w3m.el (w3m-create-empty-session): New user command.
	(w3m-new-session-url): Default to about:blank.
	(w3m-input-url): Don't use about:* as initial value.
	(w3m-goto-url-new-session): Use w3m-new-session-url as the default.

2011-07-20  Katsumi Yamaoka  <yamaoka@jpl.org>

	* w3m-ems.el (w3m-toolbar-define-keys): No need to take care of
	the tool-bar default bindings for Emacs 24.

2011-07-13  Katsumi Yamaoka  <yamaoka@jpl.org>

	* w3m-ccl.el (charset-id): Work for old Emacsen.

2011-07-11  Katsumi Yamaoka  <yamaoka@jpl.org>

	* w3m.el (w3m-delete-buffer): Switch to the previous emacs-w3m buffer
	explicitly; bind frame-auto-delete and ignore-window-parameters while
	killing the buffer.
	(w3m-goto-url): Change the order of retrieving group:* urls so as to
	arrange the buffer list in turn.

2011-07-08  Katsumi Yamaoka  <yamaoka@jpl.org>

	* w3m-ccl.el (charset-id): Silence the byte compiler.

	* w3m-ems.el (w3m-detect-coding-region): Use with-coding-priority.
	(w3m-make-ccl-coding-system): Silence the byte compiler.

2011-07-07  Katsumi Yamaoka  <yamaoka@jpl.org>

	* w3m-util.el (w3m-switch-to-buffer): New function.

	* w3m-bookmark.el (w3m-bookmark-add-all-urls):
	* w3m-ems.el (w3m-tab-drag-mouse-function)
	(w3m-tab-click-mouse-function, w3m-tab-next-buffer)
	(w3m-tab-make-keymap):
	* w3m-form.el (w3m-form-input-textarea, w3m-form-input-select)
	(w3m-form-input-map):
	* w3m-session.el (w3m-session-select):
	* w3m-tabmenu.el (w3m-switch-buffer, w3m-tab-menubar-open-item):
	* w3m-util.el (w3m-popup-buffer, w3m-make-menu-commands):
	* w3m.el (w3m-next-buffer, w3m-move-unseen-buffer)
	(w3m-goto-url-new-session, w3m-reload-all-pages): Use it.

2011-07-07  Katsumi Yamaoka  <yamaoka@jpl.org>

	* w3m.el (w3m-goto-mailto-url): Pass other headers to the agent.
	Suggested by Dan Jacobson <jidanni@jidanni.org>.

2011-07-06  Katsumi Yamaoka  <yamaoka@jpl.org>

	* w3m-util.el (w3m-interactive-p): New macro.

	* w3m.el (w3m-toggle-inline-image, w3m-toggle-inline-images)
	(w3m-goto-url, w3m-safe-view-this-url):
	* w3m-hist.el (w3m-history-store-position)
	(w3m-history-restore-position): Use it.

	* w3m-ems.el (w3m-toolbar-define-keys): Work around the Emacs 24 error
	"`keymap' is reserved for embedded parent maps".

2011-05-11  Katsumi Yamaoka  <yamaoka@jpl.org>

	* w3m.el (w3m-show-form-hint): Give point as arg to w3m-submit to
	prevent cursor from being caught in form area.

2011-04-20  TAKAHASHI Kaoru  <kaoru@kaisei.org>

	* doc/ptexinfmt.el: Fix description comment style.

2011-04-13  TAKAHASHI Kaoru  <kaoru@kaisei.org>

	* doc/ptexinfmt.el: Use lexical binding.
	(ptexinfmt-broken-facility): Rename _dummy argument.
	(texinfo-enclosure-list, texinfo-alias-list): Add defvar stub for
	lexical binding.

2011-03-10  TSUCHIYA Masatoshi  <tsuchiya@namazu.org>

	* w3m.el (w3m-content-type-alist): Use functionp instead of symbolp for
	the users who set their own private function to
	browse-url-browser-function.

2011-02-28  Hideyuki SHIRAI  <shirai@meadowy.org>

	* w3m.el (w3m-active-region-or-url-at-point): Move w3m-url-at-point()
	after to check the properties of w3m-URL.

2011-02-23  Naohiro Aota  <naota@elisp.net>

	* w3m.el (w3m-goto-url): Invoke error if you try to invoke another w3m
	process when one loading.

2011-02-09  Naohiro Aota  <naota@elisp.net>

	* w3m.el (w3m-show-form-hint): New function to display submitting form
	hint.
	(w3m-after-cursor-move-hook): Use it.

2011-01-31  Johan Claesson  <johanclaesson@bredband.net>

	* w3m.el (w3m-content-type-alist): When selecting which external html
	browser to use, handle the case where browse-url-browser-function is
	an alist.

2011-01-26  Hideyuki SHIRAI  <shirai@meadowy.org>

	* w3m.el (w3m-rendering-half-dump): Protect against things that look
	like tags but aren't.

2011-01-23  Hideyuki SHIRAI  <shirai@meadowy.org>

	* w3m.el (w3m-fontify-anchors): Decode entities in title of anchor.

2011-01-23  Kevin Ryde  <user42@zip.com.au>

	* w3m.el (w3m-print-this-url): Correction to my last, use string-width
	not length.

2011-01-13  Hideyuki SHIRAI  <shirai@meadowy.org>

	* w3m.el (w3m-goto-mailto-url): Decode entities in URL.

2011-01-11  Kevin Ryde  <user42@zip.com.au>

	* w3m.el (w3m-print-this-url): If anchor-title plus url is wider than
	the frame then use two lines "Title\nURL".
	(w3m-about-header): Show anchor-title of link at point.

2011-01-04  Hideyuki SHIRAI  <shirai@meadowy.org>

	* w3m.el (w3m-fontify-anchors): If exist `title' in anchor, it adds to
	w3m-balloon-help property and puts it to w3m-anchor-title property.
	(w3m-print-this-url): Treat w3m-anchor-title property.

	* w3m-util.el (w3m-anchor-title): New macro.

2011-01-03  Hideyuki SHIRAI  <shirai@meadowy.org>

	* w3m.el (w3m-fix-illegal-blocks): Fix FIXEDCASE and LITERAL options of
	replace-match to `t'.

2010-12-28  Katsumi Yamaoka  <yamaoka@jpl.org>

	* w3m.el (w3m-rendering-half-dump): Add name anchors that w3m can
	handle ([emacs-w3m:11153]).

2010-12-27  Katsumi Yamaoka  <yamaoka@jpl.org>

	* w3m-util.el (w3m-replace-regexps-in-string): Move from w3m-lnum.el;
	use w3m-replace-in-string instead of replace-regexp-in-string that is
	not available in XEmacs 21.4; make it a Lisp function.
	(w3m-string-match-p, w3m-substring-no-properties): New functions.

	* w3m-lnum.el (w3m-link-set-numbering): Use w3m-string-match-p instead
	of string-match-p that is not available in Emacs 21~22 and XEmacs.
	(w3m-read-int-interactive): Use w3m-substring-no-properties instead of
	substring-no-properties that is not available in Emacs 21, XEmacs 21.4,
	and SXEmacs.
	(w3m-linknum-follow): Remove the 5th arg passed to read-string.  It is
	not available in XEmacs.

2010-12-26  Andrey Kotlarski  <m00naticus@gmail.com>

	* w3m-lnum.el: Updated comments section.
	(w3m-link-numbering-mode-hook, w3m-link-numbering-mode-map):
	Updated doc string.
	(w3m-link-set-overlay): No more need for save-excursion.
	(w3m-replace-regexps-in-string, w3m-linknum-prompt-str): New
	macros.
	(w3m-link-set-numbering): Refactored, does filtering as well.
	Does numbering only within the visible window part.
	(w3m-goto-next-link, w3m-goto-next-image2): New functions.
	(w3m-goto-next-anchor-or-image): Take optional argument for
	position.  No need to use goto-char.
	(w3m-link-numbering): Take additional argument for filtering
	string.  Use `w3m-goto-next-link', `w3m-goto-next-image2'.  No
	more need for `save-excursion'.
	(w3m-read-int-interactive): I-search functionality added.  Offer
	to select firstly numbered option when possible.
	(w3m-with-linknum): Put the call to `w3m-link-numbering' inside
	the `unwind-protect'.
	(w3m-highlight-numbered-anchor): Highlight only within the visible
	window part.  Return text for the form fields or buttons as well.
	(w3m-get-anchor-info): Operate only within the visible window
	part.
	(w3m-go-to-linknum, w3m-linknum-get-action): Updated for the
	changed `w3m-link-numbering' argument codes.
	(w3m-linknum-follow): According to prefix arguments may toggle
	instead of visit image links.  Also options to edit link before
	visiting.

2010-12-22  Katsumi Yamaoka  <yamaoka@jpl.org>

	* w3m.el (w3m-fix-illegal-blocks): Save restriction.

2010-12-20  Katsumi Yamaoka  <yamaoka@jpl.org>

	* mime-w3m.el (kill-new): Don't compile defadvice form when building
	emacs-w3m.

	* w3m.el (w3m-fix-illegal-blocks): New function.
	(w3m-rendering-buffer): Use it.

	* w3m-util.el (w3m-beginning-of-tag, w3m-end-of-tag): Move from
	shimbun/shimbun.el.

2010-12-13  Hideyuki SHIRAI  <shirai@meadowy.org>

	* w3m.el (w3m-external-view): Execute default web browser insted of
	download if content-type is not supported.

2010-12-09  Katsumi Yamaoka  <yamaoka@jpl.org>

	* w3m.el (w3m-print-this-url, w3m-print-this-image-url):
	Fix "no url" message.  Suggested by Dan Jacobson <jidanni@jidanni.org>.

2010-12-08  Katsumi Yamaoka  <yamaoka@jpl.org>

	* w3m-session.el (w3m-session-crash-recovery-remove):
	Add autoload cookie.

2010-12-06  Katsumi Yamaoka  <yamaoka@jpl.org>

	* w3m.el (w3m-input-url): Return nil for empty url.
	(w3m-view-url-with-external-browser): Prompt user to edit url, not to
	answer y/n.  Suggested by Dan Jacobson <jidanni@jidanni.org>.

2010-11-03  Kevin Ryde  <user42@zip.com.au>

	* w3m-util.el (w3m-condition-case): Add a missing quote
	([emacs-w3m:11405]).

2010-10-21  Katsumi Yamaoka  <yamaoka@jpl.org>

	* bookmark-w3m.el (bookmark-make-record-function): Don't bind it to any
	value.  Suggested by David Engster ([emacs-w3m:11395]).

2010-10-13  IRIE Shinsuke  <irieshinsuke@yahoo.co.jp>

	* w3m-ems.el (w3m-tab-previous-buffer): Work when called interactively
	with no arg.

2010-10-08  Katsumi Yamaoka  <yamaoka@jpl.org>

	* w3m.el: Load bookmark-w3m for Emacs >=23.

	* w3mhack.el (w3mhack-module-list): Exclude bookmark-w3m.el from
	compilation under Emacs <23 and XEmacs.

	* bookmark-w3m.el: Provide the feature; add comment.
	(bookmark-w3m-bookmark-jump): Add autoload cookie.

2010-10-08  Masatake YAMATO  <yamato@redhat.com>

	* bookmark-w3m.el: New file.

2010-10-07  Katsumi Yamaoka  <yamaoka@jpl.org>

	* w3m-util.el (w3m-make-local-hook): New function.

	* mime-w3m.el (mime-display-message)
	* w3m-mail.el (w3m-mail-compose-with-vm)
	* w3m.el (w3m-set-buffer-unseen, w3m-buffer-setup): Use it.

2010-10-06  Katsumi Yamaoka  <yamaoka@jpl.org>

	* w3m-ems.el (w3m-add-local-hook, w3m-remove-local-hook): Abolish.

	* mime-w3m.el (mime-display-message)
	* w3m-mail.el (w3m-mail-compose-with-vm)
	* w3m.el (w3m-set-buffer-unseen, w3m-set-buffer-seen)
	(w3m-buffer-setup): Don't use w3m-add-local-hook and
	w3m-remove-local-hook.

2010-09-25  Andrey Kotlarski  <m00naticus@gmail.com>

	* w3m-lnum.el: Update Commentary section.
	(w3m-link-set-overlay): New macro.
	(w3m-link-set-numbering, w3m-goto-next-anchor-or-image): New
	functions.
	(w3m-link-numbering): Refactor, use `w3m-link-set-numbering'.
	(w3m-read-int-interactive): Echo currently to be selected element.
	(w3m-with-linknum): Update docstring.
	(w3m-highlight-numbered-anchor): Properly highlight and
	unhighlight multiline elements and return selection info.
	(w3m-get-anchor-info): Always return 4 element list.
	(w3m-go-to-linknum): Echo `w3m-current-url' for default selection.
	(w3m-linknum-follow): Add support for toggling non link images.
	Inverse prefix argument behaviour for some elements.
	(w3m-linknum-toggle-inline-image, w3m-linknum-edit-this-url)
	(w3m-linknum-print-this-url): Cosmetic indentation changes.

2010-09-22  Katsumi Yamaoka  <yamaoka@jpl.org>

	* w3m.el (w3m-init-file): Allow nil.  Suggested by Leo.

2010-09-09  Leo  <sdl.web@gmail.com>

	* w3m.el (w3m-input-url): Pass DEFAULT argument to completing-read,
	instead of replacing its return value, to enable a user to edit.

2010-09-09  Katsumi Yamaoka  <yamaoka@jpl.org>

	* w3m.el (w3m-active-region-or-url-at-point): Remove only newlines and
	leading and trailing whitespace in region string.
	(w3m-input-url): Treat INITIAL if it is "" as nil but don't mind region
	even if it is active; treat DEFAULT if it is "" as nil but don't regard
	to w3m-home-page; always show DEFAULT if any within prompt string.
	Suggested by Leo <sdl.web@gmail.com>.

2010-09-06  Katsumi Yamaoka  <yamaoka@jpl.org>

	* w3m-lnum.el (w3m-read-int-interactive): Make it work for XEmacs
	(note: `?<' is not `eq' to `60' in XEmacs, for example).

2010-09-06  Andrey Kotlarski  <m00naticus@gmail.com>

	* w3m-lnum.el (w3m-linknum-remove-overlays): Simplified.
	(w3m-link-numbering-mode): Using `or' instead of `unless'.
	(w3m-read-int-interactive): Added ability to scroll page while
	selecting number.

2010-09-06  Katsumi Yamaoka  <yamaoka@jpl.org>

	* w3m.el (w3m-input-url): Move cursor to place where a user likely
	begins to edit.

2010-09-02  TAKAHASHI Kaoru  <kaoru@kaisei.org>

	* doc/ptexinfmt.el (texinfo-multitable-widths): Use `make-char'
	instead of KANJI literal.

2010-08-24  TAKAHASHI Kaoru  <kaoru@kaisei.org>

	* doc/ptexinfmt.el (texinfo-format-verb): Use (delete-char -1)
	instead of (delete-backward-char 1); For Emacs24.

2010-08-20  ARISAWA Akihiro  <ari@mbf.sphere.ne.jp>

	* w3m.el (w3m-entity-table): Reverte last change.
	(w3m-extra-numeric-character-reference): New variable.
	(w3m-entity-value): Use it.

2010-08-18  Katsumi Yamaoka  <yamaoka@jpl.org>

	* octet.el (octet-find-file)
	* w3m-form.el (w3m-fontify-textareas, w3m-form-replace)
	* w3m-proc.el (w3m-process-filter)
	* w3m-session.el (w3m-session-select-list-all-sessions)
	(w3m-session-select-list-session-group, w3m-session-select-next)
	* w3m.el (w3m-idle-images-show, w3m-toggle-inline-images-internal)
	(w3m-resize-inline-image-internal, w3m-fontify, w3m-refontify-anchor)
	(w3m-cache-remove-oldest, w3m-cache-remove, w3m-cache-contents)
	(w3m-cache-request-contents, w3m-create-text-page)
	(w3m-create-image-page, w3m-select-buffer-generate-contents)
	(w3m-select-buffer-recheck): Replace let-bindings of buffer-read-only
	to nil with inhibit-read-only to t.

2010-08-18  Katsumi Yamaoka  <yamaoka@jpl.org>

	* w3m-search.el (w3m-search-engine-alist): Fix `google news' url forms
	used to non-Japanese utf-8 environments.

	* w3m.el (w3m-entity-table): Add table for "&#149;".
	(w3m-entity-value): Prefer "&#NUM;" type entities specified in
	w3m-entity-table.

2010-08-17  Katsumi Yamaoka  <yamaoka@jpl.org>

	* w3m.el (w3m-safe-view-this-url): Never query "Are you sure..." if
	prefix arg is given.

2010-08-10  Katsumi Yamaoka  <yamaoka@jpl.org>

	* w3m.el (w3m-create-text-page): Make point and window start be the
	start of contents, especially for text/plain pages.

2010-08-05  Katsumi Yamaoka  <yamaoka@jpl.org>

	* w3m.el (w3m-relationship-estimate-rules): Update regexps for Google.

2010-07-30  Katsumi Yamaoka  <yamaoka@jpl.org>

	* w3m.el: Autoload w3m-bookmark-add.

	* w3m-lnum.el (w3m-read-int-interactive): Ignore mouse event in XEmacs.

2010-07-29  Andrey Kotlarski  <m00naticus@gmail.com>

	* w3m.el (autoload, w3m-linknum-map):
	`w3m-linknum-bookmark-add-this-url', `w3m-linknum-zoom-in-image'
	and `w3m-linknum-zoom-out-image' added.

	* w3m-lnum.el (w3m-link-numbering-mode-map):
	`w3m-linknum-bookmark-add-this-url', `w3m-linknum-zoom-in-image'
	and `w3m-linknum-zoom-out-image' added.
	(w3m-link-numbering-mode, w3m-with-linknum)
	(w3m-linknum-get-action): Use `zerop'.
	(w3m-link-numbering): Simplify argument list and checks assosiated
	with it.
	(w3m-read-int-interactive): Add <escape> for quit.
	(w3m-linknum-follow): Add position to history when visiting url in
	curent page.  Change message when no valid anchor is selected.
	(w3m-linknum-view-image, w3m-linknum-save-image): Rewrite using
	`cond'.
	(w3m-linknum-zoom-image): New macro.
	(w3m-linknum-zoom-in-image, w3m-linknum-zoom-out-image)
	(w3m-linknum-bookmark-add-this-url): New functions.

2010-07-25  Hideyuki SHIRAI  <shirai@meadowy.org>

	* w3m.el (w3m-auto-show): Guard error if this-command is not a symbol.
	Thanks to IRIE Shinsuke san. cf. [emacs-w3m:11282]

2010-07-23  Katsumi Yamaoka  <yamaoka@jpl.org>

	* w3m.el (w3m-goto-url): Save positions iff called interactively.
	(w3m-goto-url-new-session): Save positions.

	* w3m-bookmark.el (w3m-bookmark-view): Save positions.

	* w3m-hist.el (w3m-history-copy): Copy positions.

2010-07-13  Andrey Kotlarski  <m00naticus@gmail.com>

	* w3m-lnum.el (w3m-link-numbering-mode): Using `buffer-list' instead of
	`w3m-list-buffers' as the latter does unnecessary stuff.
	(w3m-linknum-read-url): Removed. It's now equivalent to:
	(car (w3m-linknum-get-action prompt 1))
	(w3m-linknum-toggle-inline-image): If no url under selected image,
	move over it and toggle it.
	(w3m-linknum-external-view-this-url, w3m-linknum-edit-this-url):
	Using `w3m-linknum-get-action' instead of `w3m-linknum-read-url'.

	* w3m.el (autoload): Added `w3m-link-numbering-mode', removed
	`w3m-linknum-read-url'.

2010-07-13  Katsumi Yamaoka  <yamaoka@jpl.org>

	* w3m-lnum.el (w3m-linknum-minibuffer-prompt): Make face config valid
	for XEmacs as well.
	(w3m-linknum-match): New face.
	(w3m-read-int-interactive): Make it work for XEmacs as well.
	(w3m-highlight-numbered-anchor): Use w3m-linknum-match face.

2010-07-12  Andrey Kotlarski  <m00naticus@gmail.com>

	* w3m-lnum.el: Updated commentary and usage sections.
	(w3m-substitute-key-definitions): New macro.
	(w3m-link-numbering-mode-map): Changed keybindings.
	(w3m-link-numbering-mode): Added mode-line indicator. Don't
	activate numbering overlays. Changing status mode causes all other
	w3m buffers to change status as well.
	(w3m-move-numbered-anchor): Removed.
	(w3m-with-linknum): Numbering overlays should never be active
	before invoking linknum functions thus less bookkeeping.
	(w3m-go-to-linknum, w3m-linknum-follow): Add mark for previous
	position.

2010-07-09  Hideyuki SHIRAI  <shirai@meadowy.org>

	* w3m-lnum.el (w3m-read-int-interactive): Add keys to exit event loop,
	C-m & C-j.

2010-07-09  Katsumi Yamaoka  <yamaoka@jpl.org>

	* w3m.el (w3m-ctl-c-map, w3m-redisplay-map)
	(w3m-linknum-map): New sub-keymaps.
	(w3m-lynx-like-map, w3m-info-like-map): Move `C-c' prefixed commands
	and `C' prefixed commands to w3m-ctl-c-map and w3m-redisplay-map
	respectively.

2010-07-09  Andrey Kotlarski  <m00naticus@gmail.com>

	* w3m.el: Autoload w3m-linknum-follow, w3m-linknum-read-url,
	w3m-linknum-toggle-inline-image, w3m-linknum-view-image,
	w3m-linknum-external-view-this-url, w3m-linknum-edit-this-url,
	w3m-linknum-print-this-url, w3m-linknum-download-this-url.

	* w3m-lnum.el: Update usage comment.
	(w3m-link-numbering-mode): Cosmetic change.
	(w3m-get-anchor-info): Added w3m-image-alt char property to return
	list.
	(w3m-go-to-linknum, w3m-linknum-get-action): On 0 input select
	location url.
	(w3m-linknum-follow): Changed prompt and using w3m-message.
	(w3m-linknum-toggle-inline-image): Renamed from
	w3m-linknum-toggle-image and using w3m-message.  When image on
	point, toggle it.
	(w3m-linknum-view-image, w3m-linknum-save-image)
	(w3m-linknum-external-view-this-url)
	(w3m-linknum-edit-this-url, w3m-linknum-print-this-url)
	(w3m-linknum-download-this-url): New commands.

2010-07-08  Andrey Kotlarski  <m00naticus@gmail.com>

	* w3m-lnum.el: Update usage comment.
	(w3m-linknum-minibuffer-prompt): New face.
	(w3m-linknum-remove-overlays): Quit immediately when it finds and
	deletes temporary match overlay.
	(w3m-link-numbering-mode): Pass prefix arg, which makes this function
	index only images if it is 2, to w3m-link-numbering. Remove
	interactive declaration and autoload cookie.
	(w3m-link-numbering, w3m-with-linknum): Vary function according to arg;
	index only images if it is 2.
	(w3m-read-int-interactive): Change prompt face to
	w3m-linknum-minibuffer-prompt.
	(w3m-highlight-numbered-anchor): Use next-single-property-change.
	(w3m-get-anchor-info): New function. Renamed from
	w3m-get-numbered-url. Using macrolet for less clutter.
	(w3m-go-to-linknum): Rewrote it more in style with the other
	user commands.
	(w3m-linknum-get-action): Added optional type argument to
	determine numbering scheme.
	(w3m-linknum-follow): Rewrite to use the new
	w3m-linknum-get-action return format.
	(w3m-linknum-read-url): Rewrite using w3m-linknum-get-action.
	(w3m-linknum-toggle-image): New function.

2010-07-06  Andrey Kotlarski  <m00naticus@gmail.com>

	* w3m-lnum.el: Update usage comment.
	(w3m-linknum-remove-overlays): New function.
	(w3m-link-numbering-mode): Turn mode off if prefix arg is 0;
	index forms as well as url links if prefix arg is 4.
	(w3m-link-numbering): Index forms as well if prefix arg is given.
	(w3m-move-numbered-anchor): Fix grammar in error message.
	(w3m-read-int-interactive): New function.
	(w3m-with-linknum): New macro.
	(w3m-highlight-numbered-anchor, w3m-get-numbered-url): New functions.
	(w3m-go-to-linknum): Add autoload cookie; turn on form numbers as well;
	don't highlight current link if prefix arg is given.
	(w3m-linknum-get-action, w3m-linknum-follow, w3m-linknum-read-url): New
	functions.

2010-06-25  Katsumi Yamaoka  <yamaoka@jpl.org>

	* w3m.el (w3m-toggle-inline-image)
	(w3m-toggle-inline-images): Fix query logic about safe url.

2010-06-24  Katsumi Yamaoka  <yamaoka@jpl.org>

	* w3m.el (w3m-menubar): Add w3m-pipe-source.
	(w3m-lynx-like-map, w3m-info-like-map): Bind "|" to w3m-pipe-source.
	(w3m-pipe-source): New command.

2010-06-22  Katsumi Yamaoka  <yamaoka@jpl.org>

	* w3mhack.el (w3mhack-update-files-autoloads): Strip subdirectory name
	that Emacs 24 doesn't strip from load-name.

2010-06-03  Hideyuki SHIRAI  <shirai@meadowy.org>

	* octet.el (octet-w3m-region): Set to unibyte string for base64
	encoding.

2010-05-24  Fedor Khod'kov  <fedor76@istra.ru>

	* w3m-cookie.el (w3m-cookie-trusted-host-p): Don't bother to add
	excessive "$" to a regexp that w3m-cookie-reject-domains specifies.

2010-05-19  Katsumi Yamaoka  <yamaoka@jpl.org>

	* w3m.el (w3m-relationship-estimate-rules): Update regexps for Google.

2010-04-21  Katsumi Yamaoka  <yamaoka@jpl.org>

	* w3m.el (w3m-view-previous-page): Save positions.

2010-03-29  Katsumi Yamaoka  <yamaoka@jpl.org>

	* w3m.el (w3m-fontify-images): Use the identical Lisp object for a
	string used as w3m-image's property in order to enable XEmacs to
	display images in shimbun articles properly.

2010-03-29  Hideyuki SHIRAI  <shirai@meadowy.org>

	* w3m.el (w3m-active-region-or-url-at-point): Check availability of
	w3m-current-url.

2010-03-12  Katsumi Yamaoka  <yamaoka@jpl.org>

	* w3m-ems.el (w3m-ems-create-image): New function that's an alias to
	create-animated-image or create-image.
	(w3m-create-image): Use it.

	* w3m.el (w3m-emacs-w3m-icon): Replace it with data not optimized.

2010-03-12  Katsumi Yamaoka  <yamaoka@jpl.org>

	* aclocal.m4 (AC_PATH_EMACS): Support Emacs 24.
	(AC_ADD_LOAD_PATH): Pipe stderr to /dev/null when running
	w3mhack-print-status.

2010-03-09  Katsumi Yamaoka  <yamaoka@jpl.org>

	* w3m.el (w3m-ignored-image-url-regexp): Fix custom type.

2010-03-09  Katsumi Yamaoka  <yamaoka@jpl.org>

	* w3m.el (w3m-view-this-url-1): Don't recenter if page is not changed.
	(w3m-goto-url): Don't move point to the top unless redisplaying page.

2010-03-02  Katsumi Yamaoka  <yamaoka@jpl.org>

	* w3m.el: Suppress compiler warnings that Emacs<22.2 and XEmacs issue
	against image-mode functions.

2010-03-02  Naohiro Aota  <naota@elisp.net>

	* w3m.el (top): Require image-mode if available.
	(w3m-image-page-displayed-p): New function.
	(w3m-create-image-page): Setup image-mode's variable if possible.
	(w3m-scroll-up-or-next-url, w3m-scroll-down-or-previous-url)
	(w3m-shift-left, w3m-shift-right, w3m-beginning-of-line)
	(w3m-end-of-line): Call image-mode functions if possible and needed.

2010-02-22  Katsumi Yamaoka  <yamaoka@jpl.org>

	* w3m.el (w3m-goto-url): Turn truncate-lines off for text/plain pages.

2010-02-18  Katsumi Yamaoka  <yamaoka@jpl.org>

	* w3m.el (w3m-fontify-images): Add menu to images.
	(w3m-download-this-image, w3m-print-this-image-url): New functions.
	(w3m-link-menu): Add them; enable menu only when url or image is there.

2010-02-13  Katsumi Yamaoka  <yamaoka@jpl.org>

	* w3m-xmas.el (w3m-window-hscroll): Revert 2010-01-13 change.

2010-02-09  TSUCHIYA Masatoshi  <tsuchiya@namazu.org>

	* w3m.el (w3m-cache-available-p): Now, pages with neither Last-Modified
	header and ETag header are treated as dynamically-generated pages.
	(w3m-cache-header-delete-variable-part): Contination lines are also
	removed.

2010-02-02  Katsumi Yamaoka  <yamaoka@jpl.org>

	* w3m.el (w3m-local-dirlist-cgi, w3m-set-display-ins-del):
	Honor w3m-command-environment.
	Suggested by Toru TSUNEYOSHI <t_tuneyosi@hotmail.com>.

2010-02-01  Hideyuki SHIRAI  <shirai@meadowy.org>

	* w3m.el (w3m-redisplay-this-page): Save positions.

2010-02-01  Katsumi Yamaoka  <yamaoka@jpl.org>

	* w3m.el (w3m-reload-this-page): Save positions.

	* w3m-hist.el (w3m-history-store-position)
	(w3m-history-restore-position): Use line number and column number to
	save positions.

2010-01-25  Katsumi Yamaoka  <yamaoka@jpl.org>

	* w3m.el (w3m-view-previous-page): Restore positions as well when
	jumping within a page.
	(w3m-view-this-url-1): Reset hscroll after retrieving a new page.
	(w3m-view-this-url): Save positions first.
	(w3m-delete-buffer): Restore positions in a page being left.
	(w3m-goto-url): Don't save positions here.

	* w3m-util.el (w3m-popup-buffer): Restore positions only when buffer to
	be displayed is hidden, not always.

2010-01-19  Katsumi Yamaoka  <yamaoka@jpl.org>

	* w3m.el (w3m-next-anchor, w3m-previous-anchor, w3m-next-form)
	(w3m-previous-form, w3m-next-image, w3m-previous-image): Remove unused
	var `st'.

2010-01-19  Katsumi Yamaoka  <yamaoka@jpl.org>

	* w3m.el (w3m-goto-url): Make it work as before for group: urls.

2010-01-15  Katsumi Yamaoka  <yamaoka@jpl.org>

	* w3m.el (w3m-doc-view-map): New variable.
	(w3m-view-this-url-1): Improve the way to keep the window configuration
	for the case where w3m-new-session-in-background is non-nil.
	(w3m-doc-view): Use w3m-doc-view-map.
	(w3m-doc-view-quit): New function.

2010-01-13  Katsumi Yamaoka  <yamaoka@jpl.org>

	* w3m-bug.el (report-emacs-w3m-bug)
	* w3m-session.el (w3m-session-save, w3m-session-automatic-save)
	(w3m-session-deleted-save, w3m-session-crash-recovery-save)
	* w3m.el (w3m-key-binding): Use save-current-buffer instead of
	save-excursion.

	* mew-w3m.el (mew-w3m-view-inline-image, mew-mime-text/html-w3m)
	* w3m-xmas.el (w3m-window-hscroll)
	* w3mhack.el (toplevel, w3mhack-generate-load-file): Use
	with-current-buffer rather than save-excursion + set-buffer.

	* w3m-cookie.el (w3m-cookie-parse-args): Use with-current-buffer rather
	than save-excursion + set-buffer; no need to use save-restriction and
	narrow-to-region; remove duplicate set-syntax-table.

2010-01-12  Katsumi Yamaoka  <yamaoka@jpl.org>

	* w3m.el (w3m-print-this-url): Exclude empty image-alt string.

	* w3m-form.el (w3m-form-parse-and-fontify): Strip text props from
	string elements contained in w3m-current-forms so as to enable XEmacs
	to read ~/.w3m/.sessions file.

2010-01-12  Katsumi Yamaoka  <yamaoka@jpl.org>

	* w3m.el (w3m-refontify-anchor, w3m-cache-setup)
	(w3m-cache-remove-oldest, w3m-cache-remove, w3m-cache-contents)
	(w3m-cache-request-contents, w3m-view-this-url-1)
	(w3m-download-this-url, w3m-goto-url)
	* w3m-session.el (w3m-session-save)
	* w3m-bookmark.el (w3m-bookmark-sections, w3m-bookmark-write-file)
	(w3m-bookmark-kill-entries, w3m-bookmark-undo, w3m-bookmark-iterator)
	* w3m-util.el (w3m-unseen-buffer-p): Use with-current-buffer rather
	than save-excursion + set-buffer.

	* w3m.el (toplevel, w3m-highlight-current-anchor-1): Use point-at-eol
	rather than `(save-excursion (end-of-line) (point))'.

	* w3m-util.el: Autoload w3m-history-restore-position when compiling;
	autoload w3m-fb-frame-parameter only when compiling.

2010-01-12  Katsumi Yamaoka  <yamaoka@jpl.org>

	* w3m.el (w3m-next-buffer): Save and restore positions.
	(w3m-close-window): Save positions.

	* w3m-hist.el (w3m-history-store-position)
	(w3m-history-restore-position): Save and restore hscroll.

	* w3m-util.el (w3m-popup-buffer): Restore positions.

2009-11-06  TSUCHIYA Masatoshi  <tsuchiya@namazu.org>

	* w3m-antenna.el (w3m-antenna-check-rss): Ignore future entries to
	display site announcements.

2009-11-03  Hideyuki SHIRAI  <shirai@meadowy.org>

	* mew-w3m.el (mew-w3m-region-cite-mark): Add new selection.
	(mew-w3m-region): Rewrite.

2009-11-02  Hideyuki SHIRAI  <shirai@meadowy.org>

	* mew-w3m.el (mew-w3m-region-cite-mark): New option.
	(mew-w3m-region): New function.
	(mew-mime-text/html-w3m): Use `mew-w3m-region' instead of `w3m-region'.

2009-09-02  Hideyuki SHIRAI  <shirai@meadowy.org>

	* w3m-image.el (w3m-imagick-convert-program-available-p): If someone
	set `w3m-imagick-convert-program' to nil before load emacs-w3m, do not
	show warning message for ImageMagick's `convert'.

2009-09-02  Katsumi Yamaoka  <yamaoka@jpl.org>

	* w3m-mail.el (w3m-mail-embed-base-url, w3m-mail-compose-with-mml)
	(w3m-mail-compose-with-vm): Don't use
	default-enable-multibyte-characters that is obsolete in Emacs 23.2.

2009-09-01  Hideyuki SHIRAI  <shirai@meadowy.org>

	* w3m.el (w3m-content-type-alist): Support
	`browse-url-default-windows|macosx-browser'. Thanks to Leo.
	Cf. [emacs-w3m:11035].

	* w3m-ems.el (w3m-form-button, w3m-form-button-mouse)
	(w3m-form-button-pressed, w3m-tab-unselected)
	(w3m-tab-unselected-retrieving, w3m-tab-unselected-unseen)
	(w3m-tab-selected, w3m-tab-selected-retrieving, w3m-tab-background)
	(w3m-tab-selected-background, w3m-tab-mouse): Add type ns. Thanks to
	Leo. Cf. [emacs-w3m:11034].

2009-08-25  Hideyuki SHIRAI  <shirai@meadowy.org>

	* w3m.el (w3m-toggle-inline-images-internal): Do not display image, if
	its url is local and current url is not local.

2009-08-24  ARISAWA Akihiro  <ari@mbf.sphere.ne.jp>

	* w3m.el (w3m-output-coding-system): Use `utf-8' except for emacs-21
	under Japaese environment.

2009-08-19  Hideyuki SHIRAI  <shirai@meadowy.org>

	* w3m.el (w3m-use-symbol): Set nil with emacs-23 or later.
	cf. [emacs-w3m:11002].

2009-08-18  Hideyuki SHIRAI  <shirai@meadowy.org>

	* w3m-util.el (w3m-puny-decode-url): Decode the part of hostname only.
	Add doc-strings.
	(w3m-puny-encode-url): Add doc-strings.

2009-08-17  Hideyuki SHIRAI  <shirai@meadowy.org>

	* w3m.el (w3m-puny-utf-16be): New variable.
	(w3m-url-readable-string): Call `w3m-puny-decode-url'.
	(w3m-url-transfer-encode-string): Call `w3m-puny-encode-url'.
	(w3m-header-line-insert): Call `w3m-puny-decode-url'.
	(w3m-input-url): Call `w3m-puny-decode-url' for initial URL.

	* w3m-util.el (top): Add the variable definition of `w3m-puny-utf-16be'
	to avoid byte-compile warnings.
	(w3m-puny-code-regex, w3m-puny-code-nonascii, w3m-puny-base)
	(w3m-puny-tmin, w3m-puny-tmax, w3m-puny-damp, w3m-puny-skew)
	(w3m-puny-initial-bias, w3m-puny-initial-n, w3m-puny-delimiter): New
	constants.
	(w3m-puny-adapt, w3m-puny-decode-digit, w3m-puny-encode-digit)
	(w3m-puny-decode1, w3m-puny-decode, w3m-puny-decode-url)
	(w3m-puny-encode1, w3m-puny-encode, w3m-puny-encode-url): New
	functions.

2009-08-04  Hideyuki SHIRAI  <shirai@meadowy.org>

	* w3m.el (w3m-decode-anchor-string): Convert contol-characters to
	space.

2009-07-17  Naohiro Aota  <naota@elisp.net>

	* w3m.el (w3m-about-retrieve): When type is `nil', decode cached
	contents to display source of 404 page.  Reported by Dan Jacobson
	<jidanni@jidanni.org>.
	(w3m-do-cleanup-temp-files): New customize variable.
	(w3m-cleanup-temp-files): Use it.
	(toplevel): Call it when emacs-w3m shutdown.

2009-07-04  Naohiro Aota  <naota@elisp.net>

	* w3m-search.el (w3m-search-thing-at-point-arg): New variable.
	(w3m-search-read-query): Use it.

	* w3m-util.el (w3m-current-title): Set title to "<retrieving>>" when
	w3m is retrieving a page.

2009-06-13  Kevin Ryde  <user42@zip.com.au>

	* w3m.el (w3m-view-recenter): Only nil,t,integer, not a cons.
	(w3m-search-name-anchor, w3m-view-this-url-1): No arg to w3m-recenter.
	(w3m-next-anchor, w3m-previous-anchor, w3m-next-form,
	w3m-previous-form, w3m-next-image, w3m-previous-image): Don't
	recenter, leave recentering just for following a link, not Tab etc
	within the buffer.
	(w3m-recenter): Remove NAME arg, believe don't need to differentiate
	URLs with an anchor or not since with no anchor `point' is at the
	start of the buffer and can't be recentered anyway.
	Use C-u style "(recenter '(4))" for the `t' middle-of-screen case.
	No need for code to avoid redisplay, `recenter' doesn't redisplay in
	the integer or C-u cases.

2009-06-13  Naohiro Aota  <naota@elisp.net>

	* w3m.el (w3m-fontify-anchors): Decode entities of name anchor.

2009-05-25  Hideyuki SHIRAI  <shirai@meadowy.org>

	* w3m.el (w3m-cache-available-p): Analyze the cache-control header more
	strictly.
	(w3m-scroll-up-or-next-url): Bind w3m-prefer-cache to `t' when goto
	the w3m-next-url.
	(w3m-scroll-down-or-previous-url): Bind w3m-prefer-cache to `t' when
	goto the w3m-previous-url.

2009-05-23  Naohiro Aota  <naota@elisp.net>

	* w3m.el (w3m-reload-this-page): Add new argument `no-popup'; Call
	w3m-goto-url() with the argument.
	(w3m-goto-url-with-timer): Use it.

2009-04-28  Katsumi Yamaoka  <yamaoka@jpl.org>

	* w3m-bookmark.el (w3m-bookmark-make-item)
	* w3m-cookie.el (w3m-cookie-create)
	* w3m-dtree.el (w3m-dtree-expand-file-name, w3m-dtree-directory-name)
	* w3m-form.el (w3m-form-normalize-action, w3m-form-p)
	(w3m-form-set-method, w3m-form-put-property, w3m-form-field-parse)
	(w3m-form-real-reset)
	* w3m-hist.el (w3m-history-set-current)
	* w3m-namazu.el (w3m-namazu-call-process)
	* w3m-proc.el (w3m-process-p, w3m-process-kill-process)
	(w3m-process-error-handler)
	* w3m-session.el (w3m-session-history-to-save, w3m-session-make-item)
	* w3m-tabmenu.el (w3m-tab-menubar-make-items-1)
	* w3m-util.el (w3m-get-buffer-create, w3m-kill-buffer)
	(w3m-current-title, w3m-buffer-title, w3m-buffer-number)
	(w3m-buffer-set-number, w3m-buffer-name-add-title)
	(w3m-generate-new-buffer, w3m-lefttab-exist-p, w3m-righttab-exist-p)
	(w3m-url-valid, w3m-time-newer-p, w3m-time-lapse-seconds)
	(w3m-url-local-p, w3m-url-authinfo, w3m-url-strip-authinfo)
	(w3m-url-strip-fragment, w3m-url-strip-query, w3m-which-command)
	(w3m-assoc-ignore-case, w3m-unseen-buffer-p)
	* w3m-xmas.el (w3m-make-glyph)
	* w3m.el (w3m-clear-local-variables, w3m-copy-local-variables)
	(w3m-arrived-p, w3m-arrived-put, w3m-arrived-get)
	(w3m-url-transfer-encode-string, w3m-entity-value)
	(w3m-decode-anchor-string, w3m-toggle-inline-images-internal)
	(w3m-canonicalize-url, w3m-cache-header-delete-variable-part)
	(w3m-w3m-canonicalize-url, w3m-view-this-url-1)
	* mime-w3m.el (mime-w3m-setup): Don't use defsubst.

	* w3m-hist.el (w3m-history-plist-put, w3m-history-remove-properties):
	Don't inline w3m-history-add-properties.

2009-04-28  Katsumi Yamaoka  <yamaoka@jpl.org>

	* w3m.el (w3m-cache-available-p): Work around too large integer in
	Cache-Control header.

2009-04-27  Katsumi Yamaoka  <yamaoka@jpl.org>

	* w3m.el (w3m-url-to-file-name): Fix regexp used for stripping
	localhost part; make url a Tramp name if it is guessed.

2009-04-24  Katsumi Yamaoka  <yamaoka@jpl.org>

	* w3m.el (w3m-url-to-file-name): Allow "file:/foo.html" in addition to
	"file://foo.html" and "file:///foo.html".

2009-04-23  Katsumi Yamaoka  <yamaoka@jpl.org>

	* w3m-bookmark.el (w3m-bookmark-buffer): Use the time 0 as modtime of
	the bookmark buffer by default.

2009-04-22  Hideyuki SHIRAI  <shirai@meadowy.org>

	* w3m.el (w3m-view-this-url-1): Pass url to sentinel.
	(w3m-recenter): Save excursion.

2009-04-22  Katsumi Yamaoka  <yamaoka@jpl.org>

	* w3m.el (w3m-view-recenter): New user option.
	(w3m-recenter): New function.
	(w3m-search-name-anchor, w3m-view-this-url-1, w3m-next-anchor)
	(w3m-previous-anchor, w3m-next-form, w3m-previous-form, w3m-next-image)
	(w3m-previous-image): Use it.

2009-04-20  Kevin Ryde  <user42@zip.com.au>

	* w3m.el (w3m-local-find-file-regexps): Make regexp-opt group regexps
	explicitly.

2009-04-14  Hideyuki SHIRAI  <shirai@meadowy.org>

	* w3m.el (w3m-cache-available-p): The control of expire is added.
	(w3m-w3m-retrieve-1): The case where the option "no_cache=1" is put has
	been increased.

2009-04-12  Naohiro Aota  <naota@elisp.net>

	* w3m.el (w3m-select-buffer-delete-buffer, w3m-goto-url)
	(w3m-delete-buffers): Unqueue image retrieving process manually.
	(w3m-idle-images-show): Widen narrowing.

	* w3m-proc.el (w3m-process-stop): Don't unqueue image retrieving
	process.

	* w3m.el (w3m-message-silent): New variable.
	(w3m-message): Use it: when the variable is `t', don't show a message.
	(w3m-idle-images-show): Use it.
	(w3m-w3m-dump-head): lexical-let it.
	(w3m-w3m-dump-extra): Ditto.
	(w3m-w3m-retrieve): Ditto.
	(w3m-retrieve-and-render): Ditto.
	(w3m-refresh-minimum-interval): New variable.
	(w3m-check-refresh-attribute): Use it.
	(w3m-view-previous-page): When visiting pages by history-back or
	history-next, don't just ignore refresh, but wait for a while.
	(w3m-idle-images-show): When there are events pended, re-create the
	idle timer; Check current position's item every time loop starts.
	(w3m-idle-images-show-unqueue): Set w3m-idle-images-show-timer
	properly.
	(w3m-arrived-add): Revert recent changes.

	* w3m-favicon.el (w3m-favicon-retrieve): lexical-let w3m-message-silent.

2009-04-02  Hideyuki SHIRAI  <shirai@meadowy.org>

	* w3m.el (w3m-arrived-add): If url has a multi-byte character, do not
	do recursive-call itself. If decoded url does not have a multi-byte
	character, do not do recursive-call itself.

2009-03-28  Naohiro Aota  <naota@elisp.net>

	* w3m.el (w3m-goto-url-with-timer): When going to the same url, use
	`w3m-reload-this-page'.
	(w3m-image-no-idle-timer): New variable.
	(w3m-toggle-inline-images-internal): Use it.
	(w3m-arrived-add): Add also decoded url.
	(w3m-goto-url): Restore forms also when url is local.

2009-03-18  Katsumi Yamaoka  <yamaoka@jpl.org>

	* w3m.el (w3m-link-menu): Always provide title string.  Suggested by
	David Abrahams <dave@boostpro.com>.
	cf. <http://emacs-w3m.namazu.org/ml/msg10658.html>.

2009-03-17  Victor Ren  <victor.ren@ericsson.com>

	* w3m.el (w3m-url-to-file-name): Support "file://c:/" in addition to
	"file:///c:/".

2009-03-12  Hideyuki SHIRAI  <shirai@meadowy.org>

	* w3m.el (w3m-w3m-parse-header): The value of w3m-document-charset is
	not used excluding x-moe-internal.

2009-03-04  Hideyuki SHIRAI  <shirai@meadowy.org>

	* w3m.el (w3m-decode-buffer): If context-charset is x-moe-internal,
	x-moe-internal is used as charset regardless of w3m-type.
	(w3m-w3m-parse-header): Add w3m-document-charset to handle of the
	headers. If w3m-document-charset is x-moe-internal, charset sets to
	x-moe-internal compulsorily. If x-w3m-content-encoding is exist, the
	value of x-w3m-content-encoding is used as encoding method regardless
	of w3m-type.

2009-03-03  Naohiro Aota  <naota@elisp.net>

	* w3m-hist.el (w3m-history-slimmed-history-flat, w3m-history-slim): New
	functions.

	* w3m-session.el (w3m-session-history-to-save): Use it.

2009-02-26  Katsumi Yamaoka  <yamaoka@jpl.org>

	* w3m.el: Require w3m-session instead of autoloading it.

	* w3m-session.el: Don't require w3m; require w3m-util; silent warnings.
	(w3m-session-select): Use w3m-get-buffer-create instead of
	get-buffer-create to kill the session select buffer when quitting.

	* w3m-util.el (w3m-delete-frames-and-windows): Delete frames if the
	other windows visit buffers being related to emacs-w3m or the session
	select buffer.
	(w3m-replace-in-string): eval-and-compile.

2009-02-24  Katsumi Yamaoka  <yamaoka@jpl.org>

	* w3m.el: Autoload w3m-go-to-linknum.
	(w3m-lynx-like-map, w3m-info-like-map): Bind `C-c C-l' to it.
	(w3m-mode): Mention w3m-go-to-linknum in doc string.

	* w3m-util.el (w3m-read-number): New function.

	* w3m-lnum.el (w3m-go-to-linknum): Use w3m-read-number.

2008-04-12  Jose A. Ortega Ruiz  <jao@gnu.org>

	* w3m-lnum.el (w3m-go-to-linknum): New function.

2009-02-23  Katsumi Yamaoka  <yamaoka@jpl.org>

	* w3m-session.el (w3m-session-ignore-errors): New macro.
	(w3m-session-save, w3m-session-automatic-save)
	(w3m-session-deleted-save, w3m-session-crash-recovery-save)
	(w3m-session-crash-recovery-remove, w3m-session-select-mode)
	(w3m-session-select, w3m-session-make-menu-items)
	(w3m-session-last-autosave-session, w3m-session-last-crashed-session):
	Use it.

	(toplevel): Require cl when compiling.
	(w3m-session-crash-recovery-save)
	(w3m-session-select-list-all-sessions): Remove unused variables.

2009-02-16  Hideyuki SHIRAI  <shirai@meadowy.org>

	* w3m-session.el (w3m-session-last-crashed-session): Fix tiny typo.

2009-02-15  Naohiro Aota  <naota@elisp.net>

	* w3m.el (w3m-idle-images-show): If detect deleted buffer, unqueue
	processes related to the buffer.

	* w3m-session.el (w3m-session-crash-recovery): Change the default to t.

2009-02-12  Katsumi Yamaoka  <yamaoka@jpl.org>

	* w3m.el (w3m-buffer-setup): Add keymap that cycles buffers as usual to
	mode-line-buffer-identification.

2009-02-09  Katsumi Yamaoka  <yamaoka@jpl.org>

	* w3m-bookmark.el (w3m-bookmark-view, w3m-bookmark-view-new-session)
	(w3m-bookmark-make-menu-items): Check if bookmark file exists.

2009-02-04  Katsumi Yamaoka  <yamaoka@jpl.org>

	* w3m.el (w3m-header-line-insert): Don't decode url containing
	non-ASCII characters already.  e.g. about://weather/WHERE

2009-02-03  Hideyuki SHIRAI  <shirai@meadowy.org>

	* mew-w3m.el (mew-w3m-cid-retrieve): Remove a wrong set-buffer().

2009-02-03  Katsumi Yamaoka  <yamaoka@jpl.org>

	* w3m.el (w3m-input-url): Offer decoded url in the minibuffer.
	(w3m-copy-buffer): Copy w3m-current-coding-system.
	(w3m-header-line-insert): Display decoded url.

2009-02-02  Naohiro Aota  <naota@elisp.net>

	* w3m.el (w3m-idle-images-show): Change the order of image retrieving.
	(w3m-toggle-inline-images-internal): Use `w3m-idle-image-item'
	text-property.
	(w3m-goto-url): Add new argument `no-popup'.
	(w3m-goto-url-with-timer): Call w3m-goto-url with `no-popup' nil.

2009-02-01  Naohiro Aota  <naota@elisp.net>

	* w3m.el (w3m-toggle-inline-images-internal): Add new argument
	`safe-regexp'.
	(w3m-toggle-inline-images): Pass `safe-regexp' to
	w3m-toggle-inline-images-internal when called non-interactively.

2009-01-28  Katsumi Yamaoka  <yamaoka@jpl.org>

	* w3m-proc.el: Autoload w3m-idle-images-show-unqueue when compiling.

2009-01-27  Naohiro Aota  <naota@elisp.net>

	* w3m-proc.el (w3m-process-stop): Call `w3m-idle-images-show-unqueue'.

	* w3m.el (w3m-idle-images-show-timer, w3m-idle-images-show-list)
	(w3m-idle-images-show-interval): New variables.
	(w3m-idle-images-show, w3m-idle-images-show-unqueue): New functions.
	(w3m-toggle-inline-images-internal): Use them.

2009-01-26  Naohiro Aota  <naota@elisp.net>

	* w3m.el (w3m-content-type-alist): Add "application/x-pdf" content
	type.

2009-01-21  Kevin Ryde  <user42@zip.com.au>

	* w3m.el (w3m-search-name-anchor): Return true meaning "found" if
	point is already at the anchor position.

2009-01-21  Naohiro Aota  <naota@elisp.net>

	* w3m-session.el (w3m-session-last-autosave-session): Check if
	autosaved sessions set exists before asking whether to load the last
	sessions set; Search older sessions sets when the last sessions set
	doesn't exist (maybe it is removed by user); Load autosaved sessions
	set when w3m-session-load-last-sessions is non-nil.
	(w3m-session-load-last-sessions): Fix docstring; Change `auto' to `t'.
	(w3m-session-crash-recovery-title): New variable.
	(w3m-session-load-crashed-sessions): Ditto.
	(w3m-session-crash-recovery-save): New function.

	* w3m.el (w3m-goto-url): Save sessions set for crash recovering.
	(w3m-delete-buffer): Ditto.
	(w3m): Load crashed sessions if necessary.  Suggested by Samuel Wales
	<samologist@gmail.com>.

2009-01-20  Hideyuki SHIRAI  <shirai@meadowy.org>

	* w3m.el (w3m-fontify-anchors): Use new `w3m-balloon-help'
	text-property for balloon help.
	(w3m-fontify-images): Ditto and create help together href, alt and URL
	of image.

2009-01-19  Naohiro Aota  <naota@elisp.net>

	* w3m.el (w3m-image-anchor): Fix docstring.
	(toplevel): Fix w3m-image-anchor-face's alias.

2009-01-15  Hideyuki SHIRAI  <shirai@meadowy.org>

	* w3m.el (w3m-fontify-images): Put the 'full alt text' on new
	'w3m-image-alt' property.
	(w3m-print-this-url): Print the content of 'w3m-image-alt'.

	* w3m-util.el (w3m-image-alt): New macro.

2009-01-14  Katsumi Yamaoka  <yamaoka@jpl.org>

	* doc/Makefile.in (.texi.info): Use --no-split.

2009-01-11  Naohiro Aota  <naota@elisp.net>

	* w3m.el (w3m): Move last session restoring asking afterward, so that
	the restoring wouldn't be avoided by w3m-input-url's input.

	* w3m-session.el (w3m-session-last-autosave-session): Follow the above
	change.

2009-01-10  Naohiro Aota  <naota@elisp.net>

	* w3m.el (w3m): Check whether to load the last autosaved
	sessions.  Suggested by Samuel Wales <samologist@gmail.com>.

	* w3m-session.el (w3m-session-automatic-keep-number): New variable.
	Suggested by Samuel Wales <samologist@gmail.com>.
	(w3m-session-automatic-save): Use it.
	(w3m-session-last-autosave-session): New function.
	(w3m-session-load-last-sessions): New variable.

	* w3m.el (w3m-image-anchor): New face.
	(w3m-fontify-images): Use it.

2009-01-09  Katsumi Yamaoka  <yamaoka@jpl.org>

	* w3m.el (w3m-language): Allow the value like "Japanese (UTF-8)" of
	current-language-environment.

	* w3m-symbol.el (w3m-symbol): Ditto.

	* w3mhack.el (w3mhack-makeinfo): Use locale-coding-system for Emacs to
	encode Japanese messages.

2009-01-09  Naohiro Aota  <naota@elisp.net>

	* w3m.el (w3m-create-text-page, w3m-goto-url): Check if the url is
	arrived before getting real-url.

2009-01-06  Hideyuki SHIRAI  <shirai@meadowy.org>

	* w3m.el (top): Add the variable definitions of
	`w3m-tab-menubar-make-items-preitems' and `w3m-session-menu-items-pre'
	to avoid byte-compile warnings.
	(w3m-setup-menu): Move the postion of session menu.
	(w3m-mouse-major-mode-menu): Add session menu.

	* w3m-xmas.el (autoload): Add w3m-setup-session-menu.
	(w3m-menu-on-forefront): Treat "Session" menu.
	(w3m-setup-menu): Call `w3m-setup-session-menu'.

2008-12-30  Hideyuki SHIRAI  <shirai@meadowy.org>

	* w3m.el (w3m-select-buffer-mode-map): Bind `w3m-select-buffer-quit' to
	C-g.

	* w3m-session.el (w3m-session-select-mode-map): Bind
	`w3m-session-select-quit' to C-g.

	* w3m-form.el (w3m-form-input-select-keymap): Bind
	`w3m-form-input-select-keymap' to C-g.
	(w3m-form-input-map-keymap): Bind `w3m-form-input-map-exit' to C-g.

2008-12-17  Hideyuki SHIRAI  <shirai@meadowy.org>

	* w3m-session.el (w3m-session-select-mode-map): Add new key.
	(w3m-session-select-mode): Modify doc-string.
	(w3m-session-select-rename): New command.
	(w3m-session-rename): New function.

2008-12-17  Naohiro Aota  <naota@elisp.net>

	* w3m.el (autoload): Add w3m-setup-session-menu.
	(w3m-menubar): Moved session menu to w3m-session-menu-items.
	(top): Call w3m-setup-session-menu.

	* w3m-session.el: Change to use major mode; Add session menu.
	(w3m-session-unknown-title): New option.

2008-12-15  Katsumi Yamaoka  <yamaoka@jpl.org>

	* w3m.el (w3m-compatible-encoding-alist): Add (gb2312 . gbk).

2008-12-12  David Engster  <dengste@eml.cc>

	* w3m-proc.el (w3m-process-wait-process): Reduce sit-for time.
	(w3m-process-sentinel): Wait for process output (on Emacs only).

2008-12-08  Katsumi Yamaoka  <yamaoka@jpl.org>

	* w3m.el (w3m-show-redirection-error-information): Improve the
	error message.

2008-12-10  Naohiro Aota  <nao.aota@gmail.com>

	* w3m.el (w3m-next-anchor): Go to the first anchor when next
	anchor is not found.
	(w3m-previous-anchor): Go to the last anchor when previous anchor
	is not found.
	(w3m-url-encode-string): Encode SPC only when encode-space is
	non-nil.

	* w3m-form.el (w3m-form-make-form-data): Follow the above change.

	* w3m.el (w3m-gmane-url-at-point): Ditto.
	(w3m-canonicalize-url): Ditto.

2008-12-08  Katsumi Yamaoka  <yamaoka@jpl.org>

	* w3m-ems.el (w3m-make-ccl-coding-system): Use define-coding-system if
	it is available.

2008-12-06  Naohiro Aota  <nao.aota@gmail.com>

	* w3m.el (w3m-show-redirection-error-information): New function.
	(w3m-retrieve-and-render): Use it.
	(w3m-w3m-retrieve-1): Return 'redirection-exceeded if redirect counter
	exceeded.
	(w3m-w3m-retrieve): Return "X-w3m-error/redirection" if attr eq
	'redirection-exceeded.
	(w3m-w3m-attributes-1): Return dummy attribute if redirect counter
	exceeded.

2008-12-05  Naohiro Aota  <nao.aota@gmail.com>

	* w3m-form.el (w3m-same-window-p): New function.
	(w3m-form-input-textarea): Use it.

	* w3m.el (w3m-local-find-file-regexps): Try to open with emacs-w3m as
	many types as possible.

2008-12-03  Katsumi Yamaoka  <yamaoka@jpl.org>

	* w3m.el (w3m-fontify): Remove hidden anchors like "<a href=url> </a>".
	cf. [emacs-w3m:10484]

2008-12-01  Naohiro Aota  <nao.aota@gmail.com>

	* w3m-form.el (w3m-form-input-textarea): Use the whole current window
	for the textarea when `same-window-buffer-names' contains the buffer
	name "*w3m form textarea*"; simplify the window size calculation.

2008-11-21  Naohiro Aota  <nao.aota@gmail.com>

	* w3m.el (w3m-w3m-parse-header): Also remove parameters when charset is
	specified.

2008-11-11  Katsumi Yamaoka  <yamaoka@jpl.org>

	* w3m-util.el (w3m-visited-file-modtime): New function.

	* w3m-bookmark.el (w3m-bookmark-file-modtime): Just return result of
	file-attributes().

2008-11-11  Naohiro Aota  <nao.aota@gmail.com>

	* w3m-antenna.el (w3m-antenna-check-rss): Support RSS2.0. Check also
	items.
	(w3m-antenna-alist): Update site-class if needed.

	* w3m-bookmark.el (w3m-bookmark-buffer, w3m-bookmark-verify-modtime):
	Replace visited-file-modtime with w3m-visited-file-modtime.

2008-10-28  Naohiro Aota  <nao.aota@gmail.com>

	* w3m.el (w3m-view-header): Check if current page is source of
	about:something.

2008-10-16  Katsumi Yamaoka  <yamaoka@jpl.org>

	* w3m.el (w3m-active-region-or-url-at-point): Take notice of the link
	under the point as well; return the url of the current page by default
	if the new optional argument `default=current' is given.
	(w3m-input-url): Make w3m-active-region-or-url-at-point return the url
	of the current page by default; modify the prompt string according to
	whether there is an initial input.
	(w3m-download, w3m-goto-url, w3m-goto-url-new-session): Simplify args
	passed to w3m-input-url.
	(w3m-view-this-url): Make w3m-active-region-or-url-at-point return the
	url of the current page by default.

2008-10-08  Katsumi Yamaoka  <yamaoka@jpl.org>

	* w3m.el (w3m-italic): Make it be a underline face on a non-window
	system by default.

2008-09-24  Katsumi Yamaoka  <yamaoka@jpl.org>

	* w3m.el (w3m-toggle-inline-images-internal)
	(w3m-resize-inline-image-internal): Confirm whether to retrieve
	insecure image only once, or don't confirm it if
	w3m-confirm-leaving-secure-page is nil.  Suggested by Dan Jacobson
	<jidanni@jidanni.org>.
	(w3m-confirm-leaving-secure-page): Doc fix.

	* w3mhack.el (w3mhack-makeinfo): Remove Emacs 19 stuff; remove TeX
	directives first; don't call texinfo-mode.

2008-09-21  Akinori MUSHA  <knu@iDaemons.org>

	* doc/emacs-w3m.texi (Image Variables): Fix syntax error.

	* doc/emacs-w3m-ja.texi (Image Variables): Ditto.

2008-09-17  Naohiro Aota  <nao.aota@gmail.com>

	* w3m.el (w3m-buffer-local-url): New constant variable.
	(w3m-buffer-local-url-p): New function.
	(w3m-goto-url): Also process buffer local url.
	(w3m-region): Use w3m-buffer-local-url as url if it is not set.
	(w3m-safe-view-this-url, w3m-mouse-safe-view-this-url): Check if url is
	buffer local.

2008-09-12  Katsumi Yamaoka  <yamaoka@jpl.org>

	* w3m.el (w3m-download): Add doc string.
	(w3m-lynx-like-map): Bind M-d key to w3m-download.
	(w3m-mode): Add w3m-download to major mode info; clarify description of
	w3m-download-this-url.

2008-09-11  Katsumi Yamaoka  <yamaoka@jpl.org>

	* w3m.el (w3m-gmane-url-at-point): Return a url used for asking Gmane
	for the thread that begins with the current article instead of the
	whole thread if it is run on the Message-ID header.
	(w3m-examine-command-line-args): Make it an alias to `(lambda nil)'
	instead of `ignore' after it is run for the first time in order to
	silence the byte compiler.

2008-09-01  Katsumi Yamaoka  <yamaoka@jpl.org>

	* w3m.el (w3m-use-favicon): Assume w3m-image.elc is always loaded.
	(w3m-resize-inline-image-internal): Change it to a normal function from
	an inline function; remove interactive.
	(w3m-zoom-in-image, w3m-zoom-out-image): Error if ImageMagick's convert
	program is not available; improve doc string.
	(w3m-auto-show): Don't make the cursor position disappear after
	executing beginning-of-buffer and end-of-buffer.

2008-08-25  David Hansen  <david.hansen@gmx.net>

	* w3m.el (w3m-about-header): Fixed typo.

2008-08-05  Katsumi Yamaoka  <yamaoka@jpl.org>

	* w3m.el (w3m-view-source, w3m-view-header): Save points positioned
	last in pages.  Suggested by Dan Jacobson <jidanni@jidanni.org>.

2008-07-22  Katsumi Yamaoka  <yamaoka@jpl.org>

	* w3m-ems.el: Bind w3m-image-default-background when compiling.

2008-07-20  Naohiro Aota  <nao.aota@gmail.com>

	* w3m-hist.el (w3m-history-restore-position): Run
	w3m-after-cursor-move-hook after restoring cursor position.

2008-07-18  Naohiro Aota  <nao.aota@gmail.com>

	* w3m.el (w3m-image-default-background): New variable.

	* w3m-ems.el (w3m-create-image): Use it.
	(w3m-initialize-graphic-icons): Check if xpm is available.  Reported by
	Diego 'Flameeyes' Petten,Ar(B <flameeyes@gmail.com>.

	* w3m-filter.el (w3m-filter-wikipedia): Improve regexp.

2008-07-01  Katsumi Yamaoka  <yamaoka@jpl.org>

	* w3m-search.el (w3m-search-engine-alist): Test if mule-version is
	bound (XEmacs does not provide it).

2008-06-30  Naohiro Aota  <nao.aota@gmail.com>

	* w3m-form.el (w3m-form-input, w3m-form-input-password): Process
	readonly attribute.

2008-06-25  Naohiro Aota  <nao.aota@gmail.com>

	* w3m.el (w3m-toggle-inline-images-internal): Make it non-interactive.

	* w3m-form.el (w3m-form-input-textarea): Make buffer unmodified when
	user selected to reuse saved text; parse readonly attribute; kill newly
	generated buffer when the reusing question aborted.
	(w3m-form-textarea-info): Also provide readonly info.
	(w3m-fontify-textareas): Parse readonly attribute.
	(w3m-form-parse-and-fontify): Ditto.
	(w3m-form-input): Ignore cursor moving while read from minibuffer.
	(w3m-form-input-password): Ditto.
	(w3m-form-input-file): Ditto.

	* w3m.el (w3m-toggle-inline-image): Don't toggle images that are
	outside of the region even if they are identical to the ones in the
	region; don't do recursive call of itself; rearrange the source code.
	(w3m-toggle-inline-images): Check whether images are safe even if it is
	called with w3m-display-inline-images=t and force=t; rearrange the
	source code.
	(w3m-toggle-inline-images-internal): Add new optional argument:
	`begin-pos' and `end-pos'. Only process region from `begin-pos' to
	`end-pos'.

2008-06-25  Katsumi Yamaoka  <yamaoka@jpl.org>

	* w3m.el (w3m-toggle-inline-image): Work for an image in which there is
	the region end within its anchor.  Reported by Dan Jacobson
	<jidanni@jidanni.org>.

	* w3m-util.el (w3m-deactivate-region): Use zmacs-deactivate-region for
	XEmacs.

2008-06-22  Naohiro Aota  <nao.aota@gmail.com>

	* w3m-search.el (w3m-search-engine-alist): Improve detection of utf-8
	capability.
	(w3m-search-engine-alist): Abolish `yahoo beta' entry; Improve `blog'
	entry to work like `google' entry.

	* w3m-session.el: Add coding cookie.

2008-06-18  Katsumi Yamaoka  <yamaoka@jpl.org>

	* w3m.el (w3m-submit-form-safety-check): New user option.  Suggested by
	Dan Jacobson <jidanni@jidanni.org>.
	(w3m-submit-form): Use it.

2008-06-12  Hideyuki SHIRAI  <shirai@meadowy.org>

	* w3m.el (w3m-auto-show): Scrool horizontally after executing a search
	command.

2008-06-07  Hideyuki SHIRAI  <shirai@meadowy.org>

	* w3m.el (w3m-use-header-line-title): Modify the doc-string.

2008-06-06  Naohiro Aota  <nao.aota@gmail.com>

	* w3m.el (w3m-select-buffer): Don't delete other windows.

	* w3m-filter.el (w3m-filter-wikipedia): New function.
	(w3m-filter-rules): Add w3m-filter-wikipedia.

2008-06-03  Katsumi Yamaoka  <yamaoka@jpl.org>

	* w3m.el: Add coding cookie.

2008-06-02  Naohiro Aota  <nao.aota@gmail.com>

	* w3m.el (w3m-detect-meta-charset): Use also ';' as delimiter.

2008-05-28  Katsumi Yamaoka  <yamaoka@jpl.org>

	* w3m.el (w3m-examine-command-line-args): Treat the null string given
	as a url in the command line args as `w3m-home-page' or "about:".

2008-05-28  Naohiro Aota  <nao.aota@gmail.com>

	* doc/emacs-w3m.texi (Inline Images): Update.

	* doc/emacs-w3m-ja.texi (Inline Images): Ditto.

2008-05-27  Katsumi Yamaoka  <yamaoka@jpl.org>

	* w3m.el (w3m-url-readable-string): Don't decode url if it looks not to
	have been encoded.
	(w3m-current-longest-line): New variable.
	(w3m-set-current-longest-line): New function.
	(w3m-scroll-left, w3m-shift-left): Don't scroll the window endlessly;
	beep if the window can't be scrolled any more.
	(w3m-scroll-right, w3m-shift-right): Beep if the window can't be
	scrolled any more.

2008-05-25  Naohiro Aota  <nao.aota@gmail.com>

	* w3m.el (w3m-relationship-estimate-rules): Fix regexp for Google
	search within EmacsWiki.

2008-05-20  Naohiro Aota  <nao.aota@gmail.com>

	* README: Add information about how to create `configure' script.

	* README.ja: Ditto.

	* w3m.el (w3m-goto-url): Delayed encoding of fragment part.

2008-05-18  Naohiro Aota  <nao.aota@gmail.com>

	* w3m-cookie.el (w3m-cookie-save-current-site-cookies): New function.
	(w3m-cookie-save): Add optional argument "domain".

2008-05-16  Hideyuki SHIRAI  <shirai@meadowy.org>

	* mew-w3m.el (mew-w3m-add-text-properties): New inline macro.
	(mew-w3m-view-inline-image): Use `mew-w3m-add-text-properties'.
	(mew-mime-text/html-w3m): Ditto.

2008-05-09  Naohiro Aota  <nao.aota@gmail.com>

	* w3m-cookie.el (w3m-cookie-save): Make it interactive function.
	(w3m-cookie-save-cookies): New variable.
	(w3m-cookie-shutdown): Use it.

	* w3m.el (toplevel): Shutdown cookie system when exiting emacs.

2008-05-08  Naohiro Aota  <nao.aota@gmail.com>

	* w3m-cookie.el (w3m-cookie-shutdown): Fixed docstring.

2008-05-08  Hideyuki SHIRAI  <shirai@meadowy.org>

	* w3m-filter.el (w3m-filter-amazon): Fix string to search the body.

2008-04-30  Naohiro Aota  <nao.aota@gmail.com>

	* doc/emacs-w3m-ja.texi: Update translation.

	* w3m.el (w3m-goto-url): Use w3m-current-coding-system first to encode
	url if available; Also encode name part when url is local.
	(w3m-ignored-image-url-regexp): New variable.
	(w3m-toggle-inline-images-internal): Don't display image whose url
	match `w3m-ignored-image-url-regexp'.
	(w3m-decode-entities, w3m-decode-entities-string): Replace
	"(match-beginning 2)" with "(match-end 1)" to deal with emacs-21's
	strange behavior.

2008-04-24  Hideyuki SHIRAI  <shirai@meadowy.org>

	* w3m-filter.el (w3m-filter-rules): Support Mixi with SSL.

2008-04-22  TAKAHASHI Kaoru  <kaoru@kaisei.org>

	* doc/ptexinfmt.el: Fix Comments.
	(texinfo-format-geq, texinfo-format-leq,): Support @geq and @leq.

2008-04-18  Hideyuki SHIRAI  <shirai@meadowy.org>

	* w3m-filter.el (w3m-filter-rules): Add rule for the site of Allatanys.
	(w3m-filter-allatanys): New function.

	* w3m.el (w3m-relationship-estimate-rules): Fix regexp for Google
	search within EmacsWiki. Add rule for Google Mobile Proxy.

2008-04-17  Hideyuki SHIRAI  <shirai@meadowy.org>

	* w3m.el (top): Add the variables definition of `w3m-bookmark-mode',
	`w3m-bookmark-menu-items', `w3m-bookmark-menu-items-pre' and
	`w3m-tab-menubar-make-items-preitems' avoid byte-compile warnings.
	(w3m-rmouse-menubar): New user option.
	(w3m-setup-menu): Add the setup of `w3m-rmouse-menubar'.
	(w3m-mouse-major-mode-menu): Rewrite to use `w3m-rmouse-menubar'.
	(w3m-link-menu): Add `w3m-external-view-this-url'.

2008-04-15  Hideyuki SHIRAI  <shirai@meadowy.org>

	* w3m.el (w3m-turnoff-inline-images): New command.
	(w3m-toggle-inline-images): If force is 'turnoff, turn off to display
	images.
	(w3m-menubar): Add w3m-turnoff-inline-images.
	(w3m-lynx-like-map): Ditto.
	(w3m-info-like-map): Ditto.
	(w3m-mode): Ditto.

2008-04-07  Katsumi Yamaoka  <yamaoka@jpl.org>

	* w3m.el (w3m-relationship-estimate-rules): Fix custom type.

2008-04-03  Katsumi Yamaoka  <yamaoka@jpl.org>

	* w3m.el (w3m-relationship-estimate-rules): Support Google search
	within EmacsWiki.  cf. [emacs-w3m:10067]

2008-03-17  Katsumi Yamaoka  <yamaoka@jpl.org>

	* w3m.el (w3m-mouse-safe-view-this-url): Remove redundant confirmation
	of whether to follow link.

2008-03-14  Katsumi Yamaoka  <yamaoka@jpl.org>

	* w3m.el (w3m-doc-view-content-types): New variable.
	(w3m-doc-view): New function.
	(w3m-create-page): Use it.
	(w3m-content-type-alist): Add application/dvi.
	(w3m-delete-buffer): Save windows layout.

2008-03-12  Katsumi Yamaoka  <yamaoka@jpl.org>

	* w3m-image.el (w3m-imagick-convert-program-available-p): Don't use
	w3m-imagick-convert-data which may issue a warning when checking
	whether the convert program supports png32.  cf. [emacs-w3m:10048]

2008-03-03  Naohiro Aota  <nao.aota@gmail.com>

	* doc/emacs-w3m.texi (Inline Images): Updated.

	* doc/emacs-w3m-ja.texi (Inline Images): Ditto.

	* w3m.el (w3m-toggle-inline-images): Only toggle in the region if
	Transient Mark mode.
	(w3m-toggle-inline-image): Ditto.

2008-02-20  Katsumi Yamaoka  <yamaoka@jpl.org>

	* w3m.el (w3m-arrived-intern): Protect against null string.  It enables
	url completion even for null string.  Suggested by Aota-san.

2008-02-07  Naohiro Aota  <nao.aota@gmail.com>

	* w3m.el (w3m-expand-path-name): New function.
	(w3m-expand-url): Remove useless expanded path-name check.

2008-02-06  Katsumi Yamaoka  <yamaoka@jpl.org>

	* Makefile.in (install-lisp, install-icons, install-icons30): Quote
	directory name that might contain whitespace.

	* doc/Makefile.in (install): Ditto.

	* aclocal.m4 (AC_PATH_LISPDIR): Ditto; always report prefix name.

	* mkinstalldirs: Replace it with the 2006-05-11.19 version.

2008-01-30  Naohiro Aota  <nao.aota@gmail.com>

	* w3m.el (w3m-fontify-anchors): Don't expand icon's url when it is nil.

2008-01-26  Katsumi Yamaoka  <yamaoka@jpl.org>

	* w3m.el (w3m-safe-url-regexp): Add note to doc string.
	(w3m-fontify): Hold the value of w3m-safe-url-regexp with the
	w3m-safe-url-regexp text-property.
	(w3m-toggle-inline-image, w3m-toggle-inline-images)
	(w3m-safe-view-this-url, w3m-mouse-safe-view-this-url): Check whether
	url is safe by comparing it with the value of the w3m-safe-url-regexp
	text property; prompt a user to confirm whether to proceed.
	(w3m-safe-toggle-inline-image, w3m-safe-toggle-inline-images): Abolish.
	(w3m-minor-mode-command-alist): Map w3m-toggle-inline-image and
	w3m-toggle-inline-images to themselves.

2008-01-20  Naohiro Aota  <nao.aota@gmail.com>

	* w3m.el (w3m-search-name-anchor): Accept and optional argument
	`no-record'.
	(w3m-goto-url): Going other page's anchor, call
	`w3m-search-name-anchor' with 3rd argument t.

2008-01-16  Naohiro Aota  <nao.aota@gmail.com>

	* w3m-form.el (w3m-form-input-textarea-coding-system): Revert.
	(w3m-form-input-textarea): Set w3m-form-input-textarea-coding-system to
	use in w3m-form-coding-system-accept-region-p.

2008-01-15  Naohiro Aota  <nao.aota@gmail.com>

	* w3m-form.el (w3m-form-textarea-file-coding-system): New variable.
	(w3m-form-input-textarea-save): Use it.
	(w3m-form-input-textarea): Ditto.
	(w3m-form-input-textarea-coding-system): Abolish.

2008-01-11  Naohiro Aota  <nao.aota@gmail.com>

	* w3m-filter.el (w3m-filter-iframe): New function.
	(w3m-filter-rules): Add rule for inserting link to the url iframe
	displays.

2008-01-09  Naohiro Aota  <nao.aota@gmail.com>

	* w3m-form.el (w3m-form-coding-system-accept-region-p): Abolish.

	* w3m-ems.el (w3m-form-coding-system-accept-region-p): Use
	select-safe-coding-system if unencodable-char-position is not
	available.

	* w3m-xmas.el (w3m-form-coding-system-accept-region-p): Use
	decode-coding-string and encode-coding-string instead of
	unencodable-char-position; Only warn coding-system problem.

2008-01-09  Katsumi Yamaoka  <yamaoka@jpl.org>

	* w3m.el (w3m-url-decode-string): Don't replace +'s with spaces.

2007-12-27  Naohiro Aota  <nao.aota@gmail.com>

	* w3m-form.el (w3m-form-coding-system-accept-region-p): New function.
	(w3m-form-input-textarea-save, w3m-form-input-textarea-set): Use it.

2007-12-24  Hideyuki SHIRAI  <shirai@meadowy.org>

	* w3m-session.el (w3m-session-goto-session): Go to the current w3m
	buffer in data of session.

2007-12-24  Naohiro Aota  <nao.aota@gmail.com>

	* w3m-session.el (w3m-session-history-to-save): New function.
	(w3m-session-save): Also record history data.
	(w3m-session-automatic-save, w3m-session-deleted-save): Ditto.
	(w3m-session-select): Follow the format change.
	(w3m-session-goto-session): Also restore history data.

2007-12-23  Hideyuki SHIRAI  <shirai@meadowy.org>

	* w3m-tabmenu.el (w3m-tab-menubar-force-update): New function.
	(top): Register `w3m-tab-menubar-force-update' to
	`w3m-display-functions'.

2007-12-20  Hideyuki SHIRAI  <shirai@meadowy.org>

	* w3m.el (w3m-lynx-like-map): Bind `w3m-move-unseen-buffer'.
	(w3m-info-like-map): Ditto.
	(w3m-buffer-unseen): New buffer local variable.
	(w3m-set-buffer-unseen): New function.
	(w3m-set-buffer-seen): Ditto.
	(w3m-move-unseen-buffer): Ditto.
	(w3m-remove-local-hook): Ditto.
	(w3m-goto-url): Set buffer to unseen.
	(w3m-select-buffer-generate-contents): Support `unseen'.

	* w3m-util.el (top): Add the variable definition of `w3m-buffer-unseen'
	to avoid byte-compile warnings.
	(w3m-unseen-buffer-p): New inline macro.

	* w3m-tabmenu.el (w3m-tab-menubar-make-items-1): Support `unseen'.

	* w3m-ems.el (w3m-remove-local-hook): New function.
	(w3m-tab-unselected-unseen): New face.
	(w3m-tab-line): Support `unseen'.

2007-12-20  Katsumi Yamaoka  <yamaoka@jpl.org>

	* w3m.el (w3m-mode): Set show-trailing-whitespace to nil.

2007-12-18  Katsumi Yamaoka  <yamaoka@jpl.org>

	* w3m-favicon.el (w3m-favicon-default-background): New user option.
	(w3m-favicon-set-image): Don't set background color of favicon here.
	(w3m-favicon-convert): Set the background color of favicon according to
	w3m-favicon-default-background.

	* w3m-ems.el (w3m-tab-line): Don't set the background color of favicon
	here.

	* w3m-image.el (w3m-imagick-identify-program): New user option.

2007-12-17  TSUCHIYA Masatoshi  <tsuchiya@namazu.org>

	* w3m-proc.el (w3m-process-kill-stray-processes): Do not kill
	process when the buffer associated to it is alive.
	(w3m-process-sentinel): Do not call a handler when its parent
	buffer have been killed.

2007-12-15  Naohiro Aota  <nao.aota@gmail.com>

	* w3m-form.el (w3m-form-submit): Remove query part from the form's
	action url when using get method.

2007-12-14  Katsumi Yamaoka  <yamaoka@jpl.org>

	* w3m-favicon.el (w3m-favicon-size): Change the value form into
	the cons of WIDTH and HEIGHT.
	(w3m-favicon-convert-args): New user option.
	(w3m-favicon-convert): Pass it to convert.

	* w3m-ems.el (w3m-tab-mouse-track-selected-tab): Follow change of
	w3m-favicon-size.

2007-12-13  Katsumi Yamaoka  <yamaoka@jpl.org>

	* w3m-ems.el (w3m-tab-line): Set the background color of favicon
	for Emacs 22+.

	* w3m-favicon.el (w3m-favicon-set-image): Ditto.

	* w3m-image.el (w3m-imagick-convert-program-available-p): Check
	whether the convert program supports the image type png32 for
	Emacs 22+.
	(w3m-imagick-convert-buffer, w3m-imagick-start-convert-buffer):
	Use png32 if it is available.

2007-12-11  Katsumi Yamaoka  <yamaoka@jpl.org>

	* w3m-favicon.el (w3m-favicon-convert): Make last change revert.

2007-12-11  Katsumi Yamaoka  <yamaoka@jpl.org>

	* w3m-favicon.el (w3m-favicon-convert): Apply the background color
	of header line or mode line to pixels of which the color is
	transparent.

2007-12-06  Naohiro Aota  <nao.aota@gmail.com>

	* w3m.el (w3m-goto-url): Canonicalize the url when it is called
	non-interactively.

2007-12-01  Naohiro Aota  <nao.aota@gmail.com>

	* w3m.el (w3m-name-anchor-from-hist): New buffer-local variable.
	(w3m-clear-local-variables): Also clear w3m-name-anchor-from-hist.
	(w3m-goto-url): Save and restoe w3m-name-anchor-from-hist.
	(w3m-search-name-anchor): Record (point)s of before and after
	following a name-anchor.
	(w3m-view-previous-page): If possible, move back the cursor to the
	point where it was before following name-anchors.

2007-11-30  Naohiro Aota  <nao.aota@gmail.com>

	* w3m-proc.el (w3m-process-y-or-n-p): Ignore space to avoid
	answering y without intention.

2007-11-29  Katsumi Yamaoka  <yamaoka@jpl.org>

	* w3m.el (w3m-goto-url-new-session): Use
	w3m-active-region-or-url-at-point.  Reported by Naohiro Aota.

	* w3m-ems.el (w3m-create-image): Don't modify case-fold-search.

	* w3m-xmas.el (w3m-create-image): Ditto; parse image data to
	identify its type in the beginning position.

2007-11-29  Naohiro Aota  <nao.aota@gmail.com>

	* w3m.el (w3m-w3m-dump-extra, w3m-w3m-retrieve): Removed image
	data type tests.

	* w3m-xmas.el (w3m-create-image): Parse image data first, use
	server's content-type when it failed to identify type.

	* w3m-ems.el (w3m-create-image): Ditto.

2007-11-29  Katsumi Yamaoka  <yamaoka@jpl.org>

	* w3m-search.el (w3m-search-engine-alist): Fix google news entry.

	* w3m-ems.el (w3m-create-image): Parse image data if it failed in
	identifying type.

	* w3m-xmas.el (w3m-create-image): Ditto.

2007-11-27  Katsumi Yamaoka  <yamaoka@jpl.org>

	* w3m.el (w3m-resize-inline-image-internal): Validate image url.
	Reported by Naohiro Aota <nao.aota@gmail.com>.

2007-11-27  Naohiro Aota  <nao.aota@gmail.com>

	* w3m.el (w3m-toggle-inline-images-internal): Confirm retrieving
	non-secure image.
	(w3m-resize-inline-image-internal): Ditto.

2007-11-27  Katsumi Yamaoka  <yamaoka@jpl.org>,
	    TSUCHIYA Masatoshi  <tsuchiya@namazu.org>

	* w3m.el (w3m-retrieve-and-render): Permit leaving safe pages
	without confirmation for several safe commands.

2007-11-26  Katsumi Yamaoka  <yamaoka@jpl.org>

	* w3m-symbol.el: Autoload w3m-mule-unicode-p when compiling.

	* w3m-proc.el: Update the way to suppress compile warning for gensym.

2007-11-26  Trent W. Buck  <trentbuck@gmail.com>

	* w3m.el (w3m-confirm-leaving-secure-page): New user option.
	(w3m-retrieve-and-render): Use it.

2007-11-22  Katsumi Yamaoka  <yamaoka@jpl.org>

	* w3m.el (w3m-use-japanese-menu): Default to nil for XEmacs 21.4 and
	SXEmacs.
	(w3m-link-map): New variable.
	(w3m-fontify-anchors): Add menu to links.
	(w3m-read-file-name): Don't use default file name if it is "".
	(w3m-link-menu): Define.

2007-11-06  Naohiro Aota  <nao.aota@gmail.com>

	* w3m.el (w3m-redisplay-with-charset): Strip first 'about://source/'
	before setf w3m-arrived-content-charset.
	(w3m-redisplay-and-reset): Ditto.

2007-11-05  Naohiro Aota  <nao.aota@gmail.com>

	* w3m-filter.el (w3m-filter-rules): Add rule for the site of imepita.
	(w3m-filter-imepita): New function.

2007-11-03  David Hansen  <david.hansen@gmx.net>

	* w3m-proc.el (w3m-process-wait-process): Preserve the current buffer
	\(work around an Emacs bug\).

2007-11-03  David Hansen  <david.hansen@gmx.net>

	* w3m.el (w3m-relationship-oddmuse-estimate): Follow new page layout.

2007-11-01  Katsumi Yamaoka  <yamaoka@jpl.org>

	* w3m-xmas.el (w3m-ucs-to-char): Alias to unicode-to-char, ucs-to-char,
	or int-to-char.

	* w3m-ems.el (w3m-ucs-to-char): Always define it.

	* w3m.el (w3m-ucs-to-char): Abolish.

2007-10-26  Katsumi Yamaoka  <yamaoka@jpl.org>

	* w3mhack.el (w3mhack-module-list): Don't compile mew-w3m.el and
	mew-shimbun.el if there is only the official Mew XEmacs package that is
	extremely old.

	* w3m-proc.el: Update the way to suppress compile warning for gensym.

	* w3m-util.el (w3m-list-buffers): Check if w3m-fb-mode is bound.

	* w3m.el (w3m-copy-buffer, w3m-mouse-major-mode-menu): Remove unused
	let-bound variables.

2007-10-25  Katsumi Yamaoka  <yamaoka@jpl.org>

	* Makefile.in (install-lisp): Don't install w3m-ems.el for XEmacs and
	w3m-xmas.el for GNU Emacs.

2007-10-17  Katsumi Yamaoka  <yamaoka@jpl.org>

	* *, doc/*: Fix expressions of the copyright notices.

	* w3mhack.el (w3mhack-makeinfo): Don't split Info file to pieces.

	* doc/emacs-w3m.texi, doc/emacs-w3m-ja.texi: Use @copying and
	@insertcopying to put up the copyright notice.
	(Coding convention of Shimbun): Don't use @itemx with @@multitable.

	* doc/ptexinfmt.el (texinfo-copying-text, texinfo-copying)
	(texinfo-insertcopying, texinfo-format-scan): Add them for old Emacsen.

	* doc/Makefile.in (install): Remove installed *.info-[0-9] files;
	install only *.info files.
	(.texi.dvi): Don't specify "-l ja" to texi2dvi.
	(clean): No need to remove *.info-[0-9] and *.info-[0-9][0-9] files.

2007-10-12  Katsumi Yamaoka  <yamaoka@jpl.org>

	* w3m-xmas.el (w3m-find-coding-system): Return symbol, not coding
	system object.

2007-10-12  TSUCHIYA Masatoshi  <tsuchiya@namazu.org>

	* w3m.el (w3m-entity-regexp, w3m-entity-value): Accept case-insensitive
	numeric character references.

2007-10-09  Katsumi Yamaoka  <yamaoka@jpl.org>

	* w3m.el (w3m-message): Work with XEmacs.

2007-10-04  Katsumi Yamaoka  <yamaoka@jpl.org>

	* w3m-ems.el: Bind w3m-use-title-buffer-name (see the comment).

	* Makefile.in (very-slow): Add missing semicolon.

2007-10-03  Katsumi Yamaoka  <yamaoka@jpl.org>

	* Makefile.in (install-lisp): Don't install ChangeLog~.

2007-10-02  Naohiro Aota  <nao.aota@gmail.com>

	* w3m.el (w3m-show-error-information): When emacs-w3m cannot find
	host, set charset to us-ascii.

2007-10-02  Katsumi Yamaoka  <yamaoka@jpl.org>

	* w3m.el (w3m-show-decoded-url): Add entry for nikkei.co.jp.

2007-09-28  TSUCHIYA Masatoshi  <tsuchiya@namazu.org>

	* w3m.el (w3m-decode-buffer): Don't decode escaped URLs.
	(w3m-toggle-inline-images-internal): Escape non-ASCII characters in the
	URL of the image before retrieving it.

2007-09-27  TSUCHIYA Masatoshi  <tsuchiya@namazu.org>

	* w3m.el (w3m-safe-view-this-url): When a function which is
	specified by `w3m-goto-article-function' returns the
	`w3m-goto-url' symbol, it falls back to emacs-w3m displaying
	functions.  Cf. [emacs-w3m:09660]
	(w3m-goto-article-function): Its comment is updated to follow the
	above change.
	(w3m-entity-value, w3m-decode-entities-string): Change to save
	working memory.

2007-09-27  Katsumi Yamaoka  <yamaoka@jpl.org>

	* w3m.el (w3m-entity-regexp): Bind max-specpdl-size for old Emacsen.
	(w3m): Revert 2007-09-19 change.

2007-09-26  Katsumi Yamaoka  <yamaoka@jpl.org>

	* NEWS: New file.

2007-09-25  Katsumi Yamaoka  <yamaoka@jpl.org>

	* w3m.el (w3m-examine-command-line-args): Don't pass negative number to
	nthcdr.

	* w3m-session.el (w3m-session-save, w3m-session-select): Use mapc
	instead of mapcar.

2007-09-24  TSUCHIYA Masatoshi  <tsuchiya@namazu.org>

	* w3m.el: Changes to stricten entities decoded by
	`w3m-decode-entities'.
	(w3m-entity-table, w3m-entity-reverse-table): New constants.
	(w3m-entity-regexp): Stricten.
	(w3m-entity-alist, w3m-entity-db, w3m-entity-db-size): Abolished.
	(w3m-entity-value, w3m-decode-entities, w3m-decode-entities-string,
	w3m-encode-specials-string): Rewritten to use the above constants.

2007-09-21  TAKAHASHI Kaoru  <kaoru@kaisei.org>

	* doc/ptexinfmt.el: Support @fonttextsize, @textdegree.

2007-09-19  Katsumi Yamaoka  <yamaoka@jpl.org>

	* w3m.el (w3m-examine-command-line-args): Rewrite.
	(w3m): Always call it; set the 2nd arg new-session when Emacs 21 or
	XEmacs runs in the batch mode.

2007-09-19  Katsumi Yamaoka  <yamaoka@jpl.org>

	* w3m.el (w3m-examine-command-line-args): Inhibit Emacs head from
	displaying startup screen when emacs-w3m runs in the batch mode;
	improve parsing of arguments.

2007-09-13  Hideyuki SHIRAI  <shirai@meadowy.org>

	* w3m.el (w3m-expand-path-name): Save the matched data surely.

2007-09-09  Naohiro Aota  <nao.aota@gmail.com>

	* w3m.el (w3m-expand-url): Use "/" as path when it of base-uri is not
	defined; Clear query of base-uri when empty query exist; Changes to
	follow RFC3986.

2007-09-07  Katsumi Yamaoka  <yamaoka@jpl.org>

	* w3m-ems.el (w3m-euc-japan-encoder, w3m-iso-latin-1-encoder): Use
	mule-version to decide whether to redefine them.

	* w3m.el: Use emacs-version instead of emacs-major-version to show the
	version of Emacs that emacs-w3m doesn't support.

2007-09-03  Katsumi Yamaoka  <yamaoka@jpl.org>

	* w3m.el (w3m-local-file-type): Regard news:* urls as text/html.
	(w3m-w3m-retrieve): Return nil if retrieving failed.
	(w3m-show-error-information): Improve error message for news:* urls.

2007-09-03  Katsumi Yamaoka  <yamaoka@jpl.org>

	* aclocal.m4 (AC_PATH_EMACS): Improve expression of Emacs version.

	* doc/ptexinfmt.el (ptexinfmt-broken-facility)
	(ptexinfmt-defun-if-broken, ptexinfmt-defun-if-void)
	(ptexinfmt-defvar-if-void): Don't use old-style backquotes.
	(texinfo-format-cedilla-accent): Quote `,'.

	* w3m-antenna.el (w3m-antenna-site-key, w3m-antenna-site-title)
	(w3m-antenna-site-class, w3m-antenna-site-url)
	(w3m-antenna-site-last-modified, w3m-antenna-site-size)
	(w3m-antenna-site-size-detected): Don't use old-style backquotes.

	* w3m-ccl.el (w3m-ccl-write-repeat, w3m-euc-japan-decoder)
	(w3m-euc-japan-encoder, w3m-iso-latin-1-decoder)
	(w3m-iso-latin-1-encoder): Don't use old-style backquotes.

	* w3m-dtree.el (w3m-dtree-has-child): Don't use old-style backquotes.

	* w3m-form.el (w3m-form-method, w3m-form-action, w3m-form-charlst)
	(w3m-form-enctype, w3m-form-plist, w3m-form-get-property, w3m-form-put)
	(w3m-form-get): Don't use old-style backquotes.

	* w3m-namazu.el (w3m-namazu-default-index-customize-spec): Don't use
	old-style backquotes.

	* w3m-util.el (w3m-static-if, w3m-static-when, w3m-static-unless)
	(w3m-condition-case, w3m-add-text-properties)
	(w3m-get-text-property-around, w3m-action, w3m-anchor, w3m-image)
	(w3m-submit, w3m-anchor-sequence): Don't use old-style backquotes.

	* w3m.el (w3m-dirlist-cgi-program): Don't use old-style backquotes.

	* w3mhack.el (char-before, match-string-no-properties)
	(set-text-properties): Don't use old-style backquotes.

	* w3m-filter.el: Set file's coding-system to euc-japan in order to
	enable non-Mule XEmacsen to byte-compile this module.

2007-08-31  Hideyuki SHIRAI  <shirai@meadowy.org>

	* w3m.el (top): Remove unnecessary space at the line end.
	(w3m-use-title-buffer-name): New option.
	(w3m-copy-buffer): Use `w3m-generate-new-buffer' instead of
	`generate-new-buffer'.
	(w3m-pack-buffer-numbers): Call `w3m-form-set-number' with new name of
	buffer.
	(w3m-buffer-setup): Use `w3m-generate-new-buffer' instead of
	`generate-new-buffer'.
	(w3m-buffer-setup): Do not display title if w3m-use-title-buffer-name
	is non-nil.
	(w3m-modeline-title): Retrun "" if w3m-use-title-buffer-name is
	non-nil.
	(w3m-goto-url): Call `w3m-buffer-name-add-title' when display.
	(w3m): Use `w3m-generate-new-buffer' instead of `generate-new-buffer'.
	(w3m-use-header-line-title): New option.

	* w3m-form.el (w3m-form-set-number): Change 2'nd argument to `newname'
	from `count'.

	* w3m-util.el (top): Add the variable definition of
	`w3m-use-title-buffer-name' to avoid byte-compile warnings.
	(w3m-buffer-number): Support the feature of buffer-name with title.
	(w3m-buffer-set-number): Ditto.
	(w3m-generate-new-buffer): Ditto.
	(w3m-buffer-name-lessp): Ditto.
	(w3m-buffer-name-add-title): New inline macro.

	* w3m-ems.el (top): Add the variable definition of
	`w3m-use-header-line-title' to avoid byte-compile warnings.
	(w3m-setup-header-line): If `w3m-use-header-line-title' is not nil,
	display title and URI.

2007-08-30  Hideyuki SHIRAI  <shirai@meadowy.org>

	* w3m-proc.el (top): Add the function definition of
	`w3m-decode-coding-string-with-priority' to avoid byte-compile
	warnings.

	* w3m-ems.el (top): Add the variable definition of
	`w3m-default-coding-system' and `w3m-coding-system' to avoid
	byte-compile warnings.

	* w3m-xmas.el (top): Add the variable definition of `w3m-coding-system'
	to avoid byte-compile warnings.

2007-08-29  Naohiro Aota  <nao.aota@gmail.com>

	* w3m-proc.el (w3m-process-filter): Decode realm string.

	* w3m.el (w3m-url-decode-string): Define latter half as a function :
	w3m-decode-coding-string-with-priority ,and use it.

	* w3m-ems.el (w3m-decode-coding-string-with-priority): New function.

	* w3m-xmas.el (w3m-decode-coding-string-with-priority): Return string
	itself unless find-coding-system is defined as built-in function.

2007-08-28  Hideyuki SHIRAI  <shirai@meadowy.org>

	* w3m.el (w3m-uri-replace-alist): Add key of "alc:".
	(w3m-relationship-estimate-rules): Add alc's rule.
	(w3m-relationship-alc-estimate): New function.

	* w3m-search.el (w3m-search-engine-alist): Add rule of
	http://eow.alc.co.jp/.

	* w3m-filter.el (w3m-filter-rules): Add w3m-filter-alc.
	(w3m-filter-alc): New function. Supper `goFairWord'.

2007-08-24  Katsumi Yamaoka  <yamaoka@jpl.org>

	* w3m.el (w3m-goto-mailto-url): Make it work even with no rfc2368.el.

2007-08-21  Eugene Oleinik  <eo@aoizora.org>

	* w3m-filter.el (w3m-filter-google-separator): New user option.
	(w3m-filter-google): Replace hard-coded ones with it.
	(w3m-filter): Iterate through all cases in w3m-filter-rules.
	(w3m-filter-replace-regexp): New function.

2007-08-20  Katsumi Yamaoka  <yamaoka@jpl.org>

	* w3m.el (w3m-detect-xml-type): New function that treats
	application/xml looking like xhtml+xml as text/html.
	(w3m-content-type-alist): Use it for application/xml.
	(w3m-w3m-parse-header): Parse Alternates header for a real url.
	(w3m-w3m-retrieve-1): Retrieve real url according to Alternates header.
	(w3m-external-view): Treat xhtml+xml as html.

2007-07-30  Naohiro Aota  <nao.aota@gmail.com>

	* w3m-form.el: Changes to download contents after submitting form.
	(w3m-form-download): New variable.
	(w3m-fontify-textareas, w3m-form-parse-and-fontify): Combine the above
	variable into expressions which represent form actions.
	(w3m-form-submit): Accept and optional argument `download'.

	* w3m.el: Changes to download contents after submitting form.
	(w3m-download): Accept and optional argument `post-data'.
	(w3m-download-this-url): `w3m-form-download' is binded locally.
	(w3m-view-this-url): Ditto.
	(w3m-submit-form): Ditto.

2007-07-30  Katsumi Yamaoka  <yamaoka@jpl.org>

	* w3m-ucs.el (font-ccl-encoder-alist): Bind it for XEmacs 21.5.

2007-07-26  Katsumi Yamaoka  <yamaoka@jpl.org>

	* w3m.el (w3m-relationship-estimate-rules): Make Google rule support
	images.

2007-07-23  Katsumi Yamaoka  <yamaoka@jpl.org>

	* w3m-session.el (w3m-session-select, w3m-session-selected): Add spec
	for dark tty.
	(w3m-session-select): Use read-key-sequence rather than read-event or
	next-command-event in order to enable it to read arrow keys in tty.

2007-07-17  Katsumi Yamaoka  <yamaoka@jpl.org>

	* w3m-form.el (w3m-form-make-button): Make it work.

	* w3m-ems.el (w3m-form-make-button): Work when w3m-form-use-fancy-faces
	is nil.

2007-07-04  Katsumi Yamaoka  <yamaoka@jpl.org>

	* w3m.el (w3m-goto-article-function): Change the default function into
	browse-url; doc fix.
	(w3m-safe-view-this-url): Catch a signal from function which is set to
	w3m-goto-article-function, and don't run the default function if it is
	nil.

2007-07-03  Katsumi Yamaoka  <yamaoka@jpl.org>

	* w3m.el (w3m-goto-article-function): Use defcustom; doc fix.
	(w3m-safe-view-this-url): Use functionp instead of fboundp to check the
	value of w3m-goto-article-function.

	* w3m-favicon.el, w3m-namazu.el, w3m-perldoc.el, w3m-xmas.el, w3m.el:
	Use custom-set-default instead of set-default in defcustom forms.

2007-07-02  Katsumi Yamaoka  <yamaoka@jpl.org>

	* w3m.el (w3m-make-help-echo): Make the function for Emacs bind
	deactivate-mark to nil.

2007-06-26  Katsumi Yamaoka  <yamaoka@jpl.org>

	* w3m-ems.el, w3m-form.el, w3m-lnum.el, w3m-search.el, w3m-session.el
	* w3m.el: Rename w3m-FOO-face with w3m-FOO.

2007-06-21  Katsumi Yamaoka  <yamaoka@jpl.org>

	* w3mhack.el (w3mhack-makeinfo): Format @key{...}.

2007-06-20  Katsumi Yamaoka  <yamaoka@jpl.org>

	* w3m.el (w3m-lynx-like-map, w3m-info-like-map): Bind [backtab] to
	w3m-previous-anchor.

2007-06-08  Katsumi Yamaoka  <yamaoka@jpl.org>

	* w3m.el (w3m-local-retrieve, w3m-w3m-retrieve, w3m-about-retrieve)
	(w3m-cid-retrieve, w3m-data-retrieve, w3m-retrieve, w3m-about-header):
	Change the term and the symbol name `no-decode' into `no-uncompress'.

2007-06-08  Naohiro Aota  <nao.aota@gmail.com>

	* w3m.el (w3m-w3m-retrieve): Check if content-type is wrong after
	decoding encoded contents.

	* w3m-ems.el (w3m-create-image, w3m-create-resized-image): Decode
	content retrieving image.

	* w3m-xmas.el (w3m-create-image, w3m-create-resized-image): Ditto.

2007-06-07  Naohiro Aota  <nao.aota@gmail.com>

	* w3m-search.el (w3m-search-engine-alist): Add output encoding argument
	to google search.

2007-06-06  Katsumi Yamaoka  <yamaoka@jpl.org>

	* w3m-image.el (w3m-imagick-convert-program, w3m-resize-images): Reset
	them if convert program is not really available.
	(w3m-imagick-convert-program-available-p): New function.
	(w3m-imagick-convert-buffer, w3m-imagick-start-convert-data): Use it.

2007-06-05  Yoichi NAKAYAMA  <yoichi@geiin.org>

	* w3m-image.el (w3m-imagick-start-convert-data): Clarify message which
	is issued when convert program is not available.

2007-06-05  Hideyuki SHIRAI  <shirai@meadowy.org>

	* w3m-filter.el (w3m-filter-mixi): Follow the change of Mixi's HTML.

2007-06-01  Katsumi Yamaoka  <yamaoka@jpl.org>

	* attic/vm-w3m.el, attic/vm-7.19.patch: Remove.  They have been
	integrated into VM 8.x.

2007-05-17  Tatsuya Kinoshita  <tats@vega.ocn.ne.jp>

	* w3m.el (w3m-view-this-url-1): Check whether the marker buffer exists.

2007-05-17  Katsumi Yamaoka  <yamaoka@jpl.org>

	* w3m-ems.el (w3m-switch-to-buffer, w3m-subst-switch-to-buffer-keys):
	Remove.

2007-05-17  Hideyuki SHIRAI  <shirai@meadowy.org>

	* w3m.el (w3m-expand-url): Guard error in aref when url is "".

2007-05-16  Naohiro Aota  <nao.aota@gmail.com>

	* w3m.el (w3m-expand-url): Remove query strings when expanding URL like
	"foo.cgi?#bar"; add "./" to top of URL when expanding "?hoge".

2007-05-16  Katsumi Yamaoka  <yamaoka@jpl.org>

	* w3m-ems.el (w3m-switch-to-buffer): Work just like switch-to-buffer.
	Suggested by Robert J. Chassell <bob@rattlesnake.com>.

2007-05-11  Katsumi Yamaoka  <yamaoka@jpl.org>

	* w3m.el (w3m-url-encode-string, w3m-url-transfer-encode-string): Use
	uppercase letters in hexadecimal string.  Suggested by Lukasz Demianiuk
	<ldemianiuk@gmail.com>.

2007-05-09  Hideyuki SHIRAI  <shirai@meadowy.org>

	* w3m.el (w3m-header-line-url): New function.
	(w3m-url-at-point): Call w3m-header-line-url after
	w3m-gmane-url-at-point.
	(w3m-goto-url-with-timer): Execute w3m-goto-url if its buffer does not
	exist foreground.

2007-05-08  Hideyuki SHIRAI  <shirai@meadowy.org>

	* w3m.el (all): Revert SHIRAI's 2007-04-24 changes and fix it to
	accompany Ito-san's patch [w3m-dev 04233].
	(w3m-display-ins-del): New option.
	(w3m-support-emacs-w3m): Remove this variable.
	(w3m-strike-through-face): Modify.
	(w3m-insert-face): Ditto.
	(w3m-strike-through-face-no-windowsystem): Remove this face.
	(w3m-fontify-insert): Remove this variable.
	(w3m-halfdump-command-arguments): Remove w3m-support-emacs-w3m.
	(w3m-halfdump-command-common-arguments): Add w3m-display-ins-del
	support.
	(w3m-fontify-strike-through): Rewrite.
	(w3m-fontify-insert): Ditto.
	(w3m-set-display-ins-del): New function.
	(w3m-rendering-half-dump): Call w3m-set-display-ins-del.

2007-04-30  Naohiro Aota  <nao.aota@gmail.com>

	* w3m-form.el (w3m-form-resume): Also resume contents of forms without
	name.
	(w3m-fontify-textareas): Also fontify textareas without name.
	(w3m-form-field-parse): Also parse form fields without name.

2007-04-28  Naohiro Aota  <nao.aota@gmail.com>

	* w3m.el (w3m-decode-buffer): Use w3m-url-transfer-encode-string
	instead of w3m-url-encode-string.

2007-04-27  Naohiro Aota  <nao.aota@gmail.com>

	* w3m.el (w3m-view-this-url): Check if w3m-current-url is string before
	matching.

2007-04-27  Katsumi Yamaoka  <yamaoka@jpl.org>

	* w3m.el (w3m-decode-buffer): Fully decode a source by default.
	(w3m-view-source): Doc fix.

2007-04-26  Hideyuki SHIRAI  <shirai@meadowy.org>

	* w3m.el (w3m-goto-url): Redisplay to search an anchor sure with
	goto-new-session.

2007-04-26  Katsumi Yamaoka  <yamaoka@jpl.org>

	* w3m.el (w3m-view-source-decode-level): New variable.
	(w3m-decode-buffer): Control how much it decodes an html source
	according to w3m-view-source-decode-level.
	(w3m-view-source): Bind w3m-view-source-decode-level with prefix arg.

2007-04-25  Naohiro Aota  <nao.aota@gmail.com>

	* w3m.el (w3m-decode-buffer): Encode urls containing non-ASCII
	characters quoted with '' as well as those quoted with "".
	(w3m-goto-url): Decode urls when url is local.

	characters when displaying an html source.

2007-04-24  Naohiro Aota  <nao.aota@gmail.com>

	* w3m.el (w3m-decode-buffer): Use charset specified in meta tag even
	for decoding html source.

2007-04-24  Katsumi Yamaoka  <yamaoka@jpl.org>

	* Makefile.in (install-lisp): Install shimbun/ChangeLog file.

2007-04-24  Hideyuki SHIRAI  <shirai@meadowy.org>

	* w3m.el (w3m-support-emacs-w3m): New variable.
	(w3m-compile-options): Set w3m-support-emacs-w3m to t if w3m compiled
	with emacsdump.
	(w3m-strike-through-face-no-windowsystem): New face.
	(w3m-halfdump-command-arguments): Use '-emacsdump' instead of
	'-halfdump' when w3m has it.
	(w3m-fontify-strike-through): Support w3m-support-emacs-w3m.
	(w3m-fontify-insert): Ditto.

2007-04-24  Naohiro Aota  <nao.aota@gmail.com>

	* w3m.el (w3m-goto-url): Set truncate-lines to nil, if a source or
	header view.
	(w3m-view-source): Remove to set truncate-lines.
	(w3m-view-header): Ditto.

2007-04-19  Katsumi Yamaoka  <yamaoka@jpl.org>

	* ChangeLog, ChangeLog.1: Separate shimbun entries.
	(Local Variables): Set fill-column to 79.

2007-04-19  Hideyuki SHIRAI  <shirai@meadowy.org>

	* w3m-form.el (w3m-form-input-textarea-filename): Use MD5 first.

2007-04-14  Naohiro Aota  <nao.aota@gmail.com>

	* w3m-form.el (w3m-form-input-textarea-filename): Truncate filename
	into less than or equal to 255 bytes long.

2007-04-06  Matt Hodges  <M.P.Hodges@rl.ac.uk>

	* w3m.el (w3m-next-buffer): Fix last change when w3m-fb-mode.

2007-04-04  Hideyuki SHIRAI  <shirai@meadowy.org>

	* w3m.el (w3m-view-parent-page): Use numbered prefix argument to move
	the parent directory according to input number.

2007-03-31  Andreas Seltenreich  <seltenreich@gmx.de>

	* w3m.el (w3m-external-view-file): Actually kill the temporary buffer.

2007-03-30  Hideyuki SHIRAI  <shirai@meadowy.org>

	* w3m-ems.el (w3m-tab-mouse-track-selected-tab): Sleep anyway.
	(w3m-tab-make-keymap): Add key-bindings for mouse wheel-up|down to
	w3m-mode-map.

2007-03-30  Katsumi Yamaoka  <yamaoka@jpl.org>

	* w3m-bug.el (report-emacs-w3m-bug-system-informations): Add gtk.
	(report-emacs-w3m-bug): Bind print-quoted to t.

	* w3m-ems.el (w3m-force-window-update): Do split-window-vertically
	instead of performing enlarge-window/shrink-window for Emacs 21.
	(w3m-tab-mouse-track-selected-tab): Add `decelerate' argument; use it
	instead of to check the value of this-command.
	(w3m-tab-move-right): Set it.
	(w3m-tab-make-keymap): Rearrange.
	(w3m-update-tab-line): Remove.

	* w3m.el (w3m-select-buffer-update): Use w3m-force-window-update
	instead of w3m-update-tab-line.

2007-03-29  Hideyuki SHIRAI  <shirai@meadowy.org>

	* w3m-ems.el (w3m-tab-mouse-track-selected-tab): Tiny fix.
	(w3m-tab-make-keymap): Use next|previous-buffer-action instead of
	w3m-tab-next|previous-buffer.

2007-03-29  Katsumi Yamaoka  <yamaoka@jpl.org>

	* w3m-ems.el (w3m-tab-mouse-track-selected-tab): Ignore mouse position
	info if mouse points to other frame; recognize wheel-up and wheel-down
	in addition to mouse-4 and mouse-5; don't respond to too fast operation
	of mouse wheel for moving a tab.

2007-03-28  Katsumi Yamaoka  <yamaoka@jpl.org>

	* w3m-ems.el (w3m-tab-track-mouse): New variable.
	(w3m-tab-mouse-position-adjuster): Express the values in pixel units
	rather than the number of characters.
	(w3m-tab-mouse-track-selected-tab): Be controlled by
	w3m-tab-track-mouse; calculate the mouse position in pixel units rather
	than the number of characters.
	(w3m-tab-make-keymap): Make the buffer selected by a tab the current
	buffer before performing w3m-tab-move-(left|right).
	(w3m-tab-separator-map): New keymap.
	(w3m-tab-separator): Use it as the local-map property.
	(w3m-tab-line): Use it as the local-map property in trailing space.

2007-03-27  Katsumi Yamaoka  <yamaoka@jpl.org>

	* w3m-ems.el (w3m-tab-unselected-face)
	(w3m-tab-unselected-retrieving-face, w3m-tab-selected-face)
	(w3m-tab-selected-retrieving-face, w3m-tab-mouse-face): Make background
	colors bright.
	(w3m-tab-mouse-position-adjuster): New variable.
	(w3m-tab-mouse-track-selected-tab, w3m-tab-next-buffer)
	(w3m-tab-previous-buffer, w3m-tab-move-right, w3m-tab-move-left): New
	functions.
	(w3m-tab-map): Bind C-wheel-up and C-mouse-4 to w3m-tab-move-left; bind
	C-wheel-down and C-mouse-5 to w3m-tab-move-right; use
	w3m-tab-previous-buffer and w3m-tab-next-buffer instead of
	w3m-previous-buffer and w3m-next-buffer.
	(w3m-tab-separator): Add tab-separator property.

	* w3m.el (w3m-next-buffer): Fix calculation.
	(w3m-lynx-like-map, w3m-info-like-map): Bind `C-c C-,' and `C-c C-<' to
	w3m-tab-move-left, and bind `C-c C-.' and `C-c C->' to
	w3m-tab-move-right for GNU Emacs.

2007-03-27  Hideyuki SHIRAI  <shirai@meadowy.org>

	* w3m.el (w3m-add-tab-number): New user option.

	* w3m-ems.el (top): Add w3m-add-tab-number to avoid byte-compile
	warnings.
	(w3m-tab-line): Display sequential number on tab title when
	w3m-add-tab-number is not nil.

	* w3m.el (w3m-menubar): Add w3m-session-save and w3m-session-select.
	(w3m-tab-button-menu-commands): Ditto.

2007-03-23  Katsumi Yamaoka  <yamaoka@jpl.org>

	* w3m-ems.el: New file merging w3m-e21.el, w3m-e23.el and w3m-fsf.el.
	(image-size): No need to silence the byte compiler.
	(w3m-ccl-get-ucs-codepoint-with-emacs-unicode): Remove.
	(w3m-euc-japan-encoder, w3m-euc-japan-encoder)
	(w3m-iso-latin-1-encoder, w3m-iso-latin-1-encoder): Redefine them only
	for Emacs 22 and earlier.

	* w3m-e21.el, w3m-e23.el, w3m-fsf.el: Remove.

	* w3m.el: Load w3m-ems.el instead of w3m-e21.el or w3m-e23.el.
	(w3m-fontify-strike-through): Remove variable.

	* w3mhack.el (w3mhack-mdelete): Remove.
	(w3mhack-module-list): Use w3m-ems.el instead of w3m-fsf.el and
	w3m-e21.el or w3m-e23.el.

	* Makefile.in (tarball): No need to exclude w3m-e23.el.

2007-03-23  Katsumi Yamaoka  <yamaoka@jpl.org>

	* aclocal.m4 (AC_SET_XEMACSDEBUG): Fix the way to quote the value of
	XEMACSDEBUG.  Reported by Norbert Koch <nk@viteno.net>.

2007-03-22  Katsumi Yamaoka  <yamaoka@jpl.org>

	* aclocal.m4 (AC_SET_XEMACSDEBUG): Quote VANILLA_FLAG.

2007-03-16  Katsumi Yamaoka  <yamaoka@jpl.org>

	* aclocal.m4 (AC_SET_XEMACSDEBUG): New function; set XEMACSDEBUG
	environment variable, which is eval'd when XEmacs 21.5 starts, to the
	Lisp form, which sets `log-warning-minimum-level' to `error', in order
	to suppress warnings for Lisp shadows when XEmacs 21.5 starts.
	(AC_PATH_EMACS): Run AC_SET_XEMACSDEBUG.
	(AC_EMACS_LISP, AC_ADD_LOAD_PATH): Use XEMACSDEBUG.

	* Makefile.in (XEMACSDEBUG): New variable.
	(lisp, what-where, install-package, install-package-ja, dist)
	(.el.elc, slow, very-slow): Use it.

	* doc/Makefile.in (XEMACSDEBUG): New variable.
	(EMACSINFO, version.texi, install-en, install-ja): Use it.

	* w3mhack.el: Reset `log-warning-minimum-level' to `info'.

2007-03-15  Hideyuki SHIRAI  <shirai@meadowy.org>

	* w3m-session.el (w3m-session-deleted-save): Sort buffers to use their
	name.

2007-03-13  Hideyuki SHIRAI  <shirai@meadowy.org>

	* w3m.el (autoload): Add w3m-session-deleted-save.
	(w3m-delete-buffer): Call w3m-session-deleted-save.
	(w3m-delete-other-buffers): Call w3m-delete-buffers instead of piece of
	code.
	(w3m-delete-buffers): Call w3m-session-deleted-save.

	* w3m-session.el (w3m-session-deleted-save): New option.
	(w3m-session-deleted-title): Ditto.
	(w3m-session-deleted-keep-number): Ditto.
	(w3m-session-deleted-save): New function.
	(w3m-session-select): Display URLs.
	(w3m-session-select): Add key assignment; `k' and `j'.

2007-03-12  Katsumi Yamaoka  <yamaoka@jpl.org>

	* w3m-bug.el (report-emacs-w3m-bug): Use a new buffer to compose a mail
	if at least mail-user-agent is sendmail-user-agent that is the default.
	cf.
	<https://lists.gnu.org/archive/html/emacs-devel/2007-03/msg00399.html>

2007-03-09  Katsumi Yamaoka  <yamaoka@jpl.org>

	* w3mhack.el (w3mhack-generate-load-file): Advise make-autoload to
	support define-minor-mode if it should be necessary.

2007-03-08  Katsumi Yamaoka  <yamaoka@jpl.org>

	* w3m.el (w3m-async-exec-with-many-urls): New variable; default to t
	except for XEmacs 21.5.
	(w3m-goto-url): Bind w3m-async-exec to nil when retrieving group:* urls
	if w3m-async-exec-with-many-urls is nil.

	* w3m-session.el (w3m-session-goto-session): Bind w3m-async-exec to nil
	if w3m-async-exec-with-many-urls is nil.

2007-03-08  Hideyuki SHIRAI  <shirai@meadowy.org>

	* w3m-session.el (w3m-session-select): Use next-command-event and
	event-key for XEmacs with checked surely.

2007-03-08  Katsumi Yamaoka  <yamaoka@jpl.org>

	* w3m-session.el (w3m-session-automatic-save): Remove unused vars.
	(w3m-session-select): Use next-command-event for XEmacs; clear the echo
	area after entering command.

2007-03-08  Hideyuki SHIRAI  <shirai@meadowy.org>

	* w3m.el (autoload): Add w3m-session-select, w3m-session-save and
	w3m-session-automatic-save.
	(w3m-lynx-like-map): Add w3m-session-select and w3m-session-save to
	map.
	(w3m-info-like-map): Ditto.
	(w3m-arrived-shutdown-functions): Add w3m-session-automatic-save.
	(w3m-quit): Call w3m-session-automatic-save.

	* w3m-session.el: New file.

2007-02-28  Hideyuki SHIRAI  <shirai@meadowy.org>

	* w3m-filter.el (w3m-filter-rules): Add rules for the site of Amazon
	and Mixi.
	(w3m-filter-amazon-regxp): New option.
	(w3m-filter-amazon-short-url-bottom): Ditto.
	(w3m-filter-google): Add doc-string.
	(w3m-filter-amazon): New function.
	(w3m-filter-mixi): New function.

2007-02-24  Tatsuya Kinoshita  <tats@vega.ocn.ne.jp>

	* Makefile.in, doc/Makefile.in (clean): Remove doc/version.texi.

2007-02-22  Katsumi Yamaoka  <yamaoka@jpl.org>

	* w3m.el (w3m-decode-buffer): Improve further regexp matching urls
	containing non-ASCII characters.

2007-02-21  Katsumi Yamaoka  <yamaoka@jpl.org>

	* w3m.el (w3m-decode-buffer): Improve regexp matching urls containing
	non-ASCII characters.

2007-02-20  Katsumi Yamaoka  <yamaoka@jpl.org>

	* w3m.el (w3m-decode-buffer): Encode urls containing non-ASCII
	characters.

2007-02-06  Naohiro Aota  <nao.aota@gmail.com>

	* w3m.el (w3m-decode-entities): Don't decode things like entities in
	forms of the text or the select type having the name property.

2007-02-05  Naohiro Aota  <nao.aota@gmail.com>

	* w3m.el (w3m-fontify): Don't delete things like tags in forms of
	type=text as well as of type=textarea.

2007-02-05  Katsumi Yamaoka  <yamaoka@jpl.org>

	* w3m.el (w3m-arrived-intern): New macro, that normalizes urls by
	stripping last `/'s.
	(w3m-arrived-add, w3m-arrived-p, w3m-arrived-time)
	(w3m-arrived-put, w3m-arrived-get): Use it.
	(w3m-create-text-page): Make sure to set w3m-current-title.

2007-02-04  David Hansen  <david.hansen@physik.fu-berlin.de>

	* w3m.el (w3m-relationship-estimate-rules): Added
	`w3m-relationship-slashdot-estimate'.
	(w3m-relationship-slashdot-estimate): New function.

2007-02-02  Katsumi Yamaoka  <yamaoka@jpl.org>

	* w3m.el (w3m-menu-on-forefront): New variable.
	(w3m-setup-menu): Use it.

	* w3m-e21.el (w3m-menu-on-forefront): New function.

	* w3m-xmas.el (w3m-menu-on-forefront): New function.
	(w3m-setup-menu): Use it.

	* w3m-bookmark.el (w3m-setup-bookmark-menu): Don't arrange the order of
	the menu items here.
	* w3m-tabmenu.el (w3m-setup-tab-menu): Ditto.

2007-02-01  Katsumi Yamaoka  <yamaoka@jpl.org>

	* Makefile.in, doc/Makefile.in: Add datarootdir setting that is
	required for newer autoconfs.

	* w3m.el (w3m-lynx-like-map, w3m-info-like-map): Use (featurep 'gtk)
	instead of (boundp 'gtk-version-string); use down-mouse-3 instead of
	mouse-3, and bind drag-mouse-3 and mouse-3 to undefined for GTK Emacs.

	* w3m-e21.el (w3m-use-toolbar)
	(w3m-toolbar-icon-preferred-image-types): Use (featurep 'gtk) instead
	of (boundp 'gtk-version-string).
	(w3m-toolbar-configurations): Select frame visiting buffer which is
	about to apply configurations; use (featurep 'gtk) instead of \(boundp
	'gtk-version-string); enable it for GTK Emacs; exclude
	auto-resize-tool-bars and auto-raise-tool-bar-buttons.

2007-01-31  Katsumi Yamaoka  <yamaoka@jpl.org>

	* w3m.el (w3m-clean-hook-options): Remove.

2007-01-31  Hideyuki SHIRAI  <shirai@meadowy.org>

	* w3m-search.el (w3m-search-read-query): Check that face property is
	`list' to avoid argument error.

2007-01-30  Katsumi Yamaoka  <yamaoka@jpl.org>

	* w3m-xmas.el (w3m-define-w3m-make-ccl-coding-system): Rename from
	w3m-xmas-define-w3m-make-ccl-coding-system.
	(w3m-toolbar-make-buttons): Rename from w3m-xmas-make-toolbar-buttons.
	(w3m-define-missing-widgets): Rename from
	w3m-xmas-define-missing-widgets.
	(w3m-show-current-title-in-buffer-tab): Rename from
	w3m-xmas-show-current-title-in-buffer-tab.
	(w3m-setup-tab-in-gutter): Rename from w3m-xmas-setup-tab-in-gutter.
	(w3m-update-tab-in-gutter): Rename from w3m-xmas-update-tab-in-gutter.

	* w3m-e21.el (w3m-toolbar-icon-preferred-image-types)
	(w3m-toolbar-icon-preferred-image-types): Use w3m-update-toolbars
	instead of w3m-setup-toolbar.
	(w3m-toolbar-configurations): Rename from
	w3m-e21-toolbar-configurations; make it customizable for LUCID Emacs.
	(w3m-toolbar-define-keys): Rename from w3m-e21-setup-toolbar; don't
	apply w3m-toolbar-configurations here.
	(w3m-toolbar-make-buttons): Rename from w3m-e21-make-toolbar-buttons.
	(w3m-toolbar-set-configurations): New function.
	(w3m-setup-toolbar): Remove force argument; apply
	w3m-toolbar-configurations here.
	(w3m-update-toolbars): New function.
	(w3m-switch-to-buffer): Rename from w3m-e21-switch-to-buffer.
	(w3m-subst-switch-to-buffer-keys): Rename from
	w3m-e21-subst-switch-to-buffer-keys.

	* w3m.el (w3m-message): Clear previous message only if it is longer
	than the window width and running Emacs 22 and greater.

2007-01-29  Katsumi Yamaoka  <yamaoka@jpl.org>

	* w3m-xmas.el (w3m-toolbar-icon-preferred-image-types)
	(w3m-toolbar-use-single-image-per-icon): New variables.
	(w3m-find-image): New function.
	(w3m-xmas-make-toolbar-buttons): Use it; add force argument.
	(w3m-setup-toolbar): Use it; add force and buffer arguments.
	(w3m-initialize-graphic-icons): Use it.

	* w3m-e21.el (w3m-toolbar-icon-preferred-image-types)
	(w3m-toolbar-use-single-image-per-icon): Apply customized value to tool
	bar immediately.
	(w3m-e21-make-toolbar-buttons, w3m-setup-toolbar): Add force arg.

2007-01-26  Katsumi Yamaoka  <yamaoka@jpl.org>

	* icons/*.png, icons30/*.png: New files.

	* Makefile.in (install-icons, install-icons30): Install png files.

	* w3mhack.el (w3mhack-nonunix-install, w3mhack-make-package): Install
	png files.
	(w3mhack-what-where): Update for png files.

	* w3m-e21.el (w3m-use-toolbar): Check whether tool-bar and
	gtk-version-string are available.
	(w3m-toolbar-icon-preferred-image-types)
	(w3m-toolbar-use-single-image-per-icon): New variables.
	(w3m-find-image): New function.
	(w3m-e21-make-toolbar-buttons, w3m-setup-toolbar)
	(w3m-initialize-graphic-icons): Use it.

2007-01-24  Hideyuki SHIRAI  <shirai@meadowy.org>

	* w3m.el (w3m-halfdump-command-arguments): Generate the right values
	for non-Mule XEmacs.

2007-01-24  Katsumi Yamaoka  <yamaoka@jpl.org>

	* w3m.el (w3m-message): Clear previous message first.  Suggested by
	David Hansen <david.hansen@gmx.net>.

2007-01-18  Friedrich Delgado Friedrichs  <delgado@dfn-cert.de>

	* w3m-proc.el (w3m-process-ssl-passphrase): New variable.
	(w3m-process-filter): Enable w3m to authenticate itself with a client
	certificate.

2007-01-16  Katsumi Yamaoka  <yamaoka@jpl.org>

	* w3m-e21.el: Autoload iswitchb-read-buffer when compiling.

2007-01-10  Katsumi Yamaoka  <yamaoka@jpl.org>

	* w3m-e21.el (w3m-e21-switch-to-buffer): Add iswitchb-mode support.

2007-01-09  Katsumi Yamaoka  <yamaoka@jpl.org>

	* w3m.el (w3m-modeline-title): Don't use w3m-force-window-update which
	obstructs viewing of large images.  Reported by Chris Moore
	<dooglus@gmail.com>.

2006-12-21  Hideyuki SHIRAI  <shirai@meadowy.org>

	* w3m-filter.el (w3m-filter-rules): Add rule for the site of Google.
	(w3m-filter-google-use-utf8): New user option.
	(w3m-filter-google-use-ruled-line): Ditto.
	(w3m-filter-google): New function.

2006-12-13  ARISAWA Akihiro  <ari@mbf.sphere.ne.jp>

	* w3m-search.el (w3m-search-engine-alist): Fix amazon entry.

2006-12-11  Katsumi Yamaoka  <yamaoka@jpl.org>

	* aclocal.m4 (AC_EXAMINE_PACKAGEDIR): Check for
	(early|late|last)-package-hierarchies as well as
	(early|late|last)-packages; prefer them to configure-package-path.

2006-12-09  TSUCHIYA Masatoshi  <tsuchiya@namazu.org>

	* w3m-form.el: Changes to create a new session after submitting form.
	(w3m-form-new-session): New variable.
	(w3m-fontify-textareas, w3m-form-parse-and-fontify): Combine the above
	variable into expressions which represent form actions.
	(w3m-form-submit): Accept and optional argument `new-session'.

	* w3m.el: Changes to create a new session after submitting form.
	(w3m-submit-form): Accept and optional argument `new-session'.
	`w3m-form-new-session' is binded locally.
	(w3m-view-this-url): `w3m-form-new-session' is binded locally.

2006-12-08  Hideyuki SHIRAI  <shirai@meadowy.org>

	* w3m.el (w3m-view-parent-page): Add prefix argument `TOP'. If TOP is
	non-nil, visit the top of this site."
	(w3m-parent-page-available-p): Fix regexp.

2006-12-08  Katsumi Yamaoka  <yamaoka@jpl.org>

	* patches/README: Update.
	* patches/italic-text.patch: New file.
	* patches/dot-domain.patch: New file.
	* patches/file-progress.patch: Renew.
	* patches/w3m-0.2.1-inu-1.5-solaris-xemacs.patch: Remove.
	* patches/no-proxy.patch: Remove.

2006-12-07  Katsumi Yamaoka  <yamaoka@jpl.org>

	* w3m.el (w3m-italic-face): New face.
	(w3m-fontify-italic): New function.
	(w3m-fontify): Use it.

2006-11-25  Hideyuki SHIRAI  <shirai@meadowy.org>

	* mew-w3m.el (w3m-mail-compose-with-mew): Refrain handling of
	`current-prefix-arg'.

2006-11-14  Ren Lifeng  <lfren@cad.zju.edu.cn>

	* w3m-cookie.el (w3m-cookie-1-acceptable-p): Accept cookie whose domain
	attribute is ".foo.barz.bar" from host "foo.barz.bar".
	(w3m-cookie-retrieve): Send cookie whose domain attribute is
	".foo.barz.bar" when requesting host "foo.barz.bar".

2006-11-20  Katsumi Yamaoka  <yamaoka@jpl.org>

	* w3m-mail.el (w3m-mail-compose-with-vm): Require vm-startup.

2006-11-20  Hiroya Murata  <lapis-lazuli@pop06.odn.ne.jp>

	* w3m-mail.el (w3m-mail-compose-with-semi): Require mime-edit.

2006-10-11  David Hansen  <david.hansen@physik.fu-berlin.de>

	* w3m.el (w3m-relationship-estimate-rules): Support for google code
	search added.

2006-10-09  Katsumi Yamaoka  <yamaoka@jpl.org>

	* w3m.el, w3m-bookmarks.el, w3m-search.el: Remove misadded Luca Capello
	from the Authors field.

2006-10-06  Katsumi Yamaoka  <yamaoka@jpl.org>

	* w3m.el (w3m-compatible-encoding-alist): Add iso-8859-8/windows-1255
	and iso-8859-9/windows-1254.

2006-10-02  Katsumi Yamaoka  <yamaoka@jpl.org>

	* w3m-mail.el (w3m-mail-compose-with-vm): Treat source as binary data
	for images; encode source according to charset; use mail-send-actions
	to kill source buffer.
	(w3m-mail): Examine charset when the page is displayed normally.

	* w3m-util.el (w3m-coding-system-to-mime-charset): Rename to
	w3m-coding-system-to-charset and move to w3m.el

	* w3m.el (w3m-coding-system-to-charset): Move from w3m-util.el.
	(w3m-buffer): New function.

2006-09-29  Katsumi Yamaoka  <yamaoka@jpl.org>

	* w3m.el (w3m-mail-user-agents): Add vm-user-agent.

	* w3m-mail.el (w3m-mail-user-agent-compose-function-alist): Add
	vm-user-agent.
	(w3m-mail-compose-with-vm): New function.
	(w3m-mail-goto-body-and-clear-body): New function.
	(w3m-mail-position-point): New function.
	(w3m-mail-compose-with-mml, w3m-mail-compose-with-semi): Use them.

2006-09-29  Hideyuki SHIRAI  <shirai@meadowy.org>

	* mew-w3m.el (w3m-mail-compose-with-mew): Handle coding-system and
	charset accurately. When call with `current-prefix-arg', try to use
	existing draft buffer.

	* w3m-mail.el (w3m-mail): Bind `w3m-history-reuse-history-elements' to
	'reload.

2006-09-29  Hiroya Murata  <lapis-lazuli@pop06.odn.ne.jp>

	* w3m-mail.el (w3m-mail-compose-with-semi): Handle types other than
	text/html as well. Decide the charset when the charset is nil though
	the content-type is a text.

2006-09-28  Katsumi Yamaoka  <yamaoka@jpl.org>

	* w3m-mail.el (w3m-mail-compose-with-mml): Treat source as binary data
	for images (we will probably have to do so for some more types); pass
	content-type argument to MML.

2006-09-28  Hideyuki SHIRAI  <shirai@meadowy.org>

	* w3m.el (w3m-mail-user-agents): Add mew-user-agent.

	* w3m-mail.el (top): Autoload w3m-mail-compose-with-mew
	(w3m-mail-user-agent-compose-function-alist): Add mew-user-agent.
	(w3m-mail-compose-with-mml): Add `content-type' argument
	(w3m-mail-compose-with-semi): Ditto.
	(w3m-mail): Handle `content-type' and `about://header/'.

	* mew-w3m.el (w3m-mail-compose-with-mew): New function.  Add
	`content-type' argument and handle it.

2006-09-28  Hiroya Murata  <lapis-lazuli@pop06.odn.ne.jp>

	* w3m-mail.el (w3m-mail-user-agent-compose-function-alist): Add
	wl-user-agent.
	(w3m-mail-compose-with-semi): New function.

	* w3m.el (w3m-mail-user-agents): Add wl-user-agent.

2006-09-28  Katsumi Yamaoka  <yamaoka@jpl.org>

	* w3m-util.el (w3m-coding-system-to-mime-charset): New function.

	* w3m-mail.el (w3m-mail-compose-with-mml): Bind gnus-newsgroup-name to
	nil while composing mail if gnus-user-agent is used instead of removing
	X-Draft-From header.
	(w3m-mail): Use w3m-coding-system-to-mime-charset.

2006-09-27  Katsumi Yamaoka  <yamaoka@jpl.org>

	* w3m-mail.el (w3m-mail-compose-with-mml): Remove X-Draft-From header;
	make charset argument a string.
	(w3m-mail): Make charset argument to be passed to composer a symbol.

2006-09-27  Katsumi Yamaoka  <yamaoka@jpl.org>

	* w3m-mail.el: New file.

	* w3m.el: Autoload w3m-mail.
	(w3m-mail-user-agents): New variable.
	(w3m-menubar): Add w3m-mail.

2006-09-26  Luca Capello  <luca@pca.it>

	* w3m-search.el (w3m-search-new-session): New command.
	(w3m-search-read-variables): Ditto.
	(w3m-search-do-search): Ditto.
	(w3m-search): Rewrite to use the new commands above; add myself to the
	authors list.

	* w3m.el (autoload): Add w3m-search-new-session.
	(w3m-menubar): Add w3m-search-new-session.
	(w3m-info-like-map): Add w3m-search-new-session at the place of the
	called-interactively w3m-search to be compliant with the other
	*-new-session key-bindings.
	(w3m-mode): Add description of w3m-search-new-session to docstring.

2006-09-25  Luca Capello  <luca@pca.it>

	* w3m-bookmark.el: Add myself to the authors list, forgotten when
	submitting the patch for w3m-bookmark-view-new-session.

	* w3m.el: Ditto.

2006-09-22  Hideyuki SHIRAI  <shirai@meadowy.org>

	* w3m-e21.el (w3m-tab-make-keymap): Support mouse wheel on the tab.

	* w3m-e23.el (w3m-tab-make-keymap): Ditto.

2006-09-20  Katsumi Yamaoka  <yamaoka@jpl.org>

	* w3m-fb.el: Bind w3m-delete-buffer, w3m-fb-frame-parameter,
	w3m-list-buffers, w3m-next-buffer, and w3m-pop-up-frames when
	compiling.

2006-09-16  David Hansen  <david.hansen@physik.fu-berlin.de>

	* w3m.el (w3m-relationship-estimate-rules): Changed freshmeat URL
	regexp.

2006-09-13  Katsumi Yamaoka  <yamaoka@jpl.org>

	* w3m.el (w3m-lynx-like-map, w3m-info-like-map): Don't bind M-g key
	because Emacs 22 uses it as a prefix command in global map.  Suggested
	by David Hansen <david.hansen@gmx.net>.

2006-09-09  Masayuki Ataka  <ataka@milk.freemail.ne.jp>

	* w3m-search.el (w3m-search-engine-alist): Instruct explicitly Google
	to return English pages for google-en.

2006-09-07  Katsumi Yamaoka  <yamaoka@jpl.org>

	* w3m.el (w3m-default-directory): New variable.
	(w3m-current-directory): Use it.

2006-09-05  David Hansen  <david.hansen@gmx.net>

	* w3m.el (w3m-local-find-file-regexps): Default to '(nil
	. "\\.[sx]?html?\\'").

2006-08-31  Katsumi Yamaoka  <yamaoka@jpl.org>

	* w3m.el (w3m-enable-google-feeling-lucky): New variable.
	(w3m-input-url): Disable the Google feeling lucky feature if it is nil.

2006-08-30  Katsumi Yamaoka  <yamaoka@jpl.org>

	* w3m.el (w3m-show-decoded-url): Add entry for ohmynews.co.jp.

2006-08-30  TSUCHIYA Masatoshi  <tsuchiya@namazu.org>

	* w3m.el (w3m-relationship-search-patterns): Call
	`w3m-decode-anchor-string' in order to decode "&amp;" in anchor
	strings.
	(w3m-relationship-freshmeat-estimate): Removed.
	(w3m-relationship-estimate-rules): Use
	`w3m-relationship-simple-estimate' instead of the above, to simplify
	related codes.

2006-08-11  David Hansen  <david.hansen@pysik.fu-berlin.de>

	* w3m.el (w3m-relationship-oddmuse-estimate): New function.
	(w3m-relationship-freshmeat-estimate): New function.
	(w3m-relationship-estimate-rules): Fixed regexp for google groups.
	Added above new functions.

2006-07-25  Katsumi Yamaoka  <yamaoka@jpl.org>

	* w3m-util.el (w3m-truncate-string): Don't autoload mule-util.el.

2006-06-19  Hideyuki SHIRAI  <shirai@meadowy.org>

	* w3m-tabmenu.el (w3m-tab-menubar-make-items-precbuf): New internal
	variable.
	(w3m-tab-menubar-make-items-prebuflst): Ditto.
	(w3m-tab-menubar-make-items-preurl): Ditto.
	(w3m-tab-menubar-make-items-preitems): Ditto.
	(w3m-tab-menubar-make-items): Set an use previous variables to used for
	the speed improvement.

	* w3m-util.el (w3m-make-menu-commands-keys): New internal variable.
	(w3m-make-menu-commands): Set and use `w3m-make-menu-commands-keys to
	used for the speed improvement.

2006-06-15  Katsumi Yamaoka  <yamaoka@jpl.org>

	* attic/rfc2368.el: Copy from Emacs 22; modify rfc2368-unhexify-string
	to work with both Emacs and XEmacs.

2006-05-31  Hideyuki SHIRAI  <shirai@meadowy.org>

	* w3m.el (w3m-view-this-url-1): Set 5th argument of `w3m-copy-buffer'
	to `w3m-new-session-in-background'.
	(w3m-copy-buffer): Add `background' argument. When URL is null and
	`background' is not non-nil, stay the current buffer.

2006-05-31  Katsumi Yamaoka  <yamaoka@jpl.org>

	* w3m-search.el (w3m-search-read-query): Ignore page title only in
	w3m-mode buffers.

2006-05-30  Katsumi Yamaoka  <yamaoka@jpl.org>

	* w3m-search.el (w3m-search-read-query): Assume there's not only a list
	of faces but also just a face.

2006-05-30  Yoichi NAKAYAMA  <yoichi@geiin.org>

	* w3m.el (w3m-copy-buffer): Create empty w3m buffer when url is not
	set.  Cause error on meaningless combination of arguments.

2006-05-28  Hideyuki SHIRAI  <shirai@meadowy.org>

	* w3m-e21.el (w3m-tab-selected-background-face): New face.
	(w3m-tab-separator): Put `mouse-face' for the shape of a mouse button.
	(w3m-tab-line): Ditto.

	* w3m-e23.el (w3m-tab-selected-background-face): New face.
	(w3m-tab-separator): Put `mouse-face' for the shape of a mouse button.
	(w3m-tab-line): Ditto.

2006-05-26  Hideyuki SHIRAI  <shirai@meadowy.org>

	* w3m.el (w3m-tab-button-menu-commands): Disable same items if
	`w3m-tab-button-menu-current-buffer' is nil.
	(w3m-tab-button-menu2): New function.

	* w3m-e21.el (top): Add the variables and function to avoid
	byte-compile warnings.
	(w3m-tab-drag-mouse-function): Support drag & drop to out of the
	frame. Don't call `bury-buffer'.
	(w3m-tab-click-mouse-function): Don't call `bury-buffer'.
	(w3m-tab-double-click-mouse1-function): new function.
	(w3m-tab-double-click-mouse2-function): Ditto.
	(w3m-tab-make-keymap): Add some methods.

	* w3m-e23.el (top): Add the variables and function to avoid
	byte-compile warnings.
	(w3m-tab-drag-mouse-function): Support drag & drop to out of the
	frame. Don't call `bury-buffer'.
	(w3m-tab-click-mouse-function): Don't call `bury-buffer'.
	(w3m-tab-double-click-mouse1-function): new function.
	(w3m-tab-double-click-mouse2-function): Ditto.
	(w3m-tab-make-keymap): Add some methods.

	* w3m.el (w3m-tab-button-menu-commands): Change position some items.

2006-05-22  Katsumi Yamaoka  <yamaoka@jpl.org>

	* w3m-util.el (w3m-widget-type-convert-widget): New function.

	* w3m.el (w3m-home-page, w3m-new-session-url)
	(w3m-uri-replace-alist): Use it.

	* w3m-dtree.el (w3m-dtree-indent-strings, w3m-dtree-stop-strings): Use
	it.

	* w3m-symbol.el (w3m-symbol-custom-type): Use it.

2006-05-21  Yoichi NAKAYAMA  <yoichi@geiin.org>

	* w3m.el (autoload): `w3m-bookmark-view-new-sessiont' ->
	`w3m-bookmark-view-new-session'.

2006-05-19  Katsumi Yamaoka  <yamaoka@jpl.org>

	* w3m.el (w3m-home-page): Rewrite :convert-widget function.
	(w3m-new-session-url): Ditto.

2006-05-19  Katsumi Yamaoka  <yamaoka@jpl.org>

	* w3m.el (w3m-new-session-url): Doc fix; improve custom type.
	(w3m-new-session-in-background): Doc fix.

2006-05-19  Hideyuki SHIRAI  <shirai@meadowy.org>

	* w3m.el (w3m-new-session-url): Rename from
	`w3m-tab-button-new-session-url'.
	(w3m-tab-button-focus-new-tab): Delete.
	(w3m-view-this-url-new-session-in-background): This option sets
	obsolete.
	(w3m-new-session-in-background): New option.
	(w3m-menubar): Change and add Some items.
	(w3m-copy-buffer): If call-interactively, set `just-copy' to `t'.  If
	`w3m-new-session-in-background' and `just-copy' is non-nil, swith to
	original buffer when finished.
	(w3m-lynx-like-map): Add `w3m-bookmark-view-new-session'.
	(w3m-tab-button-menu-commands): Use `w3m-new-session-in-background'
	insted of `w3m-tab-button-focus-new-tab'.
	(w3m-goto-new-session-url): New command.
	(w3m-goto-url-new-session): Call `w3m-copy-buffer' with
	`w3m-new-session-in-background'.
	(w3m-select-buffer-generate-contents): Add prefix number to beginning
	of title name.

	* w3m-tabmenu.el (w3m-tab-menubar-items-sub-coeff): New variable.
	(w3m-tab-menubar-items-width): Ditto.
	(w3m-tab-menubar-make-items-1): New inline macro and trancate string of
	tab's title if over `w3m-tab-menubar-items-width'.
	(w3m-tab-menubar-make-items): Use `w3m-tab-menubar-make-items-1'.  If
	the number of tabs over `(- (frame-height)
	w3m-tab-menubar-items-sub-coeff)', make sub-menu.

	* w3m-bookmark.el (w3m-bookmark-view-new-session): Use
	w3m-view-this-url-1 instead of w3m-goto-url; warn if w3m-mode does not
	run.
	(w3m-bookmark-menu-items): Add w3m-bookmark-view-new-session.

2006-05-18  Luca Capello  <luca@pca.it>

	* w3m-bookmark.el (w3m-bookmark-view): Add docstring.
	(w3m-bookmark-view-new-session): New command.

	* w3m.el (autoload): Add docstring to w3m-bookmark-view; add
	w3m-bookmark-view-new-session.
	(w3m-menubar): Add Bookmark submenu and w3m-bookmark-view-new-session.
	(w3m-info-like-map): Add w3m-bookmark-view-new-session.
	(w3m-mode): Add description of w3m-bookmark-view-new-session to
	docstring.

2006-05-18  Hideyuki SHIRAI  <shirai@meadowy.org>

	* w3m.el (w3m-tab-button-focus-new-tab): New option.
	(w3m-menubar): Add some items.
	(w3m-external-view-this-url): New command.
	(w3m-external-view-current-url): Ditto.
	(w3m-tab-button-menu-commands): Use `w3m-tab-button-focus-new-tab' on
	`w3m-goto-url-new-session' and `w3m-copy-buffer'.
	(w3m-tab-button-menu): Make with `w3m-make-menu-commands'.

	* w3m-util.el (top): Add the variable definition of `w3m-mode-map' to
	avoid byte-compile warnings.
	(w3m-make-menu-commands): New function.

	* w3m-tabmenu.el (w3m-tab-menubar-make-items): Use
	`w3m-make-menu-commands'.

2006-05-18  Katsumi Yamaoka  <yamaoka@jpl.org>

	* w3m.el (w3m-view-url-with-external-browser): Add optional url
	argument.
	(w3m-tab-button-menu-commands): Make w3m-copy-buffer and
	w3m-view-url-with-external-browser select the buffer; pass url to
	w3m-view-url-with-external-browser.

2006-05-18  Katsumi Yamaoka  <yamaoka@jpl.org>

	* w3m-bookmark.el (w3m-bookmark-add-all-urls): New function.

	* w3m.el: Autoload w3m-bookmark-add-all-urls.
	(w3m-menubar): Add w3m-reload-all-pages.
	(w3m-lynx-like-map): Add w3m-reload-all-pages and
	w3m-bookmark-add-all-urls.
	(w3m-info-like-map): Ditto.
	(w3m-tab-button-menu-commands): Make it enable to pass arguments to
	function items; use w3m-goto-url-new-session, w3m-reload-all-pages, and
	w3m-bookmark-add-all-urls instead of lambda forms.
	(w3m-tab-button-menu): Pass arguments to functions defined in
	w3m-tab-button-menu-commands.
	(w3m-mode): Add descriptions about w3m-reload-all-pages and
	w3m-bookmark-add-all-urls to docstring.
	(w3m-reload-all-pages): New function.

2006-05-18  Hideyuki SHIRAI  <shirai@meadowy.org>

	* w3m.el (w3m-lynx-like-map): Define `w3m-mouse-major-mode-menu' to
	mouse-3.
	(w3m-info-like-map): Ditto.
	(w3m-mouse-major-mode-menu): New command.

	* w3m-util.el (top): Add the variable definition of
	`w3m-use-japanese-menu' to avoid byte-compile warnings.
	(w3m-make-menu-item): Change method to take measures for garbage
	characters on XEmacs.

	* w3m-bookmark.el (w3m-bookmark-make-item-xmas): New variable.
	(w3m-bookmark-make-item): New inline macro.
	(w3m-bookmark-make-menu-items): Use `w3m-bookmark-make-item'.

2006-05-18  Hideyuki SHIRAI  <shirai@meadowy.org>

	* w3m.el (w3m-menubar): Use `w3m-make-menu-item'.
	(w3m-tab-button-menu-current-buffer): Enable always.
	(w3m-tab-button-menu-commands): Ditto. Use `w3m-make-menu-item'.

	* w3m-util.el (w3m-make-menu-item): New function.

	* w3m-tabmenu.el (w3m-tab-menubar-make-items): Handle
	`w3m-tab-button-menu-commands' always.

	* w3m-bookmark.el (w3m-bookmark-menu-items): Use `w3m-make-menu-item'.

2006-05-17  Hideyuki SHIRAI  <shirai@meadowy.org>

	* w3m.el (w3m-use-japanese-menu): Change default value.
	(w3m-menubar): Simplify the rule to use Japanese menu.
	(w3m-tab-button-menu-commands): Ditto.

	* w3m-bookmark.el (w3m-bookmark-menu-items): Simplify the rule to use
	Japanese menu.

2006-05-17  Katsumi Yamaoka  <yamaoka@jpl.org>

	* w3m.el (w3m-menubar): Escape the Japanese katakana `a' which breaks
	the string syntax in non-Mule XEmacs.

	* w3m-bookmark.el (w3m-bookmark-menu-items): Escape the Japanese kanji
	`etsu' which breaks the string syntax in non-Mule XEmacs.

2006-05-17  Hideyuki SHIRAI  <shirai@meadowy.org>

	* w3m.el (w3m-use-japanese-menu): New option.
	(w3m-menubar): Add Japanese menu.
	(w3m-tab-button-menu-commands): Change the way to check Japanse or
	others.

	* w3m-bookmark.el (w3m-bookmark-menu-items): Add Japanese menu.

2006-05-17  Hideyuki SHIRAI  <shirai@meadowy.org>

	* w3m.el (w3m-tab-button-new-session-url): New option.
	(w3m-delete-other-buffers): New command.
	(w3m-delete-left-tabs): Ditto.
	(w3m-delete-right-tabs): Ditto.
	(w3m-delete-buffers): New function.
	(w3m-lynx-like-map): Add `w3m-delete-left|right-tabs'.
	(w3m-tab-button-menu-commands): New new items.

	* w3m-util.el (w3m-lefttab-exist-p): New inline function.
	(w3m-righttab-exist-p): Ditto.

	* w3m-tabmenu.el (w3m-tab-menubar-make-items): Handle
	`w3m-tab-button-menu-commands' if possible.

2006-05-16  Katsumi Yamaoka  <yamaoka@jpl.org>

	* w3m.el (w3m-tab-button-menu-commands): New variable.
	(w3m-tab-button-menu-current-buffer): New variable.
	(w3m-tab-button-menu): New variable.
	(w3m-tab-button-menu): New function.

	* w3m-e21.el (w3m-tab-make-keymap): Bind mouse-3 to menu.

2006-05-14  Tsuyoshi CHO  <tsuyoshi_cho@ybb.ne.jp>

	* w3m.el (w3m-refontify-anchor): Improve parameter check.
	(w3m-create-image-page): Use `w3m-add-face-property' instead
	`put-text-property'/`add-text-properties'/`w3m-add-text-properties'.
	(w3m-history-highlight-current-url): Ditto.
	(w3m-header-line-insert): Ditto.

	* w3m-search.el (w3m-search-read-query): Improve parameter check.

	* w3m-lnum.el (w3m-link-numbering): Use `w3m-add-face-property' instead
	`put-text-property'.

	* w3m-form.el (w3m-form-make-button): Use `w3m-add-face-property'
	instead `add-text-properties'.
	(w3m-fontify-textareas): Ditto.
	(w3m-form-parse-and-fontify): Ditto.

	* w3m-e21.el,w3m-e23.el (w3m-form-make-button): Improve face property
	append method.
	(w3m-setup-header-line): Ditto.
	(w3m-tab-line): Ditto.
	(w3m-tab-separator): Modify `face' value to list.

2006-05-11  Hideyuki SHIRAI  <shirai@meadowy.org>

	* w3m-search.el (w3m-search-engine-alist): Use utf-8 for google if
	possible.

2006-05-10  Katsumi Yamaoka  <yamaoka@jpl.org>

	* w3m.el (w3m-show-decoded-url): Add entry for hatena.ne.jp.

2006-05-09  Katsumi Yamaoka  <yamaoka@jpl.org>

	* aclocal.m4 (AC_SET_VANILLA_FLAG): Add --no-unibyte option so as to
	invalidate EMACS_UNIBYTE environment variable.

2006-05-07  ARISAWA Akihiro  <ari@mbf.sphere.ne.jp>

	* w3m-symbol.el: Bind w3m-use-symbol when compiling.
	(w3m-use-symbol): New function.
	(w3m-replace-symbol): Use it.

	* w3m.el (w3m-use-symbol): Changed its default value when
	w3m-output-coding-system is utf-8.

2006-05-07  ARISAWA Akihiro  <ari@mbf.sphere.ne.jp>

	* w3m-util.el (w3m-device-on-window-system-p): New function.
	(w3m-popup-frame-p): Use it.

	* w3m-search.el (w3m-search-engine-alist): Ditto.

	* w3m.el (w3m-fontify-strike-through): Ditto.

2006-05-06  Yoichi NAKAYAMA  <yoichi@geiin.org>

	* w3m-search.el (w3m-search-engine-alist): Remove lycos-ja.

2006-05-01  Katsumi Yamaoka  <yamaoka@jpl.org>

	* w3m-search.el (w3m-search-engine-history): New variable.
	(w3m-search): Use it.

2006-05-01  David Hansen  <david.hansen@gmx.net>

	* w3m-search.el (w3m-search-engine-alist): Add freshmeat.

2006-04-28  Katsumi Yamaoka  <yamaoka@jpl.org>

	* w3m.el (w3m-url-decode-string): Don't perform find-coding-system on a
	list of coding system in XEmacs.

2006-04-28  Hideyuki SHIRAI  <shirai@meadowy.org>

	* w3m.el (w3m-google-feeling-lucky-charset): New user option.
	(w3m-canonicalize-url): Support search-keyword for "I'm Feeling Lucky
	on Google". Add 2nd argument.
	(w3m-input-url): Suport "I'm Feeling Lucky".  Add 5th argument
	`feeling-lucky'.  Bind key to `self-insert-command' if `feeling-lucky'.
	Call `w3m-canonicalize-url' with `feeling-lucky'.
	(w3m-view-this-url): Call `w3m-input-url' with `feeling-lucky'.
	(w3m-goto-url-new-session): Ditto.
	(w3m): Ditto.

2006-04-24  Katsumi Yamaoka  <yamaoka@jpl.org>

	* w3mhack.el: Require APEL XEmacs package 1.32 and later.

2006-04-22  Yoichi NAKAYAMA  <yoichi@geiin.org>

	* w3m-search.el (w3m-search-engine-alist): Add msdn.

2006-04-21  Katsumi Yamaoka  <yamaoka@jpl.org>

	* w3m.el (w3m-url-decode-string): Support non-Mule XEmacs
	superficially.

	* w3m-util.el (w3m-replace-in-string): Prefer replace-regexp-in-string
	over of replace-in-string.  It was done in Gnus by Reiner Steib.

2006-04-20  Kazuhiro NISHIYAMA  <zn@mbf.nifty.com>

	* w3m-search.el (w3m-search-engine-alist): Fix url for ja.wikipedia.

2006-04-20  Katsumi Yamaoka  <yamaoka@jpl.org>

	* w3m-search.el (w3m-search-engine-alist): Add ja.wikipedia.

2006-04-20  David Hansen  <david.hansen@gmx.net>

	* w3m-search.el (w3m-search-engine-alist): Add wikipedia, en.wikipedia
	and de.wikipedia.

2006-04-14  Katsumi Yamaoka  <yamaoka@jpl.org>

	* w3m.el (w3m-download): Clear minibuffer after y-or-n-p.

2006-04-06  Katsumi Yamaoka  <yamaoka@jpl.org>

	* attic/vm-w3m.el (vm-w3m-use-w3m-minor-mode-map): New variable.
	(vm-mime-display-internal-text/html): Use it.

2006-04-04  Katsumi Yamaoka  <yamaoka@jpl.org>

	* w3m.el (w3m-url-decode-string): Make string unibyte before decoding.

2006-03-16  Tsuyoshi CHO  <tsuyoshi_cho@ybb.ne.jp>

	* w3m.el (w3m-data-retrieve): New function.
	(w3m-attributes, w3m-retrieve): Add support `data:' scheme handled by
	`w3m-data-retrieve'.

2006-03-15  Katsumi Yamaoka  <yamaoka@jpl.org>

	* w3m-ccl.el (charset-id): Define it as a macro instead of an alias to
	charset-id-internal if Emacs doesn't provide it.

2006-03-12  Tsuyoshi CHO  <tsuyoshi_cho@ybb.ne.jp>

	* w3m.el (w3m-insert-face): New face.
	(w3m-fontify-insert): New variable.
	(w3m-fontify-insert): New function.
	(w3m-fontify): Add calling `w3m-fontify-insert'.

2006-02-28  Katsumi Yamaoka  <yamaoka@jpl.org>

	* w3m.el (w3m-decode-buffer): Decode buffer's string outside the
	buffer.

2006-02-26  ARISAWA Akihiro  <ari@mbf.sphere.ne.jp>

	* w3m.el (w3m-w3m-parse-header): When the url matchs to ftp, rewrite
	type and charset.
	(w3m-w3m-attributes-1): Don't rewrite type and charset.
	(w3m-w3m-retrieve): Don't check status code when the url does not match
	to http.

2006-02-01  Katsumi Yamaoka  <yamaoka@jpl.org>

	* w3m.el (w3m-url-components-regexp): Move to w3m-util.el.
	(w3m-fontify-anchors, w3m-canonicalize-url, w3m-add-referer-p)
	(w3m-expand-url, w3m-view-this-url-1, w3m-goto-url)
	(w3m-goto-url-new-session): Use w3m-string-match-url-components rather
	than to run string-match with w3m-url-components-regexp.
	cf. <URL:http://emacs-w3m.namazu.org/ml/msg08412.html>.

	* w3m-form.el (w3m-form-normalize-action): Ditto.

	* w3m-cookie.el (w3m-parse-http-url): Ditto.

	* w3m-util.el (w3m-string-match-url-components-1): New function.
	(w3m-url-components-regexp): Move from w3m.el.
	(w3m-string-match-url-components): New macro.

2006-01-19  Tsuyoshi CHO  <tsuyoshi_cho@ybb.ne.jp>

	* w3m.el (w3m-fontify-strike-through): Improve matching point.

2006-01-16  Katsumi Yamaoka  <yamaoka@jpl.org>

	* doc/Makefile.in: Add rules to make pdf files.

	* configure.in: Check for dvipdfmx and texi2pdf.

2005-12-31  TSUCHIYA Masatoshi  <tsuchiya@namazu.org>

	* w3m-util.el (top): Add the variable definition of `w3m-mode-hook' to
	avoid byte-compile warnings.

2005-12-30  Tsuyoshi CHO  <tsuyoshi_cho@ybb.ne.jp>

	* w3m.el (w3m-fontify-strike-through): Fix multi `<del>' problem.

2005-12-23  Matt Hodges  <MPHodges@member.fsf.org>

	* w3m-util.el (w3m-list-buffers): Ensure disabling the w3m-fb-mode
	after a careless (setq w3m-fb-mode t).

2005-12-22  Tsuyoshi CHO  <tsuyoshi_cho@ybb.ne.jp>

	* w3m-antenna.el (w3m-antenna-refresh-interval): Add new customize
	variable.
	(w3m-antenna-make-contents): Add new generation rule for refresh
	interval replacing `%R' to META Refresh tag and contents value are
	`w3m-antenna-refresh-interval'.
	(w3m-antenna-html-skelton): Add %R rule.

2005-12-19  Matt Hodges  <MPHodges@member.fsf.org>

	* w3m-util.el (w3m-list-buffers): Further fix against the case where
	someone did (setq w3m-fb-mode t).

2005-12-19  Katsumi Yamaoka  <yamaoka@jpl.org>

	* w3m-fb.el (w3m-fb-mode): Never activate w3m-fb-mode if
	w3m-pop-up-frames is non-nil.

	* w3m-util.el (w3m-list-buffers): Reset w3m-fb-mode if it seems to have
	been set thoughtlessly.

2005-12-19  Katsumi Yamaoka  <yamaoka@jpl.org>

	* w3m-fb.el: Don't require w3m.
	(w3m-fb-frame-parameter): Always define.
	(w3m-fb-delete-frame-functions): Ditto.
	(w3m-fb-select-buffer): Fix the 2nd clause of cond.
	(w3m-fb-advised-functions): Remove.
	(w3m-list-buffers): Move advice code to w3m-fb.el.
	(w3m-close-window): Move advice code to w3m.el.
	(w3m-delete-buffer): Ditto.
	(w3m-quit): Ditto.
	(w3m-fb-mode): Remove w3m-fb-advised-functions stuff.

	* w3m.el (w3m-fb): Require.
	(w3m-delete-buffer, w3m-quit, w3m-close-window): Merge the codes which
	were formerly provided as advices in w3m-fb.el.

	* w3m-util.el (w3m-fb-list-buffers-frame, w3m-fb-mode): Bind them when
	compiling.
	(w3m-fb-frame-parameter): Autoload.
	(w3m-list-buffers): Merge the code which was formerly provided as an
	advice in w3m-fb.el.

2005-11-26  Matt Hodges  <MPHodges@member.fsf.org>

	* w3m-fb.el: New file.

2005-12-09  Katsumi Yamaoka  <yamaoka@jpl.org>

	* w3m-form.el (w3m-form-submit): Use the post method for the
	multipart/form-data enctype according to the proposal of RFC2070 even
	if the form specifies the get method.

2005-11-24  ARISAWA Akihiro  <ari@mbf.sphere.ne.jp>

	* w3m-form.el (w3m-form-submit): If anchor exists, go to the uri.

2005-11-21  Tsuyoshi CHO  <tsuyoshi_cho@ybb.ne.jp>

	* w3m-favicon.el (w3m-favicon-type): Renew default image type list.

2005-11-19  Tsuyoshi CHO  <tsuyoshi_cho@ybb.ne.jp>

	* w3m.el (w3m-menubar): Renew enable/disable condition for `[Copy This
	Session]',`[Download This URL]', and Append `[Toggle This Image]'.

	* w3m-bookmark.el (w3m-bookmark-menu-items): Renew enable/disable
	condition for `[Add This URL to Bookmark]'.

2005-11-16  Hideyuki SHIRAI  <shirai@meadowy.org>

	* w3m.el (w3m-open-all-links-in-new-session): Reverse the list of URLs.

2005-10-21  Katsumi Yamaoka  <yamaoka@jpl.org>

	* w3m-e21.el (w3m-tab-drag-mouse-function): Lower the buffer displayed
	before moving to the other tab.
	(w3m-tab-click-mouse-function): Ditto.

2005-10-17  TSUCHIYA Masatoshi  <tsuchiya@namazu.org>

	* w3m-util.el (w3m-add-face-property): Simplified.

2005-10-15  Tsuyoshi CHO  <tsuyoshi_cho@ybb.ne.jp>

	* w3m-util.el (w3m-add-face-property): Add new functions.
	(w3m-remove-face-property): Ditto.

	* w3m.el (w3m-fontify-bold, w3m-fontify-underline)
	(w3m-fontify-strike-through, w3m-fontify-anchors)
	(w3m-fontify-images): Replace `w3m-add-text-properties' to
	`w3m-add-face-property' at FACE.
	(w3m-refontify-anchor): Change for FACE properly is list type.

2005-10-14  Katsumi Yamaoka  <yamaoka@jpl.org>

	* w3m-e21.el (w3m-insert-image): Make it work with a face text property
	whose value is a list.
	(w3m-remove-image): Remove useless text property.
	* w3m-e23.el (w3m-insert-image,w3m-remove-image): Same as w3m-e21.el's
	modification.

2005-09-29  ARISAWA Akihiro  <ari@mbf.sphere.ne.jp>

	* w3m-proc.el (w3m-process-filter): Fixed regexp.

2005-09-27  ARISAWA Akihiro  <ari@mbf.sphere.ne.jp>

	* w3m-proc.el (w3m-process-filter): Remove SSL warning message for
	basic authentication over SSL.

2005-09-22  Katsumi Yamaoka  <yamaoka@jpl.org>

	* w3m.el (w3m-fontify): Remove empty lines at the beginning of the
	buffer (see the comment).

2005-09-21  Katsumi Yamaoka  <yamaoka@jpl.org>

	* mime-w3m.el (mime-w3m-preview-text/html): Revert.

2005-09-21  Katsumi Yamaoka  <yamaoka@jpl.org>

	* mime-w3m.el (mime-w3m-preview-text/html): Bind w3m-treat-image-size
	to avoid inserting excessive newlines.

2005-09-18  Masayuki Ataka  <ataka@milk.freemail.ne.jp>

	* w3m.el (w3m-relationship-estimate-rules): Add a rule for Google Blog
	Search.

	* w3m-search.el (w3m-search-engine-alist): Use
	`http://blogsearch.google.com/' instead of `http://search.blogger.com/'
	for "blog-*" search, because search.blogger.com does not have a
	explicit link to previous search result page.

2005-09-16  Hideyuki SHIRAI  <shirai@meadowy.org>

	* w3m.el (w3m-redisplay-this-page): Use the cache always.

2005-09-15  Masayuki Ataka  <ataka@milk.freemail.ne.jp>

	* w3m-search.el (w3m-search-engine-alist): Add "blog-*" entries.

2005-09-02  TAKAHASHI Kaoru  <kaoru@kaisei.org>

	* doc/ptexinfmt.el: Support @frenchspacing, @euro, @sansserif.
	(texinfo-format-ordf): Fix typo.

2005-09-01  Hiroshi Fujishima  <hiroshi.fujishima@gmail.com>

	* w3m-search.el (w3m-search-engine-alist): Update goo-ja, waei, eiwa,
	kokugo URL.

2005-08-29  Katsumi Yamaoka  <yamaoka@jpl.org>

	* w3m-ucs.el: Enable XEmacs 21.5-Mule to compile it anyway.

2005-08-29  Hideyuki SHIRAI  <shirai@meadowy.org>

	* w3m.el (w3m-fontify-anchors): Put the encoded anchor names instead of
	the itself.

2005-08-01  Katsumi Yamaoka  <yamaoka@jpl.org>

	* octet.el (octet-insert-buffer): Use insert-buffer-substring instead
	of insert-buffer.

	* w3m-bookmark.el (w3m-about-bookmark): Ditto.

	* w3m-proc.el (w3m-process-sentinel): Ditto.

2005-07-29  Kevin Rodgers  <kevin.rodgers@ihs.com>

	* w3m.el (w3m-content-type-alist): Add the text/sgml entry.

2005-07-29  Katsumi Yamaoka  <yamaoka@jpl.org>

	* w3m.el (w3m-scroll-up-1): New function.
	(w3m-lynx-like-map): Use it for the J command.
	(w3m-scroll-up-or-next-url): Use it.

2005-07-15  TSUCHIYA Masatoshi  <tsuchiya@namazu.org>

	* w3m.el (w3m-current-message): New internal variable.
	(w3m-message): Use the above variable to keep the last displayed
	message, to decide that this function can override the current message
	in the echo area.
	(w3m-make-help-echo): Use `message' instead of `w3m-message' to clear
	the echo area in the foreground context.
	(w3m-quit): Ditto.
	(w3m-goto-ftp-url): Ditto.
	(w3m-select-buffer-show-this-line-and-switch): Ditto.

	* w3m-proc.el (w3m-process-background): New internal variable.
	(w3m-process-sentinel): Set t to the above variable.

2005-07-13  TSUCHIYA Masatoshi  <tsuchiya@namazu.org>

	* w3m.el (w3m-message): Bury messages when the cursor in the echo area
	which is used by `y-or-n-p' etc.
	(w3m-view-parent-page): Refer both `start' link element and `content'
	start element before checking a parent URL.

2005-07-11  Katsumi Yamaoka  <yamaoka@jpl.org>

	* w3m-bookmark.el (w3m-bookmark-menu-dummy-item): Remove.
	(w3m-bookmark-menubar-dummy): Remove.
	(w3m-bookmark-menu-items): Also define the menu for the case where
	w3m-bookmark-mode is turned on.
	(w3m-setup-bookmark-menu): Rewrite it so as to work properly with Emacs
	22.
	(w3m-bookmark-menubar-update): Ditto; remove the iswitchb section.
	(w3m-bookmark-make-menu-items): Return nil if there's no bookmark.

	* w3m-tabmenu.el (w3m-tab-menubar-dummy): Remove.
	(w3m-setup-tab-menu): Rewrite it so as to work properly with Emacs 22.
	(w3m-tab-menubar-update): Ditto; remove the iswitchb section.

2005-07-11  Hideyuki SHIRAI  <shirai@meadowy.org>

	* w3m-bookmark.el (w3m-bookmark-buffer): Disable undo before modify the
	buffer.
	(w3m-bookmark-menu-items-pre): New variable.
	(w3m-bookmark-menu-items-time): Ditto.
	(w3m-bookmark-make-menu-items): Use previous items if it available.

2005-07-09  Tsuyoshi CHO  <tsuyoshi_cho@yahoo.co.jp>

	* w3m-xmas.el (top): Add `w3m-setup-bookmark-menu' to autoload list at
	compiled time.
	(w3m-setup-menu): Append bookmark menu setup calling.

	* w3m-bookmark.el (top): Add requirement `easymenu' and
	`easy-menu-remove-item' autoload at compiled time.
	(w3m-bookmark-menu-open-new-session): Add new customize variable.
	(w3m-bookmark-menu-dummy-item): Add new const variable.
	(w3m-bookmark-menubar-dummy): Ditto.
	(w3m-bookmark-menu-items): Ditto, Define Bookmark const menu items.
	(w3m-setup-bookmark-menu): Add new autoload function.
	(w3m-bookmark-menubar-update): Add new function.
	(w3m-bookmark-iterator): Ditto.
	(w3m-bookmark-menu-open-item): Ditto.
	(w3m-bookmark-make-menu-items): Ditto.

	* w3m.el (top): Add `w3m-setup-bookmark-menu' to autoload list at
	compiled time.
	(w3m-menubar): Remove "Bookmark" menu item.

2005-07-08  Hideyuki SHIRAI  <shirai@meadowy.org>

	* w3m.el (w3m-print-current-url): Bind deactivate-mark.
	(w3m-print-this-url): Ditto.

2005-07-08  Katsumi Yamaoka  <yamaoka@jpl.org>

	* w3m.el (w3m-check-current-position): Bind deactivate-mark.  cf.
	<https://lists.gnu.org/archive/html/emacs-pretest-bug/2005-07/msg00109.html>

2005-07-05  Masayuki Ataka  <ataka@milk.freemail.ne.jp>

	* ChangeLog: Add file local variables to set fill-column 74 and
	indent-tabs-mode t.

2005-07-03  Masayuki Ataka  <ataka@milk.freemail.ne.jp>

	* w3m-search.el (w3m-search-engine-alist): Add "technorati-*" entries.

2005-07-01  Katsumi Yamaoka  <yamaoka@jpl.org>

	* w3m-util.el (w3m-which-command): Make sure the command is not a
	directory.  cf. <URL:http://emacs-w3m.namazu.org/ml/msg08113.html>.

2005-06-26  Masayuki Ataka  <ataka@milk.freemail.ne.jp>

	* w3m.el (w3m-relationship-estimate-rules): Add a rule for Yahoo Search
	Beta.

2005-06-26  Masayuki Ataka  <ataka@milk.freemail.ne.jp>

	* w3m.el (w3m-relationship-estimate-rules): Improve regexp for Google
	in order to make the scroll-to-next-page feature work on Google News as
	well.

2005-06-26  Masayuki Ataka  <ataka@milk.freemail.ne.jp>
	    TSUCHIYA Masatoshi  <tsuchiya@namazu.org>

	* w3m-search.el (w3m-search-engine-alist): Add Yahoo Beta.

2005-06-18  Masayuki Ataka  <ataka@milk.freemail.ne.jp>

	* w3m-search.el (w3m-search-engine-alist): Search Google News in US by
	"google news-en".

2005-06-17  Masayuki Ataka  <ataka@milk.freemail.ne.jp>

	* w3m-search.el (w3m-search-engine-alist): Add "google news" entry.

2005-06-13  Katsumi Yamaoka  <yamaoka@jpl.org>

	* aclocal.m4 (AC_PATH_EMACS): Check whether XEmacs works with the shy
	group regexp and runs call-process-region correctly.

	* w3m-perldoc.el (w3m-about-perldoc): Don't relieve buggy XEmacs 21.5
	for call-process-region.

	* w3m-xmas.el (w3m-fix-gif): Ditto.
	(w3m-initialize-graphic-icons): Ditto.

	* w3m.el (w3m-decode-encoded-contents): Ditto.
	(w3m-x-moe-decode-buffer): Ditto.
	(w3m-rendering-half-dump): Ditto.

	* w3mhack.el: Advise byte-optimize-form-code-walker to avoid the
	``...called for effect'' warnings for Emacs 21.4 as well as 21.3; don't
	relieve buggy XEmacs 21.5 for call-process-region.

2005-06-10  Katsumi Yamaoka  <yamaoka@jpl.org>

	Make emacs-w3m not support the XEmacs versions older than 21.4.17
	or 21.5-b19.

	* aclocal.m4 (AC_PATH_EMACS): Check whether XEmacs runs the timer
	functions correctly.

	* w3m-util.el (w3m-cancel-refresh-timer): Use delete-itimer instead of
	cancel-timer under XEmacs.

	* w3m-xmas.el (call-process-region): Don't advise it.
	(w3m-run-at-time): Remove.

	* w3m.el (w3m-refresh-at-time): Use run-at-time instead of
	w3m-run-at-time.

	* w3mhack.el (w3mhack-byte-optimize-letX): Doc fix.

2005-06-09  Tsuyoshi CHO  <tsuyoshi_cho@ybb.ne.jp>

	* w3m.el: Update my mail address.

2005-06-09  Katsumi Yamaoka  <yamaoka@jpl.org>

	* w3m-antenna.el (w3m-antenna-mapcar): Remove unused temp var.

	* w3m-bookmark.el (w3m-bookmark-buffer): Remove
	file-coding-system-for-read.

	* w3m-form.el (w3m-form-input-textarea-save): Remove
	file-coding-system.
	(w3m-form-input-textarea): Ditto.

	* w3m-image.el (w3m-imagick-convert-buffer): Remove file-coding-system.
	(w3m-imagick-start-convert-buffer): Remove file-coding-system and
	jam-zcat-filename-list.

	* w3m.el (w3m-load-list): Remove file-coding-system-for-read.
	(w3m-save-list): Remove file-coding-system.
	(w3m-local-retrieve): Remove file-coding-system-for-read and
	jam-zcat-filename-list.
	(w3m-download): Remove file-coding-system and jam-zcat-filename-list.
	(w3m-copy-buffer): Remove unused temp var.

	* w3mhack.el (w3mhack-byte-optimize-letX): Remove file-coding-system,
	file-coding-system-for-read and pathname-coding-system.

2005-06-09  Katsumi Yamaoka  <yamaoka@jpl.org>

	* w3m-util.el (w3m-replace-in-string): Don't use eval-and-compile.
	(w3m-compare-strings): Ditto.
	(w3m-force-window-update): Alias to ignore if it is not defined.
	(w3m-force-window-update-later): New function.

	* w3m-favicon.el (w3m-favicon-retrieve): Use
	w3m-force-window-update-later.

	* w3m-proc.el (w3m-process-stop): Use w3m-force-window-update-later.

	* w3m.el (w3m-retrieve-and-render): Use w3m-force-window-update-later.
	(w3m-select-buffer-show-this-line): Always run w3m-force-window-update.

2005-06-09  Masatake YAMATO  <jet@gyve.org>

	* w3m-e21.el (w3m-initialize-graphic-icons): Highlight icon under
	mouse.

2005-06-09  Katsumi Yamaoka  <yamaoka@jpl.org>

	* w3m-e21.el (w3m-tab-mouse-face): New face.
	(w3m-setup-header-line): Use highlight face for bg color.
	(w3m-tab-line): Use w3m-tab-mouse-face.

2005-06-08  Masatake YAMATO  <jet@gyve.org>

	* w3m-e21.el (w3m-setup-header-line): Highlight url under mouse.
	(w3m-tab-line): Highlight tab under mouse.

2005-05-30  Katsumi Yamaoka  <yamaoka@jpl.org>

	* w3m-util.el (w3m-run-mode-hooks): New function.

	* w3m-form.el (w3m-form-input-select-mode): Use it.
	(w3m-form-input-map-mode): Use it.

	* w3m.el (w3m-mode): Use it.

2005-05-26  Katsumi Yamaoka  <yamaoka@jpl.org>

	* w3m-util.el (w3m-truncate-string): Autoload mule-util for
	truncate-string-to-width.

2005-05-26  Yoichi NAKAYAMA  <yoichi@geiin.org>

	* w3m.el (w3m-safe-view-this-url): `unsecure' -> `insecure'.
	(w3m-safe-toggle-inline-image): Ditto.
	(w3m-safe-toggle-inline-images): Ditto.

2005-05-20  Katsumi Yamaoka  <yamaoka@jpl.org>

	* w3m.el (w3m-menubar): Add the "Close Other Sessions" button.
	(w3m-delete-other-buffers): Run w3m-force-window-update.

2005-05-18  Katsumi Yamaoka  <yamaoka@jpl.org>

	* attic/vm-w3m.el (vm-w3m): Provide the feature.

	* attic/vm-7.19.patch: New file.

2005-05-12  Hideyuki SHIRAI  <shirai@meadowy.org>

	* w3m.el (w3m-open-all-links-in-new-session): Fix regexp.

2005-05-11  Katsumi Yamaoka  <yamaoka@jpl.org>

	* w3m-bookmark.el (w3m-about-bookmark): Use shy group in regexp.

	* w3m-cookie.el (w3m-cookie-two-dot-domains-regexp): Ditto.
	(w3m-cookie-set): Ditto.

	* w3m-dtree.el (w3m-dtree-directory-name): Ditto.
	(w3m-about-dtree): Ditto.

	* w3m-favicon.el (w3m-favicon-setup): Ditto.

	* w3m-namazu.el (w3m-about-namazu): Ditto.

	* w3m-proc.el (w3m-process-filter): Ditto.

	* w3m-rss.el (w3m-rss-parse-date-string): Ditto.

	* w3m-util.el (w3m-html-string-regexp): Remove useless quotes.
	(w3m-parse-attributes): Don't use old fashioned backquotes; use shy
	group in regexp.
	(w3m-url-authinfo-regexp): Use shy group in regexp.

	* w3m-weather.el (w3m-weather-completion-table): Ditto.
	(w3m-weather-area-completion): Ditto.

	* w3m-xmas.el (w3m-fix-gif): Ditto.

	* w3m.el: Use shy group in regexp when examining w3m-command.
	(w3m-content-type-alist): Use shy group in regexp.
	(w3m-show-decoded-url): Ditto.
	(w3m-add-referer): Ditto.
	(w3m-relationship-estimate-rules): Ditto.
	(w3m-arrived-ignored-regexp): Ditto.
	(w3m-history-ignored-regexp): Ditto.
	(w3m-url-to-file-name): Ditto.
	(w3m-fontify-strike-through): Ditto.
	(w3m-fontify): Ditto.
	(w3m-url-completion): Ditto.
	(w3m-gmane-url-at-point): Ditto.
	(w3m-cache-header-delete-variable-part): Ditto.
	(w3m-cache-available-p): Ditto.
	(w3m-decode-buffer): Ditto.
	(w3m-local-dirlist-cgi): Ditto.
	(w3m-w3m-canonicalize-url): Ditto.
	(w3m-additional-command-arguments): Ditto.
	(w3m-download): Ditto.
	(w3m-check-header-tags): Ditto.
	(w3m-retrieve-and-render): Ditto.
	(w3m-create-text-page): Ditto.
	(w3m-view-this-url): Ditto.
	(w3m-open-all-links-in-new-session): Ditto.
	(w3m-external-view-file): Ditto.
	(w3m-edit-url): Ditto.
	(w3m-convert-ftp-url-for-emacsen): Ditto.
	(w3m-goto-url): Ditto.
	(w3m-goto-url-new-session): Ditto.
	(w3m-about-db-history): Ditto.
	(w3m-history-highlight-current-url): Ditto.

	* w3mhack.el: Fix the section adding dirs to load-path.
	(w3mhack-make-package): Use shy group in regexp.
	(w3mhack-makeinfo): Ditto.

2005-05-10  Katsumi Yamaoka  <yamaoka@jpl.org>

	* Makefile.in (clean): Don't remove w3m-kwds.el.
	(.el.elc): Use batch-byte-compile instead of w3mhack-batch-compile.
	(very-slow): Don't run keywords.
	(keywords): Remove.

	* aclocal.m4 (AC_PATH_EMACS): Don't support Emacs 19 and 20.
	(AC_PATH_LISPDIR): Follow the change of the EMACS_FLAVOR value.
	(AC_PATH_ICONDIR): Ditto.
	(AC_CHECK_ELISP): Remove.
	(AC_CHECK_XML): Remove.

	* configure.in: Don't check for regexp-opt; don't run AC_CHECK_XML.

	* mime-w3m.el (mime-w3m-mode-map): Remove.
	(mime-w3m-local-map-property): Remove.
	(mime-w3m-preview-text/html): Don't use it.

	* octet.el (octet-decode-image): Ignore Emacs 19 and 20.

	* w3m-bitmap.el: Remove.

	* w3m-bookmark.el (w3m-bookmark-sections): Use point-at-eol.
	(w3m-bookmark-safe-string): Don't support Mule 2.3.
	(w3m-bookmark-current-number): Use point-at-eol.
	(w3m-bookmark-kill-entries): Use point-at-bol.

	* w3m-bug.el: Don't require w3m-om or w3m-e19.

	* w3m-ccl.el: Don't require w3m-om.

	* w3m-e19.el: Remove.

	* w3m-e20.el: Remove.

	* w3m-hist.el: Don't load w3m-kwds.el.

	* w3m-lnum.el (w3m-link-numbering): Don't support Emacs 20.

	* w3m-om.el: Remove.

	* w3m-proc.el: Don't require w3m-om or w3m-e19.

	* w3m-search.el (w3m-search-read-query): Use point-at-bol.

	* w3m-ucs.el: Ignore Emacs 20.

	* w3m-util.el: Don't load w3m-kwds.el; don't support Emacs 19.
	(w3m-use-tab-p): Ignore Emacs 19 and 20.
	(w3m-popup-window-p): Ditto.
	(w3m-add-w3m-initial-frames): Don't support Emacs 19.
	(after-make-frame-hook): Don't use it.
	(delete-frame): Don't advise it for Emacs 19 or 20.
	(w3m-truncate-string): Don't support Emacs 19 and 20.
	(w3m-default-face-colors): Remove.
	(w3m-replace-in-string): Don't support Emacs 19 and 20.

	* w3m-xmas.el (w3m-should-unoptimize-animated-gifs): Default to always
	t.
	(w3m-make-glyph): Use string-to-number instead of string-to-int.

	* w3m.el: Don't require w3m-e20, w3m-om or w3m-e19.
	(emacs-w3m-version): Reset to 1.4.50.
	(w3m-language): Ignore Mule 2.3.
	(w3m-history-current-url-face): Don't require wid-edit.
	(w3m-bold-face): Don't use w3m-default-face-colors.
	(w3m-underline-face): Ditto.
	(w3m-strike-through-face): Ditto.
	(w3m-use-symbol): Ignore Emacs 19 and 20.
	(w3m-show-decoded-url): Ditto.
	(w3m-use-tab): Doc fix.
	(w3m-entity-alist): Don't support Mule 2.3.
	(w3m-make-help-echo): Ignore Emacs version.
	(w3m-toggle-inline-images-internal): Ignore bitmap images.
	(w3m-resize-inline-image-internal): Don't support Emacs 19 and 20.
	(w3m-url-at-point): Always use ffap.
	(w3m-about-retrieve): Consider base64 codec is always available.
	(w3m-close-window): Don't support Emacs 19 and 20.
	(w3m-store-current-position): Use point-at-bol and point-at-eol.
	(w3m-buffer-setup): Ditto.
	(w3m-make-separator): Don't support Mule 2.3.
	(w3m-select-buffer-current-buffer): Use point-at-bol.
	(w3m-header-line-insert): Don't support Emacs 19 and 20.

	* w3mhack.el: Consider w3mhack-batch-compile is not used.
	(locate-library): Don't redefine it for Emacs 19.
	(APEL): Don't check for it for Emacs.
	(w3mhack-colon-keywords-file): Remove.
	(w3mhack-module-list): Ignore Emacs 19, 20, old XEmacsen and
	BITMAP-MULE.
	(w3mhack-shimbun-modules-using-rss): Remove.
	(current-column): Don't take care of it for old Emacsen.
	(w3mhack-compile): Don't run w3mhack-check-colon-keywords-file.
	(w3mhack-batch-compile): Remove.
	(w3mhack-nonunix-install): Ignore Emacs 19 and 20.
	(custom-declare-variable): Don't take care of it for Emacs 19.
	(locate-library): Ditto.
	(w3mhack-generate-colon-keywords-file): Remove.
	(w3mhack-check-colon-keywords-file): Remove.
	(w3mhack-load-path): Ignore Emacs 19, 20 and old XEmacsen.
	(w3mhack-makeinfo): Ignore Mule 2.3.

	* attic/regexp-opt.el: Remove.

	* attic/xml.el: Remove.

	* patches/mule-2.3@19.34.patch: Remove.

2005-04-20  Katsumi Yamaoka  <yamaoka@jpl.org>

	* w3m.el (w3m-remove-invisible-image-alt): New function.
	(w3m-rendering-buffer): Use it.

2005-04-13  Katsumi Yamaoka  <yamaoka@jpl.org>

	* w3m.el (w3m-decode-buffer): Decode "\240" into "&nbsp;".

2005-04-08  Katsumi Yamaoka  <yamaoka@jpl.org>

	* w3m.el (w3m-decode-buffer): Decode `&#nnn;' entities in 128..159.

2005-04-07  Katsumi Yamaoka  <yamaoka@jpl.org>

	* w3m.el (w3m-detect-xml-charset): Return nil if the data don't look
	like xml contents.
	(w3m-compatible-encoding-alist): New variable.
	(w3m-decode-buffer): Always use w3m-detect-xml-charset; use a
	compatible encoding according to w3m-compatible-encoding-alist.

	* w3m-xmas.el (w3m-find-coding-system): Don't return binary for the nil
	argument.


2005-03-25  Katsumi Yamaoka  <yamaoka@jpl.org>

	* Release emacs-w3m-1.4.4 from emacs-w3m-1_4 branch.

2005-03-23  Katsumi Yamaoka  <yamaoka@jpl.org>

	* w3m-xmas.el (w3m-setup-toolbar): Make sure icon files exist.
	(w3m-update-toolbar): Make sure toolbar items have been specified.
	(w3m-initialize-graphic-icons): Make sure icon files exist.

	* w3m-e21.el (w3m-setup-toolbar): Make sure icon files exist.
	(w3m-initialize-graphic-icons): Ditto.

2005-03-23  TSUCHIYA Masatoshi  <tsuchiya@namazu.org>

	* Makefile.in (tarball): Remove `w3m-e23.el' instead of `w3m-e22.el'.

	* w3m.el (w3m-url-readable-string): Decide a scheme to guess encodings
	based on the target URL, instead of the current URL.
	(w3m-show-decoded-url): Doc fix to follow the above change.
	(w3m-copy-buffer): Do not set `w3m-current-url' and
	`w3m-current-coding-system'.
	(w3m-goto-url-new-session): Simplified.

2005-03-22  Katsumi Yamaoka  <yamaoka@jpl.org>

	* w3m-e21.el (display-images-p): Remove alias.

2005-03-18  Katsumi Yamaoka  <yamaoka@jpl.org>

	* Makefile.in (very-slow): Don't mv non-existent files.

	* w3m-e19.el (easy-menu-remove-item): Don't autoload it.

	* w3m-om.el (easy-menu-remove-item): Ditto.

	* w3m-rss.el (match-string-no-properties): Avoid warning for Emacs 19
	and XEmacs.
	(split-string): Avoid warning for Emacs 19.

	* w3m-symbol.el: Require cl when compiling.

	* w3m-tabmenu.el (easy-menu-remove-item): Aautoload it for Emacs 19.

	* w3m.el: Autoload widget-get to avoid compile warning for Emacs 19.
	(w3m): Remove unused bound variable.

	* w3mhack.el: Bind executable-binary-suffixes to the proper value for
	OS/2 and emx while checking for the shell command; cause an error only
	when compiling or formatting files.

	* attic/addpath.el: Make it work with old Emacsen even if cl is not
	loaded; load custom, bind defcustom'ed variables and make the
	locate-library function run quietly for Emacs 19; synch the code
	testing the shell command with w3mhack.el.
	(char-after): Add a byte-optimizer for Emacs 19.

	* w3m-ccl.el: Load w3m-om instead of autoloading it for charset-id.

	* w3m-util.el: Load cl independently when compiling.

2005-03-18  Katsumi Yamaoka  <yamaoka@jpl.org>

	* w3mhack.el: Check whether the shell command can be used.

	* attic/addpath.el: Ditto; add early-package-load-path to load-path for
	XEmacs 21.5.

2005-03-17  ARISAWA Akihiro  <ari@mbf.sphere.ne.jp>

	* w3m-favicon.el: Add autoload of `w3m-url-readable-string'.

2005-03-17  Tsuyoshi CHO  <tsuyoshi_cho@ybb.ne.jp>

	* w3m.el (w3m-check-header-tags): Check abnormal `base' url.

2005-03-16  Katsumi Yamaoka  <yamaoka@jpl.org>

	* w3mhack.el: Add early-package-load-path to load-path for XEmacs 21.5.

	* w3m-xmas.el: Fbind coding-system-type to ignore if it is void.

2005-03-15  Hideyuki SHIRAI  <shirai@meadowy.org>

	* w3m-form.el (w3m-form-mee-new): Display clear signs of coding-system
	for `w3m-url-decode-string'.
	(w3m-form-mee-select-value): Ditto.
	(w3m-form-parse-and-fontify): Ditto.

	* w3m.el (w3m-decode-buffer): Decode the buffer within buffer set the
	`multibyte'.

2005-03-13  MIYOSHI Masanori  <miyoshi@meadowy.org>

	* doc/emacs-w3m-ja.texi (Sport Sites Supported by Shimbun): Update.

	* doc/emacs-w3m.texi (Sport Sites Supported by Shimbun): Ditto.

2005-03-12  MIYOSHI Masanori  <miyoshi@meadowy.org>

	* doc/emacs-w3m-ja.texi (Sport Sites Supported by Shimbun): Update.

	* doc/emacs-w3m.texi (Sport Sites Supported by Shimbun): Ditto.

2005-03-10  Katsumi Yamaoka  <yamaoka@jpl.org>

	* w3m.el: Load w3m-e23.el(c) that exists in the same directory as
	w3m.el(c) so as to exclude ones in other places; report the precise
	error message if it doesn't exist.

2005-03-10  Katsumi Yamaoka  <yamaoka@jpl.org>

	* w3m-xmas.el (w3m-decode-coding-string-with-priority): Ignore
	`undecided' so as not to use it for the priority list.

2005-03-10  Hideyuki SHIRAI  <shirai@meadowy.org>

	* w3m-fsf.el (w3m-detect-coding-region): Guard error for `undecided'.

2005-03-09  Katsumi Yamaoka  <yamaoka@jpl.org>

	* w3mhack.el: Remove the byte-optimizer which replaces truncate-string
	with truncate-string-to-width.

2005-03-09  Katsumi Yamaoka  <yamaoka@jpl.org>

	* w3m.el (w3m-modeline-title): Replace truncate-string-to-width with
	w3m-truncate-string.

	* w3m-util.el (w3m-truncate-string): Use truncate-string-to-width if it
	is available.

2005-03-08  Katsumi Yamaoka  <yamaoka@jpl.org>

	* w3m.el (w3m-info-like-map): Bind the `y' key to the
	w3m-print-current-url command; bind the `Y' key to the
	w3m-print-this-url command; don't bind the `c' key.

2005-03-04  Katsumi Yamaoka  <yamaoka@jpl.org>

	* w3m.el (w3m-make-help-echo): Fix the backquote form.
	(w3m-make-balloon-help): Ditto.

	* w3m-util.el (w3m-set-match-data): Use existing markers.

2005-03-04  TSUCHIYA Masatoshi  <tsuchiya@namazu.org>

	* w3m.el (w3m-url-readable-string): Save matching data.  Check whether
	`w3m-current-url' is string before checking it.
	(w3m-goto-url-new-session, w3m-copy-buffer): Call `w3m-goto-url' with
	`redisplay' option to enforce redisplaying the certain content.

	* w3m-favicon.el (w3m-favicon-retrieve): Decode an URL when displaying
	it.

	* w3m-form.el (w3m-form-input-textarea-mode-setup): An expression is
	evaluated without checking type, and save matching data.

2005-03-03  TSUCHIYA Masatoshi  <tsuchiya@namazu.org>

	* w3m.el (w3m-url-readable-string): Check whether
	`w3m-current-coding-system' is valid before calling
	`w3m-url-decode-string'.
	(w3m-local-dirlist-cgi, w3m-w3m-dump-extra): Use
	`w3m-url-readable-string'.
	(w3m-copy-buffer): Copy all buffer-local variables, and do not cancel
	them even if `empty' option is set.
	(w3m-display-progress-message): Import from w3m-util.el to suppress
	byte-compile warnings.

	* w3m-util.el (w3m-parse-attributes): Accept XHTML format of boolean
	atttibutes.
	(w3m-display-progress-message): Export to w3m.el.

2005-03-03  ARISAWA Akihiro  <ari@mbf.sphere.ne.jp>

	* w3m.el (w3m-url-readable-string): An expression is evaluated without
	checking type.

2005-03-03  TSUCHIYA Masatoshi  <tsuchiya@namazu.org>

	* w3m.el (w3m-show-decoded-url): Update its customize spec to use it as
	the rule set to decode URIs when displaying them.  Changed its default
	value.
	(w3m-url-readable-string): New function to process the above option.
	(w3m-make-help-echo, w3m-make-balloon-help): Do not accept `url-decode'
	option, and use the above function to decore URIs.
	(w3m-fontify-anchors): Follow the above change.
	(w3m-print-current-url, w3m-print-this-url): Call the above function.
	(w3m-make-url-decode-function): Removed.
	(w3m-entity-alist, w3m-about-history): Remove redundant `function'.
	For more detail, see http://www.mew.org/~kazu/doc/elisp/function.html.

2005-03-03  Katsumi Yamaoka  <yamaoka@jpl.org>

	* w3m.el (w3m-modeline-title-string): New variable.
	(w3m-modeline-title-timer): New variable.
	(w3m-modeline-title): New function used to truncate the title string
	not to cut the right end of the mode line.  Works only with Emacs 22
	and newer.
	(w3m-buffer-setup): Use it.

2005-03-03  Katsumi Yamaoka  <yamaoka@jpl.org>

	* w3m.el (w3m-make-help-echo): Make it work with XEmacs.
	(w3m-make-balloon-help): Support decoding URIs.
	(w3m-fontify-anchors): Make the balloon-help show decoded URIs.

2005-03-02  ARISAWA Akihiro  <ari@mbf.ocn.ne.jp>

	* w3m.el (w3m-show-decoded-url): New user option.
	(w3m-make-url-decode-function): New inline function.
	(w3m-make-help-echo): Use it.
	(w3m-fontify-anchors): The function of help-echo property has an
	ability to decode url.

2005-03-01  Katsumi Yamaoka  <yamaoka@jpl.org>

	* w3m-xmas.el (w3m-decode-coding-string-with-priority): New function.

	* w3m.el (w3m-url-decode-string): Use it.

2005-03-01  Hideyuki SHIRAI  <shirai@meadowy.org>

	* w3m.el (w3m-w3m-attributes-1): Support `300 Multiple Choices'.
	(w3m-w3m-retrieve): Ditto.
	(w3m-w3m-retrieve-1): Ditto.

2005-02-28  Katsumi Yamaoka  <yamaoka@jpl.org>

	* w3m-xmas.el (w3m-detect-coding-region): Use the name of the coding
	system instead of the coding category if it is void.

	* w3m-util.el (w3m-set-match-data): New macro which converts points
	into markers under XEmacs.
	(w3m-search-tag-1): Use it.

	* w3m-e19.el: Autoload easymenu in order to avoid compile warning.
	* w3m-om.el: Ditto.

2005-02-25  Hideyuki SHIRAI  <shirai@meadowy.org>

	* w3m.el (all): Use `w3m-form-set-number' and `w3m-form-kill-buffer'
	instead of `w3m-form-textarea-set-number' and
	`w3m-form-textarea-kill-buffer'

	* w3m-form.el (w3m-form-input-select-urlid): New buffer local variable.
	(w3m-form-input-map-urlname): Ditto.
	(w3m-form-set-number): Rename from `w3m-form-textarea-set-number' and
	treate buffers of `select' and `map'.
	(w3m-form-kill-buffer): Ditto.
	(w3m-form-input-select-set): Allways remove own buffer.
	(w3m-form-input-select-exit): Ditto.
	(w3m-form-input-map-set): Ditto.
	(w3m-form-input-map-exit): Ditto.
	(w3m-form-input-select): When exists same from buffer, use it.
	(w3m-form-input-map): Ditto.

2005-02-25  Katsumi Yamaoka  <yamaoka@jpl.org>

	* w3mhack.el (w3mhack-what-where): Fix the form.
	(w3mhack-makeinfo): Silence it when formatting @multitable section.

2005-02-25  Hideyuki SHIRAI  <shirai@meadowy.org>

	* w3m.el (top): Add autoloads of `w3m-form-textarea-kill-buffer' and
	`w3m-form-textarea-set-number' to avoid byte-compile warnings.
	(w3m-delete-buffer): Call `w3m-form-textarea-kill-buffer' when use
	form.
	(w3m-delete-other-buffers): Ditto.
	(w3m-quit): Ditto.
	(w3m-select-buffer-delete-buffer): Ditto.
	(w3m-pack-buffer-numbers): Call `w3m-form-textarea-set-number' when use
	form.

	* w3m-form.el (top): Move all buffer local variables on the top to
	avoid byte-compile warnings.
	(w3m-form-parse-and-fontify): Set `w3m-form-use-textarea-backup-p' to
	nil.
	(w3m-form-input-textarea-save): Use `w3m-form-use-textarea-backup-p'
	instead of `w3m-form-use-textarea-backup'.
	(w3m-form-input-textarea-set): Allways remove textarea buffer and
	window.
	(w3m-form-input-textarea-exit): Ditto.
	(w3m-form-input-textarea): Check to call for backup. Check identity of
	existed textarea buffer and w3m buffer. Treat
	`w3m-form-use-textarea-backup-p'.
	(w3m-form-use-textarea-backup-p): New function.
	(w3m-form-textarea-set-number): Ditto.
	(w3m-form-textarea-kill-buffer): Ditto.
	(w3m-form-submit-get-textarea-files): If no backup, return nil.

2005-02-24  Katsumi Yamaoka  <yamaoka@jpl.org>

	* w3m-util.el: Autoload cancel-timer for XEmacs.

	* w3m-xmas.el (w3m-run-at-time): Use run-at-time which comes from
	timer-funcs.el if it seems to work correctly.
	(cancel-timer): Defun if it is void.

2005-02-24  Katsumi Yamaoka  <yamaoka@jpl.org>

	* doc/ptexinfmt.el (texinfo-multitable-widths): Reverse the logic that
	shows whether it is broken.

	* w3m-util.el: Autoload regexp-opt for Emacs 19.

	* w3mhack.el (w3mhack-makeinfo): Load poe for Emacs 19.

2005-02-24  Romain Francoise  <romain@orebokech.com>

	* w3m.el (w3m-lynx-like-map): Bind [follow-link] so as to make mouse-1
	work in Emacs 22 like mouse-2.
	(w3m-info-like-map): Ditto.

2005-02-23  Hideyuki SHIRAI  <shirai@meadowy.org>

	* w3m-antenna.el (w3m-antenna-check-rss): Parse all date fields.

2005-02-21  TSUCHIYA Masatoshi  <tsuchiya@namazu.org>

	* w3m-form.el (w3m-form-input-textarea): Fix.

2005-02-21  Tsuyoshi CHO  <tsuyoshi_cho@ybb.ne.jp>,
	Hideyuki SHIRAI  <shirai@meadowy.org>

	* w3m-form.el (w3m-form-input-textarea-mode-setup): Fix.
	(w3m-form-input-textarea): Follow the above change.

2005-02-21  TSUCHIYA Masatoshi  <tsuchiya@namazu.org>

	* w3m-form.el (w3m-form-textarea-edit-mode): Changed its default value
	to `text-mode'.

2005-02-21  Katsumi Yamaoka  <yamaoka@jpl.org>

	* Makefile.in (install-package): Change the default directory in which
	icon files will be installed from `etc/w3m/icons/' into
	`etc/images/w3m/' following the most recent Emacs and Gnus.
	(install-package-ja): Ditto.

	* aclocal.m4 (AC_EXAMINE_PACKAGEDIR): Use configure-package-path.
	(AC_PATH_ICONDIR): Change the default directory in which icon files
	will be installed from `etc/w3m/icons/' into `etc/images/w3m/'
	following the most recent Emacs and Gnus.

	* w3m.el (w3m-icon-directory): Improve the way to determin the default
	value.

	* w3mhack.el (w3mhack-nonunix-install): Change the default directory in
	which icon files will be installed from `etc/w3m/icons/' into
	`etc/images/w3m/' following the most recent Emacs and Gnus.
	(w3mhack-make-package): Ditto.
	(w3mhack-what-where): Ditto.

2005-02-16  Katsumi Yamaoka  <yamaoka@jpl.org>

	* w3m-lnum.el: Rename from w3m-link-numbering.el.

	* mime-w3m.el: Load mime-parse.el before mime.el and w3m.el when
	compiling rather than always loading mime.el and w3m.el.

2005-02-16  TSUCHIYA Masatoshi  <tsuchiya@namazu.org>

	* w3m-form.el: Changes to define `w3m-form-input-textarea-mode' as a
	minor mode.
	(w3m-form-textarea-edit-mode): New option.
	(w3m-form-input-textarea-map): Renamed from
	`w3m-form-input-textarea-keymap'.
	(w3m-form-input-textarea-mode) [variable]: New internal variable.
	(w3m-form-input-textarea-mode) [function]: Reconstructed.
	(w3m-form-input-textarea-mode-setup): New function.
	(w3m-form-input-textarea): Clean up.

2005-02-15  Katsumi Yamaoka  <yamaoka@jpl.org>

	* aclocal.m4 (AC_PATH_EMACS): Show the correct Emacs version.

	* mime-w3m.el: Always require mime and w3m instead of to autoload
	mime-parse.el.

	* w3m-bitmap.el: Bind w3m-work-buffer-list when compiling.

	* w3m-proc.el: Silence the byte compiler complaining against gensym.

	* w3m-rss.el: Use eval-and-compile in order to autoload timezone.el.

	* w3m.el (w3m-treat-drive-letter): Use eval-and-compile.
	(w3m-touch-file-available-p): Move forward.
	(w3m-touch-file): Ditto.
	(w3m-expand-path-name): Use eval-and-compile.
	(w3m-window-hscroll): Ditto.
	(w3m-current-column): Ditto.
	(w3m-set-window-hscroll): Ditto.
	(w3m-add-local-hook): Silence the byte compiler.
	(w3m-run-at-time): Use eval-and-compile.

	* w3mhack.el: Remove the code used to silence the byte compiler which
	complains make-local-hook is obsolete.
	(w3mhack-makeinfo): Silence XEmacs when formatting Infos.

	* octet.el: Require cl when compiling.
	* w3m-filter.el: Ditto.
	* w3m-fsf.el: Ditto.
	* w3m-link-numbering.el: Ditto.
	* w3m-namazu.el: Ditto.

2005-02-14  Katsumi Yamaoka  <yamaoka@jpl.org>

	* w3m.el: Load w3m-e23.el for Emacs 23.

	* w3mhack.el (w3mhack-module-list): Use w3m-e23.el for Emacs 23.

	* w3m-e23.el: Rename from w3m-e22.el.

2005-02-10  Katsumi Yamaoka  <yamaoka@jpl.org>

	* w3m.el: Load w3m-e21.el even if the version of Emacs is 22.x when the
	Emacs CVS HEAD is used.

	* w3mhack.el (w3mhack-module-list): Prefer w3m-e21.el rather than
	w3m-e22.el if the Emacs CVS HEAD is used.

2005-02-06  TSUCHIYA Masatoshi  <tsuchiya@namazu.org>

	* w3m-antenna.el (w3m-antenna-html-skelton): Fix typo.
	(w3m-antenna-make-contents): Replace %D to the modified time of
	`w3m-antenna-file'.

2005-02-02  Katsumi Yamaoka  <yamaoka@jpl.org>

	* w3m.el (w3m-gmane-url-at-point): New function.
	(w3m-url-at-point): Use it.

2005-01-30  Yoichi NAKAYAMA  <yoichi@geiin.org>

	* w3m.el (w3m-attributes): Support cid urls.
	(w3m-external-view): Ditto.

2005-01-27  Katsumi Yamaoka  <yamaoka@jpl.org>

	* w3m-e21.el (w3m-force-window-update): Make it work whatever the value
	for the resize-mini-windows variable is.
	(w3m-update-tab-line): Ditto.

2005-01-25  Katsumi Yamaoka  <yamaoka@jpl.org>

	* w3m-rss.el (w3m-rss-parse-date-string): Support the date format in
	the RFC822 style which RSS 2.0 allows.  Suggested by David Hansen
	<david.hansen@physik.fu-berlin.de>.

2005-01-23  TSUCHIYA Masatoshi  <tsuchiya@namazu.org>

	* w3m-e21.el (w3m-force-window-update, w3m-update-tab-line): Call
	`enlarge-window' before calling `shrink-window', in order to avoid
	deleting sole window.

2005-01-19  ARISAWA Akihiro  <ari@mbf.sphere.ne.jp>

	* w3m.el (w3m-content-type-alist): Check if "fiber.exe" is exist.

2005-01-17  ARISAWA Akihiro  <ari@mbf.sphere.ne.jp>

	* w3m-form.el (w3m-form-parse-and-fontify): Check if w3m-current-url is
	available.

2004-07-24  Tsuyoshi CHO  <mfalcon_sky@emailuser.net>

	* w3m.el (w3m-menubar): Rearrange it hierarchical.
	(w3m-setup-menu): Use easymenu.

2005-01-10  Hideyuki SHIRAI  <shirai@meadowy.org>

	* w3m-form.el (w3m-form-input-textarea): Modify string of the inquiry.

2005-01-07  Hideyuki SHIRAI  <shirai@meadowy.org>

	* w3m.el (w3m-goto-url): Call `w3m-form-textarea-files-remove' if
	necessary.

	* w3m-util.el (w3m-compare-strings): New define.

	* w3m-form.el (w3m-form-textarea-file-expire-date): Modify Document.
	(w3m-fontify-textareas): Put `w3m-form-file-name' property.
	(w3m-form-textarea-files, w3m-form-textarea-post-files): New buffer
	local variable.
	(w3m-form-parse-and-fontify): Set `w3m-form-textarea-files'. Put
	`w3m-form-file-name' property on the form of textarea.
	(w3m-form-input-textarea): Use same textarea buffer if exist.  Don't
	ask user if don't modify its area without tailed white space.  Visible
	the editted text when ask user. Guard against 'C-g'.  Added
	`w3m-form-textarea-file-cleanup' to hook as `kill-emacs-hook'
	(w3m-form-textarea-same-check): New function.
	(w3m-form-textarea-file-cleanup): Remove myself from `kill-emacs-hook'.
	(w3m-form-textarea-files-remove): New function.
	(w3m-form-submit-get-textarea-files): Ditto.
	(w3m-form-submit): Set `w3m-form-textarea-post-files' for removing
	files.
	(w3m-form-resume): Check `selects' is cons.

2005-01-05  Katsumi Yamaoka  <yamaoka@jpl.org>

	* doc/Makefile.in (.texi.info): Set LC_ALL=C.

2004-12-29  Hideyuki SHIRAI  <shirai@meadowy.org>

	* w3m.el (w3m-quit): Call `w3m-form-textarea-file-cleanup'.
	(w3m-view-this-url-1): Revert final change.

	* w3m-form.el (w3m-form-textarea-file-expire-date): New user option.
	(w3m-form-textarea-file-cleanup): New function.

2004-12-28  Hideyuki SHIRAI  <shirai@meadowy.org>

	* w3m-form.el (w3m-form-use-textarea-backup): New user option.
	(w3m-form-textarea-directory): Ditto.
	(w3m-form-get-coding-system): New function.
	(w3m-form-make-form-data): Use `w3m-form-get-coding-system'.
	(w3m-form-input-textarea-keymap): Define "C-xC-s" to
	`w3m-form-input-textarea-save'.
	(w3m-form-input-textarea-file): New variable.
	(w3m-form-input-textarea-coding-system): Ditto.
	(w3m-form-input-textarea-filename): New function.
	(w3m-form-input-textarea-save): Ditto.
	(w3m-form-input-textarea-set): Call `w3m-form-input-textarea-save'.
	(w3m-form-input-textarea-exit): Ditto.
	(w3m-form-input-textarea-mode): Modify doc-string.
	(w3m-form-input-textarea): Handling filename and coding-system.

2004-12-27  Hideyuki SHIRAI  <shirai@meadowy.org>

	* w3m.el (w3m-view-this-url-1): Revert 2004-12-17 change.  The buffer
	seems empty killed before to restore window configuration.  Restore the
	position and window-start if last window equal current-window.

2004-12-24  Hideyuki SHIRAI  <shirai@meadowy.org>

	* w3m-hist.el (w3m-history-restore-position): Handling the window of
	w3m for sure absolutely.

2004-12-23  Katsumi Yamaoka  <yamaoka@jpl.org>

	* w3mhack.el (w3mhack-makeinfo): Revert.

2004-12-22  Katsumi Yamaoka  <yamaoka@jpl.org>

	* w3mhack.el (w3mhack-makeinfo): Bind undo-outer-limit.

2004-12-17  Hideyuki SHIRAI  <shirai@meadowy.org>

	* w3m.el (w3m-fontify-anchors): Local file is given special treatment
	for `href'. Fix match data of `href'.
	(w3m-view-this-url-1): If the points of window was treated in
	w3m-goto-url(), now reconstruct window configuration.

2004-12-16  Katsumi Yamaoka  <yamaoka@jpl.org>

	* w3m-e21.el (w3m-update-tab-line): Wobble the window size instead of
	setting the cursor color.

2004-12-15  Hideyuki SHIRAI  <shirai@meadowy.org>

	* w3m-namazu.el (w3m-namazu): Added optional argument `reload'.

2004-12-14  Katsumi Yamaoka  <yamaoka@jpl.org>

	* w3m-util.el (w3m-tag-regexp-of): Remove.
	(w3m-search-tag-1): New function.
	(w3m-search-tag): New macro.

	* w3m-form.el (w3m-form-parse-and-fontify): Use w3m-search-tag instead
	of w3m-tag-regexp-of.

2004-12-10  Hideyuki SHIRAI  <shirai@meadowy.org>

	* w3m.el (w3m-fontify-anchors): Use 'w3m-name-anchor2 property to avoid
	overriding 'w3m-name-anchor property.
	(w3m-search-name-anchor): Search 'w3m-name-anchor2 property if not
	detect 'w3m-name-anchor property.

2004-12-03  Katsumi Yamaoka  <yamaoka@jpl.org>

	* w3m-form.el (w3m-form-parse-and-fontify): Ignore a select form in the
	case where w3mmee is running if its value is not specified.  Reported
	by Clemens Fischer <ino-qc@spotteswoode.de.eu.org>.

	* w3mhack.el (labels): Remove.

2004-11-26  Katsumi Yamaoka  <yamaoka@jpl.org>

	* w3mhack.el (labels): A temporary substitution against the Emacs CVS
	bug.

2004-11-26  TSUCHIYA Masatoshi  <tsuchiya@pine.kuee.kyoto-u.ac.jp>

	* w3m-form.el (w3m-form-resume): Check whether a form exists, before
	resuming its values from its history.

2004-11-21  TSUCHIYA Masatoshi  <tsuchiya@namazu.org>

	* w3m-rss.el: New file.

	* w3m-antenna.el (w3m-antenna-check-rss): New function.
	(w3m-antenna-sites): Improve its customize spec to support
	`w3m-antenna-check-rss'.

	* w3m.el (w3m-content-type-alist): Add text/xml, application/xml,
	application/rdf+xml, and application/rss+xml.
	(w3m-detect-xml-charset): New function.
	(w3m-decode-buffer): Use the above function when decoding XML contents.

2004-11-19  Katsumi Yamaoka  <yamaoka@jpl.org>

	* w3m.el (w3m-redisplay-this-page): Don't make a new history.

2004-11-17  Hideyuki SHIRAI  <shirai@meadowy.org>

	* w3m.el (w3m-output-coding-system): Use `utf-8' if Emacs has internal
	utf-8 only.
	(w3m-input-coding-system): Revert last change.
	(w3m-halfdump-command-arguments): Bind `fix_width_conv' and
	`use_jisx0201' when w3m-m17n.

2004-11-16  Hideyuki SHIRAI  <shirai@meadowy.org>

	* w3m.el (w3m-input-coding-system): Use `utf-8' if Emacs has internal
	utf-8, it has no Mule-UCS and w3m-type is `w3m-m17n'.

2004-11-15  Katsumi Yamaoka  <yamaoka@jpl.org>

	* w3m-form.el (w3m-char-to-int, w3m-string-to-char-list,
	w3m-int-to-char): Silence byte-compiler.
	* w3m-ccl.el (charset-id): Ditto.

	* w3m-tabmenu.el (w3m-tab-menubar-update): Don't let iswitchb manage
	the w3m tab menubar.

2004-10-27  Hideyuki SHIRAI  <shirai@meadowy.org>

	* w3m.el (w3m-check-refresh-attribute): Support own page reload.
	(w3m-goto-url-with-timer): Ditto.

2004-10-27  Katsumi Yamaoka  <yamaoka@jpl.org>

	* aclocal.m4 (AC_ADD_LOAD_PATH): Clarify the error message.

2004-10-26  Katsumi Yamaoka  <yamaoka@jpl.org>

	* w3m-xmas.el (call-process-region): Add an advice in order to fix an
	XEmacs 21.5.18 bug.
	* w3mhack.el (call-process-region): Ditto.

2004-10-25  Hideyuki SHIRAI  <shirai@meadowy.org>

	* w3m.el (w3m-check-refresh-attribute): Fix to analyze the URL.

2004-10-21  Katsumi Yamaoka  <yamaoka@jpl.org>

	* w3m.el (w3m-touch-file): Protect against the absence of
	file-name-coding-system and default-file-name-coding-system.

2004-10-20  Hideyuki SHIRAI  <shirai@meadowy.org>

	* w3m.el (w3m-buffer-setup): Modify `mode-line-buffer-identification';
	display "Loading..." instead of `w3m-current-titile' when process of
	w3m active.

2004-10-16  ARISAWA Akihiro  <ari@mbf.sphere.ne.jp>

	* w3m.el (w3m-touch-file): Use `set-file-times' if available; bind
	`coding-system-for-write' while calling `w3m-touch-command'.

2004-10-08  TSUCHIYA Masatoshi  <tsuchiya@namazu.org>

	* w3m-perldoc.el (w3m-perldoc-input-coding-system)
	(w3m-perldoc-output-coding-system): New options.
	(w3m-about-perldoc): Use the above options, to display both modules
	encoded in EUC-JP and ones encoded in UTF-8 correctly.

2004-10-08  Katsumi Yamaoka  <yamaoka@jpl.org>

	* w3m-e21.el (w3m-tab-line): Replace "%" with "%%" in
	w3m-tab-line-format.

2004-10-07  Katsumi Yamaoka  <yamaoka@jpl.org>

	* w3m.el (w3m-retrieve): Add autoload cookie.

2004-10-03  TSUCHIYA Masatoshi  <tsuchiya@namazu.org>

	* w3m-search.el (w3m-search-engine-alist): Add the parameter
	`ie=Shift_JIS' to Google for Japanese users.

2004-09-21  Hideyuki SHIRAI  <shirai@meadowy.org>

	* w3m-antenna.el (w3m-about-antenna): Revert 2004-09-16 change.

2004-09-16  Hideyuki SHIRAI  <shirai@meadowy.org>

	* w3m-antenna.el (w3m-about-antenna): Change the method to compare an
	arrived time to a last-modified time.

2004-09-07  Katsumi Yamaoka  <yamaoka@jpl.org>

	* w3m.el (w3m-goto-url): Don't make a new history when reloading.
	(w3m-reload-this-page): Ditto.

	* w3m-hist.el (w3m-history-restore-position): Don't cause an error even
	if a page has shrunk.


2004-08-17  TSUCHIYA Masatoshi  <tsuchiya@namazu.org>

	* Release emacs-w3m-1.4.3 from emacs-w3m-1_4 branch.

2004-08-15  Kazuhiro UCHIDA  <kayoujin@yahoo.co.jp>

	* w3m.el (w3m-remove-meta-charset-tags): Check that a content field has
	a valid value before parsing it.

2004-08-12  Romain Francoise  <romain@orebokech.com>

	* w3m.el (w3m-relationship-estimate-rules): Improve regexp for Google
	in order to make the scroll-to-next-page feature work on Google Groups
	as well.

2004-08-12  Katsumi Yamaoka  <yamaoka@jpl.org>

	* w3m.el (w3m-relationship-estimate-rules): Fix regexp for Google.
	Suggested by Romain Francoise <romain@orebokech.com>.

2004-08-02  TAKAHASHI Kaoru  <kaoru@kaisei.org>

	* doc/ptexinfmt.el (slanted): Rename @s to @slanted.

2004-07-30  Romain Francoise  <romain@orebokech.com>

	Enable emacs-w3m to be built with Emacs --without-x.

	* w3m-e21.el (image-size): Alias to ignore if it is not available.

	* w3m-favicon.el (w3m-favicon-type): Don't use image-types if it is not
	available.

	* w3m.el (mouse-set-point): Autoload mouse.elc.

2004-07-20  TAKAHASHI Kaoru  <kaoru@kaisei.org>

	* doc/ptexinfmt.el: Support @s.


2004-07-14  TSUCHIYA Masatoshi  <tsuchiya@namazu.org>

	* Release emacs-w3m-1.4.2 from emacs-w3m-1_4 branch.

	* w3m.el (w3m-w3m-canonicalize-url): Revival.
	(w3m-w3m-attributes, w3m-w3m-retrieve): Call the above.
	(w3m-canonicalize-url): Do not check a slash.

2004-07-12  TSUCHIYA Masatoshi  <tsuchiya@namazu.org>

	* w3m.el (w3m-detect-meta-charset): Check that a content field has a
	valid value before parsing it.

2004-07-08  ARISAWA Akihiro  <ari@mbf.sphere.ne.jp>
	Suggested by Tatsuya Kinoshita <tats@vega.ocn.ne.jp>

	* w3m.el (w3m-correct-charset-alist): Reverse "windows-125x" and
	"cp125x".


2004-07-07  TSUCHIYA Masatoshi  <tsuchiya@namazu.org>

	* Release emacs-w3m-1.4.1 from emacs-w3m-1_4 branch.

2004-07-06  TSUCHIYA Masatoshi  <tsuchiya@namazu.org>

	* w3m-weather.el: Reconstructed to follow the change of site design.
	(w3m-weather-completion-table, w3m-weather-filter-functions): Update.
	(w3m-weather-extract-contents, w3m-weather-adjust-contents): New
	functions.
	(w3m-weather-remove-headers, w3m-weather-remove-footers,
	w3m-weather-get-seikatu-sisu, w3m-weather-insert-seikatu-sisu):
	Removed.

2004-06-28  Katsumi Yamaoka  <yamaoka@jpl.org>

	* w3m.el (w3m-canonicalize-url): Don't make sure arg is a string.
	(w3m-input-url): Don't use w3m-canonicalize-url for non-string url
	which may be the symbol popup.

2004-06-25  TSUCHIYA Masatoshi  <tsuchiya@namazu.org>

	* w3m.el (w3m-canonicalize-url): New function.
	(w3m-input-url, w3m-browse-url): Call the above.
	(w3m-w3m-canonicalize-url): Abolished.
	(w3m-w3m-attributes, w3m-w3m-retrieve): Do not call the abolished
	function.
	(w3m-url-hierarchical-schemes): Add `ftps'.

2004-06-24  Katsumi Yamaoka  <yamaoka@jpl.org>

	* w3m-util.el (w3m-add-w3m-initial-frames): Share the opened frame in
	w3m-initial-frames over all emacs-w3m buffers if w3m-use-tab is
	non-nil.
	(w3m-delete-w3m-initial-frames): New function; add it to
	delete-frame-functions or delete-frame-hook, or merge into delete-frame
	using defadvice.
	(w3m-delete-frames-and-windows): Return to the former buffer after
	performing walk-windows; don't manage w3m-initial-frames.

	* w3m.el (w3m-delete-buffer): Don't manage w3m-initial-frames.

2004-06-14  Yoichi NAKAYAMA  <yoichi@geiin.org>

	* w3m.el (TopLevel): Display meaningful message when w3m-command is
	nil.

2004-06-21  ARISAWA Akihiro  <ari@mbf.sphere.ne.jp>

	* w3m.el (w3m-fontify): Call `w3m-replace-symbol' before
	`w3m-fontify-anchors' in order not to lose text properties.

2004-06-14  Katsumi Yamaoka  <yamaoka@jpl.org>

	* w3m.el (w3m): Run w3m-mode before popping to the newly created buffer
	up.

2004-06-12  ARISAWA Akihiro  <ari@mbf.sphere.ne.jp>

	* w3m.el (w3m-output-coding-system): Change default value for w3m-m17n.

	* w3m-bug.el (report-emacs-w3m-bug-system-informations): Add
	w3m-input-coding-system and w3m-output-coding-system.

2004-06-11  ARISAWA Akihiro  <ari@mbf.sphere.ne.jp>

	* w3m.el (w3m-meta-content-type-charset-regexp)
	(w3m-meta-charset-content-type-regexp)
	(w3m-meta-refresh-content-regexp)
	(w3m-meta-content-refresh-regexp): Removed.
	(w3m-detect-meta-charset, w3m-remove-meta-charset-tags)
	(w3m-check-refresh-attribute): Use `w3m-parse-attributes' instead of
	above regexp.
	(w3m-rendering-buffer): Don't call `w3m-remove-meta-charset-tags' for
	w3m-m17n.

2004-06-08  Katsumi Yamaoka  <yamaoka@jpl.org>

	* w3m.el (w3m-make-new-session): Doc fix.
	(w3m-safe-view-this-url): Use w3m-goto-url-new-session only when a user
	invokes this command in a buffer not being running the w3m-mode.

2004-06-07  Masatake YAMATO  <jet@gyve.org>

	* w3m-hist.el (w3m-history-store-position): Fix a wrong message.

2004-06-07  TSUCHIYA Masatoshi  <tsuchiya@namazu.org>

	* w3m-filter.el (w3m-filter-rules): Relax the condition.

2004-06-07  Katsumi Yamaoka  <yamaoka@jpl.org>

	* w3m.el (w3m-make-new-session): Doc fix.
	(w3m-safe-view-this-url): Use w3m-goto-url-new-session instead of
	w3m-goto-url when w3m-make-new-session is non-nil.

2004-06-04  Katsumi Yamaoka  <yamaoka@jpl.org>

	* w3m.el (w3m-make-new-session): New user option.
	(w3m): Make a new emacs-w3m buffer if w3m-make-new-session is non-nil
	and a user specifies a url string.

2004-06-02  Katsumi Yamaoka  <yamaoka@jpl.org>

	* w3m-util.el (w3m-popup-buffer): Don't use focus-frame in Emacs.

2004-06-01  Katsumi Yamaoka  <yamaoka@jpl.org>

	* w3m-proc.el (w3m-process-wait-discard-input): Abolish.
	(w3m-process-wait-process): Don't use accept-process-output to make it
	possible to show progress messages; discard key press events while
	waiting for finishing of a process.

2004-05-24  ARISAWA Akihiro  <ari@mbf.sphere.ne.jp>

	* w3m-form.el (w3m-form-put-by-name): Overwrite ID value when a name is
	found.

2004-05-22  ARISAWA Akihiro  <ari@mbf.sphere.ne.jp>

	* w3m.el (w3m-fontify): Remove tags in the form element except for
	textarea.

2004-05-18  Katsumi Yamaoka  <yamaoka@jpl.org>
	Suggested by Yoichi NAKAYAMA <yoichi@geiin.org>

	* w3m-util.el (w3m-replace-in-string): New function which is a copy of
	shimbun-replace-in-string.
	* w3m.el (w3m-active-region-or-url-at-point): Use it; remove all
	whitespace in region.

2004-05-18  Hideyuki SHIRAI  <shirai@meadowy.org>

	* mew-w3m.el (mew-w3m-view-inline-image): Bind mew-use-text/html as t.

2004-05-14  Katsumi Yamaoka  <yamaoka@jpl.org>

	* w3m.el (w3m-home-page): Improve the customizing widget.

2004-05-13  Katsumi Yamaoka  <yamaoka@jpl.org>

	* w3m.el (w3m-expand-url): Bind file-name-handler-alist as nil.

2004-05-13  Katsumi Yamaoka  <yamaoka@jpl.org>

	* w3m.el (w3m-arrived-ignored-regexp): Add about:blank.
	(w3m-history-ignored-regexp): Ditto.
	(w3m-about-retrieve): Ditto.
	(w3m-buffer-setup): Prefer the last visited emacs-w3m buffer.

2004-05-12  TSUCHIYA Masatoshi  <tsuchiya@namazu.org>

	* w3m-filter.el (w3m-filter-rules): Update its default value and its
	customize spec.

2004-05-12  Katsumi Yamaoka  <yamaoka@jpl.org>

	* w3m.el (w3m-w3m-dump-extra): Examine image data briefly to detect
	only gif, jpeg and png by itself.

	* w3m-util.el (w3m-image-type-from-data): Abolish.

2004-05-12  TSUCHIYA Masatoshi  <tsuchiya@namazu.org>

	* w3m.el (w3m-w3m-dump-extra): Check only 300 bytes at the top of the
	data.

2004-05-12  Katsumi Yamaoka  <yamaoka@jpl.org>

	* w3m-util.el (w3m-image-type-from-data): New function.  Suggested by
	KOSEKI Yoshinori <kose@meadowy.org>.

	* w3m.el (w3m-w3m-dump-extra): Use it.

2004-05-11  Katsumi Yamaoka  <yamaoka@jpl.org>

	* w3m-proc.el (w3m-process-start-process): Use
	set-process-query-on-exit-flag if it is available.

	* w3m.el (w3m-w3m-dump-extra): Trust the magic at the beginning of
	image data rather than the content-type header.

2004-05-11  TSUCHIYA Masatoshi  <tsuchiya@namazu.org>

	* w3m.el (w3m-copy-buffer): Prefer cached contents without checking
	their validity.

2004-05-01  TSUCHIYA Masatoshi  <tsuchiya@namazu.org>

	* w3m-proc.el (w3m-process-waited): Revival.
	(w3m-process-with-wait-handler): Set t to the above.

	* w3m.el (w3m-w3m-dump-extra): Check the above.

2004-04-30  TSUCHIYA Masatoshi  <tsuchiya@namazu.org>

	* w3m.el (emacs-w3m-version): Reset.


2004-04-29  TSUCHIYA Masatoshi  <tsuchiya@namazu.org>

	* Release emacs-w3m-1.4 from emacs-w3m-1_4 branch.

	* Makefile.in (install-package): Install w3m-load.el.
	(dist, tarball): Reimplemented, in order to keep time stamps of source
	files.

	* w3mhack.el (w3mhack-generate-xemacs-load-file): Simplified.

2004-04-28  Katsumi Yamaoka  <yamaoka@jpl.org>

	* w3mhack.el (w3mhack-generate-xemacs-load-file): Replace
	`replace-string' with basic functions.

2004-04-28  TSUCHIYA Masatoshi  <tsuchiya@namazu.org>

	* w3mhack.el (w3mhack-generate-xemacs-load-file): New function.
	(w3mhack-make-package): Use `w3mhack-generate-xemacs-load-file.

2004-04-28  Katsumi Yamaoka  <yamaoka@jpl.org>

	* w3mhack.el (w3mhack-update-files-autoloads): New function.
	(w3mhack-generate-load-file): Use `w3mhack-update-files-autoloads'.

2004-04-28  TSUCHIYA Masatoshi  <tsuchiya@namazu.org>

	* Makefile.in (tarball): Remove w3m-kwds.el and w3m-load.el.

	* configure.in, aclocal.m4: Add `--with-xml' option.

	* w3mhack.el (w3mhack-module-list): New function.
	(w3mhack-examine-modules): Use the above.
	(w3mhack-compile): Use `w3mhack-module-list' instead of
	`w3mhack-examine-modules'.
	(w3mhack-generate-load-file): Likewise; Insert ^L to avoid an error of
	`update-file-autoloads' of old emacsen.

2004-04-28  Katsumi Yamaoka  <yamaoka@jpl.org>

	* w3m.el (w3m-treat-image-size): Default to t.

	* w3m-filter.el (w3m-filter-asahi-shimbun): Use marker to limit the
	search bound.

2004-04-27  Katsumi Yamaoka  <yamaoka@jpl.org>

	* w3mhack.el (w3mhack-generate-load-file): Save w3m-load.el file before
	performing `update-file-autoloads'.

2004-04-27  TSUCHIYA Masatoshi  <tsuchiya@namazu.org>

	* Makefile.in (install-lisp): Do not install w3mhack.el.
	(install-package): Install neither w3mhack.el nor w3m-load.el.

2004-04-27  Katsumi Yamaoka  <yamaoka@jpl.org>

	* w3m.el (w3m-treat-image-size): Default to nil.
	(w3m-rendering-half-dump): Fix a logic determining whether to specify
	`-ppl' and `-ppc' options to the w3m command.

2004-04-27  TSUCHIYA Masatoshi  <tsuchiya@namazu.org>

	* w3mhack.el: Create w3m-load.el.
	(w3mhack-load-file): New variable.
	(w3mhack-examine-modules): Ignore `w3mhack-load-file'.
	(w3mhack-generate-load-file): New function.
	(w3mhack-compile): Call the above.

	* .cvsignore: Ignore w3m-load.el.

	* Makefile.in (clean): Remove w3m-load.el.

2004-04-25  Katsumi Yamaoka  <yamaoka@jpl.org>

	* w3m.el (w3m-expand-path-name): In Emacs, don't bind
	directory-sep-char which is an obsolete variable.

2004-04-24  TSUCHIYA Masatoshi  <tsuchiya@namazu.org>

	* w3m.el, w3m-favicon.el: Move snippets managing
	`w3m-arrived-setup-functions' and `w3m-arrived-shutdown-functions' from
	w3m.el into w3m-favicon.el.

2004-04-23  TSUCHIYA Masatoshi  <tsuchiya@namazu.org>

	* w3m-antenna.el (w3m-antenna-hns-last-modified): Use 32400 as a
	correct timezone instead of JST (suggested by YAMAOKA-san).

2004-04-22  Christian Schmitt  <Christian.Schmitt@Dresdner-Bank.com>

	* w3m.el (w3m-expand-path-name): Bind directory-sep-char to `?/'.  It
	is `?\' by default in XEmacs on Windows (native, not Cygwin).

2004-04-22  Katsumi Yamaoka  <yamaoka@jpl.org>

	* w3m.el (w3m-use-symbol): Don't activate it in Emacs 20.  Advised by
	Arisawa-san.

2004-04-21  TSUCHIYA Masatoshi  <tsuchiya@namazu.org>

	* w3m.el: Simplify the rule of sending referers.
	(w3m-add-referer-regexps): Abolished.
	(w3m-add-referer-predicate-function): Abolished.
	(w3m-add-referer): New option.
	(w3m-add-referer-p): New function.
	(w3m-add-referer-predicate-by-referer-regexps): Removed.
	(w3m-add-referer-predicate-by-hosts): Removed.
	(w3m-request-arguments, w3m-header-arguments): Follow the above
	changes.

2004-04-21  Katsumi Yamaoka  <yamaoka@jpl.org>

	* w3m-util.el (w3m-add-w3m-initial-frames): Get the correct value for
	the newly created frame in Emacs 19.

	* w3m.el (w3m-about-retrieve): Load base64 for Emacs 19.
	(w3m-minor-mode-command-alist): Add w3m-print-this-url.

	* w3m-bitmap.el (w3m-bitmap-image-insert): Don't put the evaporate
	property on empty overlays (revert 2004-04-07 change).

2004-04-20  TSUCHIYA Masatoshi  <tsuchiya@namazu.org>

	* w3m-link-numbering.el (w3m-view-numbered-link): Removed.
	(w3m-move-numbered-anchor): New command.
	(w3m-link-numbering-mode-map): Use `w3m-move-numbered-anchor' instead
	of `w3m-view-numbered-link'.

2004-04-19  TSUCHIYA Masatoshi  <tsuchiya@namazu.org>

	* w3m.el (w3m-input-coding-system): Use `w3m-output-coding-system' as
	its default value for w3m-m17n and w3mmee.
	(w3m-halfdump-command-arguments): Use "-I" option to disable
	automatic-detection of coding systems for w3m-m17n and w3mmee.

2004-04-16  ARISAWA Akihiro  <ari@mbf.sphere.ne.jp>

	* w3m.el (w3m-meta-refresh-content-regexp): Allow quoted string as url.
	(w3m-meta-content-refresh-regexp): Ditto.
	(w3m-check-refresh-attribute): Decode entities.

2004-04-15  Katsumi Yamaoka  <yamaoka@jpl.org>

	* w3m-link-numbering.el (w3m-link-numbering): Quit when links have
	already been numbered.

2004-04-14  TSUCHIYA Masatoshi  <tsuchiya@namazu.org>

	* w3m-link-numbering.el (w3m-link-numbering-mode): Delete all overlays
	that display link numbers, when deactivating.

2004-04-14  Katsumi Yamaoka  <yamaoka@jpl.org>

	* w3m-link-numbering.el (w3m-link-numbering): Add face to before-string
	correctly under XEmacs; don't bother to delete overlays (suggested by
	TSUCHIYA-san).

2004-04-14  Hideyuki SHIRAI  <shirai@meadowy.org>

	* w3m-link-numbering.el (w3m-link-numbering-face): New face.
	(w3m-link-numbering): Use it.

2004-04-14  TSUCHIYA Masatoshi  <tsuchiya@namazu.org>

	* w3m-link-numbering.el: New file.

	* w3m.el (w3m-browse-url): Load `browse-url' before calling
	`browse-url-interactive-arg'.

2004-04-12  TAKAHASHI Kaoru  <kaoru@kaisei.org>

	* doc/ptexinfmt.el: Support @indicateurl, @LaTeX, @ordf, @ordm.  @url
	is now a synonym for @uref.

2004-04-12  Katsumi Yamaoka  <yamaoka@jpl.org>

	* w3m.el (w3m-fontify-anchors): No need to enable evaporation of
	overlays in XEmacs.

2004-04-08  Hiroya Murata  <lapis-lazuli@pop06.odn.ne.jp>

	* w3m.el (w3m-delete-all-overlays): Revert.
	(w3m-highlight-current-anchor): Ditto.

2004-04-07  Katsumi Yamaoka  <yamaoka@jpl.org>

	* w3m.el (w3m-delete-all-overlays): Remove.

2004-04-07  Masatake YAMATO  <jet@gyve.org>

	* w3m-bitmap.el (w3m-bitmap-image-insert): Enable the evaporate
	property on overlays.

	* w3m-e21.el (w3m-form-make-button): Enable the evaporate property on
	buttun overlays.

	* w3m.el (w3m-fontify-anchors): Ditto.
	(w3m-create-text-page): No need to delete zombie overlays.
	(w3m-create-image-page): Ditto.
	(w3m-highlight-current-anchor-1): Enable the evaporate property on
	overlays.
	(w3m-highlight-current-anchor): No need to delete overlays.

2004-04-07  Katsumi Yamaoka  <yamaoka@jpl.org>

	* w3m.el (w3m-rendering-extract-title): Remove too much whitespace.

2004-04-05  Katsumi Yamaoka  <yamaoka@jpl.org>

	* w3m.el (w3m-delete-all-overlays): Simply delete all overlays if the
	optional arg is given.
	(w3m-create-text-page): Delete zombie overlays.
	(w3m-create-image-page): Ditto.

2004-04-04  Katsumi Yamaoka  <yamaoka@jpl.org>

	* w3m-search.el (w3m-search-engine-alist): Improve custom.

2004-04-04  ARISAWA Akihiro  <ari@mbf.sphere.ne.jp>

	* w3m-search.el (w3m-search-engine-alist): Add "amazon" entry.

2004-03-31  Yuya Nishida  <yuya@j96.org>

	* w3m-search.el (w3m-search-engine-alist): Add "amazon-ja" entry;
	"PostData" can be specified.
	(w3m-search): Support post-data.

2004-04-04  ARISAWA Akihiro  <ari@mbf.sphere.ne.jp>

	* w3m.el (w3m-header-arguments): Set unibyte at work buffer.

	* w3m-form.el (w3m-form-make-form-data): Set unibyte at work buffer;
	Encode form data.

2004-03-22  ARISAWA Akihiro  <ari@mbf.sphere.ne.jp>

	* w3m.el (w3m-type): Check if w3m-compile-options contains "m17n".

2004-03-19  Yuuichi Teranishi  <teranisi@gohome.org>

	* w3m.el (w3m-add-referer-regexps): Fix typo.
	(w3m-add-referer-predicate-function): New user option.
	(w3m-add-referer-predicate-by-referer-regexps): New function.
	(w3m-add-referer-predicate-by-hosts): Ditto.
	(w3m-request-arguments): Call w3m-add-referer-predicate-function.
	(w3m-header-arguments): Ditto.

	* octet.el (mime-view-octet): Avoid redundant invocation of
	`mime-entity-content'.

2004-03-14  ARISAWA Akihiro  <ari@mbf.sphere.ne.jp>

	* w3m-symbol.el (w3m-mule-unicode-symbol): Fixed 32th character.
	Thanks to Taichi KAWABATA for his report.

2004-03-06  TSUCHIYA Masatoshi  <tsuchiya@namazu.org>

	* w3m-weather.el (w3m-weather-get-seikatu-sisu): Relax regular
	expressions to extract indices, to follow the change of the site
	design.

2004-03-01  Katsumi Yamaoka  <yamaoka@jpl.org>

	* w3m-e21.el (w3m-force-window-update): New function.
	(w3m-tab-drag-mouse-function, w3m-tab-click-mouse-function,
	w3m-tab-line, w3m-e21-switch-to-buffer, w3m-select-buffer-hook): Use
	`w3m-force-window-update' instead of `w3m-e21-wobble-window-size'.
	(w3m-e21-wobble-window-size): Abolish.

	* w3m-favicon.el (w3m-favicon-retrieve): Use `w3m-force-window-update'.

	* w3m-proc.el: Autoload `w3m-force-window-update' when compiling.
	(w3m-process-stop): Use `w3m-force-window-update'.

	* w3m.el (w3m-select-buffer-show-this-line): Use
	`w3m-force-window-update'.


2004-02-27  TSUCHIYA Masatoshi  <tsuchiya@namazu.org>

	* w3m.el (emacs-w3m-version): Release 1.3.85.

2004-02-27  Katsumi Yamaoka  <yamaoka@jpl.org>

	* w3m-e21.el (w3m-tab-drag-mouse-function): Call
	`w3m-e21-wobble-window-size'.
	(w3m-tab-click-mouse-function): New function.
	(w3m-tab-make-keymap): Use it.

2004-02-27  Hideyuki SHIRAI  <shirai@meadowy.org>

	* w3m-form.el (w3m-form-mee-new): Use `w3m-form-normalize-action' for
	action.

2004-02-26  Katsumi Yamaoka  <yamaoka@jpl.org>

	* w3m.el (w3m-select-buffer-show-this-line): Call
	`w3m-e21-wobble-window-size' when Emacs 21 or 22 is running.

	* w3m-e21.el (w3m-tab-line-format): Make it buffer-local variable.
	(w3m-tab-timer): Ditto.
	(w3m-e21-wobble-window-size): New function.
	(w3m-tab-line): Make `w3m-tab-timer' hold boolean value; let a timer
	function run certainly in a buffer in which a timer started; use
	`w3m-e21-wobble-window-size'.
	(w3m-e21-switch-to-buffer): New command.
	(w3m-e21-subst-switch-to-buffer-keys): New function.
	(w3m-mode-setup-functions): Add `w3m-e21-subst-switch-to-buffer-keys'.
	(w3m-select-buffer-hook): Add `w3m-e21-wobble-window-size'.
	(w3m-spinner-image-index): Make it buffer-local variable.

2004-02-25  Hideyuki SHIRAI  <shirai@meadowy.org>

	* w3m-form.el (w3m-form-make-form-data): Align form by the number of
	`hseq'.

2004-02-24  TSUCHIYA Masatoshi  <tsuchiya@namazu.org>

	* w3m-antenna.el (w3m-antenna-sites): Add
	`w3m-antenna-check-another-page' to its customize spec.
	(w3m-antenna-check-another-page): New function.
	(w3m-about-antenna): Relaxed the condition to check changed sites.
	(w3m-antenna-add): Add a new site at the end of `w3m-antenna-sites'
	instead of adding it at the top.

2004-02-20  Katsumi Yamaoka  <yamaoka@jpl.org>

	* w3m-antenna.el (w3m-antenna-function): New widget.
	(w3m-antenna-sites): Use it.

2004-02-20  Hideyuki SHIRAI  <shirai@meadowy.org>

	* w3m.el (w3m-expand-path-name): Protect expand-file-name from
	cygwin-mount.el's behavior on Windows.

	* w3m-antenna.el (w3m-about-antenna): Check arrived-time if no
	last-modified.

2004-02-20  Katsumi Yamaoka  <yamaoka@jpl.org>

	* w3m-antenna.el (w3m-antenna-sites): Fix mis-implemented customizing
	widgets in Emacs 20.7 through 21.3 and XEmacs.
	(w3m-antenna-add): Support Emacs 20.

	* w3m-util.el (widget-default-get): Remove advice.

2004-02-19  Katsumi Yamaoka  <yamaoka@jpl.org>

	* w3m-util.el (widget-default-get): Advise the function to fix a bug in
	Emacs 21.1 through 21.3.

2004-02-17  Yuuichi Teranishi  <teranisi@gohome.org>

	* w3m-form.el (w3m-form-resume): Fix for checkbox.

2004-02-11  TAKAHASHI Kaoru  <kaoru@kaisei.org>

	* doc/ptexinfmt.el: Support @docbook, @ifdocbook, @ifnotdocbook, and
	@registeredsymbol.

2004-02-10  TSUCHIYA Masatoshi  <tsuchiya@namazu.org>

	* w3m.el (w3m-active-region-or-url-at-point): Move the point backward
	from the end of the active region instead of moving it forward, in
	order to avoid enlarging the region.

2004-02-10  Katsumi Yamaoka  <yamaoka@jpl.org>

	* w3m.el (w3m-active-region-or-url-at-point): Find a url-like string in
	the region instead of extracting the whole substring when the region is
	active.  Don't use `w3m-url-at-point' for that since it doesn't work
	for all url string.
	(w3m-quit): Delete frames seemingly fast.

2004-02-09  TSUCHIYA Masatoshi  <tsuchiya@namazu.org>

	* w3m-favicon.el (w3m-favicon-retrieve): Because some broken servers
	provide empty contents as their favicons, check the length of the
	retrieved content, before calling `w3m-favicon-convert'.

2004-02-07  TSUCHIYA Masatoshi  <tsuchiya@namazu.org>

	* w3m.el: Changes to validate cached contents.
	(w3m-follow-cache-control-header): Abolished.
	(w3m-prefer-cache): New option.
	(w3m-cache-available-p): Check whether a cached header includes cache
	control headers.
	(w3m-w3m-dump-extra): Always cache both a header and a content.
	(w3m-w3m-retrieve-1): Check whether a cache is available, before using
	it.
	(w3m-view-this-url): When visiting history pages, prefer cached
	contents without checking their validity.
	(w3m-view-previous-page, w3m-view-source, w3m-view-header): Prefer
	cached contents without checking their validity.

2004-02-05  Hideyuki SHIRAI  <shirai@meadowy.org>

	* w3m.el (w3m-show-error-information): Decode cache contents if
	necessary.

2004-02-05  TSUCHIYA Masatoshi  <tsuchiya@namazu.org>

	* w3m.el (w3m-edit-url): Define as a command.

2004-02-02  Katsumi Yamaoka  <yamaoka@jpl.org>

	* w3mhack.el (w3mhack-examine-modules): Exclude w3m-e22.el except for
	Emacs 22.

2004-01-31  TSUCHIYA Masatoshi  <tsuchiya@namazu.org>

	* w3m.el (w3m-edit-function-alist): New option.
	(w3m-edit-url): Refer the above alist to find a suitable function for
	editing a specified page.
	(w3m-edit-function, w3m-edit-current-url): Its docstring is modified to
	follow the above change.
	(w3m-edit-this-url): Its docstring is modified likewise, and it is
	simplified.
	(w3m-goto-url): Ignore cached form data when reloading.

	* w3m.el (w3m-safe-view-this-url): Call `w3m-goto-url' when a function
	set to `w3m-goto-article-function' returns nil.

2004-01-30  TSUCHIYA Masatoshi  <tsuchiya@namazu.org>

	* w3m.el: Changes to follow anchors that point Shimbun articles.
	(w3m-goto-article-function): New variable.
	(w3m-safe-view-this-url): Refer the above.

2004-01-29  Hideyuki SHIRAI  <shirai@meadowy.org>

	* w3m.el (w3m-follow-cache-control-header): New option.
	(w3m-w3m-dump-extra): If `w3m-follow-cache-control-header' is nil, do
	not follow the chache control headers.

2004-01-28  TSUCHIYA Masatoshi  <tsuchiya@namazu.org>

	* Makefile.in (tarball): Because Emacs-22 has not been released, remove
	w3m-e22.el from the creating tarball.

2004-01-27  Taichi KAWABATA  <batta@beige.ocn.ne.jp>

	* w3m-e22.el: New file.  This file is simply the copy of w3m-e21.el
	except that the ccl section has been removed.

	* w3m.el: Require w3m-e22 when Emacs 22 is running.

2004-01-26  TSUCHIYA Masatoshi  <tsuchiya@namazu.org>

	* w3m.el (w3m-after-cursor-move-hook): Add :group keyword.
	(w3m-auto-show): Check `truncate-lines' before scrolling.
	(w3m-check-current-position): Do not check `truncate-lines'.

	* mime-w3m.el: Changes to display URI of the current anchor.
	(mime-w3m-after-cursor-move-hook): New option.
	(mime-w3m-add-local-hook): New advice.
	(mime-w3m-check-current-position): New funcion.

2004-01-24  TSUCHIYA Masatoshi  <tsuchiya@namazu.org>

	* w3m-proc.el (w3m-process-start-and-wait): Abolished.
	(w3m-process-with-wait-handler): Reimplemented.

	* w3m.el (w3m-input-url): Accept other symbols than `popup'.
	(w3m-copy-buffer): Fix the bug that drops an asynchronous handler
	returned by `w3m-goto-url'.

2004-01-23  Katsumi Yamaoka  <yamaoka@jpl.org>

	* w3m.el (w3m-goto-url): Register a url to the history even if it is
	failed to retrieve.  Suggested by Fujishima-san.

2004-01-23  Hiroshi Fujishima  <pooh@nature.tsukuba.ac.jp>

	* w3m.el (w3m-input-url): Fix a bug which causes an error when there's
	neither a frame nor a window for the emacs-w3m session and `url' is the
	symbol `popup' (it is because there's a url-like text around the cursor
	but deleted by a user in the minibuffer).

2004-01-22  TSUCHIYA Masatoshi  <tsuchiya@namazu.org>

	* w3m.el (w3m-input-url): Add "http://" to its return value, when its
	return value contains no scheme part.

2004-01-18  TSUCHIYA Masatoshi  <tsuchiya@namazu.org>

	* w3m.el (w3m-w3m-dump-extra): Check cache control headers before
	caching headers and contents.  This change is suggested by Mr. Amagai
	in [emacs-w3m:06255].
	(w3m-message): Make it verbose, even if a buffer related to emacs-w3m
	is not displayed.  w3m-print-this-url() has been broken in buffers
	displaying text/html messages, because w3m-message() was too silent.

2004-01-11  TSUCHIYA Masatoshi  <tsuchiya@namazu.org>

	* w3m.el (w3m-safe-view-this-url): Bind `w3m-pop-up-windows' to nil
	locally, in order to keep MUA's window configuration.

	* w3m-proc.el (w3m-process-do-with-temp-buffer): Save the current
	buffer while executing an asynchronous body.

	* w3m-util.el (w3m-insert-string): Define its `edebug-form-spec'.

2004-01-09  TSUCHIYA Masatoshi  <tsuchiya@namazu.org>

	* w3m-util.el (w3m-keep-region-active): Renamed from
	`w3m-activate-zmacs-regions'.
	(w3m-deactivate-region): Declared as a macro.

	* w3m-search.el (w3m-search-read-query): Call `w3m-deactivate-region'
	instead of `w3m-deactivate-mark'; Call `region-beginning' and
	`region-end' instead of `point' and `mark'.

	* w3m.el (w3m-next-anchor, w3m-previous-anchor, w3m-next-form,
	w3m-previous-form, w3m-next-image, w3m-previous-image,
	w3m-scroll-up-or-next-url, w3m-scroll-down-or-previous-url,
	w3m-beginning-of-line, w3m-end-of-line): Call `w3m-keep-region-active'
	instead of `w3m-activate-zmacs-regions'.
	(w3m-active-region-or-url-at-point): Call `region-beginning' and
	`region-end' instead of `point' and `mark'.

2004-01-07  Hideyuki SHIRAI  <shirai@meadowy.org>

	* w3m-proc.el (w3m-process-wait-discard-input): New variable.
	(w3m-process-wait-process): If `w3m-process-wait-discard-input' is
	non-nil, call `discard-input'.

2004-01-05  Katsumi Yamaoka  <yamaoka@jpl.org>

	* w3m-util.el (w3m-deactivate-mark): New function alias.

	* w3m.el (w3m-active-region-or-url-at-point): Use it.
	(w3m-open-all-links-in-new-session): Use it.

	* w3m-search.el (w3m-search-read-query): Use it.

2004-01-04  TSUCHIYA Masatoshi  <tsuchiya@namazu.org>

	* w3m.el (w3m-active-region-or-url-at-point): New function.
	(w3m-input-url, w3m-view-this-url, w3m-goto-url): Call
	`w3m-active-region-or-url-at-point' instead of `w3m-url-at-point'.

2004-01-04  TSUCHIYA Masatoshi  <tsuchiya@namazu.org>

	* w3m-util.el (w3m-region-active-p): New macro.

	* w3m.el (w3m-open-all-links-in-new-session): Deactivate the mark when
	it is active.
	(w3m-view-this-url-new-session): Use `w3m-region-active-p'.

	* w3m-search.el (w3m-search-read-query): Use `w3m-region-active-p'.

	* w3m-namazu.el (w3m-namazu): Use `w3m-search-read-query' to read a
	query from the minibuffer.

	* w3m-search.el (w3m-search-read-query): New function.
	(w3m-search): Use the above function.

2004-01-03  TSUCHIYA Masatoshi  <tsuchiya@namazu.org>

	* w3m-search.el (w3m-search): Use the region as an initial string if
	Transient Mark mode.
	(w3m-search-word-at-point): Follow the above change in its docstring.

	* w3m-e21.el (w3m-tab-line): Check the length of the current title,
	before checking the breadth of its first character.

2003-12-30  TSUCHIYA Masatoshi  <tsuchiya@namazu.org>

	* w3m.el (w3m-accept-languages): Split the option of w3m with a comma
	surrounded by some spaces.
	(w3m-dump-head-source-command-arguments): Use a comma instead of a
	white space to concatenate elements of `w3m-accept-languages'.
	Cf. Section 14.4 of RFC2047.

2003-12-26  Katsumi Yamaoka  <yamaoka@jpl.org>

	* w3mhack.el: Add an advice to byte-optimize-form-code-walker to avoid
	the warning ``...called for effect'' for the pop form when running
	Emacs 21.3.

2003-12-26  TSUCHIYA Masatoshi  <tsuchiya@namazu.org>

	* w3m.el (w3m-create-text-page): Use the last directory as a title of
	text/plain page when its uri is terminated by a slash.


2003-12-26  TSUCHIYA Masatoshi  <tsuchiya@namazu.org>

	* w3m.el (emacs-w3m-version): Release 1.3.80.

2003-12-22  TSUCHIYA Masatoshi  <tsuchiya@namazu.org>

	* w3m-proc.el (w3m-process-wait-process): Return exit status; Use
	`accept-process-output' instead of `sit-for' in order to flush pending
	output.
	(w3m-process-with-wait-handler): Follow the above change.

2003-12-21  Masatake YAMATO  <jet@gyve.org>

	* w3m.el (w3m-mode): Small doc fix.
	(w3m-relationship-estimate-rules): Relax the regular expression to
	detect result pages of Google.

2003-12-19  Katsumi Yamaoka  <yamaoka@jpl.org>

	* w3m.el (w3m-safe-toggle-inline-image): New function.
	(w3m-toggle-inline-images): Revoke the recent changes.
	(w3m-safe-toggle-inline-images): New function.
	(w3m-safe-view-this-url): Doc fix.
	(w3m-minor-mode-command-alist): Use `w3m-safe-toggle-inline-image' and
	`w3m-safe-toggle-inline-images'.

	* w3m-util.el (w3m-find-w3m-buffer): Abolish.
	(w3m-with-w3m-buffer): Abolish.

	* mew-w3m.el (mew-w3m-view-inline-image): Revert.

	* attic/vm-w3m.el (vm-w3m-safe-toggle-inline-images): New function.

2003-12-19  Katsumi Yamaoka  <yamaoka@jpl.org>

	* w3m.el (w3m-toggle-inline-images): Ignore `w3m-safe-url-regexp' when
	the prefix argument is given.

	* w3m-util.el (w3m-find-w3m-buffer): Bind `w3m-safe-url-regexp' to the
	value specified peculiarly by each MUA.
	(w3m-with-w3m-buffer): Ditto.

	* mew-w3m.el (mew-w3m-view-inline-image): Don't bind
	`w3m-safe-url-regexp' there.

2003-12-19  Hideyuki SHIRAI  <shirai@meadowy.org>

	* mew-w3m.el (mew-w3m-view-inline-image): Fix last change.

2003-12-18  Hideyuki SHIRAI  <shirai@meadowy.org>

	* mew-w3m.el (mew-w3m-view-inline-image): Use
	`w3m-toggle-inline-images'.
	(mew-mime-text/html-w3m): Put the `w3m-images' text property in the
	message buffer.

	* w3m-util.el (w3m-find-w3m-buffer): Fix for Mew.

2003-12-18  Katsumi Yamaoka  <yamaoka@jpl.org>

	* w3m.el (w3m-toggle-inline-images): Wrap it with
	`w3m-with-w3m-buffer'.

	* w3m-util.el (w3m-find-w3m-buffer): New function.
	(w3m-with-w3m-buffer): New macro.

2003-12-13  TSUCHIYA Masatoshi  <tsuchiya@namazu.org>

	* w3m-antenna.el (w3m-antenna-string): Renamed from
	`string-with-default'.
	(w3m-antenna-string-create): Renamed from
	`string-with-default-value-create'.
	(w3m-antenna-sites): Change its customize spec.

	* w3m-xmas.el (w3m-window-hscroll, w3m-current-column,
	w3m-set-window-hscroll): Import definitions from w3m.el.
	(w3m-run-at-time): Renamed from `w3m-xmas-run-at-time'.

	* w3m.el (w3m-window-hscroll, w3m-current-column,
	w3m-set-window-hscroll): Export definitions for XEmacs to w3m-xmas.el.

2003-12-12  Katsumi Yamaoka  <yamaoka@jpl.org>

	* aclocal.m4 (AC_SET_VANILLA_FLAG): New function specifying the
	`VANILLA_FLAG' variavle.  XEmacs 21.5 needs to be given `-vanilla'
	rather than `-q -no-site-file'.
	(AC_EMACS_LISP): Use `VANILLA_FLAG'.
	(AC_PATH_EMACS): Call `AC_SET_VANILLA_FLAG'.
	(AC_ADD_LOAD_PATH): Use `VANILLA_FLAG'.
	(AC_CHECK_ELISP): Ditto.

	* configure.in: Check for `EGREP' before calling `AC_PATH_EMACS'.

	* Makefile.in (VANILLA_FLAG): New variable.
	(FLAGS): Use it.
	(very-slow): Use it.

	* doc/Makefile.in (VANILLA_FLAG): New variable.
	(FLAGS): Use it.

	* w3m-xmas.el (w3m-xmas-run-at-time): Use a simple function definition
	if there is not a bug in `start-itimer'.

2003-12-11  KAMO Tomoyuki <kamo@ITmanage.co.jp>

	* octet.el (octet-suffix-type-alist): Add suffix of bzip-ed files.
	(octet-type-filter-alist): Add an entry of bzip2.
	(octet-guess-type-from-name): Relax the regular expression to detect
	suffix, in order to handle bzip-ed files.

2003-12-11  TSUCHIYA Masatoshi  <tsuchiya@namazu.org>

	* w3m.el: Experimentally implement the estimation layer of
	relationships between pages.
	(w3m-relationship-estimate-rules): New option.
	(w3m-relationship-estimate, w3m-relationship-simple-estimate,
	w3m-relationship-magicpoint-estimate,
	w3m-relationship-search-patterns): New functions.
	(w3m-use-filter): Cancel the last change; its default value is changed
	to nil.

	* w3m-filter.el (w3m-filter-rules): Remove rules to find relationships.
	(w3m-filter-find-relationships): Abolished.

	* w3m-util.el (w3m-html-string-regexp): Import from w3m.el.

2003-12-10  TSUCHIYA Masatoshi  <tsuchiya@namazu.org>

	* w3m.el (w3m-use-filter): Change its default value to t.

	* w3m-filter.el: Reconstructed completely.
	(w3m-filter-rules): Change its spec and its default value.
	(w3m-filter): Reimplemented.
	(w3m-filter-delete-regions, w3m-filter-find-relationships): New
	functions.
	(w3m-filter-db, w3m-filter-db-size, w3m-filter-server-regexp,
	w3m-filter-setup, w3m-filter-delete-region, w3m-filter-lwn.net,
	w3m-filter-google.com, w3m-filter-www.zdnet.co.jp): Removed.

2003-12-10  Katsumi Yamaoka  <yamaoka@jpl.org>

	* w3m-xmas.el (w3m-xmas-run-at-time): Rewrite w/o using fsf-compat.

	* w3m.el (w3m-run-at-time): New function alias.
	(w3m-refresh-at-time): Use it.

2003-12-09  Katsumi Yamaoka  <yamaoka@jpl.org>

	* w3m-xmas.el (w3m-xmas-run-at-time): New function.

	* w3m.el (w3m-refresh-at-time): Use it.

2003-12-04  Katsumi Yamaoka  <yamaoka@jpl.org>

	* w3m.el (w3m-view-this-url-new-session): Abolish the optional arg.
	(w3m-mouse-view-this-url-new-session): Ditto.

2003-12-03  Katsumi Yamaoka  <yamaoka@jpl.org>

	* w3m.el (w3m-buffer-setup): Use `defun' instead of `defsubst'.

2003-12-02  Katsumi Yamaoka  <yamaoka@jpl.org>

	* w3m.el (w3m-current-anchor-face): Replace backquote with quote.
	(w3m-select-buffer-current-buffer): Ditto.
	(w3m-header-line-insert): Ditto.
	(w3m-about-retrieve): Use `defun' instead of `defsubst'.
	(w3m-cid-retrieve): Ditto.
	(w3m-current-column): Make it a function, not a macro.

2003-11-28  TSUCHIYA Masatoshi  <tsuchiya@namazu.org>

	* w3m.el (w3m-minor-mode): Run hooks only when this minor mode is
	enabled.
	* w3m-bookmark.el (w3m-bookmark-mode): Ditto.
	* w3m-antenna.el (w3m-antenna-mode): Ditto.

	* w3m-antenna.el (w3m-antenna-alist): Simplified.

2003-11-27  TSUCHIYA Masatoshi  <tsuchiya@namazu.org>

	* w3m-antenna.el: Define a new minor mode `w3m-antenna-mode'.
	(w3m-antenna-mode-map, w3m-antenna-mode): New variables.
	(w3m-antenna-mode, w3m-antenna-mode-setter, w3m-antenna-edit): New
	functions.

	* w3m-bookmark.el (w3m-bookmark-mode): Change its interactive spec, and
	improve its document.

	* w3m-favicon.el (w3m-favicon-retrieve): Abolish the 4th argument
	`handler' and wrap the asynchronous processing forms with
	`w3m-process-with-null-handler', in order to clarify this function's
	purpose.

	* w3m.el (w3m-message): Use `walk-windows' instead of `window-list',
	because the latter is not available at Meadow and Mule2.
	(w3m-w3m-retrieve): Check the status code.
	(w3m-show-error-information): Also use retrieved error pages.
	(w3m-minor-mode): Change its interactive spec.

2003-11-27  Katsumi Yamaoka  <yamaoka@jpl.org>

	* w3m-favicon.el (w3m-favicon-convert): Make sure data of the ico type
	contains the correct magic numbers.

2003-11-27  TSUCHIYA Masatoshi  <tsuchiya@namazu.org>

	* w3m-util.el (w3m-last-visited-buffer): Abolished.
	(w3m-popup-buffer): Do not reset the above variable.

	* w3m.el (w3m-close-window): Do not set the above variable.
	(w3m): Do not refer the above variable.

2003-11-27  Katsumi Yamaoka  <yamaoka@jpl.org>

	* w3m.el (w3m-retrieve-and-render): Use `w3m-message' instead of
	`message'; don't let it be controlled by `w3m-verbose'.
	(w3m-alive-p): Don't sort the return value of `list-buffers' so that it
	returns the last visited emacs-w3m buffer as much as possible; don't
	inline the `w3m-list-buffers' function.

2003-11-27  TSUCHIYA Masatoshi  <tsuchiya@namazu.org>

	* w3m.el (w3m-verbose): Change its default value to nil.
	(w3m-message): When `w3m-verbose' is nil, display messages without
	logging.
	(w3m-make-help-echo, w3m-toggle-inline-image, w3m-zoom-in-image,
	w3m-zoom-out-image, w3m-view-this-url, w3m-submit-form, w3m-view-image,
	w3m-save-image, w3m-view-url-with-external-browser,
	w3m-download-this-url, w3m-print-this-url, w3m-edit-current-url,
	w3m-edit-this-url, w3m-quit, w3m-goto-ftp-url, w3m-select-buffer,
	w3m-select-buffer-show-this-line,
	w3m-select-buffer-show-this-line-and-switch): Call `w3m-message'
	instead of `w3m-display-message'.

	* w3m-util.el (w3m-display-message): Removed.
	(w3m-display-message-enable-logging): Abolished.

2003-11-26  TSUCHIYA Masatoshi  <tsuchiya@namazu.org>

	* w3m.el (w3m-message): Silent when the cursor is in minibuffer.

	* w3m-util.el (w3m-display-message): Ditto.

2003-11-26  Katsumi Yamaoka  <yamaoka@jpl.org>

	* w3m.el (w3m-html-string-regexp): Fix my fault; enclose it with
	`eval-and-compile' which is needed for compiling since it is used in a
	macro.

2003-11-25  TSUCHIYA Masatoshi  <tsuchiya@namazu.org>

	* w3m-proc.el (w3m-process-wait-process): Invert the return value of
	sit-for() that waits an asynchronous process.
	(w3m-process-kill-process): Relax the condition that checks whether a
	given process has already finished or not.

2003-11-25  Katsumi Yamaoka  <yamaoka@jpl.org>

	* w3m-search.el (w3m-search): Use `w3m-goto-url' instead of `w3m'.
	* w3m-weather.el (w3m-weather): Ditto.

	* w3m.el (w3m-obey-w3m-pop-up-frames): Abolish.
	(w3m-goto-url-new-session): Find an existing emacs-w3m buffer and then
	make a copy of it; use `w3m-goto-url' instead of `w3m' if there is no
	emacs-w3m buffer.
	(w3m-browse-url): Revert last change; rename the optional arg to
	`new-session'; call `w3m-goto-url-new-session' or `w3m-goto-url'.
	(w3m-select-buffer): Use `w3m-goto-url' instead of `w3m'.
	(w3m-safe-view-this-url): Ditto.

2003-11-25  Katsumi Yamaoka  <yamaoka@jpl.org>

	* w3m-antenna.el (w3m-antenna): Don't pass the interactive flag to
	`w3m-goto-url'.
	* w3m-bookmark.el (w3m-bookmark-view): Ditto.
	* w3m-cookie.el (w3m-cookie): Ditto.
	* w3m-dtree.el (w3m-dtree): Ditto.
	* w3m-namazu.el (w3m-namazu): Ditto.
	* w3m-perldoc.el (w3m-perldoc): Ditto.

	* w3m.el (w3m-copy-buffer): Don't pop up a window or a frame if
	`w3m-goto-url' is called.
	(w3m-goto-url): Abolish the 8th arg `interactive-p'; pop up a window or
	a frame anyway.
	(w3m-goto-url-new-session): Abolish the `interactive-p' argument; don't
	pass it to `w3m-goto-url'.
	(w3m-gohome): Ditto.
	(w3m): Don't pop up a window or a frame there.
	(w3m-browse-url): Make it work as `browse-url-w3'.

2003-11-24  Katsumi Yamaoka  <yamaoka@jpl.org>

	* w3m-proc.el (w3m-process-wait-process): Don't specify 3 args to
	`sit-for' for XEmacs.

2003-11-24  TSUCHIYA Masatoshi  <tsuchiya@namazu.org>

	* w3m-antenna.el (w3m-antenna-sites): Change its default value.  Allow
	a list that consists of a function and its options, as the third
	element of each site.
	(w3m-antenna-html-skeleton): Remove the link to the antenna editor.
	(w3m-antenna-setup): Removed.
	(w3m-antenna-shutdown): Removed.
	(w3m-antenna-alist): New function.
	(w3m-antenna-site-update): Ditto.
	(w3m-antenna-check-hns): Ditto.
	(w3m-antenna-check-anchor): Ditto.
	(w3m-antenna-check-page): Ditto.
	(w3m-antenna-check-site): Use the above three functions.
	(w3m-antenna-check-all-sites): Follow the above change.  Use
	w3m-antenna-alist() and w3m-save-list() instead of w3m-antenna-setup()
	and w3m-antenna-shutdown().
	(w3m-antenna-check-site-after): Removed.
	(w3m-antenna-make-summary): Use a key attribute instead of an url
	attribute, when the latter is not set.
	(w3m-antenna-make-summary-like-natsumican): Ditto.
	(w3m-about-antenna): Call w3m-antenna-alist() instead of
	w3m-load-list().
	(w3m-about-antenna-edit): Removed.
	(w3m-antenna-edit-reset-post-data): Ditto.

2003-11-21  Katsumi Yamaoka  <yamaoka@jpl.org>

	* w3m-antenna.el (w3m-antenna): Pass the interactive flag to
	`w3m-goto-url'.
	* w3m-bookmark.el (w3m-bookmark-view): Ditto.
	* w3m-cookie.el (w3m-cookie): Ditto.
	* w3m-dtree.el (w3m-dtree): Ditto.
	* w3m-namazu.el (w3m-namazu): Ditto.
	* w3m-perldoc.el (w3m-perldoc): Ditto.
	* w3m.el (w3m-gohome): Ditto.
	(w3m-browse-url): Ditto.

2003-11-21  Katsumi Yamaoka  <yamaoka@jpl.org>

	* w3m.el (w3m-rendering-half-dump): Move point to the end of the region
	in order to avoid a bug of `call-process-region' in XEmacs 21.5.7+ (see
	the comment).
	(w3m-decode-encoded-contents): Ditto.
	(w3m-x-moe-decode-buffer): Ditto.

	* w3m-perldoc.el (w3m-about-perldoc): Ditto.

	* w3m-xmas.el (w3m-initialize-graphic-icons): Ditto.

	* w3m-favicon.el (w3m-favicon-retrieve): Say "no favicon" if it is not
	available.

	* w3m-proc.el (w3m-process-with-environment): Rely on the
	`temp-directory' function and modify TEMP and TMPDIR env vars for
	XEmacs.

2003-11-20  Yuuichi Teranishi  <teranisi@gohome.org>

	* w3m-form.el (w3m-form-normalize-action): New inline function.
	(w3m-form-parse-and-fontify): Use it.
	(w3m-form-new): Simply set action.
	(w3m-form-submit): Don't treat !CURRENT_URL! here.

2003-11-20  Katsumi Yamaoka  <yamaoka@jpl.org>

	* aclocal.m4 (AC_ADD_LOAD_PATH): Refine the help message for the
	--with-attic option.

2003-11-19  Katsumi Yamaoka  <yamaoka@jpl.org>

	* w3m.el (w3m-buffer-setup): Make sure that `truncate-lines' is t.
	(w3m-view-source): Don't set `truncate-lines' to nil when quitting
	viewing a source.
	(w3m-view-header): Set `truncate-lines' to nil when viewing a header.

2003-11-18  Yuuichi Teranishi  <teranisi@gohome.org>

	* w3m-form.el (w3m-form-put-by-name): New function.
	(w3m-form-resume): Use w3m-form-get-by-name and w3m-form-put-by-name
	instead of w3m-form-get and w3m-form-put for radio buttons.
	(w3m-form-parse-and-fontify): Ditto.
	(w3m-form-input-radio): Ditto.

2003-11-18  Katsumi Yamaoka  <yamaoka@jpl.org>

	* w3m.el (w3m-check-current-position): Don't allow horizontal scrolling
	when `truncate-lines' is nil.
	(w3m-view-source): Set `truncate-lines' to nil.

	* w3m-favicon.el (w3m-favicon-setup): Retrieve favicon even when
	viewing the header or the page source.

2003-11-18  Katsumi Yamaoka  <yamaoka@jpl.org>

	* Makefile.in (very-slow): Fix echo messages.

	* w3m.el (w3m-follow-redirection): Fix customization type.

	* w3m-e21.el: Bind `w3m-current-title' when compiling.

	* /: Bind `w3m-work-buffer-list' when compiling in: w3m-e21.el,
	w3m-favicon.el, w3m-image.el, w3m-proc.el and w3m-xmas.el.

	* /: Require `cl' when compiling in: w3m-cookie.el, w3m-form.el and
	w3m-tabmenu.el.

	* /: Remove unused non-global variables in: octet.el, w3m-cookie.el,
	w3m-tabmenu.el and w3m-weather.el.

2003-11-17  Katsumi Yamaoka  <yamaoka@jpl.org>

	* w3m.el (w3m-goto-url): Make `w3m-local-find-file-function' don't
	handle directories.

2003-11-17  Katsumi Yamaoka  <yamaoka@jpl.org>

	* w3m-util.el: Bind `w3m-current-process', `w3m-pop-up-frames',
	`w3m-pop-up-windows', `w3m-popup-frame-parameters',
	`w3m-select-buffer-name' and `w3m-use-tab', and fbind
	`select-frame-set-input-focus' when compiling.
	(w3m-popup-frame-parameters): Move from w3m.el.
	(w3m-popup-frame-p): Ditto.
	(w3m-use-tab-p): Ditto.
	(w3m-popup-window-p): Ditto.
	(w3m-initial-frames): Ditto.
	(w3m-last-visited-buffer): Ditto.
	(w3m-popup-buffer): Ditto; also move the program to make
	`select-frame-set-input-focus' unbound from w3m.el.
	(w3m-add-w3m-initial-frames): Ditto; also move the program to add it to
	`create-frame-hook', `after-make-frame-functions' or
	`after-make-frame-hook' from w3m.el.
	(w3m-delete-frames-and-windows): Ditto.
	(w3m-display-progress-message): Mark a progress message with the
	`w3m-progress-message' text property.

	* w3m.el: Don't fbind `select-frame-set-input-focus'.
	(w3m-local-find-file-function): Use `w3m-popup-frame-p'.
	(w3m-initial-frames): Move to w3m-util.el.
	(w3m-popup-frame-parameters): Ditto.
	(w3m-popup-frame-p): Ditto.
	(w3m-use-tab-p): Ditto.
	(w3m-popup-window-p): Ditto.
	(w3m-last-visited-buffer): Ditto.
	(w3m-popup-buffer): Ditto; also move the program to make
	`select-frame-set-input-focus' unbound to w3m-util.el.
	(w3m-add-w3m-initial-frames): Ditto; also move the program to add it to
	`create-frame-hook', `after-make-frame-functions' or
	`after-make-frame-hook' to w3m-util.el.
	(w3m-delete-frames-and-windows): Ditto.
	(w3m-delete-buffer-if-empty): New function.
	(w3m-view-this-url-1): Use it.
	(w3m-goto-url-new-session): Use it.
	(w3m): Use it.

	* w3m-e21.el (w3m-euc-japan-encoder): Compute the ccl program in each
	time to load w3m-e21.elc to keep the compatibility of the module with
	Emacs 21.3 and the later versions.
	(w3m-iso-latin-1-encoder): Ditto.

2003-11-14  Katsumi Yamaoka  <yamaoka@jpl.org>

	* w3m.el (w3m-horizontal-scroll-division): Mega doc fix; eliminate
	illegal values.
	(w3m-horizontal-on-screen): Rearrange.

2003-11-14  TSUCHIYA Masatoshi  <tsuchiya@namazu.org>

	* w3m.el (w3m-last-visited-buffer): New variable.
	(w3m-popup-buffer): Clear `w3m-last-visited-buffer'.
	(w3m-close-window): Set the last emacs-w3m buffer as
	`w3m-last-visited-buffer'.
	(w3m): Preferably use the last emacs-w3m buffer kept in
	`w3m-last-visited-buffer'.

2003-11-14  Katsumi Yamaoka  <yamaoka@jpl.org>

	* w3m.el (w3m-horizontal-recenter): Do nothing besides resetting the
	window's hscroll if `truncate-lines' is nil.
	(w3m-beginning-of-line): Replace `w3m-set-window-hscroll' with
	`set-window-hscroll'.
	(w3m-end-of-line): Make it work identically as `end-of-line' if
	`truncate-lines' is nil.
	(w3m-display-width): Move downward (see the comment).

2003-11-14  TSUCHIYA Masatoshi  <tsuchiya@namazu.org>

	* w3m.el (w3m-w3m-parse-header): Because a broken server returns a
	relative URL in the location field, convert a URL to absolute.

	* w3m-proc.el (w3m-process-wait-process): New function.
	(w3m-process-start-and-wait): Call the above function.

	* w3m-weather.el (w3m-weather-run-filter-functions): New function to
	call filter functions asynchronously.
	(w3m-about-weather): Call the above.
	(w3m-weather-get-seikatu-sisu): Asynchronized.
	(w3m-weather-insert-seikatu-sisu): Ditto.

2003-11-12  Katsumi Yamaoka  <yamaoka@jpl.org>

	* w3m.el (w3m-initial-frames): Rename from `w3m-initial-frame'; keep a
	list of the frame-IDs.
	(w3m-popup-window-p): Return nil if there is the selection window.
	(w3m-popup-buffer): Copy a copy of `w3m-initial-frames' from a visible
	emacs-w3m buffer to a popped-up emacs-w3m buffer; don't set
	`w3m-initial-frames' for newly created frames there.
	(w3m-add-w3m-initial-frames): New function; add it to
	`create-frame-hook', `after-make-frame-functions' or
	`after-make-frame-hook'.
	(w3m-copy-buffer): Copy a copy of `w3m-initial-frames'.
	(w3m-delete-buffer): Pop up another emacs-w3m buffer instead of
	deleting a frame; remove a deleted frame from `w3m-initial-frames'.
	(w3m-delete-frames-and-windows): Also allow a window or a frame as the
	optional argument; emulate XEmacs version's `one-window-p'.
	(w3m): Set the value for `w3m-initial-frames' even if it is invoked in
	the batch mode.
	(w3m-select-buffer): Delete other emacs-w3m frames and windows.
	(w3m-select-buffer-copy-buffer): Revert the 2003-11-11 change.
	(w3m-select-buffer-delete-buffer): Simplify.

	(w3m-display-width): New function for showing pages as if there is no
	selection window.
	(w3m-halfdump-command-common-arguments): Use it.
	(w3m-make-separator): Use it.
	(w3m-about-db-history): Use it.
	(w3m-header-line-insert): Work as if there is no selection window.

	* w3mhack.el (w3mhack-generate-colon-keywords-file): Preset
	`:strike-through' and `:strikethru' which aren't supported by the old
	cus-face.el.

2003-11-11  Katsumi Yamaoka  <yamaoka@jpl.org>

	* w3m.el (w3m-popup-buffer): Reuse an existing window or frame if it
	exists; set the value for `w3m-initial-frame' properly; raise, select
	and focus the new frame.
	(TopLevel): Make `select-frame-set-input-focus' unbound if it is a
	dummy.
	(w3m-view-this-url-1): Show a progress message.
	(w3m-copy-buffer): Simplify the code to call `w3m-popup-buffer'.
	(w3m-alive-p): Add an optional arg `visible' (see docs); use inlining
	`w3m-list-buffers'.
	(w3m): Simplify the code using `w3m-popup-buffer'; specify the optional
	arg to `w3m-alive-p'; protect against the case of no url.
	(w3m-select-buffer-copy-buffer): Bind `w3m-pop-up-windows' to nil.

	* w3m-util.el (w3m-list-buffers): Make it into a normal function; don't
	call itself recursively.

2003-11-10  Katsumi Yamaoka  <yamaoka@jpl.org>

	* w3m-util.el (w3m-function-max-args): Move to mew-shimbun.el.

	* w3m.el (w3m-popup-buffer): New function (it still needs to improved
	in order for the `w3m' function to use).
	(w3m-view-this-url-1): Specify the value of
	`w3m-view-this-url-new-session-in-background' to the 3rd arg of
	`w3m-copy-buffer'; don't pop up a window or a frame there.
	(w3m-copy-buffer): Change the meaning of the 3rd arg (see docs); don't
	pop up a window or a frame if it is non-nil, otherwise call
	`w3m-popup-buffer'.
	(w3m-goto-url): Change the name of the 8th arg to `interactive-p';
	don't pop up a window or a frame unless this function is called
	interactively, otherwise call `w3m-popup-buffer'.
	(w3m-goto-url-new-session): Specify nil to the 3rd arg of
	`w3m-copy-buffer'.
	(w3m-select-buffer-saved-window-config): Abolish.
	(w3m-select-buffer): Revert the 2003-11-05 change; delete other windows
	except for the current emacs-w3m window or create a new emacs-w3m
	buffer when it is called initially.
	(w3m-select-buffer-current-buffer): Use `line-beginning-position'.
	(w3m-select-buffer-copy-buffer): Revert the 2003-11-05 change;
	simplify.
	(w3m-select-buffer-delete-buffer): Call `w3m-quit' if there is the sole
	emacs-w3m buffer.
	(w3m-select-buffer-delete-other-buffers): Revert the 2003-11-07 change.
	(w3m-select-buffer-quit): Revert the 2003-11-05 change; bind
	`pop-up-frames'.

2003-11-09  TSUCHIYA Masatoshi  <tsuchiya@namazu.org>

	* w3m-proc.el (w3m-process-stop): Change `w3m-current-process' in the
	buffer specified in the argument, instead of changing it in the current
	buffer.

2003-11-08  TSUCHIYA Masatoshi  <tsuchiya@namazu.org>

	* w3m.el (w3m-w3m-canonicalize-url): New function.
	(w3m-w3m-attributes-1): New function.
	(w3m-w3m-attributes): Call the above functions to follow redirection.
	(w3m-w3m-retrieve): Call `w3m-w3m-canonicalize-url' before retrieving.

	* w3m-proc.el (w3m-process-start-process): Check the value of
	`w3m-current-url' before calling `w3m-url-authinfo'.
	(w3m-process-start-and-wait): Make sure synchronization with
	sub-process.
	(w3m-process-do-with-temp-buffer): Call `w3m-kill-buffer' instead of
	calling `kill-buffer' directly.

	* w3m-antenna.el (w3m-antenna-mapcar): Simplified and follow the change
	of `w3m-process-do-with-temp-buffer'.
	(w3m-antenna-mapcar-after): Ditto.

2003-11-07  Katsumi Yamaoka  <yamaoka@jpl.org>

	* w3m.el (w3m-delete-other-buffers): Use
	`w3m-delete-frames-and-windows'.
	(w3m-delete-frames-and-windows): Take an optional argument for the
	exception; assume a buffer may be at two or more windows.
	(w3m-close-window): Assume a buffer may be at two or more windows.
	(w3m-select-buffer-delete-other-buffers): Save-window-excursion.

2003-11-06  Katsumi Yamaoka  <yamaoka@jpl.org>

	* w3m.el (w3m-popup-frame-parameters): Rename from
	`w3m-pop-up-frame-parameters' to make it easy to complete the
	`w3m-pop-up-frames' variable name.
	(w3m-popup-frame-parameters): Rename from
	`w3m-pop-up-frame-parameters'.
	(w3m-popup-frame-p): Make it a generic macro.
	(w3m-use-tab-p): New macro.
	(w3m-popup-window-p): Use `w3m-use-tab-p'.
	(w3m-view-this-url-1): Use `w3m-use-tab-p' and `w3m-popup-frame-p'.
	(w3m-copy-buffer): Ditto.
	(w3m-delete-buffer): Use `w3m-use-tab-p'.
	(w3m-goto-url): Use `w3m-use-tab-p' and `w3m-popup-frame-p'.
	(w3m): Modify to use new `w3m-popup-frame-p'.
	(w3m-header-line-insert): Use `w3m-use-tab-p'.

2003-11-07  TSUCHIYA Masatoshi  <tsuchiya@namazu.org>

	* w3m.el (w3m-current-redirect): Abolished.
	(w3m-clear-local-variables, w3m-copy-local-variables): Follow the above
	change.

	* w3m-proc.el (w3m-process-do-with-temp-buffer): Keep the current
	buffer after given FORM and BODY are evaluated.

2003-11-06  TSUCHIYA Masatoshi  <tsuchiya@namazu.org>

	* w3m.el (w3m-follow-redirection): Fix its docstring.
	(w3m-w3m-retrieve): When the above option is equal to nil, it is
	treated as 0.
	(w3m-retrieve-and-render): Check content type and charsets with
	redirected real URI instead of user-specified URI.

	* w3m-antenna.el (w3m-antenna-hns-last-modified): Do not accept
	`no-cache' argument.
	(w3m-antenna-check-site): Ditto.
	(w3m-antenna-mapcar, w3m-antenna-mapcar-after): New functions.
	(w3m-antenna-check-all-sites): Use the above functions.

2003-11-06  Katsumi Yamaoka  <yamaoka@jpl.org>

	* w3m.el (w3m-delete-buffer): New implementation.
	(w3m-delete-frame-maybe): Abolish.
	(w3m-delete-frames-and-windows): New function.
	(w3m-quit): Use it.
	(w3m-close-window): New implementation.
	(w3m-select-buffer-show-this-line): Specify the 1st arg to
	`one-window-p'.
	(w3m-select-buffer-quit): Ditto.
	(w3m-select-buffer-close-window): Ditto.

2003-11-06  Hideyuki SHIRAI  <shirai@meadowy.org>

	* w3m.el (w3m-fontify-strike-through): Support <strike> element.
	(w3m-fontify): Change the turn `w3m-fontify-strike-through' and
	`w3m-fontify-underline'.

2003-11-06  Katsumi Yamaoka  <yamaoka@jpl.org>

	* attic/vm-w3m.el: New file.

2003-11-05  Katsumi Yamaoka  <yamaoka@jpl.org>

	* w3m.el: Fbind `select-frame-set-input-focus' when compiling.
	(w3m-popup-window-p): Rename from `w3m-pop-up-window-p'; use
	'emacs-major-version' instead of `MULE' to examine the version.
	(w3m-view-this-url-1): Use `pop-to-buffer' instead of
	`switch-to-buffer' in order to be able to popup a window or a frame.
	(w3m-copy-buffer): Ditto; set the `w3m-initial-frame' variable only
	when `w3m-pop-up-frames' is non-nil.
	(w3m-delete-buffer): Select the most suitable buffer.
	(w3m-goto-url): Use `pop-to-buffer' instead of `switch-to-buffer' in
	order to be able to popup a window or a frame.
	(w3m): Ditto; rearrange the source code.
	(w3m-select-buffer-saved-window-config): New variable.
	(w3m-select-buffer): Save the window configuration.
	(w3m-select-buffer-copy-buffer): Bind `pop-up-frames'.
	(w3m-select-buffer-quit): Restore the window configuration; protect
	agains the absence of an emacs-w3m buffer.

	* w3m-xmas.el: Bind `w3m-use-tab' when compiling.
	(w3m-xmas-show-current-title-in-buffer-tab): Examine the value for the
	`gutter-buffers-tab-enabled' variable directly.
	(w3m-xmas-setup-tab-in-gutter): New function; add it to
	`w3m-mode-setup-functions' and `w3m-select-buffer-mode-hook'.
	(w3m-xmas-update-tab-in-gutter): Do update only when `w3m-use-tab' and
	`gutter-buffers-tab-enabled' are non-nil; always add it to
	`w3m-display-functions'.

	* octet.el: Don't make sure the `emacs-major-version' variable is
	bound.
	* w3m-bitmap: Ditto.
	* w3m-bug.el: Ditto.
	* w3m-proc.el: Ditto.
	* w3m-ucs.el: Ditto.
	* w3m-util.el: Ditto.
	* w3m.el: Ditto.
	* w3mhack.el: Ditto.

2003-11-05  Hideyuki SHIRAI  <shirai@meadowy.org>

	* w3m.el (w3m-delete-buffer, w3m-delete-other-buffers)
	(w3m-select-buffer-delete-buffer): Call `w3m-process-stop'.

	* w3m-proc.el (w3m-process-kill-stray-processes): New function.
	(w3m-process-start-queued-processes): Call
	`w3m-process-kill-stray-processes'.
	(w3m-process-filter): When parent-buffer was killed, call
	`w3m-process-kill-stray-processes'

2003-11-04  Katsumi Yamaoka  <yamaoka@jpl.org>

	* w3m.el (w3m-pop-up-windows): Default to t.
	(w3m-pop-up-window-p): New macro examining the value for the
	`w3m-use-tab' variable and the present situation.
	(w3m-copy-buffer): Use it.

2003-11-04  Hideyuki SHIRAI  <shirai@meadowy.org>

	* w3m.el (w3m-meta-content-type-charset-regexp)
	(w3m-meta-charset-content-type-regexp)
	(w3m-meta-refresh-content-regexp)
	(w3m-meta-content-refresh-regexp): Allow `\n' as whitespaces.

2003-10-31  Katsumi Yamaoka  <yamaoka@jpl.org>

	* w3m-hist.el (w3m-history-backward): Return the current history if the
	number zero is given as an argument.

2003-10-29  OHASHI Akira  <bg66@koka-in.org>

	* w3m.el (w3m-process-connection-type): Set t when system is darwin
	version 7.0.0 or later.

2003-10-28  Katsumi Yamaoka  <yamaoka@jpl.org>

	* w3m.el (w3m-fontify-strike-through (var)): Make it into the variable
	which is not a user option.
	(w3m-fontify-strike-through (fn)): Check dynamically whether the window
	system is used.
	(w3m-url-at-point): Unify iso646 chars to ascii on XEmacs-mule.

	* mew-w3m.el: Silence the compile warning for `mew-coding-system-p' for
	people having the Mew XEmacs package installed.

2003-10-23  Katsumi Yamaoka  <yamaoka@jpl.org>

	* w3m.el (w3m-obey-w3m-pop-up-frames): New variable.
	(w3m-copy-buffer): Inherit the value of `w3m-initial-frame' into the
	new buffer if a new frame is not created for the new buffer.
	(w3m-delete-frame-maybe): Simplify it in the different way.

	* w3m-search.el (w3m-search): Specify the 3rd arg of `w3m'.

2003-10-23  Katsumi Yamaoka  <yamaoka@jpl.org>

	* w3m.el: Revive `w3m-initial-frame' throughout.
	(w3m-delete-frame-maybe): Revert 2003-10-20 change.

2003-10-22  Katsumi Yamaoka  <yamaoka@jpl.org>

	* w3m.el (w3m-strike-through-face): Use the :strikethru attribute in
	XEmacs.
	(w3m-fontify-strike-through): Enable it also for XEmacs.

2003-10-21  TSUCHIYA Masatoshi  <tsuchiya@namazu.org>

	* w3m.el (w3m-w3m-retrieve): Insert no data when either retrieval or
	decoding is failed.
	(w3m-w3m-parse-header): Do not return a base URI of retrieved page.

2003-10-20  Katsumi Yamaoka  <yamaoka@jpl.org>

	* w3m.el: Fix some comments and docstrings (to be continued).
	(w3m-copy-local-variables, w3m-open-all-links-in-new-session,
	w3m-horizontal-scroll): Remove unused non-global variables.

2003-10-20  Katsumi Yamaoka  <yamaoka@jpl.org>

	* w3m.el: Abolish `w3m-initial-frame' throughout.
	(w3m-delete-frame-maybe): Simplify.

2003-10-19  TSUCHIYA Masatoshi  <tsuchiya@namazu.org>

	* w3m.el (w3m-base-url): Removed.
	(w3m-attributes, w3m-local-attributes, w3m-w3m-attributes): Do not
	return a base URI of retrieved page.

2003-10-14  Jose A. Ortega Ruiz  <jao@gnu.org>

	* w3m.el (w3m-decode-entities-string): Move `save-match-data' to the
	exterior of `with-temp-buffer'.

2003-10-08  Katsumi Yamaoka  <yamaoka@jpl.org>

	* w3m-e21.el (w3m-tab-half-space, w3m-tab-separator): Use `:width'
	instead of `:relative-width' to specify the space width.
	(w3m-tab-line): Tidy it up.

	* w3m-favicon.el (w3m-favicon-set-image): Use `:width' instead of
	`:relative-width' to specify the space width.

2003-10-08  Katsumi Yamaoka  <yamaoka@jpl.org>

	* w3m-e21.el (w3m-tab-unselected-face,
	w3m-tab-unselected-retrieving-face, w3m-tab-selected-face,
	w3m-tab-selected-face): Exchange the default TTY colors between
	selected faces and unselected faces.
	(w3m-tab-drag-mouse-function): Compare buffer objects instead of buffer
	names.
	(w3m-tab-make-keymap): Use buffer objects instead of buffer names.
	(w3m-tab-line): Make all tab widths the same even if there are wide
	characters; never use graphic icons in TTY; close the left margin
	unless there's an icon; add a keymap to favicon; don't put mouse-face
	on icons.
	(w3m-initialize-graphic-icons): Don't make graphic icons for TTY; don't
	put mouse-face on icons.

	* w3m-favicon.el: Bind `w3m-modeline-favicon' when compiling.
	(w3m-favicon-set-image): Add a half space after favicon.

	* w3m-util.el (w3m-current-title): New function.
	(w3m-buffer-title): Use it.

	* w3m.el: Silence the byte-compiler for `w3m-info-like-map',
	`w3m-lynx-like-map', `w3m-minor-mode-map', `w3m-mode-map', and
	`w3m-setup-menu'.

2003-10-08  Katsumi Yamaoka  <yamaoka@jpl.org>

	* w3m-favicon.el: Silence the compile warning for `w3m-message'.

	* w3m.el (w3m-url-to-file-name): Enable it to interpret
	file://localhost/ urls.

2003-10-07  Yuuichi Teranishi  <teranisi@gohome.org>

	* w3m-form.el (w3m-form-parse-and-fontify): Fix for textarea on w3mmee.

2003-10-07  Katsumi Yamaoka  <yamaoka@jpl.org>

	* w3m-e21.el (frame-current-scroll-bars): Alias to `ignore' if it is
	not available.
	(window-fringes): Ditto.
	(w3m-tab-width): Protect against setting illegal values.
	(w3m-tab-unselected-face): Don't specify the underline color.
	(w3m-tab-unselected-retrieving-face): Ditto.
	(w3m-tab-selected-face): Ditto.
	(w3m-tab-selected-retrieving-face): Ditto.
	(w3m-tab-background-face): Ditto.
	(w3m-tab-timer): Rename from `w3m-tab-line-timer'.
	(w3m-tab-half-space): New variable.
	(w3m-tab-separator): New variable.
	(w3m-tab-line): Show many tabs as far as possible.

	* w3m-favicon.el (w3m-favicon-retrieve): Clear the minibuffer after
	retrieving favicon.

2003-10-06  Katsumi Yamaoka  <yamaoka@jpl.org>

	We shouldn't use too simple elements like ".+" in the deep nested
	regexps.  It may cause high cpu or may make Emacs hang.

2003-10-06  Katsumi Yamaoka  <yamaoka@jpl.org>

	* w3m.el (w3m-use-favicon): Modify the doc-string.
	(w3m-show-graphic-icons-in-mode-line): New variable.
	(w3m-show-graphic-icons-in-header-line): New variable.
	(w3m-buffer-setup): Modify the value for
	`mode-line-buffer-identification' not to show favicon if
	`w3m-show-graphic-icons-in-mode-line' is nil.

	* w3m-e21.el: Bind `w3m-show-graphic-icons-in-header-line' and
	`w3m-show-graphic-icons-in-mode-line' when compiling.
	(w3m-tab-line): Don't show spinners nor favicons if
	`w3m-show-graphic-icons-in-header-line' is nil; call
	`w3m-make-spinner-image' only once.
	(w3m-initialize-graphic-icons): Don't make graphic icons if
	`w3m-show-graphic-icons-in-mode-line' is nil.

	* w3m-xmas.el: Bind `w3m-show-graphic-icons-in-mode-line' when
	compiling.
	(w3m-initialize-graphic-icons): Don't make graphic icons if
	`w3m-show-graphic-icons-in-mode-line' is nil.

2003-10-05  Yuuichi Teranishi  <teranisi@gohome.org>

	* w3m-form.el (w3m-form-replace): Call `set-buffer-modified-p'.
	(w3m-form-field-parse): Do nothing when fid is nil.
	(w3m-form-input-radio): Likewise.
	(w3m-form-get-by-name): New function.
	(w3m-form-input-map): Use it.

2003-10-04  Katsumi Yamaoka  <yamaoka@jpl.org>

	* w3m-e21.el (w3m-tab-line): Fix the logic determining whether to
	display favicon.

2003-10-03  Katsumi Yamaoka  <yamaoka@jpl.org>

	* w3m-e21.el (w3m-spinner-map-on-header-line): Abolish.
	(w3m-modeline-spinner-map): Rename from `w3m-spinner-map-on-mode-line'.
	(w3m-setup-header-line): Don't initialize
	`w3m-spinner-map-on-header-line'.
	(w3m-tab-spinner-map): New variable.
	(w3m-tab-make-keymap): Initialize it.
	(w3m-tab-line): Use it.

2003-10-03  Katsumi Yamaoka  <yamaoka@jpl.org>

	* w3m.el (w3m-modeline-separator): New variable.
	(w3m-modeline-favicon): New variable.
	(w3m-favicon-image): Move from w3m-favicon.el.
	(w3m-buffer-setup): Also call `w3m-initialize-graphic-icons' when Emacs
	21 is running; simplify the value for
	`mode-line-buffer-identification'.

	* w3m-e21.el: Bind `w3m-favicon-image' and
	`w3m-modeline-process-status-on' when compiling.
	(w3m-spinner-map-on-header-line): New variable.
	(w3m-spinner-map-on-mode-line): New variable.
	(w3m-spinner-map-help-echo): New variable.
	(w3m-setup-header-line): Initialize the value for
	`w3m-spinner-map-on-header-line'; remove an excessive `list' from the
	value for `header-line-format'.
	(w3m-tab-map): New variable.
	(w3m-tab-make-keymap): Set the value for `w3m-tab-map' in the current
	buffer.
	(w3m-tab-line): Add a keymap to the spinner; don't call
	`w3m-tab-make-keymap', use `w3m-tab-map' instead.
	(TopLevel): Add-hook `w3m-tab-make-keymap' to
	`w3m-mode-setup-functions'.
	(w3m-space-before-modeline-icon): New variable.
	(w3m-modeline-process-status-on-icon,
	w3m-modeline-image-status-on-icon, w3m-modeline-status-off-icon,
	w3m-modeline-ssl-image-status-on-icon,
	w3m-modeline-ssl-status-off-icon): New variables.
	(w3m-initialize-graphic-icons): New function.
	(w3m-make-spinner-image): Don't initialize the value for
	`w3m-spinner-image-file' here; set the value for
	`w3m-modeline-process-status-on-icon'.

	* w3m-favicon.el: Bind `w3m-favicon-image' when compiling.
	(w3m-favicon-image): Move to w3m.el.
	(w3m-space-before-favicon): Move from w3m-xmas.el.
	(TopLevel): Make `w3m-modeline-favicon' and `w3m-favicon-image'
	buffer-local; modify the value or put the `risky-local-variable'
	property for `w3m-modeline-favicon'.
	(w3m-favicon-set-image): New macro.
	(w3m-favicon-setup): Use it.
	(w3m-favicon-retrieve): Use it.

	* w3m-xmas.el (w3m-xmas-space-before-favicon): Move to w3m-favicon.el
	and rename to `w3m-space-before-favicon'.
	(w3m-space-before-modeline-icon): Rename from
	`w3m-xmas-space-before-modeline-icon'.

2003-10-03  TSUCHIYA Masatoshi  <tsuchiya@namazu.org>

	* w3m-proc.el (w3m-process-filter): Relax the regular expression to
	detect progress status.

2003-10-02  ARISAWA Akihiro  <ari@mbf.sphere.ne.jp>

	* w3m.el (w3m-w3m-expand-arguments): Redefine as a function rather than
	a macro.
	(w3m-dump-head-source-command-arguments): Simplify.
	(w3m-halfdump-command-arguments): Ditto.

2003-10-02  TSUCHIYA Masatoshi  <tsuchiya@namazu.org>

	* w3m-proc.el (w3m-process-filter): Check return value of
	`w3m-process-handler-parent-buffer' to move current buffer safely.

2003-10-02  Katsumi Yamaoka  <yamaoka@jpl.org>

	* w3m.el (w3m-modeline-image-status-on, w3m-modeline-process-status-on,
	w3m-modeline-ssl-image-status-on, w3m-modeline-ssl-status-off,
	w3m-modeline-status-off): Use `defvar' instead of `defconst'.
	(w3m-buffer-setup): Call `w3m-initialize-graphic-icons' instead of
	`w3m-make-spinner-image'; simplify the value for
	`mode-line-buffer-identification'.

	* w3m-xmas.el (w3m-xmas-space-before-modeline-icon): Rename from
	`w3m-xmas-space-before-spinner'.
	(w3m-modeline-process-status-on-icon,
	w3m-modeline-image-status-on-icon, w3m-modeline-status-off-icon,
	w3m-modeline-ssl-image-status-on-icon,
	w3m-modeline-ssl-status-off-icon): New variables.
	(w3m-spinner-image): Abolish.
	(w3m-make-spinner-image): Abolish.
	(w3m-initialize-graphic-icons): New function.

	* icons/state-00.xpm:
	* icons/state-01.xpm:
	* icons/state-10.xpm:
	* icons/state-11.xpm: New files.

2003-10-02  ARISAWA Akihiro  <ari@mbf.sphere.ne.jp>

	* w3m.el (w3m-halfdump-command-arguments): Add "ucs_conv" option when
	using w3m-m17n; check w3m-output-coding-system at run time.

2003-10-02  Katsumi Yamaoka  <yamaoka@jpl.org>

	* w3m-proc.el (w3m-process-start-after): Make sure the value for
	`w3m-current-buffer' is non-nil.

2003-10-02  TSUCHIYA Masatoshi  <tsuchiya@namazu.org>

	* w3m.el (w3m-process-modeline-format): New option.
	(w3m-buffer-setup): Set `mode-line-process'.

	* w3m-proc.el: Bind `w3m-process-modeline-format' to suppress
	byte-compile warning.
	(w3m-process-modeline-string): New buffer-local variable.
	(w3m-process-start-after): Reset the above variable.
	(w3m-process-filter): Check size of retrieved data and set the above
	variable.
	(w3m-process-modeline-format): New function.

2003-10-01  Katsumi Yamaoka  <yamaoka@jpl.org>

	* w3m-xmas.el (w3m-make-spinner-image): Make sure the gifsicle program
	is available.

2003-09-30  ARISAWA Akihiro  <ari@mbf.sphere.ne.jp>

	* w3m.el (w3m-use-symbol): Use `w3m-mule-unicode-p'.

	* w3m-symbol.el (w3m-mule-unicode-symbol): Ditto.

2003-09-30  Katsumi Yamaoka  <yamaoka@jpl.org>

	* w3m-proc.el (w3m-process-stop): Redisplay the header-line.

	* w3m-e21.el (w3m-tab-line-format, w3m-tab-line-timer, w3m-tab-line):
	Revive the timer operation.
	(w3m-tab-line): Wobble the window size to force redisplay of the
	header-line using a timer; include spinner images in the return value
	when external processes are running.
	(w3m-spinner-image-file): New variable.
	(w3m-spinner-image-frames): New variable.
	(w3m-spinner-image-index): New variable.
	(w3m-make-spinner-image): New function.

	* w3m-favicon.el (w3m-favicon-retrieve): Always redraw Emacs frame
	using the timer; wobble the window size instead of redrawing; increase
	the delay time for the timer.

2003-09-30  ARISAWA Akihiro  <ari@mbf.sphere.ne.jp>

	* w3m-form.el (w3m-form-parse-and-fontify): Fix problem when form_int
	appears after input_alt and action is specified.

2003-09-29  Katsumi Yamaoka  <yamaoka@jpl.org>

	* w3m-symbol.el (w3m-mule-unicode-symbol): Fix customization type.

2003-09-29  ARISAWA Akihiro  <ari@mbf.sphere.ne.jp>

	* w3m-symbol.el: Bind `w3m-output-coding-system' when compiling.
	(w3m-mule-unicode-symbol): New variable.
	(w3m-symbol): Add it for candidate.
	(w3m-symbol): Use it.

	* w3m.el (w3m-use-symbol): Check capability for
	`w3m-mule-unicode-symbol'.

2003-09-29  Katsumi Yamaoka  <yamaoka@jpl.org>

	* w3m-e21.el (w3m-tab-line-format, w3m-tab-line-timer, w3m-tab-line):
	Remove the timer operation temporally.

2003-09-26  Hideyuki SHIRAI  <shirai@meadowy.org>

	* w3m-xmas.el (w3m-make-spinner-image): Bind `format-alist' to nil.

2003-09-26  Katsumi Yamaoka  <yamaoka@jpl.org>

	* w3m-e21.el (w3m-tab-line-timer): New variable.
	(w3m-tab-line): Use it to control this function running too frequently;
	simplify the source code.

	* w3m-favicon.el (w3m-favicon-image-of): Abolish.
	(w3m-favicon-retrieve): Use a timer to redraw Emacs frame.

	* w3m-xmas.el (w3m-xmas-space-before-favicon): New user option.
	(w3m-xmas-space-before-spinner): New user option.
	(w3m-make-spinner-image): Make sure the `gif' feature is available.

	* w3m.el (w3m-buffer-setup): Use `w3m-xmas-space-before-spinner' and
	`w3m-xmas-space-before-favicon'.

2003-09-25  Katsumi Yamaoka  <yamaoka@jpl.org>

	* icons/spinner.gif: New file (without LZW compression).
	* icons30/spinner.gif: Ditto.

	* Makefile.in (install-icons, install-icons30): Also install gifs.

	* w3m-xmas.el (w3m-make-spinner-image): Use the spinner.gif file.

	* w3m-e21.el (w3m-tab-line-format): New variable (see doc-string).
	(w3m-tab-line): Use it; use a timer to suppress this function running
	too frequently.

2003-09-25  Katsumi Yamaoka  <yamaoka@jpl.org>

	* w3m-xmas.el (w3m-spinner-image): New variable.
	(w3m-make-spinner-image): New function.

	* w3m.el (w3m-buffer-setup): Call `w3m-make-spinner-image', show a
	spinner in the modeline under XEmacs.

2003-09-24  Yuuichi Teranishi  <teranisi@gohome.org>

	* w3m-form.el (w3m-form-put-property): Don't call intern if it is not a
	string.
	(w3m-form-get-property): Ditto.
	(w3m-form-put): Added argument ID.
	(w3m-form-get): Changed argument from NAME to ID.
	(w3m-form-make-form-data): Changed process to get NAME and VALUE.
	(w3m-form-resume): Follow the API change in w3m-form-put and
	w3m-form-get.
	(w3m-fontify-textareas): Ditto.
	(w3m-form-parse-and-fontify): Ditto.
	(w3m-form-input): Ditto.
	(w3m-form-input-password): Ditto.
	(w3m-form-input-checkbox): Ditto.
	(w3m-form-input-radio): Ditto.
	(w3m-form-input-file): Ditto.
	(w3m-form-input-textarea-set): Ditto.
	(w3m-form-textarea-info): Ditto.
	(w3m-form-input-select): Ditto.
	(w3m-form-submit): Ditto.
	(w3m-form-real-reset): Follow the structure change.
	(w3m-form-input-select-id): New buffer local variable.
	(w3m-form-input-select-set): Use it.
	(w3m-form-field-parse): New inline function.
	(w3m-form-parse-and-fontify): Put id for selectinfo.
	(w3m-form-resume): Fixed regexp.
	(w3m-form-input-textarea): Fixed line number.
	(w3m-fontify-textareas): Put w3m-form-id property.
	(w3m-form-parse-and-fontify): Store id to the textareainfo.

2003-09-24  Katsumi Yamaoka  <yamaoka@jpl.org>

	* w3m-favicon.el (w3m-favicon-retrieve): Redisplay Emacs frame; rename
	from `w3m-retrieve-favicon'.
	(w3m-favicon-image): Rename from `w3m-current-favicon-image'.
	(w3m-favicon-setup): Rename from `w3m-setup-favicon'.
	(w3m-favicon-image-of): Rename from `w3m-buffer-favicon'.
	(w3m-favicon-convert): Rename from `w3m-convert-favicon'.
	(w3m-favicon-retrieve): Rename from `w3m-retrieve-favicon'.

	* w3m-e21.el (w3m-tab-line): Rename `w3m-buffer-favicon' with
	`w3m-favicon-image-of'.

	* w3m.el (w3m-clean-hook-options): Rename `w3m-setup-favicon' with
	`w3m-favicon-setup'.
	(w3m-buffer-setup): Rename `w3m-current-favicon-image' with
	`w3m-favicon-image'.

2003-09-23  OHASHI Akira  <bg66@koka-in.org>

	* w3m.el (w3m-process-connection-type): Set nil when system-type is
	darwin.

2003-09-22  Katsumi Yamaoka  <yamaoka@jpl.org>

	* w3m-favicon.el: Bind `w3m-icon-data' when compiling.
	(w3m-current-favicon-data): Abolish.
	(w3m-favicon-converted): Abolish.
	(w3m-favicon-cache-data): Contain image data.
	(w3m-favicon-cache-favicon): Return an image instead of raw data.
	(w3m-setup-favicon): Fix the condition to check whether Emacs can
	display images; set the value of `w3m-current-favicon-image' instead of
	`w3m-current-favicon-data' for the about: pages.
	(w3m-buffer-favicon): Make it simply get the value of
	`w3m-current-favicon-image'.
	(w3m-convert-favicon): Accept raw data and type; simply return an
	image.
	(w3m-retrieve-favicon): Rearrange the arguments to accept url and type
	independently; set the value of `w3m-current-favicon-image' instead of
	`w3m-current-favicon-data'; store an image into
	`w3m-favicon-cache-data'.
	(w3m-favicon-save-cache-file): Save data only if they contained images;
	strip images from the cache for saving.
	(w3m-favicon-load-cache-file): Create images for all the cache.

	* w3m.el (w3m-buffer-setup): Use `w3m-current-favicon-image' instead of
	`w3m-favicon-converted' for `mode-line-buffer-identification' under
	XEmacs in order to check whether the favicon image is available.
	(w3m-examine-command-line-args): Use `member' instead of `memq' under
	XEmacs to check whether `command-line-args' contains the same string as
	the car of `command-line-args-left'.

2003-09-22  Katsumi Yamaoka  <yamaoka@jpl.org>

	* w3m-favicon.el: Autoload w3m for `w3m-expand-url' when compiling.
	(w3m-setup-favicon): Fix the change of 2003-09-12 which was gone to
	far.

	* w3m.el (w3m-open-all-links-in-new-session): Improve the regexp.
	(w3m-examine-command-line-args): Don't let it misunderstand the next
	command as a url string; modify the arguments in `command-line-args'
	instead of removing them.
	(w3m): Use `w3m-examine-command-line-args' even if it is called
	non-interactively.

2003-09-21  Katsumi Yamaoka  <yamaoka@jpl.org>

	* w3m.el (w3m-open-all-links-in-new-session): Don't use
	`w3m-select-buffer'.

2003-09-21  Katsumi Yamaoka  <yamaoka@jpl.org>

	* w3m.el (w3m-popup-frame-p): Make it accept the `interactive-p'
	argument.
	(w3m-examine-command-line-args): New function.
	(w3m): Use it.

2003-09-20  Katsumi Yamaoka  <yamaoka@jpl.org>

	* w3m-favicon.el: Bind some external variables when compiling.

2003-09-19  Yuuichi Teranishi  <teranisi@gohome.org>

	* w3m-form.el (w3m-form-make-form-data): Insert "--" before the
	multipart post boundary.

2003-09-19  Hideyuki SHIRAI  <shirai@meadowy.org>

	* w3m.el (w3m-underline-face): New face.
	(w3m-strike-through-face): New user variable.
	(w3m-fontify-strike-through): New function.
	(w3m-fontify): Call `w3m-fontify-strike-through'

2003-09-19  Katsumi Yamaoka  <yamaoka@jpl.org>

	* w3m-favicon.el (w3m-setup-favicon): Convert favicon data to an image
	for the about: pages using `w3m-convert-favicon'.
	(w3m-buffer-favicon): Move the data conversion procedure to
	`w3m-convert-favicon'.
	(w3m-convert-favicon): New function detached from `w3m-buffer-favicon';
	make it work synchronously.
	(w3m-retrieve-favicon): Convert favicon data to an image.

	* w3m-image.el (w3m-imagick-convert-buffer): Erase buffer before
	calling the convert program.

	* w3m.el (w3m-buffer-setup): Modify the value for
	`mode-line-buffer-identification' in order to make it possible to show
	favicon under XEmacs.

2003-09-19  Katsumi Yamaoka  <yamaoka@jpl.org>

	* w3m.el (w3m-open-all-links-in-new-session): New function.  Suggested
	by Yoichi NAKAYAMA <yoichi@geiin.org>.
	(w3m-view-this-url-new-session): Call
	`w3m-open-all-links-in-new-session' if the region is active.

2003-09-18  Katsumi Yamaoka  <yamaoka@jpl.org>

	* w3m.el (w3m-key-binding): Don't use `custom-set-default'.
	(w3m-use-favicon): Ditto.
	* w3m-favicon.el (w3m-favicon-size): Ditto.

	* icons/*.xpm: Remove text.

2003-09-17  Yuuichi Teranishi  <teranisi@gohome.org>

	* w3m-form.el (w3m-form-new): Use `application/x-www-form-urlencoded'
	instead of `urlencoded'.
	(w3m-form-parse-and-fontify): Ditto.
	(w3m-form-make-form-data): Use `multipart/form-data' instead of
	`multipart'.
	(w3m-form-mee-new): Likewise.

2003-09-17  Katsumi Yamaoka  <yamaoka@jpl.org>

	* w3m-e21.el (w3m-e21-toolbar-configurations): Don't modify the values
	for `tool-bar-button-margin' and `tool-bar-button-relief'.

	* w3mhack.el (w3mhack-nonunix-install): Use icons30 for XEmacs.
	(w3mhack-make-package): Use icons30.

	* Makefile.in (SUBDIRS): Add icons30.
	(install-icons30): New rule.
	(install-package, install-package-ja): Use it.

	* icons/*.xpm: Shrink the size of all icons.
	* icons30/: Old icons are here.

2003-09-16  Katsumi Yamaoka  <yamaoka@jpl.org>

	* w3m-util.el (w3m-activate-zmacs-regions): New macro.
	* w3m.el (w3m-next-anchor, w3m-previous-anchor, w3m-next-form,
	w3m-previous-form, w3m-next-image, w3m-previous-image,
	w3m-scroll-up-or-next-url, w3m-scroll-down-or-previous-url,
	w3m-beginning-of-line, w3m-end-of-line): Use it.

2003-09-16  Katsumi Yamaoka  <yamaoka@jpl.org>

	* w3m-hist.el (w3m-history-backward): Return nil if there is no
	previous element.

	* w3m.el (w3m-view-previous-page): Skip the current page if it seems
	broken; warn if there's no more history.
	(w3m-copy-buffer): Use the current history for the url string if the
	current page seems broken.
	(w3m-goto-url): Use `lexical-let' to pass the history position data to
	the asynchronous w3m process.

2003-09-12  Katsumi Yamaoka  <yamaoka@jpl.org>

	* w3m-e21.el: Move the favicon stuff to w3m-favicon.el.

	* w3m-favicon.el: New file detached from w3m-e21.el.
	(w3m-favicon-type): Adapt it to XEmacs as well.
	(w3m-setup-favicon): Ditto.
	(w3m-buffer-favicon): Ditto.
	(w3m-retrieve-favicon): Replace `float-time' with `w3m-float-time'.
	(w3m-arrived-setup-functions): Don't add-hook it here.
	(w3m-arrived-shutdown-functions): Ditto.

	* w3m-xmas.el: Require `w3m-favicon'.

	* w3m.el (w3m-arrived-setup-functions): Add
	`w3m-favicon-load-cache-file' if w3m-favicon is loaded.
	(w3m-arrived-shutdown-functions): Add `w3m-favicon-save-cache-file' if
	w3m-favicon is loaded.

	* w3m-util.el (w3m-float-time): New function.

	* w3mhack.el (w3mhack-examine-modules): Exclude w3m-favicon.el from the
	files to be byte-compiled.

2003-09-02  Katsumi Yamaoka  <yamaoka@jpl.org>

	* w3m.el (w3m-view-this-url-1): Fix a window configuration only when
	the buffer's major mode has changed from the w3m-mode to another.
	(w3m-goto-url): Don't erase a buffer when retrieving a local file.

2003-08-29  Katsumi Yamaoka  <yamaoka@jpl.org>

	* w3m.el (w3m-copy-buffer): Copy the history before visiting a page in
	order to show the about://history/ page correctly; adjust the position
	in the history after copying.
	(w3m-goto-url): Use buffer-local properties instead of global
	properties for form data.
	(w3m-reload-this-page): Specify the history element to the
	`w3m-goto-url' function in order to submit the form data.

2003-08-25  Katsumi Yamaoka  <yamaoka@jpl.org>

	* w3m.el (w3m-view-this-url-1): Don't kill the emacs-w3m buffer when a
	process is in progress.
	(w3m-goto-url-new-session): Ditto.

2003-08-25  Katsumi Yamaoka  <yamaoka@jpl.org>

	* w3m.el (w3m-view-previous-page): Specify a history element of the
	previous page to the `w3m-goto-url' function as the 7th arg.
	(w3m-goto-url): Accept a history element as the 7th argument; specify
	nil as the 7th argument when recursively calling itself; use a given
	history element to examine the form data of the url to be visited.
	(w3m-goto-url-new-session): Specify nil to the `w3m-goto-url' function
	as the 7th argument.
	(w3m): Ditto.

2003-08-15  Katsumi Yamaoka  <yamaoka@jpl.org>

	* w3m-hist.el (w3m-history-minimize-in-new-session): New user option.
	(w3m-history-set-current): Redefine as an inline function rather than a
	macro.
	(w3m-history-current-1): Abolish the function.
	(w3m-history-current-2): Abolish the function.
	(w3m-history-element): New function.
	(w3m-history-current): Abolish the funtction.
	(w3m-history-backward): Don't modify the current position pointer in
	the `w3m-history' variable.
	(w3m-history-forward): Simplify using `w3m-history-backward'.
	(w3m-history-copy): Minimize the history when
	`w3m-history-minimize-in-new-session' is non-nil.
	(w3m-history-plist-get): Abolish the `url' argument; complement the
	meaning of the `local' argument.
	(w3m-history-add-properties): Ditto.
	(w3m-history-plist-put): Ditto.
	(w3m-history-remove-properties): Ditto.
	(w3m-history-store-position): Don't specify the optional arguments to
	`w3m-history-add-properties'.
	(w3m-history-restore-position): Abolish the `url' argument; don't
	specify the optional arguments to `w3m-history-plist-get'.
	(w3m-history-minimize): Simplify using `w3m-history-element'.

	* w3m.el (w3m-view-previous-page): Don't specify the optional arguments
	to `w3m-history-plist-get' and `w3m-history-restore-position'.
	(w3m-goto-url): Don't specify the optional arguments to
	`w3m-history-plist-put', `w3m-history-plist-get',
	`w3m-history-remove-properties' and `w3m-history-add-properties'.
	(w3m-reload-this-page): Don't specify the optional arguments to
	`w3m-history-plist-get' and `w3m-history-remove-properties'.

2003-08-14  Katsumi Yamaoka  <yamaoka@jpl.org>

	* w3m-hist.el (w3m-history-flat): Reduce the deepness of local
	prpoerties in the list structure.
	(w3m-history-assoc): Simplify; redefine as an inline function.
	(w3m-history-with-element): Abolish the macro.
	(w3m-history-current-2): New function.
	(w3m-history-set-plist): New function.
	(w3m-history-modify-properties): Rewrite.
	(w3m-history-seek-properties): Abolish the function.
	(w3m-history-seek-element): New function.
	(w3m-history-share-properties): Abolish the function.
	(w3m-history-tree): Tiny change.
	(w3m-history-push): Rewrite.
	(w3m-history-copy): Tiny change.
	(w3m-history-plist-get): Synch to the change of `w3m-history-flat'.
	(w3m-history-plist-put): Rewrite.
	(w3m-history-add-properties): Rewrite.
	(w3m-history-remove-properties): Rewrite.
	(w3m-history-rename-url): Abolish the function.
	(w3m-history-store-position): Abolish the optional argument.
	(w3m-history-minimize): New command.

2003-08-13  Katsumi Yamaoka  <yamaoka@jpl.org>

	* w3m-hist.el (w3m-history-current-1): Redefine as a function rather
	than a macro.
	(w3m-history-previous-position): Ditto.
	(w3m-history-next-position): Ditto.
	(w3m-history-modify-properties): Ditto.
	(w3m-history-save-position): Abolish the macro.
	(w3m-history-forward-1): Ditto.
	(w3m-history-backward-1): Ditto.
	(w3m-history-with-element): Abolish the `set-current' argument.
	(w3m-history-assoc): Ditto.
	(w3m-history-plist-get): Ditto.
	(w3m-history-plist-put): Ditto.
	(w3m-history-add-properties): Ditto.
	(w3m-history-remove-properties): Ditto.
	(w3m-history-rename-url): Ditto.
	(w3m-history-set-current): New macro.
	(w3m-history-forward): Abolish the `set-current' argument; use
	`w3m-history-set-current'.
	(w3m-history-backward): Ditto.
	(w3m-history-tree): Use `w3m-history-set-current' instead of
	`w3m-history-forward-1'.
	(w3m-history-push): Use `w3m-history-set-current'.
	(w3m-history-store-position): Don't specify the `set-current' argument
	to `w3m-history-add-properties'.
	(w3m-history-restore-position): Don't specify the `set-current'
	argument to `w3m-history-plist-get'.

	* w3m.el (w3m-view-previous-page): Don't specify the `set-current'
	argument to `w3m-history-plist-get'.
	(w3m-goto-url): Don't specify the `set-current' argument to
	`w3m-history-plist-put', `w3m-history-plist-get',
	`w3m-history-remove-properties' and `w3m-history-add-properties'.
	(w3m-reload-this-page): Don't specify the `set-current' argument to
	`w3m-history-plist-get' and `w3m-history-remove-properties'.

2003-08-12  Katsumi Yamaoka  <yamaoka@jpl.org>

	* w3m.el (w3m-view-this-url-1): Fix a window configuration if a new
	buffer visiting the specified url is not in the `w3m-mode'; remove a
	newly created buffer if it is useless.
	(w3m-goto-url): Don't use `save-excursion' when performing find-file
	directly.
	(w3m-goto-url-new-session): Remove a newly created buffer if it is
	useless.

2003-08-12  ARISAWA Akihiro  <ari@mbf.sphere.ne.jp>

	* Makefile.in (what-where): Add space to avoid error on Solaris.

	* w3m-namazu.el (w3m-about-namazu): Fix last change.

2003-08-11  Katsumi Yamaoka  <yamaoka@jpl.org>

	* w3m-hist.el (w3m-history-previous-position): New macro.
	(w3m-history-next-position): New macro.
	(w3m-history-forward-1): Simplified using new macro(s).
	(w3m-history-backward-1): Ditto.
	(w3m-history-regenerate-pointers): Ditto.
	(w3m-history-assoc): Ditto.
	(w3m-history-current-1): Don't use old-fashioned backquotes.
	(w3m-history-save-position): Ditto.
	(w3m-history-modify-properties): Ditto.
	(w3m-history-with-element): Ditto.

2003-08-10  ARISAWA Akihiro  <ari@mbf.sphere.ne.jp>

	* w3m-namazu.el (w3m-about-namazu): Fixed problem when further links
	contain "&amp;".

2003-08-07  TSUCHIYA Masatoshi  <tsuchiya@namazu.org>

	* w3m.el (w3m-w3m-get-header): Removed.
	(w3m-w3m-parse-header, w3m-w3m-dump-head): New function.
	(w3m-w3m-attributes): Call the above functions.
	(w3m-w3m-dump-head-source): Removed.
	(w3m-w3m-dump-extra): New function.
	(w3m-w3m-retrieve, w3m-w3m-retrieve-1): Reimplemented.
	(w3m-about-header): Call `w3m-w3m-dump-head' instead of
	`w3m-w3m-get-header'.

	* w3m-proc.el: Changes to support recursive call of functions creating
	asynchronous processes.
	(w3m-process-waited): Abolished.
	(w3m-process-handler-new): Add result slot.
	(w3m-process-handler-functions): Renamed from
	`w3m-process-handler-function'.
	(w3m-process-handler-result): New macro.
	(w3m-process-with-null-handler): Reimplemented.
	(w3m-process-start-and-wait): New function.
	(w3m-process-with-wait-handler): Reimplemented.
	(w3m-process-do): Reimplemented.
	(w3m-process-do-with-temp-buffer): Reimplemented.
	(w3m-process-sentinel): Accept the 3rd argument.  Follow the above
	changes.

2003-08-08  Katsumi Yamaoka  <yamaoka@jpl.org>

	* w3m-hist.el (w3m-history-reuse-history-elements): New user option.
	(w3m-history-forward): Return a cons of a new history element and new
	position pointers of a history.
	(w3m-history-backward): Ditto.
	(w3m-history-regenerate-pointers): New function.
	(w3m-history-push): If `w3m-history-reuse-history-elements' is nil,
	sprout a new history branch even if history elements for the same url
	already exist.
	(w3m-history-add-arrived-db): Abolish the optional argument; bind
	`w3m-history-reuse-history-elements' to t.

	* w3m.el (w3m-view-previous-page): Assume `w3m-history-backward'
	returns cons data; bind `w3m-history-reuse-history-elements' to t; fix
	position pointers of a history after visiting a page.
	(w3m-goto-url): Fix position pointers of a history when a page is
	referred to by the about://history/ page.
	(w3m-about-history): Include position pointers in an html form.
	(w3m-history-highlight-current-url): Make history position data
	invisible.

2003-07-30  Katsumi Yamaoka  <yamaoka@jpl.org>

	* w3m.el (w3m-decode-entities): Don't trust in the `match-data' after
	the `w3m-entity-value' function is performed.

2003-07-29  Katsumi Yamaoka  <yamaoka@jpl.org>

	* w3m.el (w3m-command, w3m-user-agent, w3m-command-arguments,
	w3m-command-arguments-alist, w3m-no-proxy-domains,
	w3m-command-environment, w3m-fill-column, w3m-mailto-url-function,
	w3m-mailto-url-popup-function-alist, w3m-imitate-widget-button,
	w3m-pixels-per-character, w3m-coding-system,
	w3m-terminal-coding-system, w3m-input-coding-system,
	w3m-output-coding-system, w3m-file-coding-system,
	w3m-file-name-coding-system, w3m-default-coding-system,
	w3m-coding-system-priority-list, w3m-profile-directory, w3m-init-file,
	w3m-default-save-directory, w3m-accept-languages, w3m-icon-directory,
	w3m-home-page, w3m-arrived-file, w3m-keep-arrived-urls,
	w3m-keep-cache-size, w3m-follow-redirection, w3m-resize-image-scale,
	w3m-default-content-type, w3m-content-type-alist,
	w3m-encoding-type-alist, w3m-decoder-alist,
	w3m-charset-coding-system-alist, w3m-correct-charset-alist,
	w3m-horizontal-scroll-columns, w3m-horizontal-shift-columns,
	w3m-edit-function, w3m-url-local-directory-alist,
	w3m-pop-up-frame-parameters, w3m-horizontal-scroll-division,
	w3m-mbconv-command, w3m-local-find-file-regexps,
	w3m-local-find-file-function, w3m-local-directory-view-method,
	w3m-dirlist-cgi-program, w3m-add-referer-regexps, w3m-touch-command,
	w3m-uri-replace-alist, w3m-db-history-display-size,
	w3m-select-buffer-window-ratio): Improve the customizing widgets.

	* w3m-symbol.el (w3m-symbol-custom-type): New variable.
	(w3m-default-symbol, w3m-Chinese-BIG5-symbol, w3m-Chinese-CNS-symbol,
	w3m-Chinese-GB-symbol, w3m-Japanese-symbol, w3m-Korean-symbol): Use it.
	(w3m-symbol): Improve the customizing widgets.

	* w3m-search.el (w3m-search-engine-alist, w3m-search-default-engine):
	Improve the customizing widgets.
	* w3m-perldoc.el (w3m-perldoc-command, w3m-perldoc-pod2html-command,
	w3m-perldoc-pod2html-arguments): Ditto.
	* w3m-filter.el (w3m-filter-rules): Ditto.

2003-07-28  Katsumi Yamaoka  <yamaoka@jpl.org>

	* w3m-namazu.el (w3m-namazu-command, w3m-namazu-arguments,
	w3m-namazu-page-max, w3m-namazu-default-index-customize-spec,
	w3m-namazu-index-alist, w3m-namazu-output-coding-system,
	w3m-namazu-input-coding-system): Improve the customizing widgets.
	* w3m-image.el (w3m-imagick-convert-program): Ditto.
	* w3m-form.el (w3m-form-input-textarea-buffer-lines,
	w3m-form-input-select-buffer-lines, w3m-form-input-map-buffer-lines):
	Ditto.
	* w3m-filter.el (w3m-filter-rules): Ditto.
	* w3m-e21.el (w3m-favicon-size, w3m-favicon-cache-file,
	w3m-favicon-cache-expire-wait, w3m-favicon-type, w3m-tab-width): Diito.
	* w3m-dtree.el (w3m-dtree-directory-depth, w3m-dtree-indent-strings,
	w3m-dtree-stop-strings): Ditto.
	* w3m-cookie.el (w3m-cookie-accept-domains, w3m-cookie-reject-domains,
	w3m-cookie-accept-bad-cookies, w3m-cookie-file): Ditto.
	* w3m-bookmark.el (w3m-bookmark-file, w3m-bookmark-file-coding-system,
	w3m-bookmark-default-section): Ditto.
	* w3m-bitmap.el (w3m-bitmap-convert-arguments): Ditto.
	* w3m-antenna.el (w3m-antenna-sites, w3m-antenna-make-summary-function,
	w3m-antenna-sort-changed-sites-function,
	w3m-antenna-sort-unchanged-sites-function, w3m-antenna-file): Ditto.
	* mime-w3m.el (mime-w3m-safe-url-regexp): Ditto.

2003-07-27  ARISAWA Akihiro  <ari@mbf.sphere.ne.jp>

	* w3m.el (w3m-accept-japanese-characters): Checked loosely.

2003-07-27  TSUCHIYA Masatoshi  <tsuchiya@namazu.org>

	* Makefile.in (clean): Do not remove `shimbun-servers.el'.

	* w3mhack.el: Do not generate `shimbun-servers.el'.
	(shimbun-servers-file): Abolished.
	(w3mhack-compile, w3mhack-batch-compile): Do not call
	`w3mhack-check-shimbun-servers-file'.
	(w3mhack-generate-shimbun-servers-file): Removed.
	(w3mhack-check-shimbun-servers-file): Removed.

	* w3m.el (w3m-fontify-anchors): Handle `id' attributes of anchors.
	Thanks to Shinichiro HIDA and TAKAISHI Hayato for their reports.
	(w3m-fontify-bold, w3m-fontify-underline): Stricten regular expressions
	to detect tags.  For more detail, see [emacs-w3m:05600].

2003-07-25  Katsumi Yamaoka  <yamaoka@jpl.org>

	* mime-w3m.el (mime-w3m-display-inline-images): Improve the customizing
	widget.

2003-07-25  Katsumi Yamaoka  <yamaoka@jpl.org>

	* w3m.el (w3m-language, w3m-command-environment,
	w3m-content-type-alist, w3m-encoding-type-alist, w3m-decoder-alist,
	w3m-charset-coding-system-alist, w3m-correct-charset-alist,
	w3m-url-local-directory-alist, w3m-pop-up-frame-parameters): Improve
	the customizing widgets.

2003-07-25  Katsumi Yamaoka  <yamaoka@jpl.org>

	* w3mhack.el (w3mhack-generate-shimbun-servers-file): Exclude rss.

2003-07-25  TSUCHIYA Masatoshi  <tsuchiya@namazu.org>

	* w3m-form.el (w3m-form-set-method): New inline function, that is a
	`setf' method of `w3m-form-method'.

	* w3mhack.el (w3mhack-examine-modules): Because Mew 2.x and later do
	not support Mule2.3 and Emacs19, ignore mew-shimbun.el when compiling
	on such Emacsen.

2003-07-24  ARISAWA Akihiro  <ari@mbf.sphere.ne.jp>

	* w3m.el (w3m-output-coding-system): Changed condition to use utf-8
	with w3m-m17n.
	(w3m-halfdump-command-arguments): Ditto.

2003-07-24  Yuuichi Teranishi  <teranisi@gohome.org>

	* w3m-form.el (w3m-form-parse-and-fontify): Fix for the pages in which
	form_int appears after input_alt.

2003-07-23  Katsumi Yamaoka  <yamaoka@jpl.org>

	* w3mhack.el (w3mhack-makeinfo): Force texinfmt.elc to load texinfo.elc
	from the correct place.  <cf. [emacs-w3m:05573]>

2003-07-19  ARISAWA Akihiro  <ari@mbf.sphere.ne.jp>

	* w3m-e21.el (w3m-euc-japan-encoder): Fixed comment.


2003-07-18  TSUCHIYA Masatoshi  <tsuchiya@namazu.org>

	* Release emacs-w3m-1.3.6 from emacs-w3m-1_3 branch.

2003-07-18  TSUCHIYA Masatoshi  <tsuchiya@namazu.org>

	* w3m-e21.el (w3m-ccl-get-ucs-codepoint-with-emacs-unicode): Remove
	`translate-character'.
	(w3m-euc-japan-encoder, w3m-iso-latin-1-encoder): Select appropriate
	encoders when thie file is loaded.

	* w3m-ccl.el (w3m-ccl-write-repeat): Use a literal list of unibyte
	character sets, instead of calling `charset-bytes', in order to avoid
	difference between FSF Emacs and XEmacs.
	(w3m-euc-japan-encoder, w3m-iso-latin-1-encoder): Do not overwrite, if
	they have already been defined.

2003-07-17  Katsumi Yamaoka  <yamaoka@jpl.org>

	* w3mhack.el (w3mhack-examine-modules): Ignore w3m-ccl.el when XEmacs
	doesn't provide the mule feature.

2003-07-17  Hideyuki SHIRAI  <shirai@meadowy.org>

	* w3m.el (w3m-correct-charset-alist): New user option.
	(w3m-correct-charset): New inline macro.
	(w3m-detect-meta-charset): New function.
	(w3m-decode-buffer): Use `w3m-correct-charset' and
	`w3m-detect-meta-charset'.
	(w3m-create-page): Set `charset' to `w3m-current-content-charset' if it
	is nil.
	(w3m-region): If `charset' is nil, check `content-charset' in `META
	Tag'.

2003-07-17  TSUCHIYA Masatoshi  <tsuchiya@namazu.org>

	* w3m-ccl.el (toplevel): Add autoload for `charset-id' defined at
	w3m-om.el.
	(w3m-ccl-write-repeat): Simplified.
	(w3m-ccl-write-euc-japan-character): Set nil, when
	`read-multibyte-character' is not available.
	(w3m-ccl-write-iso-latin-1-character): Ditto.

	* w3m-om.el: Remove redundant `function'.
	(w3m-om-character-set-alist): New variable.
	(charset-id): New function.

	* w3m.el (w3m-input-coding-system): Change its default value for
	Mule2.3 and Emacsen without Mule.

2003-07-17  TSUCHIYA Masatoshi  <tsuchiya@namazu.org>

	* w3mhack.el (w3mhack-examine-modules): Ignore w3m-ccl.el when ccl.el
	is missing.

	* w3m-e21.el (w3m-ccl-get-ucs-codepoint-with-emacs-unicode): Import
	from w3m-ccl.el.

	* w3m-ucs.el (w3m-ccl-get-ucs-codepoint-with-mule-ucs): Import from
	w3m-ccl.el.

	* w3m-ccl.el: Export the above constants.

	* w3m.el (w3m-retrieve-and-render): Check current content charset
	before `w3m-create-page' is called.

2003-07-17  ARISAWA Akihiro <ari@mbf.sphere.ne.jp>
	    TSUCHIYA Masatoshi  <tsuchiya@namazu.org>

	* w3m.el (toplevel): Do not require `ccl'.
	(w3m-input-coding-system): Change its default value.
	(w3m-internal-characters-alist): Moved to w3m-ccl.el
	(w3m-ccl-write-repeat): Ditto.
	(w3m-euc-japan-decoder): Ditto.
	(w3m-euc-japan-encoder): Ditto.
	(w3m-iso-latin-1-decoder): Ditto.
	(w3m-iso-latin-1-encoder): Ditto.

	* w3m-ccl.el: New file.

	* w3m-ucs.el: Completely rewritten.
	(w3m-euc-japan-mule-ucs, w3m-iso-latin-1-mule-ucs): New coding systems.

	* w3m-e21.el (toplevel): Require `w3m-ccl'.
	(w3m-euc-japan-encoder, w3m-iso-latin-1-encoder): New encoder.

	* w3m-om.el, w3m-e20.el, w3m-xmas.el (toplevel): Require `w3m-ccl'.

2003-07-17  Hideyuki SHIRAI  <shirai@meadowy.org>

	* w3m.el (w3m-about-db-history): Call `w3m-arrived-time' with string.

2003-07-16  Katsumi Yamaoka  <yamaoka@jpl.org>

	* w3m.el (w3m-uri-replace-alist): Improve the customizing widget.

2003-07-16  TSUCHIYA Masatoshi  <tsuchiya@namazu.org>

	* w3m.el (w3m-copy-buffer): Fix the logical error installed by the last
	change at 2003-07-15.

2003-07-15  TSUCHIYA Masatoshi  <tsuchiya@namazu.org>

	* w3m.el (w3m-image-only-page): Abolished.
	(w3m-show-error-information): Return nil.
	(w3m-create-text-page): Return 'text-page.
	(w3m-create-image-page): Return 'image-page.
	(w3m-create-page): Return 'external-view when `w3m-external-view' is
	called.
	(w3m-goto-url): Do not encode a given URL when it points a local page.
	Bind `w3m-current-buffer' locally.  Follow the change of
	`w3m-create-page'.
	(w3m-copy-buffer): Wrap `w3m-goto-url' with
	`w3m-process-with-wait-handler', to avoid unexpected asynchronous
	processes.
	(w3m-region): Bind `w3m-current-buffer' locally.

	* w3m-util.el (w3m-url-local-p): Stricten its regexp.
	(w3m-url-dtree-p): Removed.

2003-07-10  Katsumi Yamaoka  <yamaoka@jpl.org>

	* w3m.el (w3m-uri-replace-alist): Revert 2003-07-09 change; improve the
	customizing widget.

	* doc/ptexinfmt.el (texinfo-discard-command-and-arg): New function for
	old Emacsen.

2003-07-09  TSUCHIYA Masatoshi  <tsuchiya@namazu.org>

	* w3m.el (w3m-decoder-alist): Simplified.

2003-07-09  Katsumi Yamaoka  <yamaoka@jpl.org>

	* w3m.el (w3m-decoder-alist): Look for the newest inflate command.

2003-07-09  Hideyuki SHIRAI  <shirai@meadowy.org>

	* mew-w3m.el (w3m-mew-support-cid): Check `mew-version-number'.
	(mew-w3m-cid-retrieve): Support Mew 4.0.53 and later.  Thanks to Kazu
	YAMAMOTO for his patch.

2003-07-09  TSUCHIYA Masatoshi  <tsuchiya@namazu.org>

	* w3m.el (w3m-uri-replace-alist): Add `rpm', `waei', `eiwa', `kokugo'
	and `eiei'.
	(w3m-input-url): Do not encode its return value.
	(w3m-goto-url): Call `w3m-url-transfer-encode-string' to encode a given
	URL.


2003-07-05  TSUCHIYA Masatoshi  <tsuchiya@namazu.org>

	* Release emacs-w3m-1.3.5 from emacs-w3m-1_3 branch.

2003-07-04  Katsumi Yamaoka  <yamaoka@jpl.org>

	* w3m.el (w3m-view-this-url-1): Simply copy buffer's contents to the
	new session rather than to call `w3m-goto-url'.

2003-07-03  TSUCHIYA Masatoshi  <tsuchiya@namazu.org>

	* w3m.el (w3m-local-file-type): Check whether a regular expression is
	specified, before matching it on a URL.

	* Following changes are to check whether required libraries are
	available.

	* w3mhack.el (toplevel): Do not create `shimbun/shimbun-servers.el' and
	`w3m-kwds.el' only when this file is loaded, to suppress excessive
	messages.
	(w3mhack-check-shimbun-servers-file): New function.
	(w3mhack-check-colon-keywords-file): New function.
	(w3mhack-compile): Call these functions explicitly.
	(w3mhack-batch-compile, w3mhack-locate-library, w3mhack-print-status):
	New functions.

	* configure.in: Check that egrep is available and that regexp-opt.el
	and xml.el are available.

	* aclocal.m4 (AC_EMACS_LISP): Add `-q' option and `-no-site-file'
	option.
	(AC_ADD_LOAD_PATH): Define `--with-attic' option.
	(AC_CHECK_ELISP): New function.

	* Makefile.in (.el.elc): Call `w3mhack-batch-compile' instead of
	`batch-byte-compile'.
	(very-slow): Always call `keywords' target.
	(keywords): Call `w3mhack-check-colon-keywords-file'.

2003-07-03  TSUCHIYA Masatoshi  <tsuchiya@namazu.org>

	* w3m-antenna.el (w3m-about-antenna): Fix the expression to decide
	changed sites.

	* w3m.el (w3m-retrieve-and-render): Do not overwrite an arrived time
	with a modified time, even if the modified time is newer than the
	arrived time.  Store a real URL to arrived DB.
	(w3m-about-db-history): Small clean up.

	* attic/xml.el: Import contrib/xml.el of Oort Gnus.  Require cl and
	poe.

2003-07-02  TSUCHIYA Masatoshi  <tsuchiya@namazu.org>

	* w3m-bookmark.el (w3m-bookmark-add): Encode special characters
	included in a URL and a title.

	* w3m-antenna.el (w3m-antenna-check-all-sites): Use `w3m-antenna-alist'
	instead of `w3m-antenna-sites'; this change must have no ill effects
	because `w3m-use-setup' merges site informations kept by
	`w3m-antenna-sites' into `w3m-antenna-alist'.
	(w3m-about-antenna): Fix.
	(w3m-antenna-add-current-url): Encode special characters included in
	`w3m-current-title'.

	* w3m.el: Changes of functions handling the arrived database, and clean
	up w3m-retrieve-and-render() and related parts.
	(w3m-content-type-alist): Change spec.
	(w3m-attributes): Strip authentication part from URL before checking
	charsets given by a user.
	(w3m-arrived-add-1): Removed.
	(w3m-arrived-add): Reimplemented.
	(w3m-arrived-modify): Removed.
	(w3m-arrived-time): Define its `setf' method.
	(w3m-arrived-get, w3m-arrived-put): New inline functions.
	(w3m-arrived-title): Define as a macro using `w3m-arrived-get'.
	(w3m-arrived-last-modified): Ditto
	(w3m-arrived-content-charset): Ditto
	(w3m-arrived-content-type): Ditto.
	(w3m-arrived-shutdown): Modify a predicate used for comparing arrived
	elements, to ensure that every URL precedes its variants with
	fragments.
	(w3m-encode-specials-string): New function.
	(w3m-safe-decode-buffer): New function.
	(w3m-rendering-extract-title): Simplified.
	(w3m-rendering-half-dump): Define as a normal function.
	(w3m-rendering-buffer): Do not call `w3m-filter'.
	(w3m-retrieve-and-render): Reimplemented.
	(w3m-show-error-information): Change its argument spec.
	(w3m-content-prepare-functions): Abolished.
	(w3m-prepare-content): Reimplemented.
	(w3m-prepare-text-content, w3m-prepare-image-content): Removed.
	(w3m-create-text-page, w3m-create-image-page): New functions; the
	successors of the aboves.
	(w3m-create-page): New function.
	(w3m-goto-url): Follow above changes and clean up.
	(w3m-redisplay-and-reset): Call `setf' methods instead of using
	`w3m-arrived-modify'.
	(w3m-redisplay-with-charset): Ditto.
	(w3m-redisplay-with-content-type): Ditto.
	(w3m-about-header): Strip authentication part from URL before
	extracting titles.
	(w3m-about-history): Encode special characters included in a title.
	(w3m-about-db-history): Encode special characters in the title.  Ignore
	URLs that include fragments.

2003-07-01  TAKAHASHI Kaoru  <kaoru@kaisei.org>

	* doc/ptexinfmt.el: @verb, @tie, @/ support.
	(ptexinfmt-broken-facility): Abolish NO-NOTICE argument.  Use
	`ptexinfmt-disable-broken-notice-flag' instead.

2003-07-01  Hideyuki SHIRAI  <shirai@meadowy.org>

	* mew-w3m.el (mew-mime-text/html-w3m): Add CHARSET argument of
	`w3m-region' when no w3m-m17n.

2003-07-01  TSUCHIYA Masatoshi  <tsuchiya@namazu.org>

	* mime-w3m.el (mime-w3m-preview-text/html): Call `w3m-region' with
	`charset' option.

2003-07-01  Katsumi Yamaoka  <yamaoka@jpl.org>

	* w3m.el (w3m-goto-url): Use `w3m-url-strip-fragment' instead of
	`w3m-base-url' for local files.

2003-07-01  TSUCHIYA Masatoshi  <tsuchiya@namazu.org>

	* w3m.el (w3m-arrived-load-list): Check that `w3m-arrived-file' exists
	before deleting it.
	(w3m-check-refresh-attribute): Condition relaxed.
	(w3m-region): Disable checking refresh attribute.

2003-06-30  TSUCHIYA Masatoshi  <tsuchiya@namazu.org>

	* w3m.el: Some miscellaneous changes and large changes to make a filter
	module cooperate with w3mmee and w3m-m17n.
	(w3m-language): Stricten its customize spec.
	(w3m-attributes): Call `w3m-url-strip-fragment' instead of using a
	literal regular expression.
	(w3m-arrived-load-list): New function.
	(w3m-arrived-setup, w3m-arrived-shutdown): Use the above.
	(w3m-url-decode-string): Call `vector' instead of `string' to avoid
	making unexpected multibyte characters.
	(w3m-decode-buffer): Do not call `w3m-decode-get-refresh'.
	(w3m-decode-get-refresh): Removed.
	(w3m-check-refresh-attribute): New function, the successor of the
	above.
	(w3m-rendering-half-dump): Encode a content for w3mmee and w3m-m17n
	with `w3m-current-coding-system' instead of giving it as a binary data.
	Because `w3m-current-coding-system' keeps a coding system used to
	decode the current buffer, all characters should be recovered by this
	encoding.
	(w3m-rendering-buffer-1): Removed.
	(w3m-rendering-buffer): New function, the successor of the above.
	(w3m-rendering-unibyte-buffer): Removed.
	(w3m-rendering-multibyte-buffer): Removed.
	(w3m-prepare-text-content): Always call `w3m-decode-buffer'. Call
	`w3m-rendering-buffer' instead of `w3m-rendering-unibyte-buffer'.
	(w3m-goto-url): Fix regular expressions.
	(w3m-region): Accept the 4th optional argument, `charset'.  Set
	`w3m-current-coding-system' to the coding system based on the given
	charset.  Call `w3m-rendering-buffer' with the charset.

2003-06-26  Katsumi Yamaoka  <yamaoka@jpl.org>

	* w3mhack.el (w3mhack-makeinfo): Include other files first.

2003-06-23  Katsumi Yamaoka  <yamaoka@jpl.org>

	* w3mhack.el (w3mhack-shimbun-modules-using-rss): Don't use
	`with-temp-buffer'.

2003-06-22  TSUCHIYA Masatoshi  <tsuchiya@namazu.org>

	* w3mhack.el (w3mhack-shimbun-modules-using-rss): New function.
	(w3mhack-examine-modules): Call the above instead of a literal list.

2003-06-20  Katsumi Yamaoka  <yamaoka@jpl.org>

	* doc/Makefile.in (install): Don't run install-info for non- existent
	info files.

	* w3mhack.el (w3mhack-examine-modules): Also examine
	"sb-pukiwiki-rss.el".

2003-06-19  TSUCHIYA Masatoshi  <tsuchiya@namazu.org>

	* w3m-namazu.el (w3m-namazu-complete-index): Consider `predicate'
	option.

	* w3m-weather.el (w3m-weather-completion-table): Add `oki' as the
	shortend form of `shimanekenoki'.

2003-06-18  TSUCHIYA Masatoshi  <tsuchiya@namazu.org>

	* w3m.el (w3m-fontify-anchors): Do not encode fragment parts.

2003-06-18  Katsumi Yamaoka  <yamaoka@jpl.org>

	* w3mhack.el (w3mhack-examine-modules): Ignore the shimbun modules
	which need xml.el if it is not available.

2003-06-18  Katsumi Yamaoka  <yamaoka@jpl.org>

	* w3mhack.el (w3mhack-makeinfo): Improve the last change.


2003-06-18  TSUCHIYA Masatoshi  <tsuchiya@namazu.org>

	* Release emacs-w3m-1.3.4 from emacs-w3m-1_3 branch.

2003-06-18  TSUCHIYA Masatoshi  <tsuchiya@namazu.org>

	* w3m.el (w3m-arrived-ignored-regexp): Use "\`" instead of "^".
	(w3m-history-ignored-regexp): Ditto.
	(w3m-url-transfer-encode-string): New inline function.
	(w3m-fontify-anchors): Encode URL with the attribute `charset'.
	(w3m-input-url): Encode URL with `w3m-default-coding-system'.
	(w3m-about-header): Display the current anchor information.

	* w3m-form.el (w3m-form-parse-and-fontify): Encode URL with the
	attribute `charset'.

2003-06-17  Katsumi Yamaoka  <yamaoka@jpl.org>

	* w3mhack.el (w3mhack-makeinfo): Encode messages to terminal while
	formatting info pages.

2003-06-12  Katsumi Yamaoka  <yamaoka@jpl.org>

	* w3m.el (w3m-w3m-attributes): Improve the regexp to extract
	content-types.

2003-06-08  Yuuichi Teranishi  <teranisi@gohome.org>

	* w3m-form.el (w3m-form-parse-and-fontify): Apply
	`w3m-decode-anchor-string' to the form action url.

2003-06-05  TSUCHIYA Masatoshi  <tsuchiya@namazu.org>

	* doc/emacs-w3m.texi, doc/emacs-w3m-ja.texi: Their license is changed
	from GNU Free Documentation License to GNU General Public License.

2003-05-30  Yuuichi Teranishi  <teranisi@gohome.org>

	* octet.el (toplevel): Require poe.
	(octet-filter-call1): Use `make-temp-file' instead of `make-temp-name'.
	(octet-filter-call2): Ditto.
	(octet-filter-call2-extra): Ditto.
	(octet-temp-directory): Changed default value to
	`temporary-file-directory'.

2003-05-29  TSUCHIYA Masatoshi  <tsuchiya@namazu.org>

	* Makefile.in (DOCS): FAQ, FAQ.ja, README.namazu.ja, README.shimbun.ja,
	TIPS and TIPS.ja are merged into Info.

2003-05-29  TSUCHIYA Masatoshi  <tsuchiya@namazu.org>

	* doc/Makefile.in (dvi): New target to create dvi files; related
	targets and macros are installed.

	* doc/.cvsignore: Ignore dvi files.

	* configure.in: Check whether texi2dvi, ptex and jbibtex exists.

2003-05-28  TSUCHIYA Masatoshi  <tsuchiya@namazu.org>

	* .cvsignore: Ignore tarballs.

	* Makefile.in (SUBDIRS): New macro.
	(tarball): Refer the above macro, and put texinfo sources into a
	tarball.

	* aclocal.m4 (AC_ADD_LOAD_PATH): Use the variable `EGREP' instead of
	the literal `grep'.

2003-05-27  Katsumi Yamaoka  <yamaoka@jpl.org>

	* w3mhack.el (byte-optimizer for match-string-no-properties): `lenght'
	-> `length'.

2003-05-27  TSUCHIYA Masatoshi  <tsuchiya@namazu.org>

	* w3m.el: Simplify functions that rewrite URIs.
	(toplevel): Autoload `w3m-search-uri-replace' instead of
	`w3m-search-quick-search-handler'.
	(w3m-uri-replace-alist): Changed its default value and its customize
	spec.
	(w3m-pattern-uri-replace): New function.
	(w3m-uri-replace): Reimplemented.

	* w3m-search.el (w3m-search-quick-search-engine-alist): Abolished.
	(w3m-search-quick-search-engines): Removed.
	(w3m-search-quick-search-handler): Removed.
	(w3m-search-uri-replace): New function.

2003-05-26  Katsumi Yamaoka  <yamaoka@jpl.org>

	* w3m.el (w3m-highlight-current-anchor): Don't infloop even if a w3m
	buffer is narrowed.

2003-05-22  Katsumi Yamaoka  <yamaoka@jpl.org>

	* w3mhack.el (w3mhack-make-package): Make it work under non-Mule
	XEmacs.

2003-05-19  Hideyuki SHIRAI  <shirai@meadowy.org>

	* mew-w3m.el (mew-w3m-use-safe-url-regexp): New variable.
	(mew-w3m-view-inline-image, mew-mime-text/html-w3m): Use
	`mew-w3m-use-safe-url-regexp' for `w3m-safe-url-regexp'.

2003-05-12  Hideyuki SHIRAI  <shirai@meadowy.org>

	* w3m.el (Top): Use w3m-treat-drive-letter for `w3m-expand-path-name'.

2003-05-12  TSUCHIYA Masatoshi  <tsuchiya@namazu.org>

	* mime-w3m.el (mime-w3m-preview-text/html): Apply the patch posted by
	Yoichi NAKAYAMA <yoichi@geiin.org> in [emacs-w3m:04836], that correct
	the wrong usage of `message'.

2003-05-06  Katsumi Yamaoka  <yamaoka@jpl.org>

	* w3m.el (w3m-fontify-anchors): Invalidate the widget keymap in XEmacs;
	add a help-echo to the widget button.
	(w3m-make-minor-mode-keymap): Bind [down-mouse-2] to `undefined' to
	invalidate the `widget-button-click' command in FSF Emacs.

2003-04-30  Katsumi Yamaoka  <yamaoka@jpl.org>

	* w3m.el (w3m-imitate-widget-button): New variable.
	(w3m-imitate-widget-button): New function.
	(w3m-fontify-anchors): Imitate the widget button.
	(w3m-next-anchor): Look for the widget button.
	(w3m-previous-anchor): Ditto.

2003-04-30  TSUCHIYA Masatoshi  <tsuchiya@namazu.org>

	* w3m.el (w3m-retrieve-and-render): Hide a exit status from an error
	message unless `w3m-process-exit-status'.

2003-04-30  Katsumi Yamaoka  <yamaoka@jpl.org>

	* w3m.el (w3m-goto-url): Improve and bug fix the find-file code.

2003-04-16  Chihiro Kuroda  <chee@iijmio-mail.jp>

	* w3m.el (w3m-download): Download a directory url to index.html
	(by default) instead of signaling an error.

2003-04-11  Katsumi Yamaoka  <yamaoka@jpl.org>

	* w3m.el (w3m-local-find-file-regexps): New user option.
	(w3m-local-find-file-function): New user option.
	(w3m-goto-url): Use the function specified by the
	`w3m-local-find-file-function' variable for local files when the file
	name matches the `w3m-local-find-file-regexps' variable.

2003-04-04  Hideyuki SHIRAI  <shirai@meadowy.org>

	* w3m-search.el (w3m-search-engine-alist): Change coding-system to
	`euc-japan' of "waei" and "kokugo". Tnx, Mr. Saito (sai@yedo.com) for
	his report.

2003-03-26  TSUCHIYA Masatoshi  <tsuchiya@namazu.org>

	* w3m-antenna.el (w3m-antenna-check-all-sites): Call `make-symbol'
	instead of `gensym', in order to make this function free from runtime
	CL functions.

2003-03-07  Katsumi Yamaoka  <yamaoka@jpl.org>

	* w3m-bug.el (report-emacs-w3m-bug): Make it possible to send a bug
	report even if emacs-w3m is not running.

2003-03-03  Michael Shields  <shields@msrl.com>

	* w3m-xmas.el (w3m-create-image): Protect against images which are not
	permitted to be loaded according to `w3m-safe-url-regexp'.

2003-02-28  Hideyuki SHIRAI  <shirai@meadowy.org>

	* w3m-util.el (w3m-get-server-hostname): Rename and move from
	`w3m-process-get-server-root' in `w3m-proc.el'.

	* w3m-proc.el (w3m-process-set-authinfo, w3m-process-read-user)
	(w3m-process-read-passwd, w3m-process-y-or-n-p): Use
	`w3m-get-server-hostname' instead of `w3m-process-get-server-root'.

	* w3m.el (w3m-show-error-information): New customized variable.
	(w3m-w3m-attributes): Message strange `Location:' like lynx.
	(w3m-retrieve-and-render): When error occur, show error message in `w3m
	buffer' to be accompanied by `w3m-show-error-information'.
	(w3m-show-error-information): New function.
	(w3m-reload-this-page, w3m-redisplay-this-page)
	(w3m-redisplay-and-reset, w3m-redisplay-with-charset)
	(w3m-view-source, w3m-view-header): If `w3m-current-url' is nil, dont'
	execute command.
	(w3m): Guard from the bug of `select-frame-set-input-focus' in
	Emacs-21.3.x. If `w3m-current-url' is nil in `w3m buffer'

2003-02-27  Katsumi Yamaoka  <yamaoka@jpl.org>

	* w3mhack.el (w3mhack-generate-shimbun-servers-file): Exclude fml,
	glimpse, lump, mailarc, mailman, mhonarc and text; indent.
	(w3mhack-generate-colon-keywords-file): indent.

2003-02-26  Katsumi Yamaoka  <yamaoka@jpl.org>

	* w3m-search.el (w3m-search-engine-alist): Add www.alltheweb.com
	suggested by Chris Beggy <chrisb@kippona.com>; make the default value
	more suitable to the language environment; don't use the old fashioned
	backquotes.
	(w3m-search-default-engine): Always default to google.
	(w3m-search-prefer-japanese-site): Remove.
	(w3m-search-inhibited-japanese-engines): Remove.
	(w3m-search): Bind `completion-ignore-case' to t.
	(w3m-search-quick-search-handler): Remove
	`w3m-search-prefer-japanese-site' and
	`w3m-search-inhibited-japanese-engines'.

2003-02-26  Hideyuki SHIRAI  <shirai@meadowy.org>

	* w3m.el (w3m-w3m-attributes): Allow imperfect Status-Line like no
	Reason-Phrase. Guard broken header like no location field.

2003-02-25  Hideyuki SHIRAI  <shirai@meadowy.org>

	* w3m-util.el (w3m-url-local-p): Use `\`' instead of `^'.

2003-02-21  Hideyuki SHIRAI  <shirai@meadowy.org>

	* w3m.el (w3m-local-dirlist-cgi): Treat a `local cookie file', again.

2003-02-16  ARISAWA Akihiro  <ari@mbf.sphere.ne.jp>

	* w3m.el (w3m-type): Support "release candidate" of w3m.

2003-02-14  Katsumi Yamaoka  <yamaoka@jpl.org>

	* w3m-xmas.el (w3m-insert-image): Use `map-extents' instead of
	`extent-at' repeatedly.
	(w3m-remove-image): Ditto.

2003-02-05  Hideyuki SHIRAI  <shirai@meadowy.org>

	* w3m-form.el (w3m-form-submit): Remove `!CURRENT_URL!' from action
	tag.

2003-02-04  Katsumi Yamaoka  <yamaoka@jpl.org>

	* w3mhack.el (TopLevel): Don't gererate the w3m-kwds.el file if there
	is no permission to write.

	* Makefile.in (clean): Remove shimbun/shimbun-servers.el.

2003-02-04  Yoichi NAKAYAMA  <yoichi@eken.phys.nagoya-u.ac.jp>
	Katsumi Yamaoka <yamaoka@jpl.org>

	* w3mhack.el (w3mhack-generate-shimbun-servers-file): New function.
	(TopLevel): Call it.

2003-02-04  Yoichi NAKAYAMA  <yoichi@eken.phys.nagoya-u.ac.jp>

	* w3mhack.el (shimbun-servers-file): New constant.

2003-02-04  Hideyuki SHIRAI  <shirai@meadowy.org>

	* w3m.el (w3m-mode): Bind `auto-hscroll-mode' for Emacs-21.3.

2003-01-30  Katsumi Yamaoka  <yamaoka@jpl.org>

	* w3m.el (w3m-image-type): Move forward.
	(w3m-fontify-images): Use `w3m-action' and `w3m-anchor' instead of
	`get-text-property'.
	(w3m-toggle-inline-images-internal): Use `w3m-image' instead of
	`get-text-property'.
	(w3m-toggle-inline-image): Don't specify the arg to `w3m-image'.
	(w3m-resize-inline-image-internal): Use `w3m-image' instead of
	`get-text-property'.
	(w3m-zoom-in-image): Don't specify the arg to `w3m-image'.
	(w3m-zoom-out-image): Ditto.
	(w3m-view-this-url): Don't bother to call `w3m-anchor' if it is
	needless.
	(w3m-print-this-url): Don't pull-in the point into the link if it is
	called non-interactively.
	(w3m-highlight-current-anchor-1): Use `w3m-anchor-sequence' instead of
	`get-text-property'.
	(w3m-next-anchor): Don't put `nil' element into `w3m-goto-anchor-hist';
	use `push' instead of `cons'.
	(w3m-previous-anchor): Ditto.
	(w3m-next-form): Use `w3m-action' instead of `get-text-property'; don't
	put `nil' element into `w3m-goto-anchor-hist'; specify the current
	position to `w3m-action'; use `push' instead of `cons'.
	(w3m-goto-previous-form): indent.
	(w3m-previous-form): Use `w3m-action' instead of `get-text-property';
	don't put `nil' element into `w3m-goto-anchor-hist'; specify the
	current position to `w3m-action'; use `push' instead of `cons'.
	(w3m-next-image): Use `w3m-image' instead of `get-text-property'; don't
	put `nil' element into `w3m-goto-anchor-hist'; specify the current
	position to `w3m-image'; use `push' instead of `cons'.
	(w3m-previous-image): Ditto.

	* w3m-form.el (w3m-form-resume): Use `w3m-action' instead of
	`get-text-property'; specify the current position to `w3m-action'.
	(w3m-fontify-textareas): Use `w3m-anchor-sequence' instead of
	`get-text-property'.
	(w3m-form-replace): Use `w3m-action' instead of `get-text-property'.
	(w3m-form-textarea-info): Use `get-text-property' instead of
	`w3m-get-text-property-around'.
	(w3m-form-reset): Use `w3m-action' instead of `get-text-property'.

	* w3m-util.el (w3m-get-text-property-around): Always search for the
	text prop around there and pull-in the point into the position where
	the prop exists.
	(w3m-action, w3m-anchor, w3m-image, w3m-submit): Use
	`get-text-property' if the argument is omitted.
	(w3m-image-scale): Abolished.
	(w3m-anchor-sequence): Simplified.

	* mime-w3m.el (mime-w3m-mode-map): Bind it when compiling.

2003-01-28  Katsumi Yamaoka  <yamaoka@jpl.org>

	* w3mhack.el (top): Move the last addition (modifying the value for
	`shell-file-name') just after loading `cl'.

2003-01-28  Hideyuki SHIRAI  <shirai@meadowy.org>

	* w3mhack.el (top): Set `cmdproxy.exe' to `shell-file-name' when Win32
	environment.

2003-01-28  Hideyuki SHIRAI  <shirai@meadowy.org>

	* w3m.el (w3m-local-dirlist-cgi): Treat a `local cookie file'.

2003-01-27  Hideyuki SHIRAI  <shirai@meadowy.org>

	* w3m-ucs.el (w3m-ucs-to-char): Guard error for Mule-UCS 0.85.

2003-01-26  Katsumi Yamaoka  <yamaoka@jpl.org>

	* w3mhack.el (w3mhack-byte-optimize-letX): Add `pathname-coding-system'
	to be removed from `let' bindings.

2003-01-26  MIYOSHI Masanori  <miyoshi@boreas.dti.ne.jp>

	* w3m-e21.el (w3m-favicon-type): Add BMP at the head of the list.
	(w3m-favicon-type): Undo the last change and make the priority of BMP
	the lowest.

2003-01-24  Katsumi Yamaoka  <yamaoka@jpl.org>

	* w3mhack.el (w3mhack-makeinfo): Withdraw the change of 2003-01-09.

2003-01-24  TSUCHIYA Masatoshi  <tsuchiya@namazu.org>

	* w3mhack.el (w3mhack-examine-modules, w3mhack-load-path): Check the
	existence of Gnus for shimbun/nnshimbun.el.

2003-01-21  Katsumi Yamaoka  <yamaoka@jpl.org>

	* w3m-util.el (w3m-function-max-args): Don't use the arglist
	destructively.

	* mime-w3m.el (kill-new): Don't refer to the whole arglist of the
	original function.

2003-01-21  Masatake YAMATO  <jet@gyve.org>

	* w3m.el (w3m-scroll-down-or-previous-url): Added doc string.

2003-01-19  TSUCHIYA Masatoshi  <tsuchiya@pine.kuee.kyoto-u.ac.jp>

	* w3m.el (toplevel): Strict checking that buggy `w3m-time-parse-string'
	is used.

2003-01-14  Katsumi Yamaoka  <yamaoka@jpl.org>
	Suggested by KURIHARA Kenichi <kenichi_kurihara@nifty.com>.

	* w3m.el (w3m-async-exec): Always default to `t'.
	(w3m-process-connection-type): Default to `nil' under MacOS X.

2003-01-09  Katsumi Yamaoka  <yamaoka@jpl.org>

	* w3mhack.el (w3mhack-makeinfo): Insert one excessive newline after a
	@foo{bar} thing to prevent clinging of a line and a line
	(old texinfmt bug?) if it should be considered only one thing in a
	line.

2003-01-07  Hideyuki SHIRAI  <shirai@meadowy.org>

	* mew-w3m.el (mew-w3m-ext-url-show): Use `mew-buffer-message' instead
	of `mew-window-configure'.

2003-01-06  Hideyuki SHIRAI  <shirai@meadowy.org>

	* mew-w3m.el (mew-w3m-ext-url-show): New funcition.
	(mew-w3m-ext-url-fetch): Ditto.
	(top): Modify comment. Avoid byte-compile warning for
	`mew-window-configure'.

2002-12-20  Hideyuki SHIRAI  <shirai@meadowy.org>

	* w3m.el (w3m-about-db-history): Display the information of page.

2002-12-19  Hideyuki SHIRAI  <shirai@meadowy.org>

	* w3m.el (w3m-local-dirlist-cgi): Treat a local cookie.

2002-12-18  Hideyuki SHIRAI  <shirai@meadowy.org>

	* w3m-e21.el (w3m-favicon-type): Change default value and type of
	custom.
	(w3m-favicon-type-alist): New internal variable.
	(w3m-setup-favicon): Don't check 'xpm.
	(w3m-buffer-favicon): Decide image type of Emacs use
	`w3m-favicon-type-alist'.

2002-12-17  Hideyuki SHIRAI  <shirai@meadowy.org>

	* w3m.el (w3m-type): Suppert `stable version notation' of w3m-m17n.

2002-12-12  ARISAWA Akihiro  <ari@mbf.sphere.ne.jp>

	* w3m.el (w3m-use-favicon): Moved from w3m-e21.el.

	* w3m-image.el (w3m-favicon-usable-p): Moved from w3m-e21.el.

	* w3m-e21.el : Bind `w3m-use-favicon' when compiling.
	(w3m-favicon-usable-p): Moved to w3m-image.el.
	(w3m-use-favicon): Moved to w3m.el.

2002-12-07  Yuuichi Teranishi  <teranisi@gohome.org>

	* w3m-form.el (w3m-form-text-chop): Added nil check.

2002-12-06  Katsumi Yamaoka  <yamaoka@jpl.org>

	* w3mhack.el (w3mhack-what-where): Don't say [-ja] especially.

2002-12-03  Katsumi Yamaoka  <yamaoka@jpl.org>

	* doc/ptexinfmt.el: Modify it not to use APEL functions.

	* w3mhack.el (w3mhack-makeinfo): Remove last temporal mod.

2002-12-02  Katsumi Yamaoka  <yamaoka@jpl.org>

	* w3mhack.el (w3mhack-makeinfo): Temporally fix to help users who don't
	have APEL that use texinfmt if loading doc/ptexinfmt.el is failed.

2002-12-02  ARISAWA Akihiro  <ari@mbf.sphere.ne.jp>

	* doc/Makefile.in: Remove GNU make things.

2002-12-02  Katsumi Yamaoka  <yamaoka@jpl.org>

	* w3mhack.el (w3mhack-makeinfo): Don't format Japanes info if the mule
	feature is not provided.

	* aclocal.m4 (AC_PATH_LISPDIR, AC_PATH_ICONDIR): Undo last change.

	* doc/Makefile.in (INSTALL_INFO): New variable.
	(install): Use it.

2002-11-29  Katsumi Yamaoka  <yamaoka@jpl.org>

	* Makefile.in (srcdir): New variable.
	(FLAGS): Specify an absolute path to w3mhack.el.
	(all-en): New rule.
	(all-ja): Made it make only Japanese info.
	(info-en): New rule.
	(install-en): New rule.
	(install-ja): Made it install only Japanese info.
	(install-lisp): Use `$(srcdir)/' instead of `./'.
	(install-icons): Ditto.
	(install-info-en): New rule.
	(Makefile): Use `$(srcdir)/' instead of `./'.
	(config.status): Ditto.
	(very-slow): Specify an absolute path to attic/addpath.el.

	* doc/.cvsignore: Add version.texi.

	* doc/ChangeLog: Removed.

	* doc/Makefile.in (srcdir, subdir, top_srcdir): New variables.
	(FLAGS): Specify an absolute path to w3mhack.el.
	(EMACSINFO): Use `$(top_srcdir)' instead of `..'.
	(INFO_DEPS): Include both emacs-w3m.info and emacs-w3m-ja.info.
	(INFO_DEPS_EN): New variable.
	(en): New rule.
	(version.texi): New rule.
	(emacs-w3m.info): Made it depend on version.texi.
	(emacs-w3m-ja.info): Ditto.
	(install): Use `$(top_srcdir)/' instead of `../'.
	(install-en): New rule.

	* doc/version.texi: Removed from the CVS repository.

2002-11-29  TSUCHIYA Masatoshi  <tsuchiya@namazu.org>

	* doc/Makefile.in (clean): Fix target.

2002-11-29  ARISAWA Akihiro  <ari@mbf.sphere.ne.jp>

	* w3mhack.el (w3mhack-nonunix-install): Create parent directories.

2002-11-28  Katsumi Yamaoka  <yamaoka@jpl.org>

	* doc/texinfo.tex: Replaced with the latest version.

2002-11-28  Katsumi Yamaoka  <yamaoka@jpl.org>

	* w3m.el (w3m-header-line-map): Prevent tool-bar from being doubled
	under Emacs 21.

2002-11-28  Katsumi Yamaoka  <yamaoka@jpl.org>

	* Makefile.in (infodir): Add a variable.
	(default): Use `all'.
	(all, all-ja): New rules.
	(lisp): Renamed from `default'.
	(what-where): Pass `infodir' to `w3mhack-what-where'.
	(info, info-ja): New rules.
	(install): Use `install-lisp' and `install-info'.
	(install-ja): New rule.
	(install-lisp): Renamed from `install'.
	(install-info, install-info-ja): New rules.
	(install-package): Use `install-lisp' instead of `install'; install
	info files as well.
	(install-package-ja): New rule.
	(clean): Remove info files as well.
	(distclean): Remove doc.Makefile as well.

	* aclocal.m4 (AC_PATH_LISPDIR, AC_PATH_ICONDIR): Modify a message for
	`install-package'.

	* configure.in: Check for the makeinfo command; create doc/Makefile.

	* w3mhack.el (w3mhack-make-package): Add info file names into a
	MANIFEST file.
	(w3mhack-what-where): Show where info files will go.
	(w3mhack-makeinfo): New function.

2002-11-28  Katsumi Yamaoka  <yamaoka@jpl.org>

	* doc/Makefile.in, .cvsignore: New file.

	* doc/emacs-w3m.texi, emacs-w3m-ja.texi: Correct copyright holder.

	* doc/emacs-w3m.texi: Renamed from emacs-w3m-en.texi.

	* doc/txi.tex: Renamed from txi-en.tex.

2002-11-27  Katsumi Yamaoka  <yamaoka@jpl.org>

	* w3m-search.el (w3m-search-engine-alist): Specify coding-system for
	the waei and kokugo entries.  Suggested by Hideyuki SHIRAI.

2002-11-27  Katsumi Yamaoka  <yamaoka@jpl.org>

	* doc/emacs-w3m-en.texi, emacs-w3m-en.texi: Convert to GFDL.

2002-11-27  Yoichi NAKAYAMA  <yoichi@eken.phys.nagoya-u.ac.jp>

	* doc/emacs-w3m-en.texi: New files.
	* doc/emacs-w3m-ja.texi:
	* doc/ptexinfmt.el:
	* doc/texinfo.tex:
	* doc/txi-en.tex:
	* doc/txi-ja.tex:
	* doc/version.texi:

2002-11-27  Katsumi Yamaoka  <yamaoka@jpl.org>

	* w3m-tabmenu.el (w3m-tab-menubar-update): Do nothing when there's no
	menubar.

2002-11-18  Hideyuki SHIRAI  <shirai@meadowy.org>

	* w3m.el (w3m-view-this-url-1): Keep position when new-session and
	`w3m-view-this-url-new-session-in-background' is non-nil.

2002-11-17  Hideyuki SHIRAI  <shirai@meadowy.org>

	* mew-w3m.el (mew-mime-text/html-w3m): Use `match-string-no-properties'
	if it exist.

2002-11-15  Katsumi Yamaoka  <yamaoka@jpl.org>

	* w3m.el (w3m-goto-url): Use an optional argument and the function
	`interactive' to examine whether it is called interactively instead of
	the function `interactive-p'.  Suggested by TSUCHIYA Masatoshi.
	(w3m-goto-url-new-session): Ditto.
	(w3m): Ditto.
	(w3m-select-buffer-show-this-line): Ditto.

2002-11-14  Hideyuki SHIRAI  <shirai@meadowy.org>

	* w3m.el (w3m-w3m-attributes): Bind `case-fold-search' to t.

2002-11-14  Katsumi Yamaoka  <yamaoka@jpl.org>

	* w3m-search.el (w3m-search-engine-alist): Add some dictionaries.
	(w3m-search-default-engine): Default to google.
	(w3m-search-quick-search-engine-alist): Add iij-archie; add
	customization type.
	(w3m-search-prefer-japanese-site): New user option.
	(w3m-search-inhibited-japanese-engines): New user option.
	(w3m-search-quick-search-engines): New function.
	(w3m-search-quick-search-handler): Maybe use a Japanese site; use
	`w3m-search-quick-search-engines' to merge `w-s-engine-alist' and
	`w-s-quick-search-engine-alist'.

	* w3m.el (w3m): Allow quicksearch urls if interactive.

2002-11-12  Katsumi Yamaoka  <yamaoka@jpl.org>

	* w3.el (w3m-view-this-url-1): Copy `w3m-current-url' into a copied
	buffer.
	(w3m-goto-url): Allow the 7th argument `qsearch'; use it to recursive
	call the function itself if the quicksearch feature is permitted.
	(w3m-goto-url-new-session): Specify the 7th arg of `w3m-goto-url' if it
	is called interactively.

2002-11-08  Romain FRANCOISE  <romain@orebokech.com>

	* w3m-search.el (w3m-search-engine-alist): Add "google groups".
	(w3m-search-quick-search-engine-alist): New user option.
	(w3m-search-quick-search-handler): New function.

	* w3m.el: Autoload `w3m-search-quick-search-handler'.
	(w3m-goto-url): Use `w3m-search-quick-search-handler' to parse
	quicksearch url schemes.

2002-11-06  TSUCHIYA Masatoshi  <tsuchiya@namazu.org>

	* w3m-bookmark.el (w3m-bookmark-safe-string): Abolish its 2nd `coding'
	argument.  Instead of it, use the coding system to be used for encoding
	the buffer contents on saving.
	(w3m-bookmark-write-file): Follow the above change.

2002-11-06  Yuuichi Teranishi  <teranisi@gohome.org>

	* w3m-form.el (w3m-fontify-textareas): Replace textarea string only
	when form data contains non-nil data.

2002-11-05  Yuuichi Teranishi  <teranisi@gohome.org>

	* w3m.el (toplevel): Added autoload setting for
	`w3m-fontify-textareas'.
	(w3m-fontify): Don't remove tag strings in the textareas; Call
	`w3m-fontify-textareas'.

	* w3m-form.el (w3m-form-treat-textarea-size): New option.
	(w3m-form-resume): Do nothing if forms is nil.
	(w3m-fontify-textareas): New function.
	(w3m-form-parse-and-fontify): Decode entities for form value; Record
	textarea rows as text property.
	(w3m-form-parse-and-fontify): Treat CRLF as a newline character.
	(w3m-form-search-textarea): New function.
	(w3m-form-textarea-replace): Rewrite.
	(w3m-form-textarea-info): Ditto.

2002-11-05  TSUCHIYA Masatoshi  <tsuchiya@namazu.org>

	* w3m-bookmark.el (w3m-bookmark-file-coding-system): Fix its docstring.
	(w3m-bookmark-verify-modtime): Keep buffer modified status.
	(w3m-bookmark-safe-string): New function.
	(w3m-bookmark-write-file): Call it to make given strings be safe.

2002-11-03  TSUCHIYA Masatoshi  <tsuchiya@namazu.org>

	* w3m-bookmark.el: Use non-visiting working buffer; Auto-detection of
	bookmark file coding system.
	(w3m-bookmark-file-coding-system): Fix its docstring.
	(w3m-bookmark-buffer-file-name): New internal variable.
	(w3m-bookmark-mode): Add documents for commands.
	(w3m-bookmark-mode-setter): Set `default-directory'.
	(w3m-bookmark-buffer): Use non-visiting working buffer.
	(w3m-bookmark-sections): Follow the above change.
	(w3m-bookmark-kill-entries): Likewise.
	(w3m-bookmark-file-modtime, w3m-bookmark-verify-modtime)
	(w3m-bookmark-save-buffer): New functions.
	(w3m-bookmark-write-file): Use it; Stricten check.
	(w3m-bookmark-add-current-url-group): Call `w3m-bookmark-add' without
	2nd argument.
	(w3m-about-bookmark): Give unique id to sections.
	(w3m-bookmark-current-number): Follow the above change.
	(w3m-bookmark-kill-entry): If the bookmark file is reverted, reload it.
	(w3m-bookmark-undo): Ditto.
	(w3m-bookmark-edit): New function.

2002-11-02  TSUCHIYA Masatoshi  <tsuchiya@namazu.org>

	* w3m-bookmark.el (w3m-about-bookmark): Fix.
	(w3m-bookmark-current-number): Return nil on no entry line.
	(w3m-bookmark-kill-entry): On no entry line, do not call
	`w3m-bookmark-kill-entries'.
	(w3m-bookmark-kill-entries): Fix.

2002-11-01  TSUCHIYA Masatoshi  <tsuchiya@namazu.org>

	* w3m-namazu.el (w3m-namazu): Change prompt.
	(w3m-namazu): Change prompt; Small fix.

	* w3m-bookmark.el: Experimental bookmark editer.
	(w3m-bookmark-read-file): Removed.
	(w3m-bookmark-buffer): New function.
	(w3m-bookmark-sections): Use it.
	(w3m-bookmark-write-file): Use it; Call `basic-save-buffer'.
	(w3m-bookmark-view): View about://bookmark/ instead of
	w3m-bookmark-file directly.
	(w3m-about-bookmark, w3m-bookmark-current-number)
	(w3m-bookmark-kill-entry, w3m-bookmark-kill-entries)
	(w3m-bookmark-undo): New functions.
	(w3m-bookmark-mode, w3m-bookmark-mode-map): New variables.
	(w3m-bookmark-mode-hook): New hook.
	(w3m-bookmark-mode): New minor mode.
	(w3m-bookmark-mode-setter): New function.
	(toplevel): Register it to `w3m-display-functions'.

2002-10-30  TSUCHIYA Masatoshi  <tsuchiya@namazu.org>

	* w3mhack.el (w3mhack-generate-colon-keywords-file): Protect against
	unexpected data structure.

2002-10-28  TSUCHIYA Masatoshi  <tsuchiya@namazu.org>

	* w3m.el (w3m-w3m-attributes): Remove workaround for servers which do
	not support HEAD operations.


2002-10-25  TSUCHIYA Masatoshi  <tsuchiya@namazu.org>

	* Release emacs-w3m-1.3.3 from emacs-w3m-1_3 branch.

2002-10-25  Katsumi Yamaoka  <yamaoka@jpl.org>

	* w3m-xmas.el (find-charset): Alias to ignore if no-Mule.

2002-10-25  Hideyuki SHIRAI  <shirai@meadowy.org>

	* w3m.el (w3m-entity-alist): Use `w3m-mule-unicode-p' instead of
	`w3m-use-mule-ucs'.

	* w3m-xmas.el (w3m-mule-unicode-p): New function.

	* w3m-fsf.el (w3m-mule-unicode-p): New function.

	* w3m-om.el (w3m-mule-unicode-p): Set aliase to `ignore'.

	* w3m-e19.el (w3m-mule-unicode-p): Set aliase to `ignore'.

2002-10-25  Masayuki Ataka  <ataka@milk.freemail.ne.jp>

	* w3m.el (w3m-entity-alist): Support all entities using Mule-UCS.

2002-10-24  TSUCHIYA Masatoshi  <tsuchiya@namazu.org>

	* mew-w3m.el: Cancel the last change.  Use `w3m-minor-mode'.

	* mime-w3m.el (mime-w3m-display-inline-images): Fix its docstring.
	(mime-w3m-safe-url-regexp): Fill its docstring.
	(mime-w3m-setup-hook): New hook.
	(mime-w3m-setup): Do not initialize `mime-w3m-mode-map'; Run the above
	hook.
	(mime-w3m-mode-map): It is not defined for XEmacs and Emacs21.
	(mime-w3m-local-map-property): New function.
	(mime-w3m-preview-text/html): Call it.

	* w3m.el (w3m-key-binding): Cancel the last change.
	(w3m-region): Change the interactive form; Do not process <base> tag by
	itself.
	(w3m-minor-mode-command-alist): Cancel the last change.
	(w3m-minor-mode-map, w3m-minor-mode-hook, w3m-minor-mode): Revival.

2002-10-23  Hideyuki SHIRAI  <shirai@meadowy.org>

	* w3m.el (w3m-toggle-inline-images-internal)
	(w3m-toggle-inline-image, w3m-view-this-url, w3m-view-this-url)
	(w3m-submit-form, w3m-external-view, w3m-view-image)
	(w3m-save-image, w3m-view-url-with-external-browser)
	(w3m-download-this-url, w3m-edit-this-url, w3m-goto-url)
	(w3m-goto-url-with-timer, w3m-safe-view-this-url)
	(w3m-safe-view-this-url): Check validity of the URL.
	(w3m-print-current-url, w3m-edit-current-url): Check `w3m-current-url'.

	* w3m-util.el (w3m-url-fallback-base): Move from `w3m.el'.
	(w3m-url-invalid-regexp): New constant.
	(w3m-url-valid): New inline function.

	* mew-w3m.el (mew-mime-text/html-w3m): Remove any properties from
	`xref'.

2002-10-23  Katsumi Yamaoka  <yamaoka@jpl.org>

	* w3m-om.el (coding-system-list): Use `defalias' and `lambda' instead
	of `defun'; allow an optional dummy argument; don't ignore `*noconv*'.
	(read-passwd): Use `defalias' and `lambda' instead of `defun'.
	(compose-mail): Ditto.

2002-10-22  TSUCHIYA Masatoshi  <tsuchiya@namazu.org>

	* w3m.el (w3m-key-binding): Remove the code to reset
	`w3m-minor-mode-map'.
	(w3m-minor-mode-command-alist): Update its docstring.
	(w3m-minor-mode-map, w3m-minor-mode-hook, w3m-minor-mode): Abolished.
	(w3m-minor-mode): Removed.

	* mime-w3m.el (mime-w3m-setup): Call `w3m-make-minor-mode-keymap'
	without using `w3m-minor-mode-map'.

	* mew-w3m.el (mew-use-w3m-minor-mode): Update its docstring.
	(mew-w3m-minor-mode-map): New variable.
	(toplevel): Revival the code to add a minor mode.
	(mew-w3m-minor-mode-setter): Cancel the last change.

2002-10-22  TSUCHIYA Masatoshi  <tsuchiya@namazu.org>

	* w3m.el (w3m-key-binding): Revival the code to reset
	`mime-w3m-mode-map'.

	* mime-w3m.el (mime-w3m-mode-map): Revival.
	(mime-w3m-setup): Initialize `mime-w3m-mode-map' based on
	`w3m-minor-mode-map'; Modify it to set its parent map to
	`mime-view-mode-default-map'.
	(mime-w3m-preview-text/html) [XEmacs,Emacs21]: Unify `local-map' as
	text property.

	* w3m.el (w3m-make-minor-mode-keymap): Call `make-spase-keymap' instead
	of `make-keymap'.

2002-10-22  Shun-ichi GOTO  <gotoh@taiyo.co.jp>

	* w3m.el (w3m-entity-regexp): As simple regexp. Existance of final
	semi-collon is to be detected.
	(w3m-entity-value): 2nd argument STRICT is added. If not STRICT, find
	entity from db by maxmum length matching, and returns it with appending
	unused chars. Returns nil if not match.  And also use defun instead of
	defsubst.
	(w3m-decode-entities): Use new `w3m-entity-value' with 2nd arg.

2002-10-22  TSUCHIYA Masatoshi  <tsuchiya@namazu.org>

	* w3m.el (w3m-minor-mode): Define without `define-minor-mode'.
	(w3m-minor-mode): Ditto.
	(w3m-minor-mode-hook): Ditto.
	(w3m-entity-regexp): Set 3000 to `max-specpdl-size' locally to avoid
	max-specpdl-size error.

	* w3m-e19.el: Cancel the last change to define `define-minor-mode'.
	* w3m-fsf.el: Ditto.
	* w3m-om.el: Ditto.

	* attic/easy-mmode.el: Removed.

2002-10-22  Katsumi Yamaoka  <yamaoka@jpl.org>

	* w3m-e19.el: Require `easy-mmode'; make the alias `define-minor-mode'
	to `easy-mmode-define-minor-mode'.
	* w3m-fsf.el: Ditto.
	* w3m-om.el: Ditto.

	* attic/easy-mmode.el: New file imported from Emacs 20.7.

2002-10-22  TSUCHIYA Masatoshi  <tsuchiya@namazu.org>

	* w3m.el (w3m-lynx-like-map, w3m-info-like-map): Add [tab] for
	`w3m-next-anchor'.
	(w3m-safe-view-this-url, w3m-mouse-safe-view-this-url): New command.
	(w3m-minor-mode-command-alist): New constant.
	(w3m-make-minor-mode-keymap): New function.
	(w3m-minor-mode-map): New keymap.
	(w3m-minor-mode): New function.

	* mime-w3m.el (mime-w3m-mode-map): Abolished.
	(mime-w3m-mode-command-alist): Abolished.
	(mime-w3m-mode-dont-bind-keys): Abolished.
	(mime-w3m-mode-ignored-keys): Abolished.
	(mime-w3m-setup): Do not initialize `mime-w3m-mode-map'.
	(mime-w3m-preview-text/html): Use `w3m-minor-mode-map' instead of
	`mime-w3m-mode-map'.
	(mime-w3m-view-this-url, mime-w3m-mouse-view-this-url): Removed.

	* mew-w3m.el (mew-w3m-minor-mode): Abolished.
	(mew-w3m-minor-mode-setter): Call `w3m-minor-mode'.

2002-10-21  Katsumi Yamaoka  <yamaoka@jpl.org>

	* w3m-e19.el: Cancel last change for providing the base64 codec.

2002-10-21  Yuuichi Teranishi  <teranisi@gohome.org>

	* w3m.el (w3m-goto-url): Use 'group:' scheme instead of
	'about://group/...'; Use url encoding for the member of URL group
	instead of base64 encoding.

	* w3m-bookmark.el (w3m-bookmark-add-current-url-group): Follow the
	change above.

2002-10-21  Katsumi Yamaoka  <yamaoka@jpl.org>

	* w3m-e19.el: Require `poe' and `path-util'; attempt to define the
	functions `base64-decode-string' and `base64-encode-string'.

	* w3m-util.el (w3m-display-progress-message): New function.
	* w3m.el (w3m-goto-url-new-session): Use it.
	(w3m): Use it.

2002-10-21  Yuuichi Teranishi  <teranisi@gohome.org>

	* w3m.el (w3m-goto-url): Process 'about://group/...'.

	* w3m-bookmark.el (w3m-bookmark-add-current-url-group): New function.

2002-10-21  Katsumi Yamaoka  <yamaoka@jpl.org>

	* w3m.el (w3m-delete-buffer): Run `w3m-delete-buffer-hook' only when a
	buffer is killed.
	(w3m-pack-buffer-numbers): Arrange buffers sequentially from 1 instead
	of 0.
	(w3m-select-buffer-next-line): Update gutter tabs for XEmacs.
	(w3m-select-buffer-delete-buffer): Run `w3m-delete-buffer-hook'.

	* w3m-util.el (w3m-buffer-number): Assume the buffer number has begun
	from 1 instead of 0.
	(w3m-buffer-set-number): Ditto.
	(w3m-buffer-name-lessp): Ditto.

2002-10-19  Masayuki Ataka  <ataka@milk.freemail.ne.jp>

	* w3m.el (w3m-entity-alist): Support Greek.

2002-10-20  TSUCHIYA Masatoshi  <tsuchiya@namazu.org>

	* w3m.el (w3m-goto-url): Display a help message to stop asynchronous
	process.

2002-10-18  Katsumi Yamaoka  <yamaoka@jpl.org>

	* w3m-form.el (w3m-form-input-textarea-keymap): Don't bind C-g.
	(w3m-form-input-select-keymap): Ditto.
	(w3m-form-input-map-keymap): Ditto.

	* w3m.el (w3m-select-buffer-mode): Add some key descriptions to the
	doc-string.

2002-10-17  ARISAWA Akihiro  <ari@mbf.sphere.ne.jp>

	* icons/db-history-up.xpm: Add missing comma.

2002-07-19  ARISAWA Akihiro  <ari@mbf.sphere.ne.jp>

	* w3m-symbol.el: New file.

	* w3m.el: Autoload "w3m-symbol" for `w3m-replace-symbol'.
	(w3m-use-symbol): New variable.
	(w3m-fontify): Call `w3m-replace-symbol'.

	* w3mhack.el (w3mhack-examine-modules): Don't byte-compile
	w3m-symbol.el if no-MULE.

2002-10-17  TSUCHIYA Masatoshi  <tsuchiya@namazu.org>

	* w3m-e21.el (w3m-buffer-favicon): Bind local null handler with
	`w3m-process-with-null-handler' instead of `lexical-let'.

2002-10-16  Hideyuki SHIRAI  <shirai@meadowy.org>

	* w3m-proc.el (w3m-process-push, w3m-process-start): Fix last change.

2002-10-16  TSUCHIYA Masatoshi  <tsuchiya@namazu.org>

	* w3m.el (w3m-rendering-half-dump): To decide whether
	`w3m-treat-image-size' is ignored, use `w3m-display-inline-images-p'
	instead of `w3m-display-graphic-p'.  Thanks to Mito for his report.
	(w3m-about): Add `witdh' and `height' property to <img> tag.

2002-10-16  Katsumi Yamaoka  <yamaoka@jpl.org>

	* w3m.el (w3m-emacs-w3m-icon): Use helvetica-bold to widen image.

2002-10-15  TSUCHIYA Masatoshi  <tsuchiya@namazu.org>

	* w3m.el (w3m-lynx-like-map): Don't define key bindings for
	`w3m-zoom-out-image' and `w3m-zoom-in-image' when emacs-w3m in running
	in non-graphical display.
	(w3m-info-like-map): Ditto.

2002-10-15  TSUCHIYA Masatoshi  <tsuchiya@namazu.org>
	    Mito <mito@mxa.nes.nec.co.jp>

	* w3m.el (w3m-rendering-half-dump): Ignore `w3m-treat-image-size' when
	emacs-w3m is running in non-graphical display.

2002-10-13  TSUCHIYA Masatoshi  <tsuchiya@namazu.org>

	* w3m.el (w3m-local-dirlist-cgi): Follow the change of
	`w3m-process-start'.
	(w3m-w3m-get-header): Ditto.
	(w3m-w3m-dump-head-source): Ditto.

	* w3m-image.el (w3m-imagick-convert-async-exec): Abolished.
	(w3m-imagick-start): Removed.
	(w3m-imagick-start-convert-buffer): Call `w3m-process-start' instead of
	the above function.

	* w3m-proc.el (w3m-process-push): Accept `command' argument.
	(w3m-process-start): Ditto.

2002-10-12  TSUCHIYA Masatoshi  <tsuchiya@namazu.org>

	* w3m.el (w3m-w3m-dump-head-source): Do not display the help message
	when `w3m-process-with-wait-handler' is evaluated.
	(w3m-make-separator): New function.
	(w3m-about-header): Use the above function.

	* w3m-proc.el (w3m-process-waited): New variable.
	(w3m-process-error-handler): New function.
	(w3m-process-with-wait-handler): Wrap the critical part with
	`condition-case' to clean running processes up when `quit' signal is
	occured.

2002-10-10  TSUCHIYA Masatoshi  <tsuchiya@namazu.org>

	* w3m.el (w3m-w3m-dump-head-source): Display the message which
	describes how to stop asynchronous process.
	(w3m-lynx-like-map): Changed the key binded to `w3m-process-stop' from
	`C-c C-g' to `C-c C-k'.
	(w3m-info-like-map): Ditto.

2002-10-08  MIYOSHI Masanori  <miyoshi@boreas.dti.ne.jp>

	* README.shimbun.ja: Add notice that f1express requires Mule-UCS.

	* README.shimbun.ja: Ditto.

2002-10-04  Katsumi Yamaoka  <yamaoka@jpl.org>

	* w3m.el (w3m-toggle-inline-images-internal): Simplify the code.
	(w3m-resize-inline-image-internal): Remove an existing bitmap image
	first.

	* w3m-bitmap.el (w3m-bitmap-image-insert): Replace
	`insert-before-markers' with `insert' (return to the state before
	2002-04-15).

2002-10-03  Katsumi Yamaoka  <yamaoka@jpl.org>

	* w3m-bitmap.el (w3m-create-resized-image): Return nil when resizing is
	failed; set buffer multibyte before converting xbm to bitmap.

	* w3m-xmas.el (w3m-create-resized-image): Return nil when resizing is
	failed.

	* w3m-image.el (w3m-resize-image-by-rate): Undo last change.

2002-10-03  Katsumi Yamaoka  <yamaoka@jpl.org>

	* w3m-bitmap.el (w3m-create-resized-image): New function.

	* w3m-e19.el (w3m-create-resized-image): Alias to `ignore'.
	* w3m-e20.el (w3m-create-resized-image): Alias to `ignore' if the
	BITMAP-MULE is not available.
	* w3m-om.el (w3m-create-resized-image): Ditto.

	* w3m-image (w3m-resize-image-by-rate): Limit the minimum scale.

	* w3m.el (w3m-resize-inline-image-internal): Remove an existing image
	only for XEmacs.

2002-10-02  Katsumi Yamaoka  <yamaoka@jpl.org>

	* w3m-xmas.el (w3m-create-resized-image): New function.

	* w3m.el (w3m-resize-inline-image-internal): Remove an existing image
	before resizing.

2002-10-01  Hideyuki SHIRAI  <shirai@meadowy.org>

	* w3m-e21.el (w3m-favicon-type): New user variable.
	(w3m-setup-favicon): Check `w3m-favicon-type'.
	(w3m-buffer-favicon): Convert image to `w3m-favicon-type' instead of
	'xpm.

2002-10-01  Katsumi Yamaoka  <yamaoka@jpl.org>

	* w3m-filter.el (w3m-filter-server-regexp): Fix the value; translate
	the comment into English.

2002-10-01  Katsumi Yamaoka  <yamaoka@jpl.org>

	* w3m.el (w3m-lynx-like-map): Bind key M-] to `w3m-zoom-in-image'; bind
	key M-[ to `w3m-zoom-out-image'.
	(w3m-info-like-map): Ditto.
	(w3m-mode): Document those new keys.

2002-09-30  KURODA Chihiro  <chee@iijmio-mail.jp>

	* w3m.el (w3m-resize-image-scale): New user option.
	(w3m-toggle-inline-image): Call `w3m-zoom-in-image' without resizing.
	(w3m-resize-inline-image-internal): New inline function.
	(w3m-zoom-in-image): New command.
	(w3m-zoom-out-image): New command.

	* w3m-util.el (w3m-image-scale): New macro.

	* w3m-image.el (w3m-resize-image-by-rate): New function.

	* w3m-e21.el (w3m-create-resized-image): New function.

2002-09-21  Kahlil HODGSON  <dorge@tpg.com.au>

	* w3m.el (ffap-url-regexp): Make sure it is non-nil.

2002-09-27  Katsumi Yamaoka  <yamaoka@jpl.org>
	Follow the change in Gnus.

	* mime-w3m.el (mime-w3m-mode-ignored-keys): New variable.
	(mime-w3m-setup): Use it.

2002-09-27  TSUCHIYA Masatoshi  <tsuchiya@namazu.org>

	* w3m.el (w3m-lynx-like-map): Unbind the key "N" to the command
	`w3m-namazu' in order to avoid binding collision to
	`w3m-view-next-page'.  Thanks to Satoshi TAOKA for his report.
	(w3m-mode): Fix its docstring for `w3m-antenna-add-current-url'.
	Thanks to Satoshi TAOKA and Yoichi NAKAYAMA for the advice.

2002-09-25  Katsumi Yamaoka  <yamaoka@jpl.org>

	* w3mhack.el: Ignore byte-compile warnings for the dummy autoloads,
	mis-judging of cl run-time functions and the obsoleteness of
	`make-local-hook' under Emacs CVS.

2002-09-25  Hideyuki SHIRAI  <shirai@meadowy.org>

	* w3mhack.el (w3mhack-examine-modules): Do not compile `mew-shimbun.el'
	with old Mew.

	* mew-w3m.el (top): Avoid byte-compile error and warning for old
	Mew. Do not push 'mew-w3m-cid-retrieve' for old Mew.

2002-09-24  TSUCHIYA Masatoshi  <tsuchiya@namazu.org>

	* w3m.el (w3m-arrived-setup): Use 0 instead of nil as the initial value
	for the new obarray.

	* w3m-filter.el (w3m-filter-setup): Use 0 instead of nil as the initial
	value for the new obarray.

2002-09-22  TSUCHIYA Masatoshi  <tsuchiya@namazu.org>

	* w3m.el (w3m-mode): Fix typo in its docstring.

2002-09-20  Kahlil HODGSON  <dorge@tpg.com.au>

	* w3m.el (w3m-fontify-bold): Permit class attributes, newlines or
	whitespaces in the tag.
	(w3m-fontify-underline): Ditto.

2002-09-18  Hideyuki SHIRAI  <shirai@meadowy.org>

	* w3m.el (w3m-treat-drive-letter): New constant.
	(w3m-url-to-file-name): Check `w3m-treat-drive-letter'.

	* w3m-dtree.el (w3m-dtree-directory-name): Check
	`w3m-treat-drive-letter'.

2002-09-12  Hideyuki SHIRAI  <shirai@meadowy.org>

	* w3m-filter.el (w3m-filter-rules): Add 'assahi shimbun' rule.
	(w3m-filter-asahi-shimbun): New function.

2002-09-05  TSUCHIYA Masatoshi  <tsuchiya@namazu.org>

	* w3m-antenna.el (w3m-antenna-setup): Check new entries registered in
	`w3m-antenna-sites'.
	(w3m-antenna-shutdown): Return the value of `w3m-antenna-alist'.
	(w3m-antenna-check-all-sites): Simplified.
	(w3m-about-antenna): Do not call `w3m-antenna-setup'.


2002-09-03  TSUCHIYA Masatoshi  <tsuchiya@namazu.org>

	* Release emacs-w3m-1.3.2 from emacs-w3m-1_3 branch.

	* w3m.el (w3m-init-file): Changed its default value.

	* Makefile.in (PACKAGE): Use `emacs-w3m' instead of `w3m_el'.

	* w3m-antenna.el (w3m-antenna-make-summary-function): Use
	`function-item' instead of `const'.
	(w3m-antenna-sort-changed-sites-function): Ditto.
	(w3m-antenna-sort-unchanged-sites-function): Ditto.
	(w3m-antenna-hns-last-modified): Asynchronized.
	(w3m-antenna-last-modified): Removed.
	(w3m-antenna-check-site): New function
	(w3m-antenna-check-site-after): New function.
	(w3m-antenna-check-sites): Removed.
	(w3m-antenna-check-all-sites): New function.
	(w3m-about-antenna): Asynchronized.
	(w3m-about-antenna-edit): Reset post-data after its content is
	displayed.
	(w3m-antenna-edit-reset-post-data): New function.

2002-09-02  TSUCHIYA Masatoshi  <tsuchiya@namazu.org>

	* w3m.el (w3m-init-file): Changed its default value.
	(toplevel): When Emacs is running without interactive terminal, do not
	load the startup file and do not evaluate `w3m-load-hook'.  Load a byte
	compiled startup file safely.

2002-09-02  Katsumi Yamaoka  <yamaoka@jpl.org>

	* w3m.el (w3m-mailto-url-popup-function-alist): New user option.
	(w3m-view-this-url-1): Don't save a window configuration for mailto
	urls here.
	(w3m-goto-mailto-url): Save a window configuration while composing a
	mail message; popup a mail window if the major-mode of a mail buffer
	matches to `w3m-mailto-url-popup-function-alist'.

2002-09-01  Andrew M. Scott  <ascott@sedona.ch.intel.com>

	* w3m-weather.el (w3m-weather-default-area): Fix typo in its docstring.

2002-08-30  Katsumi Yamaoka  <yamaoka@jpl.org>

	* w3m.el: Provide the feature `w3m' before loading an init file or
	evaluating `w3m-load-hook'.  Suggested by Seiichi NAMBA
	<sn@asahi-net.email.ne.jp>.

2002-08-30  TSUCHIYA Masatoshi  <tsuchiya@namazu.org>

	* w3m.el (w3m-init-file, w3m-load-hook): New option.
	(toplevel): Load `w3m-init-file' and run `w3m-load-hook'.

2002-08-29  Katsumi Yamaoka  <yamaoka@jpl.org>

	* w3m-util.el: Require `custom' for Emacs 19 because of the function
	`custom-initialize-set'.

2002-08-29  TSUCHIYA Masatoshi  <tsuchiya@namazu.org>

	* w3m.el: Clean up hook options.
	(toplevel): Define the dummy function of `w3m-update-tab-line'.
	(w3m-mode-hook, w3m-fontify-after-hook, w3m-select-buffer-hook): Clean
	up its default value to nil.
	(w3m-display-hook, w3m-delete-buffer-hook): Minimize its default value
	and use `w3m-custom-hook-initialize' as the initialize function.
	(w3m-arrived-setup-hook, w3m-arrived-shutdown-hook): Abolished.
	(w3m-arrived-setup-functions, w3m-arrived-shutdown-functions,
	w3m-mode-setup-functions, w3m-display-functions): New interanal
	variables.
	(w3m-arrived-setup): Refer `w3m-arrived-setup-functions' instead of
	`w3m-arrived-setup-hook'.
	(w3m-arrived-shutdown): Refer `w3m-arrived-shutdown-functions' instead
	of `w3m-arrived-shutdown-hook'.
	(w3m-fontify): Call `w3m-header-line-insert' by itself.
	(w3m-next-buffer, w3m-delete-buffer, w3m-delete-other-buffers): Call
	`w3m-select-buffer-update' by itself.
	(w3m-clean-hook-options): New function.
	(w3m-mode): Call `w3m-clean-hook-options', and run functions registered
	to `w3m-mode-setup-functions'.
	(w3m-goto-url): Call `w3m-select-buffer-update' by itself, and Run
	functions registered to `w3m-display-functions'.
	(w3m-select-buffer-update): Call `w3m-update-tab-line'.

	* w3m-util.el (w3m-custom-hook-initialize): New function.

	* w3m-xmas.el: Cancel the last change and refer `w3m-display-functions'
	instead of `w3m-display-hook'.

	* w3m-e21.el (toplevel): Add `w3m-setup-favicon' to
	`w3m-display-functions', `w3m-favicon-load-cache-file' to
	`w3m-arrived-setup-functions', `w3m-favicon-save-cache-file' to
	`w3m-arrived-shutdown-functions', and add `w3m-setup-header-line' and
	`w3m-setup-widget-faces' to `w3m-mode-setup-functions'

	* w3mhack.el (w3mhack-load-path) [Mule]: Add the path of bitmap.el to
	`load-path'.

	* w3m.el (w3m-select-buffer-hook): Renamed from
	`w3m-change-buffer-hook'.
	(w3m-next-buffer): Accept a numerical argument.
	(w3m-previous-buffer): Accept a numerical argument, and call
	`w3m-next-buffer'.
	(w3m-delete-buffer): Call `w3m-next-buffer' instead of
	`w3m-previous-buffer'.

	* w3m.el (w3m-delete-buffer-hook): Change its default value.
	(w3m-change-buffer-hook): New option.
	(w3m-delete-other-buffers-hook, w3m-previous-buffer-hook,
	w3m-next-buffer-hook): Abolished.
	(w3m-next-buffer): Run `w3m-change-buffer-hook' instead of
	`w3m-next-buffer-hook'.
	(w3m-previous-buffer): Run `w3m-change-buffer-hook' instead of
	`w3m-previous-buffer-hook'.
	(w3m-delete-buffer): Not call `w3m-select-buffer-update', which is
	added to `w3m-delete-buffer-hook'.
	(w3m-delete-other-buffers): Likewise.  Run `w3m-delete-buffer-hook'
	instead of `w3m-delete-other-buffers-hook'.

2002-08-28  TSUCHIYA Masatoshi  <tsuchiya@namazu.org>

	* w3m.el (toplevel): Remove expressions to register hook functions to
	`w3m-delete-buffer-hook', `w3m-delete-other-buffers-hook',
	`w3m-display-hook', and `w3m-fontify-after-hook'.
	(w3m-mode-hook, w3m-fontify-after-hookk, w3m-display-hook,
	w3m-arrived-setup-hook, w3m-arrived-shutdown-hook,
	w3m-delete-buffer-hook, w3m-delete-other-buffers-hook,
	w3m-previous-buffer-hook, w3m-next-buffer-hook): Changed their default
	values to avoid inconsistency of their customize.
	(w3m-toolbar): Fix its help messages.
	(w3m-arrived-file, w3m-keep-arrived-urls, w3m-db-history-display-size):
	Fix their docstrings.
	(w3m-history): Moved to avoid a byte compile warning.

	* w3m-xmas.el (toplevel): Remove an expression to register
	`w3m-xmas-update-tab-in-gutter' to `w3m-display-hook'.
	(w3m-xmas-show-current-title-in-buffer-tab): Remove expressions to
	handle `w3m-display-hook' from the form to change its value.

	* w3m-e21.el (toplevel): Remove expressions to register hook functions
	to `w3m-display-hook', `w3m-arrived-setup-hook',
	`w3m-arrived-shutdown-hook', `w3m-mode-hook', `w3m-fontify-after-hook',
	`w3m-next-buffer-hook', `w3m-previous-buffer-hook',
	`w3m-delete-buffer-hook' and `w3m-delete-other-buffers-hook'.

2002-08-28  Yuuichi Teranishi  <teranisi@gohome.org>

	* w3m.el (w3m-delete-buffer-hook): New hook.
	(w3m-other-delete-buffers-hook): Ditto.
	(w3m-previous-buffer-hook): Ditto.
	(w3m-next-buffer-hook): Ditto.
	(w3m-view-this-url-new-session-in-background): Fixed docstring.
	(w3m-next-buffer): Run `w3m-next-buffer-hook'.
	(w3m-previous-buffer): Run `w3m-previous-buffer-hook'.
	(w3m-delete-buffer): Run `w3m-delete-buffer-hook'.
	(w3m-delete-other-buffers): Run `w3m-delete-other-buffers-hook'.
	(w3m-pack-buffer-numbers): New function.
	(w3m-delete-buffer-hook): Add `w3m-pack-buffer-numbers'.
	(w3m-delete-other-buffer-hook): Add `w3m-pack-buffer-numbers'.

	* w3m-util.el (w3m-buffer-number): New inline function.
	(w3m-buffer-set-number): Ditto.

	* w3m-e21.el (w3m-update-tab-line): New function.
	(w3m-mode-hook): Add `w3m-update-tab-line'.
	(w3m-fontify-after-hook): Ditto.
	(w3m-previous-buffer-hook): Ditto.
	(w3m-next-buffer-hook): Ditto.
	(w3m-delete-buffer-hook): Ditto.
	(w3m-delete-other-buffers-hook): Ditto.
	(w3m-tab-width): Changed default value to 16.
	(w3m-tab-line): Calculate tab width dynamically.

2002-08-27  Hideyuki SHIRAI  <shirai@meadowy.org>

	* w3m.el (w3m-output-coding-system, w3m-halfdump-command-arguments):
	Use 'utf-8 when `w3m-m17n' with Mule-UCS environment.
	(w3m-charset-coding-system-alist): Add Windows Code Point.
	(w3m-current-content-charset): New buffer-local variable.
	(w3m-clear-local-variables, w3m-copy-local-variables): Handle it.
	(w3m-decode-buffer): Set `w3m-current-content-charset'.
	(w3m-rendering-half-dump): Use `w3m-current-content-charset' when
	`w3m-m17n' or `w3mmee'.

2002-08-27  Katsumi Yamaoka  <yamaoka@jpl.org>

	* w3m.el (w3m-lynx-like-map): Change the key `C-c w' to `C-c M-w' for
	the command `w3m-delete-other-buffers'.
	(w3m-info-like-map): Ditto.

2002-08-27  TSUCHIYA Masatoshi  <tsuchiya@namazu.org>

	* w3m.el (emacs-w3m-version): Reset for development series toward
	emacs-w3m-1.4.

2002-08-27  Hideyuki SHIRAI  <shirai@meadowy.org>

	* w3m.el (w3m-history): Call `w3m-db-history' instead of goto
	`about://db-history/'.

2002-08-27  Katsumi Yamaoka  <yamaoka@jpl.org>

	* w3m.el (w3m-delete-other-buffers): New user command.
	(w3m-lynx-like-map): Bind the key `C-c w' to the command
	`w3m-delete-other-buffers'.
	(w3m-info-like-map): Ditto.
	(w3m-select-buffer-mode-map): Bind the key to the command
	`w3m-select-buffer-delete-other-buffers'.
	(w3m-select-buffer-delete-other-buffers): New user command.

2002-08-27  TSUCHIYA Masatoshi  <tsuchiya@namazu.org>

	* w3m.el (w3m-check-header-tags): Ignore case of tags.
	(w3m-about-db-history): Accept range specification in URL.
	(w3m-db-history-display-size): New option.
	(w3m-db-history): Refer it.

	* w3m-antenna.el (w3m-antenna-html-skeleton): Add link to
	about://antenna-edit/.
	(w3m-about-antenna-edit): New function.  This is an experimental
	imprement of the editor for Antenna sites.

2002-08-27  Katsumi Yamaoka  <yamaoka@jpl.org>

	* w3mhack.el (char-after): Byte-optimize it for old Emacsen.
	(char-before): Ditto.

2002-08-23  Yuuichi Teranishi  <teranisi@gohome.org>

	* w3m.el (w3m-view-this-url-new-session-in-background): New user
	option.
	(w3m-view-this-url-1): Use it; enclose `w3m-goto-url' with
	`save-window-excursion'.

	* w3m-form.el (w3m-form-resume): Confirm `value' for text form is a
	string.

2002-08-22  Hideyuki SHIRAI  <shirai@meadowy.org>

	* w3m.el (ffap-url-regexp): Fix last change.

2002-08-22  Katsumi Yamaoka  <yamaoka@jpl.org>

	* w3m.el (ffap-url-regexp): Modify the value to make it match to nntp
	urls.

2002-08-22  Katsumi Yamaoka  <yamaoka@jpl.org>

	* Makefile.in (very-slow): New rule.

	* attic/addpath.el: New file.

2002-08-22  Katsumi Yamaoka  <yamaoka@jpl.org>

	* w3m-e21.el: Require `cl' when compiling to provide the function
	`gensym'.  It is needed to byte-compile this file alone because of the
	w3m-proc macros.
	* w3m-image.el: Ditto.
	* w3m-bitmap.el: Don't bother to load cl-macs.

2002-08-21  Katsumi Yamaoka  <yamaoka@jpl.org>

	* w3m-util.el (w3m-display-message-enable-logging): New variable.
	(w3m-display-message): Use it.

2002-08-08  TSUCHIYA Masatoshi  <tsuchiya@namazu.org>

	* w3m.el (w3m-w3m-retrieve-1): Do not make error but return nil, even
	if decoding is failed.

2002-08-08  Nishimoto Masaki  <nishimoto@gaju.org>

	* w3m-proc.el (w3m-process-with-environment): Copy
	`process-environment' before `getenv' is called, in order to avoid
	putting side effects to environment variables.

2002-07-17  Katsumi Yamaoka  <yamaoka@jpl.org>

	* w3m-e21.el (w3m-ucs-to-char): Return char for tilde by default.


2002-07-17  TSUCHIYA Masatoshi  <tsuchiya@namazu.org>

	* Release emacs-w3m-1.3.1 from emacs-w3m-1_3 branch.

2002-07-16  TSUCHIYA Masatoshi  <tsuchiya@namazu.org>

	* mime-w3m.el (toplevel): Bind `mime-preview-condition' to avoid
	byte-compile warnings.
	(mime-w3m-insinuate): Install code to overwrite
	`mime-preview-condition' which is already initialized before this
	functions is called.

2002-07-11  TSUCHIYA Masatoshi  <tsuchiya@namazu.org>

	* w3m.el (w3m-image-viewer): New option.
	(w3m-content-type-alist): Refer it.

2002-07-09  Katsumi Yamaoka  <yamaoka@jpl.org>

	* w3m.el (w3m-decoder-alist): Don't examine the existence of w3m
	command when compiling.
	(w3m-dirlist-cgi-program): Ditto.

2002-07-09  Hironori FUJII  <fujii@chi.its.hiroshima-cu.ac.jp>

	* w3m.el (w3m-highlight-current-anchor): Don't infloop at the beginning
	of a buffer.

2002-07-09  TSUCHIYA Masatoshi  <tsuchiya@namazu.org>

	* w3m-perldoc.el (w3m-about-perldoc): Install workaround to specify the
	place in which pod2html generates its cache files.  Adjust links
	pointing other perldocs.

2002-07-08  Hideyuki SHIRAI  <shirai@meadowy.org>

	* w3m.el (w3m-mode): Make `list-buffers-directory' to buffer local
	variable.
	(w3m-goto-url): Set title of the URL to `list-buffers-directory'.

	* w3m-tabmenu.el (w3m-switch-buffer): Bind `completion-ignore-case' to
	`t'.

2002-07-08  OKAZAKI Tetsurou  <okazaki@be.to>

	* configure.in: Use `AC_PATH_EMACS' instead of `AC_CHECK_EMACS'.

	* aclocal.m4 (AC_PATH_EMACS): New macro.
	(AC_CHECK_EMACS): Removed.


2002-07-07  TSUCHIYA Masatoshi  <tsuchiya@namazu.org>

	* Release emacs-w3m-1.3 from emacs-w3m-1_3 branch.

2002-07-04  Katsumi Yamaoka  <yamaoka@jpl.org>

	* w3mhack.el (byte-optimize-form-code-walker): Advise to make it
	optimize throughout the and/or forms.
	(max-specpdl-size): Increase the value by 5 times for Mule 2.

2002-07-03  Katsumi Yamaoka  <yamaoka@jpl.org>

	* w3m.el (w3m-accept-japanese-characters): Don't call the external
	command when compiling.
	(examining the value for `w3m-command'): Ditto.

2002-07-01  Katsumi Yamaoka  <yamaoka@jpl.org>

	* w3m.el (w3m-lynx-like-map): Use the key `(control space)' instead of
	`C- ' for the command `w3m-history-store-position' under XEmacs.

2002-06-29  TSUCHIYA Masatoshi  <tsuchiya@namazu.org>

	* w3mhack.el (w3mhack-nonunix-lispdir): New option.
	(w3mhack-nonunix-icondir): Ditto.
	(w3mhack-nonunix-dryrun): Ditto.
	(w3mhack-nonunix-install): New function.

2002-06-28  TSUCHIYA Masatoshi  <tsuchiya@namazu.org>

	* Makefile.in (DOCS): Add `TIPS'.

2002-06-26  Ando Tsutomu  <ando-tom@ff.iij4u.or.jp>

	* w3m-weather.el (w3m-weather-completion-table): Fix typo.

2002-06-27  TSUCHIYA Masatoshi  <tsuchiya@namazu.org>

	* w3m.el (w3m-info-like-map): Remove redundant code.

2002-06-27  Hideyuki SHIRAI  <shirai@meadowy.org>

	* w3m.el (w3m-fontify-anchors): Put `w3m-name-anchor' property to
	point-max().
	(w3m-fontify): Remove `w3m-name-anchor' handling.
	(w3m-search-name-anchor): Move in the screen.

2002-06-26  Tadashi Watanabe  <watanabe@sigmaitec.co.jp>

	* w3m.el (w3m-info-like-map): Don't use FSF Emacs style key format for
	XEmacs.

2002-06-26  TSUCHIYA Masatoshi  <tsuchiya@namazu.org>

	* w3m.el (toplevel): Stricten the pattern to detect w3m version.
	(w3m-info-like-map): Changed key bindings of `w3m-shift-left' and
	`w3m-shift-right'.

2002-06-25  TSUCHIYA Masatoshi  <tsuchiya@namazu.org>

	* w3m.el (w3m-use-ange-ftp): Chenged its default value to nil.

2002-06-21  Yuuichi Teranishi  <teranisi@gohome.org>

	* w3m.el (w3m-w3m-retrieve-1): Specify -no-cookie option only when the
	w3m command is configured to accept it.

2002-06-20  Yuuichi Teranishi  <teranisi@gohome.org>

	* octet.el (octet-type-filter-alist): Fixed parenthesis.
	(octet-filter-call1, octet-filter-call2, octet-filter-call2-extra):
	Enclose call-process with as-binary-process.

2002-05-31  Hiroya Murata  <lapis-lazuli@pop06.odn.ne.jp>

	* octet.el (octet-find-file): Bind `buffer-read-only', only while
	calling `octet-buffer'.


2002-06-20  TSUCHIYA Masatoshi  <tsuchiya@namazu.org>

	* Release emacs-w3m-1.2.8 from emacs-w3m-1_2 branch.

2002-06-19  Katsumi Yamaoka  <yamaoka@jpl.org>

	* w3m-bug.el: Require `w3m-e19' for Emacs 19 to be able to compile this
	module alone.

2002-06-18  Katsumi Yamaoka  <yamaoka@jpl.org>

	* w3m-search.el (w3m-search): Don't extract a default word from the
	header line.

2002-06-18  Katsumi Yamaoka  <yamaoka@jpl.org>

	* w3m.el (w3m-header-line-insert): Use the property `keymap' instead of
	`local-map' for the recent Emacsen; add a help echo; fix a typo.

	* w3m-xmas.el (w3m-setup-header-line): Remove.

2002-06-13  Katsumi Yamaoka  <yamaoka@jpl.org>

	* w3m-e19.el: Remove many emulating functions on the condition that
	APEL should be used; require `cl' only when compiling; require
	`pcustom' instead of `custom'.
	(compose-mail): New function.
	(read-passwd): Autoload "ange-ftp".

	* w3m-proc.el (read-passwd): Autoload "w3m-e19" for Emacs 19.

	* w3m-util.el (cancel-timer): Autoload "timer" for not only Mule 2 but
	also Emacs 19.

	* w3m.el: Require `w3m-e19' for Emacs 19.

	* w3mhack.el (w3mhack-emacs-major-version): New constant.
	(TopLevel): Silence the byte-compiler for not only Mule 2 but also
	Emacs 19.
	(w3mhack-mdelete): New function.
	(w3mhack-examine-modules): Use it to make the code simple.
	(w3mhack-generate-colon-keywords-file): Be sure to go to the beginning
	of each file before looking for colon keywords (I noticed that
	`insert-file-contents' doesn't always position point to the top).

	* README.ja: Update for the use of Emacs 19.

2002-05-30  Kevin Rodgers  <kevin.rodgers@ihs.com>

	NOTE: The following changes have been posted to the emacs-w3m
	mailing list, they were not installed in the CVS repository at the
	time.  The original article has been archived in:

	http://emacs-w3m.namazu.org/ml/msg03472.html

	* w3m-e19.el: New file.

	* w3m.el: Require `w3m-e19' for Emacs 19.
	(w3m-key-binding): Replace the widget `other' with `const'.

	* w3mhack.el (w3mhack-examine-modules): Include w3m-e19.el in the
	listing for Emacs 19.

	* README: Update for the use of Emacs 19.

2002-06-13  ARISAWA Akihiro  <ari@mbf.sphere.ne.jp>

	* w3m.el (w3m-prepare-content): When cdr of
	`w3m-content-prepare-functions' element is not function, call
	`w3m-prepare-content' recursively.
	(w3m-content-prepare-functions): Add "application/xhtml+xml" entry.

2002-06-12  ARISAWA Akihiro  <ari@mbf.sphere.ne.jp>

	* w3m.el (w3m-uri-replace-alist): New user option.
	(w3m-uri-replace): New function.
	(w3m-goto-url): Call `w3m-uri-replace'.

2002-06-02  ARISAWA Akihiro  <ari@mbf.sphere.ne.jp>

	* w3m-e21.el (w3m-ucs-to-char): Don't define it when already defined.

	* w3m-xmas.el (w3m-ucs-to-char): Ditto.


2002-06-03  TSUCHIYA Masatoshi  <tsuchiya@namazu.org>

	* Release emacs-w3m-1.2.7 from emacs-w3m-1_2 branch.

	* w3m-weather.el: Require CL when this module is byte-compiled.
	(w3m-weather-completion-table): Fix typos, which are noticed by Ando
	Tsutomu <ando-tom@ff.iij4u.or.jp> in [emacs-w3m:03487].

2002-05-31  Mito <mito@mxa.nes.nec.co.jp>

	* w3m-weather.el (w3m-weather-completion-table): Fix "niigata-kaetsu".

2002-05-30  Katsumi Yamaoka  <yamaoka@jpl.org>

	* w3m-xmas.el (w3m-make-ccl-coding-system): Make it recallable for the
	existing coding-systems (we can now reload w3m.elc under XEmacs 21.5-b6
	and later).

2002-05-29  Hideyuki SHIRAI  <shirai@meadowy.org>

	* w3m.el (w3m-w3m-retrieve-1): Don't decode the contents when redirect.

2002-05-29  Katsumi Yamaoka  <yamaoka@jpl.org>

	* w3m-xmas.el (define-ccl-program): Remove advice when non-MULE.  It
	might be specified by pccl.elc if it has been mis-compiled for XEmacs
	with MULE.

	* w3m.el (w3m-delete-frame-maybe): Don't delete the current frame if it
	is the sole frame in the screen.

2002-05-28  Katsumi Yamaoka  <yamaoka@jpl.org>

	* w3m-xmas.el (unicode-to-char): Shut XEmacs 21.5-b5 and earlier up
	when compiling.

2002-05-28  ARISAWA Akihiro  <ari@mbf.sphere.ne.jp>

	* w3m-e21.el (w3m-ucs-to-char): New function.

	* w3m-xmas.el (w3m-ucs-to-char): New function for XEmacs-21.5.

2002-05-16  Katsumi Yamaoka  <yamaoka@jpl.org>

	* Makefile.in (tarball): Chmod 755 configure.

2002-05-16  Hideyuki SHIRAI  <shirai@meadowy.org>

	* w3m.el (w3m-auto-show): Check multiple command like a
	`previous|next-line' or `beginning|end-of-buffer' at the buffer's edge.
	(w3m-window-hscroll): New function to rescue for XEmacs with Mule.
	(w3m-current-column, w3m-set-window-hscroll): Chenge method of the
	calculation point.  the difference points.
	(w3m-horizontal-scroll, w3m-horizontal-on-screen)
	(w3m-horizontal-recenter): Use `w3m-window-hscroll'.
	(w3m-redisplay-this-page): Don't handle store|restore position.
	(w3m-goto-url): If reload or redisplay, restore position of history.

2002-05-15  Hideyuki SHIRAI  <shirai@meadowy.org>

	* w3m.el (w3m-after-cursor-move-hook): Add `w3m-auto-show'.
	(w3m-auto-show, w3m-horizontal-scroll-division): New options.
	(w3m-next-anchor, w3m-previous-anchor, w3m-next-form)
	(w3m-previous-form, w3m-next-image, w3m-previous-image): Call
	`w3m-horizontal-on-screen'.
	(w3m-mode): Bind many variables for automatic scrolling when
	`w3m-auto-show' is non-nil.
	(w3m-scroll-left, w3m-scroll-right, w3m-shift-left)
	(w3m-shift-right): Call `w3m-horizontal-scroll'.
	(w3m-horizontal-scroll-done): New buffer local variable.
	(w3m-current-position): Modify initial value.
	(w3m-auto-show, w3m-horizontal-scroll, w3m-horizontal-on-screen): New
	functions.
	(w3m-horizontal-recenter, w3m-beginning-of-line)
	(w3m-end-of-line): Use `w3m-set-window-hscroll' and
	`w3m-current-column'.
	(w3m-store-current-position): Set markers of beginning of line and end
	of line.
	(w3m-check-current-position): Check car of `w3m-current-position'.
	(w3m-current-column, w3m-set-window-hscroll): New functions to rescue
	for XEmacs with Mule.

2002-05-15  Katsumi Yamaoka  <yamaoka@jpl.org>

	* w3m-form.el (w3m-form-replace): Don't pad the form slot with spaces
	if a string is longer than that width.

2002-05-14  TSUCHIYA Masatoshi  <tsuchiya@namazu.org>

	* w3m.el (w3m-arrived-p): Move its definition in order to avoid
	byte-compile warning.

	* Makefile.in (default, what-where): Change order.

2002-05-14  Katsumi Yamaoka  <yamaoka@jpl.org>

	* w3mhack.el: Modify the error message that XEmacs APEL package
	versions 1.23 and later can barely be used to run emacs-w3m.

2002-05-13  Katsumi Yamaoka  <yamaoka@jpl.org>

	* w3m.el (w3m-mode): Suppress compile warning under old Emacsen.

	* Makefile.in (what-where): New rule.

	* w3mhack.el (w3mhack-what-where): New function.
	(locate-library): Make the function silent for Mule first.

2002-05-13  Hideyuki SHIRAI  <shirai@meadowy.org>

	* w3m.el (w3m-horizontal-shift-columns): New user option.
	(w3m-shift-left, w3m-shift-right): New commands.
	(w3m-lynx-like-map, w3m-info-like-map): Add keybind `w3m-shift-left'
	and `w3m-shift-right'.
	(w3m-mode): Modify doc-string for new commands. Bind `auto-show-mode'
	to nil.

2002-05-09  Katsumi Yamaoka  <yamaoka@jpl.org>

	* w3m-hist.el (w3m-history-add-arrived-db): Force update the page.

2002-05-08  Katsumi Yamaoka  <yamaoka@jpl.org>

	* w3m-bug.el (report-emacs-w3m-bug-system-informations): Don't include
	useless infos; eval the value for each time to load it.
	(report-emacs-w3m-bug): Bind `print-length' and `print-level' with nil.

2002-05-07  Katsumi Yamaoka  <yamaoka@jpl.org>

	* w3m.el (w3m-menubar): Modify the label for report-emacs-w3m-bug.
	(w3m-lynx-like-map): Replace the key `C-c C-b' with `C-c C-v' for
	`w3m-history-restore-position'; replace the key `C-c b' with `C-c C-b'
	for `report-emacs-w3m-bug'.
	(w3m-info-like-map): Ditto.
	(w3m-mode): Add a document for `report-emacs-w3m-bug'.

	* w3mhack.el: Check for the validity on APEL also for XEmacs with MULE.

	* w3m-bug.el (report-emacs-w3m-bug-system-informations): Add
	(featurep 'mule) and (featurep 'file-coding).

2002-05-07  Hideyuki SHIRAI  <shirai@meadowy.org>

	* w3m.el (w3m-download): Modify string of the prompt.
	(w3m-prepare-content): Add 5th optional argument `retry'. If not
	determine content-type, ask its.

2002-04-30  Katsumi Yamaoka  <yamaoka@jpl.org>

	* w3m-bug.el (report-emacs-w3m-bug): Bind `after-load-alist' to nil
	while loading the file itself; examine system info in the `w3m-mode'
	buffer.

2002-04-27  Hideyuki SHIRAI  <shirai@meadowy.org>

	* w3m-bug.el (report-emacs-w3m-bug-system-informations): Add
	`mule-version' and `Meadow-version'.
	(report-emacs-w3m-bug): Fix when info is a function.

	* w3m.el (w3m-menubar): Add many functions.

2002-04-26  Katsumi Yamaoka  <yamaoka@jpl.org>

	* w3m-bug.el: New file.

	* w3m.el: Autoload "w3m-bug" for `report-emacs-w3m-bug'.
	(w3m-lynx-like-map): Bind `report-emacs-w3m-bug' to C-cb.<
	(w3m-info-like-map): Ditto.

	* w3m-om.el (compose-mail): New function.

	* w3mhack.el: Check for the validity on APEL.

2002-04-26  Hideyuki SHIRAI  <shirai@meadowy.org>

	* w3m.el (w3m-arrived-modify): New function.
	(w3m-local-attributes): If set Content-type in arrived DB, return it.
	(w3m-redisplay-this-page, w3m-redisplay-and-reset)
	(w3m-redisplay-with-content-type): New commands.
	(w3m-redisplay-with-charset): Use `w3m-arrived-modify'.
	(w3m-lynx-like-map): Bind all new commands and modify bind for
	`w3m-redisplay-with-charset'.
	(w3m-info-like-map): Ditto.
	(w3m-mode): Document them.
	(w3m-goto-url): If reload is 'redisplay, do redisplay only. Modify
	content-type decided method at local URL.
	(w3m-about-header): Display `Modifer Information'.
	(w3m-header-line-insert): Display modifers when type are setting.

2002-04-25  Katsumi Yamaoka  <yamaoka@jpl.org>

	* w3m.el (w3m-horizontal-recenter): New command.
	(w3m-beginning-of-line): New command.
	(w3m-end-of-line): New command.
	(w3m-lynx-like-map): Bind them.
	(w3m-info-like-map): Bind them.
	(w3m-mode): Document them.

2002-04-24  Katsumi Yamaoka  <yamaoka@jpl.org>

	* w3m-bitmap.el (w3m-bitmap-image-face-inherit): Default to t.

	* w3m-om.el (w3m-om-use-overstrike-to-make-face-bold): New var.
	(custom-declare-face): Advise it to use `set-face-bold-p' to make faces
	bold by overstriking.

	* w3m-util.el (w3m-default-face-colors): New constant.
	* w3m.el (w3m-bold-face, w3m-underline-face): Use it.

2002-04-24  Katsumi Yamaoka  <yamaoka@jpl.org>

	* w3m-bitmap.el (w3m-bitmap-image-insert): Don't put the transparent
	face except for Emacs 20.

	* w3m.el (w3m-key-binding): Don't manipulate key bindings if w3m.elc
	has not been loaded (it will fix the problem that the face colors might
	not be specified under Mule 2).

2002-04-23  Katsumi Yamaoka  <yamaoka@jpl.org>

	* w3m-bitmap.el (w3m-bitmap-transparent-face): Remove.
	(w3m-bitmap-image-insert): Use the list form instead of
	`w3m-bitmap-transparent-face' to make the overlay transparent.

2002-04-23  Hideyuki SHIRAI  <shirai@meadowy.org>

	* w3m-bitmap.el (w3m-bitmap-convert-arguments)
	(w3m-bitmap-image-face-inherit): New customize values.
	(w3m-create-image): Append argument `w3m-bitmap-convert-arguments' when
	call `w3m-imagick-start-convert-buffer'.
	(w3m-insert-image): If `w3m-bitmap-image-face-inherit' is non-nil,
	inherit the face of bitmap image from the face of text at point.

2002-04-23  Katsumi Yamaoka  <yamaoka@jpl.org>

	* Makefile.in (distclean): Remove autom4te*.cache rather than
	autom4te.cache.

	* w3m-bitmap.el (w3m-bitmap-transparent-face): New face.
	(w3m-bitmap-image-insert): Put `w3m-bitmap-transparent-face' to
	overlays; don't use overlays to highlight bitmap images.
	(w3m-insert-image): Add `w3m-bitmap-image-face' to a bitmap image as a
	text property.

2002-04-23  Hideyuki SHIRAI  <shirai@meadowy.org>

	* w3m.el (w3m-toggle-inline-images-internal): Call `w3m-insert-image'
	with the url of image.

	* w3m-xmas.el (w3m-insert-image): Add dummy argument.

	* w3m-e21.el (w3m-insert-image): Add dummy argument.

	* w3m-bitmap.el (w3m-bitmap-cache-image-hook): New hook.
	(w3m-create-image): Run `w3m-bitmap-cache-image-hook' with `url' when
	use the cached image.
	(w3m-insert-image): Add 4th argument `url'. Do nothing which have no
	'w3m-image property or differ its url.

2002-04-23  Katsumi Yamaoka  <yamaoka@jpl.org>

	Make emacs-w3m can be compiled by `make slow' with no warnings.
	* Makefile.in (slow): Don't echo the values for EMACS and FLAGS.
	* octet.el: Require `w3m-util' for `w3m-insert-string'.
	* w3m-bitmap.el: Autoload w3m-om for `move-to-column-force'.
	* w3m-hist.el: Load w3m-kwds.el for old Emacsen.
	* w3m-image.el: Require `pcustom' for old Emacsen; bind some external
	vars when compiling.
	* w3m.el: Enclose the definitions for `w3m-current-title' and
	`w3m-current-url' with `eval-and-compile', and move them forward.
	(w3m-url-at-point): Enclose with `eval-and-compile'.
	(w3m-add-local-hook): Ditto.
	(w3m-about-retrieve): Call `base64-decode-string' indirectly to avoid
	compile warn under old Emacsen.

	* w3m-util.el (w3m-insert-string): Fix doc-string.

2002-04-22  Hideyuki SHIRAI  <shirai@meadowy.org>

	* w3m.el (w3m-region): Call `w3m-process-stop' first.

	* mew-w3m.el (mew-w3m-view-inline-image): Toggle
	`mew-w3m-auto-insert-image'.
	(mew-w3m-cid-retrieve-hook): New customize hook.
	(mew-w3m-cid-retrieve): Run `mew-w3m-cid-retrieve-hook'.

2002-04-22  Katsumi Yamaoka  <yamaoka@jpl.org>

	* w3m-util.el (w3m-insert-string): Prevent doubling expansion on the
	arg.

2002-04-20  Hiroya Murata  <lapis-lazuli@pop06.odn.ne.jp>

	* mime-w3m.el (mime-w3m-cid-retrieve): Use `w3m-insert-string' instead
	of `insert' to prevent multibyte/unibyte problems.
	* octet.el (mime-preview-octet, mime-view-octet): Ditto.

	* w3m-util.el (w3m-insert-string): Moved from shimbun/shimbun.el.

2002-04-20  ARISAWA Akihiro  <ari@mbf.sphere.ne.jp>

	* w3m.el (w3m-w3m-attributes): Set type to downcase.

2002-04-19  Katsumi Yamaoka  <yamaoka@jpl.org>

	* w3m.el (w3m-about-header): Don't use `make-string' to make a
	separator text under Mule.

2002-04-19  Hideyuki SHIRAI  <shirai@meadowy.org>

	* mew-w3m.el (mew-w3m-cid-retrieve): Support w3m-bitmap.el when
	retrieve `cid image' (Mew cache has multibyte strings, but work buffer
	is unibyte).

2002-04-19  Katsumi Yamaoka  <yamaoka@jpl.org>

	* w3mhack.el (TopLevel): Not to get the byte-code for `current-column'
	inlined under old Emacsen.

	* w3m-bitmap.el (w3m-bitmap-emacs-broken-p): Use
	`ad-Orig-current-column' rather than `current-column' if it has already
	been defined.
	(TopLevel): Not to get the byte-code for `current-column' inlined under
	the broken Emacsen in case when compiling manually.

2002-04-19  Katsumi Yamaoka  <yamaoka@jpl.org>

	* w3m-bitmap.el (TopLevel) Require `cl' and possibly load cl-macs.  The
	following changes are for old Emacsen.
	(w3m-bitmap-emacs-broken-p): New constant.
	(TopLevel): Warn if Emacs has a bug on managing column numbers.
	(w3m-bitmap-move-to-column): Allow the 3rd arg `strictly'; don't modify
	the buffer contents unless the 3rd arg has been set.
	(w3m-bitmap-defadvice-if-broken): New macro; use it to advise the
	functions `current-column', `move-to-column', `move-to-column-force',
	`next-line' and `previous-line' to work under the broken Emacsen.
	(w3m-bitmap-byte-indexed-characters-p): Remove.
	(TopLevel): Don't alias `w3m-bitmap-current-column' to
	`current-column'; don't alias `w3m-bitmap-move-to-column-force' to
	`move-to-column-force'.
	(w3m-bitmap-substitute-key-definitions): Remove.
	(w3m-bitmap-image-insert): Replace `w3m-bitmap-current-column' with
	`current-column'; replace `w3m-bitmap-move-to-column-force' with
	`move-to-column-force'.
	(w3m-bitmap-image-delete-internal): Ditto.

	* w3m-om.el (move-to-column-force): New function using
	`move-to-column-strictly'.

2002-04-18  Katsumi Yamaoka  <yamaoka@jpl.org>

	* w3m-bitmap.el (w3m-bitmap-next-line): Handle `temporary-goal-column'.

2002-04-18  Hideyuki SHIRAI  <shirai@meadowy.org>

	* w3m.el (w3m-halfdump-command-arguments): Fix last change.

2002-04-17  Katsumi Yamaoka  <yamaoka@jpl.org>

	* w3m-bitmap.el (w3m-bitmap-byte-indexed-characters-p): New macro.  The
	following changes are for old Emacsen.
	(w3m-bitmap-move-to-column): New function.
	(w3m-bitmap-move-to-column-force): Use it.
	(w3m-bitmap-next-line): New command.
	(w3m-bitmap-previous-line): New command.
	(w3m-bitmap-substitute-key-definitions): New function; add it to
	`w3m-mode-hook' as the one-shot function.

2002-04-17  Hideyuki SHIRAI  <shirai@meadowy.org>

	* w3m.el (w3m-halfdump-command-arguments): Add `-I e' option to w3m
	under Japanese environment.

2002-04-17  Katsumi Yamaoka  <yamaoka@jpl.org>

	* mime-w3m.el (mime-w3m-cid-retrieve): Use `mime-decode-string',
	`mime-entity-body' and `mime-entity-encoding' instead of
	`mime-insert-entity-content' to make it work even if the entity buffer
	is multibyte.

2002-04-16  Yuuichi Teranishi  <teranisi@gohome.org>

	* w3m.el (w3m-check-header-tags): Renamed from w3m-check-link-tags.
	(w3m-check-header-tags): Parse base tag too.
	(w3m-rendering-buffer-1): Use it.
	(w3m-prepare-text-content): Don't use w3m-base-url.

2002-04-15  Katsumi Yamaoka  <yamaoka@jpl.org>

	* w3m-bitmap.el (w3m-bitmap-image-insert): Replace `insert' with
	`insert-before-markers'.
	(w3m-bitmap-image-delete-internal): Delete trailing newlines.
	(w3m-insert-image): Don't check for the existence of an image.

	* w3m.el (w3m-history-current-url-face): Provide `font' temporally to
	avoid loading it and `cl'.

2002-04-12  Katsumi Yamaoka  <yamaoka@jpl.org>

	* w3m-bitmap.el (w3m-bitmap-image-get-overlay): Don't clear the
	`evaorate' property here.
	(w3m-bitmap-image-insert-internal): Rename to
	`w3m-bitmap-image-insert'; change the meaning of the 2nd arg `image'
	(see docs); allow the optional arg `ovr'; don't scan for an overlay
	here; handle `w3m-bitmap-image-count'; use overlays to highlight bitmap
	images.
	(w3m-bitmap-image-insert): Remove old one.
	(w3m-bitmap-image-delete-internal): Allow the 2nd arg `ovr'; don't scan
	for an overlay here; clear the `evaorate' property here.
	(w3m-bitmap-image-delete): Allow the 2nd arg `ovr'; don't scan for an
	overlay here; don't delete an overlay.
	(w3m-bitmap-image-delete-string): Remove.
	(w3m-insert-image): Scan for an overlay here; don't use text props to
	highlight bitmap images.
	(w3m-remove-image): Scan for an overlay here.

2002-04-12  Katsumi Yamaoka  <yamaoka@jpl.org>

	* w3m-bitmap.el (w3m-bitmap-image-cleanup): Remove.
	(w3m-bitmap-image-get-overlay): Clear the `evaorate' property in an
	overlay temporally.
	(w3m-bitmap-image-insert-internal): Put the `evaorate' property in an
	overlay; return an overlay.
	(w3m-bitmap-image-insert): Use the return value of
	`w3m-bitmap-image-insert-internal' instead of to call
	`w3m-bitmap-image-get-overlay'.
	(w3m-bitmap-image-insert-string): Remove.
	(w3m-insert-image): Use `w3m-modify-plist' to cleanup plist; don't move
	the point.
	(w3m-remove-image): Replace `w3m-bitmap-image-insert-string' with
	`w3m-bitmap-image-insert-internal'.

	* w3m-util.el (w3m-modify-plist): New function.

2002-04-12  Hideyuki SHIRAI  <shirai@meadowy.org>

	* w3m-proc.el (w3m-process-kill-surely): New internal variable.
	(w3m-process-kill-process): When `w3m-process-kill-surely' is non-nil,
	wait for the completion to kill process surely.

2002-04-10  Katsumi Yamaoka  <yamaoka@jpl.org>

	* w3m-bitmap.el (w3m-bitmap-image-get-overlay): Speed up a bit.
	(w3m-bitmap-image-insert-internal): Replace `current-column' with
	`w3m-bitmap-current-column'; call `w3m-add-text-properties' only when
	props are specified; use `overlay-end' dynamically (fix a bug I've
	made); replace `move-to-column-force' with
	`w3m-bitmap-move-to-column-force'.
	(w3m-bitmap-image-delete-internal): Make the 2nd arg optional; replace
	`current-column' with `w3m-bitmap-current-column'; replace
	`move-to-column-force' with `w3m-bitmap-move-to-column-force'; guess
	the end position of an overlay by itself when the 2nd arg is omitted.
	(w3m-bitmap-image-delete): Remove the 2nd arg.
	(w3m-bitmap-image-delete-string): Alias to
	`w3m-bitmap-image-delete-internal' instead of defining as a function.
	(w3m-insert-image): Don't use the length of a bitmap image.
	(w3m-remove-image): Ditto.

	* w3m-om.el (move-to-column-force): Remove.

2002-04-10  Hideyuki SHIRAI  <shirai@meadowy.org>

	* w3m-image.el (w3m-imagick-convert-async-exec): Change default value
	for Meadow.

2002-04-10  Yuuichi Teranishi  <teranisi@gohome.org>

	* w3m-e21.el (w3m-favicon-converted): New buffer-local variable.
	(w3m-setup-favicon): Set w3m-favicon-converted as nil.
	(w3m-buffer-favicon): If w3m-favicon-converted is non-nil, don't start
	conversion.  Set w3m-favicon-converted as t before conversion.

2002-04-10  Hideyuki SHIRAI  <shirai@meadowy.org>

	* w3m.el (w3m-about-retrieve): Change behavior according to whether the
	return value of `base64-decode-string' is multibyte or not.

	* w3m-image.el (w3m-imagick-convert-async-exec): New user option.
	(w3m-imagick-start): Use `call-process' when
	`w3m-imagick-convert-async-exec' is nil.
	(w3m-imagick-convert-buffer): Don't use stdin because `convert' can not
	handle an animation GIF that it input from stdin.

2002-04-10  Yuuichi Teranishi  <teranisi@gohome.org>

	* w3m-bitmap.el (w3m-create-image): Use w3m-process-do-with-temp-buffer
	instead of w3m-process-do.
	(w3m-create-image): Don't call `set-buffer-multibyte' if old mule.

	* w3m-image.el (w3m-imagick-start-convert-buffer): Removed needless
	`concat'.

	* w3m-bitmap.el (w3m-create-image): Call
	`w3m-imagick-start-convert-buffer' instead of
	`w3m-imagick-convert-data'.

2002-04-10  Katsumi Yamaoka  <yamaoka@jpl.org>

	* w3m-bitmap.el (w3m-bitmap-current-column): New function for old
	Emacsen; alias to `current-column' for the recent Emacsen.
	(w3m-bitmap-move-to-column-force): New function for old Emacsen; alias
	to `move-to-column-force' for the recent Emacsen.

2002-04-10  Yuuichi Teranishi  <teranisi@gohome.org>

	* w3m-image.el (w3m-imagick-convert-data): Check buffer size.
	(w3m-imagick-start-convert-data): Ditto.
	(w3m-imagick-start-convert-buffer): Don't use output file
	(Because it sometimes causes multiple files).

2002-04-10  Hideyuki SHIRAI  <shirai@meadowy.org>

	* w3mhack.el (w3mhack-examine-modules): Reverse the turn of the load
	with `bitmap' and `un-define'.

2002-04-09  Katsumi Yamaoka  <yamaoka@jpl.org>

	* w3m-bitmap.el (w3m-bitmap-image-face): New face.
	(w3m-bitmap-image-insert-internal): Put text properties.
	(w3m-bitmap-image-insert): Pass text properties argument to
	`w3m-bitmap-image-insert-internal'.
	(w3m-bitmap-image-add-text-properties): Remove.
	(w3m-insert-image): Pass text properties to `w3m-bitmap-image-insert'.

2002-04-09  Katsumi Yamaoka  <yamaoka@jpl.org>

	* w3m-bitmap.el (w3m-bitmap-image-get-overlay): Use
	`line-beginning-position' and/or `line-end-position'.
	(w3m-bitmap-image-insert-internal): Ditto.
	(w3m-bitmap-image-delete-internal): Ditto.
	(w3m-bitmap-image-add-text-properties): Ditto.

	* w3m-om.el: Require `w3m-bitmap' if BITMAP-MULE is available.
	(move-to-column-force): Define it if void.

2002-04-09  Hideyuki SHIRAI  <shirai@meadowy.org>

	* w3m-bitmap.el: Convert CRLF to LF.
	(w3m-display-graphic-p): Ruturn nil if no window-system.
	(w3m-image-type-available-p): Ruturn nil if not found "convert".

	* w3mhack.el (w3mhack-examine-modules): Don't byte-compile
	w3m-bitmap.el under XEmacs or FSF Emacs-21.

	* w3m.el (w3m-fontify): When delete duplicated empty line, keep
	'w3m-name-anchor property surely.

	* w3m-e20.el (top): Require 'w3m-bitmap if have BITMAP.

2002-04-09  Taiki SUGAWARA  <taiki.s@cityfujisawa.ne.jp>

	* w3mhack.el (w3mhack-examine-modules): Don't byte-compile
	w3m-bitmap.el if bitmap.el is not installed.
	(w3mhack-examine-modules): Add condition to w3m-bitmap.el check.

	* w3m-bitmap.el: New file.

	* w3m-e20.el (w3m-create-image, w3m-insert-image, w3m-remove-image,
	w3m-image-type-available-p, w3m-display-graphic-p,
	w3m-display-inline-images-p): Alias to `ignore'. Bitmap image
	implementation is moved to w3m-bitmap.el.
	(w3m-bitmap-image-cache-alist, w3m-bitmap-image-use-cache,
	w3m-bitmap-image-cleanup, w3m-bitmap-image-buffer,
	w3m-bitmap-image-get-overlay, w3m-bitmap-image-insert-internal,
	w3m-bitmap-image-insert, w3m-bitmap-image-insert-string,
	w3m-bitmap-image-delete-internal, w3m-bitmap-image-delete,
	w3m-bitmap-image-delete-string, w3m-bitmap-image-add-text-properties):
	Move to w3m-bitmap.el.

2002-04-09  Taiki SUGAWARA  <taiki.s@cityfujisawa.ne.jp>

	* w3m-e20.el (w3m-create-image): Return nil if
	w3m-imagick-convert-buffer is failed.
	(w3m-insert-image): Not insert image if image is nil.

2002-04-08  Hideyuki SHIRAI  <shirai@meadowy.org>

	* w3m.el (w3m-coding-system): Change default value to
	'iso-2022-7bit-ss2 when use w3mmee under mule environment.

2002-04-08  Yuuichi Teranishi  <teranisi@gohome.org>

	* w3m-xmas.el (w3m-create-image): Resize gif images, too.

2002-04-08  Katsumi Yamaoka  <yamaoka@jpl.org>

	* w3m-xmas.el (w3m-make-glyph): Remove unused var.

2002-04-08  Yuuichi Teranishi  <teranisi@gohome.org>

	* w3m-form.el (w3m-char-to-int): New alias.
	(w3m-form-mee-attr-unquote): Use it.
	(w3m-form-mee-new): Ditto.

	* w3m-xmas.el (toplevel): Require 'w3m-image.
	(w3m-make-glyph): New inline function.
	(w3m-create-image): Resize images when w3m-resize-images is non-nil.

	* w3m-form.el (w3m-string-to-char-list)[XEmacs]: Use string-to-list
	instead of string-to-char-list.
	(w3m-int-to-char): New alias.
	(w3m-form-mee-select-value): Use it.

2002-04-08  Taiki SUGAWARA  <taiki.s@cityfujisawa.ne.jp>

	* w3m-e20.el (w3m-bitmap-image-insert-internal): Begin the overlay on
	`begion-of-line'.

2002-04-08  Yuuichi Teranishi  <teranisi@gohome.org>

	* octet.el: Update URL for xlhtml.

2002-04-08  Katsumi Yamaoka  <yamaoka@jpl.org>

	* w3m-util.el: Don't require `pcustom'.

2002-04-08  Yuuichi Teranishi  <teranisi@gohome.org>

	* w3m-image.el: New file.

	* w3m.el (w3m-halfdump-command-arguments): Specify single-row-image
	dump option instead of image.
	(w3m-goto-mailto-url): Added optional post-data argument and use it.
	(w3m-goto-url): Set post-data of w3m-goto-mailto-url.

	* w3m-util.el (w3m-imagick-convert-program, w3m-imagick-convert-buffer,
	w3m-imagick-convert-data): Moved to w3m-image.el.

	* w3m-e21.el (toplevel): Require 'w3m-image.
	(w3m-resize-images, w3m-imagick-start-convert-data,
	w3m-imagick-start-convert-buffer, w3m-imagick-start, w3m-resize-image):
	Moved to w3m-image.el;
	(w3m-create-image): Follow the change in w3m-resize-image.
	(w3m-favicon-usable-p): Renamed from w3m-imagick-convert-usable-p.
	(w3m-use-favicon): Follow the change above.
	(w3m-favicon-cache-data): Fixed typo.
	(w3m-favicon-cache-retrieved): Ditto.
	(w3m-retrieve-favicon): Ditto.

	* w3m-e20.el (w3m-image): Require 'w3m-image.

2002-04-08  Katsumi Yamaoka  <yamaoka@jpl.org>

	* w3m-xmas.el (multibyte-string-p): Alias to `stringp' if MULE,
	otherwise `ignore'.

	* w3m-om.el (multibyte-string-p): Alias to `stringp'.

	* w3m-util.el: Require `pcustom' for old Emacsen.

2002-04-05  Yuuichi Teranishi  <teranisi@gohome.org>

	* w3m.el (w3m-w3m-retrieve): Revert previous change.
	(w3m-w3m-dump-head-source): Add argument orig-url; Cache header and
	body using orig-url.
	(w3m-w3m-retrieve): Don't cache header here; Return error response when
	follow redirection number exceeds w3m-follow-redirection; Pass orig-url
	to w3m-w3m-retrieve-1.
	(w3m-w3m-retrieve-1): Add argument orig-url; Call w3m-dump-head-source
	with orig-url argument.
	(w3m-redirect-with-get): Changed default value to t.

2002-04-05  Taiki SUGAWARA  <taiki.s@cityfujisawa.ne.jp>

	* w3m-e20.el (w3m-bitmap-image-insert): Fix (point) -> pos.

2002-04-04  Yuuichi Teranishi  <teranisi@gohome.org>

	* w3m-form.el (w3m-form-input-map): If menu string is empty, use href
	string instead.

	* w3m.el (w3m-w3m-dump-head-source): Fixed caching logic.
	(w3m-w3m-retrieve): Use cache if available after redirection.

2002-04-04  Hideyuki SHIRAI  <shirai@meadowy.org>

	* w3m-e20.el (top): Avoid byte-compile warnings when not found
	`bitmap'.
	(w3m-image-type-available-p): Return nil if not have `bitmap'.

2002-04-04  Yuuichi Teranishi  <teranisi@gohome.org>

	* w3m.el (w3m-fontify-anchors): Set default icon type as ico.

	* w3m-e21.el (w3m-buffer-favicon): Asynchronous implementation.

2002-04-04  Hideyuki SHIRAI  <shirai@meadowy.org>

	* w3mhack.el (top): Avoid byte-compile error for `w3m-ucs.el' with
	Emacs20 when it has `un-define' and `bitmap'.
	(w3mhack-load-path): Add the path of `bitmap.el' on Emacs20.

2002-04-04  Yuuichi Teranishi  <teranisi@gohome.org>

	* w3m.el (w3m-request-arguments): Use -header option if no cookie nor
	no body.
	(w3m-w3m-retrieve-1): Delete temp-file only when it exists.

	* w3m-e21.el (w3m-imagick-start-convert-data): Don't use
	string-as-unibyte (no use).

2002-04-04  Taiki SUGAWARA  <taiki.s@cityfujisawa.ne.jp>

	* w3m.el (w3m-toggle-inline-images-internal): Support w3m-bitmap-image.

	* w3m-e21.el (w3m-imagick-convert-program): Move to w3m-util.el.
	(w3m-imagick-convert-buffer): Ditto.
	(w3m-imagick-convert-data): Ditto.

	* w3m-util.el (w3m-imagick-convert-program): Move from w3m-e21.el.
	(w3m-imagick-convert-buffer): Ditto.
	(w3m-imagick-convert-data): Ditto.

	* w3m-e20.el (w3m-bitmap-image-cache-alist): New variable.
	(w3m-bitmap-image-use-cache): Ditto.
	(w3m-bitmap-image-cleanup): New function.
	(w3m-bitmap-image-buffer): Ditto.
	(w3m-bitmap-image-get-overlay): Ditto.
	(w3m-bitmap-image-insert-internal): Ditto.
	(w3m-bitmap-image-insert): Ditto.
	(w3m-bitmap-image-insert-string): Ditto.
	(w3m-bitmap-image-delete-internal): Ditto.
	(w3m-bitmap-image-delete): Ditto.
	(w3m-bitmap-image-delete-string): Ditto.
	(w3m-bitmap-image-add-text-properties): Ditto.
	(w3m-display-graphic-p): New implementation.
	(w3m-display-inline-images-p): Ditto.
	(w3m-image-type-available-p): Ditto.
	(w3m-create-image): New implementation. It use w3m-bitmap-image-*.
	(w3m-insert-image): Ditto.
	(w3m-remove-image): Ditto.

2002-04-03  Hideyuki SHIRAI  <shirai@meadowy.org>

	* w3m.el (w3m-fontify): Put invisible and intangible properties at the
	duplicated empty lines instead of delete them.

2002-04-03  Yuuichi Teranishi  <teranisi@gohome.org>

	* w3m-e21.el (w3m-resize-image): Asynchronous implementation.
	(w3m-imagick-start-convert-data): New function.
	(w3m-imagick-start-convert-buffer): Ditto.
	(w3m-imagick-start): Ditto.
	(w3m-create-image): Rewrite to resize images asynchronously.
	(w3m-insert-image): Don't resize.

2002-04-03  TSUCHIYA Masatoshi  <tsuchiya@namazu.org>

	* w3m.el (w3m-check-link-tags): Relax the pattern to detect headers.

2002-04-02  Yuuichi Teranishi  <teranisi@gohome.org>

	* w3m-form.el (w3m-form-submit): Confirm when posting from secure page
	to normal page.

	* w3m.el (w3m-redirect-with-get): New user option.
	(w3m-w3m-retrieve): If w3m-redirect-with-get is non-nil, use GET method
	after redirection; Ask user to use POST data after redirection.
	(w3m-w3m-attributes): Set w3m-current-redirect as a cons cell of
	(CODE . LOCATION).
	(w3m-w3m-dump-head-source): Don't cache content if the response code is
	one of 302, 303, 307.
	(w3m-w3m-retrieve): Change POST redirection behavior according to
	response code.
	(w3m-retrieve-and-render): Confirm leaving secure pages.

	* octet.el (mime-preview-octet): Change behavior according to whether
	the return value of mime-entity-content is multibyte or not.
	(mime-view-octet): Ditto.

	* w3m.el (w3m-w3m-retrieve): Don't call w3m-cache-request-header when
	type is nil.

2002-04-01  Yuuichi Teranishi  <teranisi@gohome.org>

	* w3m.el (w3m-follow-redirection): New user option.
	(w3m-w3m-attributes): Set w3m-current-redirect as nil.
	(w3m-cookie-command-arguments): Abolish.
	(w3m-request-arguments): Use cookie only when w3m-use-cookies is
	non-nil.
	(w3m-header-arguments): New function.
	(w3m-w3m-retrieve): Treat redirection when w3m-follow-redirection is
	non-nil.
	(w3m-w3m-retrieve-1): Renamed from w3m-w3m-retrieve.
	(w3m-prepare-content): Don't care w3m-current-redirect.
	(w3m-goto-url): Ditto.

	* w3m-form.el (w3m-form-new): Added argumnet enctype.
	(w3m-form-enctype): New macro.
	(w3m-form-plist): Changed definition.
	(w3m-form-put-property): Ditto.
	(w3m-form-make-form-data): Removed optional argument urlencode; Encode
	form data acording to w3m-form-enctype.
	(w3m-form-mee-new): Set enctype field.
	(w3m-form-parse-and-fontify): Parse enctype.
	(w3m-form-submit): Don't pass enctype argumnet.

2002-04-01  Hideyuki SHIRAI  <shirai@meadowy.org>

	* w3m.el (w3m-fontify-anchors): Put a property of `w3m-name-anchor' as
	a list.
	(w3m-move-point-for-localcgi): Use `w3m-search-name-anchor'.
	(w3m-search-name-anchor): Use `member' when compare a name with
	`w3m-name-anchor'. Fix continuous name-anchor.

2002-03-29  Hideyuki SHIRAI  <shirai@meadowy.org>

	* mew-w3m.el (mew-mime-text/html-w3m): Use `match-string' instead of
	`mew-match'.

	* w3m.el (w3m-fontify-anchors): Modify the point for 'w3m-name-anchor
	property when its has an empty body.

2002-03-28  Yuuichi Teranishi  <teranisi@gohome.org>

	* w3m.el (w3m-dump-head-source-command-arguments)[w3mmee]: Don't add
	Accept-Language header option.
	(w3m-cookie-command-arguments)[w3mmee]: Don't add Cookie header option.
	(w3m-request-arguments): New function to generate -request option.
	(w3m-w3m-retrieve)[w3mmee]: Use w3m-request-arguments to make request
	header and body.

2002-03-28  Katsumi Yamaoka  <yamaoka@jpl.org>

	* w3m.el (w3m-url-at-point (ffap)): Strip text props under XEmacs.
	(ffap-url-regexp): Modify the value to make it match to https urls for
	Emacs 19, 20 and XEmacs.

2002-03-27  Yuuichi Teranishi  <teranisi@gohome.org>

	* w3m-e21.el (w3m-tab-drag-mouse-function): Fix problem when dragged
	mouse position is outside of the original frame.

	* w3m.el (w3m-version): New variable.
	(toplevel): Detect w3m version.
	(w3m-user-agent): New user option.
	(w3m-add-user-agent): Ditto.
	(w3m-w3m-retrieve): Add User-Agent: field if w3m-add-user-agent is
	non-nil.

	* w3m-e21.el (w3m-tab-drag-mouse-function): New function.
	(w3m-tab-make-keymap): Add mouse-1, mouse-2, drag-mouse-1 and
	drag-mouse-2.

	* w3m-cookie.el (w3m-cookie-set): Fixed docstring.

2002-03-26  Katsumi Yamaoka  <yamaoka@jpl.org>

	* w3m-xmas.el (w3m-find-coding-system): Alias to ignore if the function
	`find-coding-system' is not available.
	(w3m-make-ccl-coding-system): Check whether the function
	`make-ccl-coding-system' is available instead of checking the feature
	`mule' to determine what function should be aliased to.
	(coding-system-list): Alias to ignore if it is not available.
	(define-ccl-program): Check whether it is available instead of checking
	the feature `mule' to determine if it is aliased to `ignore'.
	(w3m-detect-coding-with-priority): Quote `w3m-default-coding-system'.

2002-03-24  Nix  <nix@esperi.demon.co.uk>

	* w3m-xmas.el (w3m-detect-coding-with-priority): New macro, handle
	non-MULE XEmacsen.
	(w3m-detect-coding-region): Use it.

2002-03-26  Yuuichi Teranishi  <teranisi@gohome.org>

	* w3m-cookie.el (w3m-cookie-1-set): Fixed problem when no `Expires',
	ignore is ignored.

2002-03-26  TSUCHIYA Masatoshi  <tsuchiya@namazu.org>

	* w3m-cookie.el (w3m-cookie-url, w3m-cookie-domain, w3m-cookie-secure,
	w3m-cookie-name, w3m-cookie-value, w3m-cookie-path, w3m-cookie-version,
	w3m-cookie-expires, w3m-cookie-ignore): Define as macro.
	(w3m-cookie-set-url, w3m-cookie-set-domain, w3m-cookie-set-secure,
	w3m-cookie-set-name, w3m-cookie-set-value, w3m-cookie-set-path,
	w3m-cookie-set-version, w3m-cookie-set-expires, w3m-cookie-set-ignore):
	Removed.
	(w3m-cookie-create): New implementation.
	(w3m-about-cookie): Call `setf' instead of `w3m-cookie-set-ignore'.

2002-03-26  Yuuichi Teranishi  <teranisi@gohome.org>

	* w3m.el (w3m-fontify-anchors): Changed anchor name property position.
	(w3m-lynx-like-map): Bind w3m-cookie as `M-k'.
	(w3m-info-like-map): Ditto.

2002-03-26  Hideyuki SHIRAI  <shirai@meadowy.org>

	* w3m-cookie.el (w3m-cookie-save): Use `w3m-time-newer-p' instead of
	`w3m-time-lapse-seconds'.

2002-03-26  Yuuichi Teranishi  <teranisi@gohome.org>

	* w3m-cookie.el (w3m-cookie): New command.
	(w3m-about-cookie): Do nothing if w3m-use-cookies is nil.

	* w3m.el (toplevel): Added autoload setting for w3m-about-cookie; Added
	autoload setting for w3m-cookie.

	* w3m-cookie.el (w3m-cookie-store): Don't replace if ignored cookie.
	(w3m-cookie-retrieve): Don't use cookie which is ignored.
	(w3m-about-cookie): New function.

	* w3m-e21.el (w3m-setup-favicon): Do nothing when w3m-current-url is
	nil.

	* w3m.el (w3m-goto-url): Force reload if w3m-current-redirect is set.
	(w3m): If w3m-current-url is nil, erase buffer.

	* w3m-util.el (w3m-time-less-p): Abolish.
	(w3m-assoc-ignore-case): Moved from w3m-cookie.el and rewrote not to
	use assoc* (because it's cl function).

	* w3m-cookie.el (w3m-cookie-retrieve): Use w3m-time-newer-p instead of
	w3m-time-less-p.
	(w3m-cookie-1-set): Ditto.
	(w3m-assoc-ignore-case): Moved to w3m-util.el.

2002-03-25  Yuuichi Teranishi  <teranisi@gohome.org>

	* w3m-cookie.el (w3m-cookie-1-set): Use w3m-time-less-p instead of
	w3m-time-lapse-seconds.
	(w3m-cookie-retrieve): Ditto.

	* w3m-util.el (w3m-time-less-p): New inline function.

	* w3m.el (w3m-current-redirect): New buffer local variable.
	(w3m-clear-local-variables): Add w3m-current-redirect.
	(w3m-copy-local-variables): Treat w3m-current-redirect.
	(w3m-w3m-attributes): Set w3m-current-redirect instead of
	w3m-current-refresh when 30x response.
	(w3m-prepare-content): Use w3m-current-redirect instead of
	w3m-current-refresh.
	(w3m-goto-url): Do nothing but w3m-goto-url after retrieval if
	w3m-current-redirect is set.

2002-03-25  TSUCHIYA Masatoshi  <tsuchiya@namazu.org>

	* w3m-cookie.el (w3m-cookie-file): Changed default value.
	(w3m-cookie-save): Follow the above change.
	(w3m-cookie-load): Ditto.

2002-03-25  Yuuichi Teranishi  <teranisi@gohome.org>

	* w3m.el (w3m-w3m-attributes): Don't call w3m-cookie-set.
	(w3m-w3m-dump-head-source): Call w3m-cookie-set.
	(w3m-cookie-command-arguments): Set `-no-cookie'; Don't set
	cookie_accept_domains, cookie_reject_domains.

	* w3m-cookie.el (toplevel): Require 'w3m.
	(w3m-cookie-accept-domains): Moved from w3m.el.
	(w3m-cookie-reject-domains): Ditto.
	(w3m-cookie-accept-bad-cookies): New user option.
	(w3m-cookie-file): Ditto.
	(w3m-cookie-set-ignore): Fix.
	(w3m-cookie-retrieve): Remove expired cookies.
	(w3m-cookie-trusted-host-p): Fixed domain match.
	(w3m-cookie-1-set): Treat all cookies.  Accept bad cookies according to
	w3m-cookie-accept-bad-cookies.
	(w3m-cookie-init): New variable.
	(w3m-cookie-clear): New function.
	(w3m-cookie-save): Ditto.
	(w3m-cookie-load): Ditto.
	(w3m-cookie-setup): Ditto.
	(w3m-cookie-shutdown): Rewrite.
	(w3m-cookie-set): Call w3m-cookie-setup; Changed API.
	(w3m-cookie-get): Call w3m-cookie-setup.

	* w3m.el (w3m-goto-url): Don't resume form from history when POST.

2002-03-24  Yuuichi Teranishi  <teranisi@gohome.org>

	* w3m-cookie.el: New file.

	* w3m-form.el (w3m-form-resume): Use cdr of forms if car is t
	(Just in case).
	(w3m-form-parse-and-fontify)[w3m]: Search form structure according to
	fid.

	* w3m.el (toplevel): Added autoload setting for w3m-cookie.
	(w3m-use-cookies): New user option.
	(w3m-cookie-accept-domains): Ditto.
	(w3m-cookie-reject-domains): Ditto.
	(toplevel): Bind system-time-locale as "C" while calling
	format-time-string.
	(w3m-w3m-attributes): Call w3m-cookie-set; When 30x response is
	received, set w3m-current-refresh as
	(0 . Location).
	(w3m-cookie-command-arguments): New function.
	(w3m-w3m-retrieve): Use it.
	(w3m-retrieve-and-render): Mark w3m-current-forms as `not history' if
	retrieval failed.
	(w3m-prepare-content): If w3m-current-refresh rate is 0, do nothing.
	(w3m-quit): Call `w3m-cookie-shutdown'.

2002-03-24  TSUCHIYA Masatoshi  <tsuchiya@namazu.org>

	* w3m.el (w3m-decode-encoded-contents): Convert encoding to lower case
	before checking alist.

2002-03-24  TSUCHIYA Masatoshi  <tsuchiya@namazu.org>

	* w3m.el (w3m-remove-redundant-spaces): New implementation.
	(w3m-about-retrieve): Call `insert-buffer-substring' instead of
	`insert-buffer'.
	(w3m-rendering-unibyte-buffer): Ditto.
	(w3m-rendering-multibyte-buffer): Ditto.
	(w3m-prepare-text-content): Ditto.

2002-03-22  Katsumi Yamaoka  <yamaoka@jpl.org>

	* w3m.el (w3m-w3m-attributes): Ignore trailing whitespaces in header
	lines.

2002-03-20  Yuuichi Teranishi  <teranisi@gohome.org>

	* w3m.el (w3m-view-this-url): Eval action even when anchor is set.

	* w3m-form.el (w3m-form-parse-and-fontify): Clear mapval if it is set.

	* w3m.el (w3m-halfdump-command-arguments)[w3mmee]: Add `image' to the
	-dump argument only if `w3m-treat-image-size' is non-nil.

2002-03-20  Hideyuki SHIRAI  <shirai@meadowy.org>

	* w3m-form.el (w3m-form-parse-and-fontify): If not detect `usemap'
	attribute of `img_alt', use `value' attribute of `input_alt' for the
	select map name; W3M removes `usemap' attribute when
	"display_image=off".

2002-03-19  Hideyuki SHIRAI  <shirai@meadowy.org>

	* w3m.el (w3m-w3m-attributes): Ignore `w3m-document-charset' when
	w3m-m17n.

2002-03-19  Yuuichi Teranishi  <teranisi@gohome.org>

	* w3m.el (w3m-fontify-images): Parse width and height attributes of
	img_alt.
	(w3m-toggle-inline-images-internal): Set `size' argument of
	w3m-create-image.
	(w3m-highlight-current-anchor): Fixed logic.

	* w3m-xmas.el (w3m-create-image): Added optional argument `size'
	(ignored currently).

	* w3m-e21.el (w3m-imagick-convert-program): Use w3m-which to set
	initial value.
	(w3m-resize-images): New user option.
	(w3m-resize-image): New function.
	(w3m-create-image): Added optional argument `size'; Changed return
	value.
	(w3m-insert-image): Call w3m-resize-image if size is specified.
	(w3m-imagick-convert-buffer): Accept nil for from-type and to-type.

2002-03-18  Yuuichi Teranishi  <teranisi@gohome.org>

	* w3m-form.el (w3m-form-mee-select-value): Fix.
	(w3m-form-parse-and-fontify): If w3m-type is not w3mmee, use last form
	object as current form.

2002-03-18  Yuuichi Teranishi  <teranisi@gohome.org>

	* w3m.el (w3m-highlight-current-anchor): New implementation.
	(w3m-highlight-current-anchor-1): New function.

	* w3m-form.el (w3m-form-replace): Fixed problem when string is nil.

2002-03-16  Yuuichi Teranishi  <teranisi@gohome.org>

	* w3m-form.el (w3m-string-to-char-list): Fixed.

2002-03-15  Yuuichi Teranishi  <teranisi@gohome.org>

	* w3m-form.el (w3m-form-mee-select-value): Use w3m-output-coding-system
	instead of w3m-current-coding-system.
	(w3m-form-parse-and-fontify)[w3mmee]: Ditto.
	(w3m-form-mee-select-value): Fixed select value.
	(w3m-form-resume): Fixed checkbox resuming.
	(w3m-form-parse-and-fontify): Use `form' instead of `(car forms)';
	Search the form which corresponds to input_alt by fid; Use `nconc'
	instead of `push'.

	* w3m-form.el (w3m-form-mee-select-value): New function.
	(w3m-form-parse-and-fontify)[w3mmee]: Set select value.

	* w3m.el (w3m-halfdump-command-arguments)[w3mmee]: Added image.

	* w3m-form.el (w3m-form-parse-and-fontify): Set the value of form only
	if the method is not internal; Add internal form to the
	w3m-current-forms; Treat input type `image' as same as `submit'.
	(w3m-form-mee-attr-unquote): New function.
	(w3m-string-to-char-list): New function/alias.
	(w3m-form-mee-new): New function.
	(w3m-form-parse-and-fontify): Parse w3mmee's form info.
	(w3m-form-input-textarea-keymap): Bind C-g.
	(w3m-form-input-select-keymap): Bind C-g, h,j,k,l.
	(w3m-form-input-map-keymap): Ditto.
	(w3m-form-parse-and-fontify): Set textarea value.

2002-03-13  Katsumi Yamaoka  <yamaoka@jpl.org>

	* w3m-form.el (w3m-form-resume): Typo.

2002-03-13  Yuuichi Teranishi  <teranisi@gohome.org>

	* w3m.el (toplevel): Removed autoload setting for
	`w3m-form-parse-buffer'.
	(w3m-clear-local-variables): Don't treat w3m-current-forms any more.
	(w3m-copy-local-variables): Ditto.
	(w3m-additional-command-arguments): Fixed problem when no-proxy host
	has port number other than 80.
	(w3m-rendering-buffer-1): Don't call w3m-form-parse-buffer.
	(w3m-goto-url): Setup w3m-current-forms from history structure.

	* w3m-form.el (w3m-form-parse-buffer): Abolish.
	(w3m-form-parse-forms): Ditto.
	(w3m-form-resume): Set value of `w3m-current-forms'.
	(w3m-fontify-forms): Call `w3m-form-parse-and-fontify' instead of
	`w3m-form-fontify'.
	(w3m-form-parse-and-fontify): New function.
	(w3m-form-input-select): Fix problem when candidate label is "".

2002-03-13  Katsumi Yamaoka  <yamaoka@jpl.org>
	Suggested by HAYASHI Chifumi <chifumi@mscom.or.jp>.

	* w3m-form.el (w3m-form-new): Ignore the 2nd arg `action' if it is nil.
	(w3m-form-parse-forms): Don't parse the value of `w3m-current-url' if
	it is nil.


2002-03-12  TSUCHIYA Masatoshi  <tsuchiya@namazu.org>

	* Release emacs-w3m-1.2.6 from emacs-w3m-1_2 branch.

2002-03-11  ARISAWA Akihiro  <ari@mbf.sphere.ne.jp>

	* w3m-ucs.el (w3m-euc-japan-encoder): Treat japanese-jisx0208-1978 as
	japanese-jisx0208.

2002-03-11  Katsumi Yamaoka  <yamaoka@jpl.org>

	* w3m.el (w3m-view-this-url, w3m-goto-url-new-session,
	w3m-select-buffer-copy-buffer): Remove unused non-global variables.

2002-03-11  Katsumi Yamaoka  <yamaoka@jpl.org>
	Suggested by Yuuichi Teranishi <teranisi@gohome.org> with mod.

	* w3m.el (w3m-no-proxy-domains): New user option renamed from
	`w3m-no-proxy-hosts' and changed the meaning.
	(w3m-additional-command-arguments): Refer to it.

2002-03-10  TSUCHIYA Masatoshi  <tsuchiya@namazu.org>

	* Makefile.in (tarball): Fix permissions.

2002-03-08  Katsumi Yamaoka  <yamaoka@jpl.org>

	* w3m.el (w3m-command-arguments-alist): Change the meaning that the car
	of each element will be compared with a url instead of a hostname.
	(w3m-no-proxy-hosts): New user option.
	(w3m-additional-command-arguments): Look into it.

2002-03-08  Katsumi Yamaoka  <yamaoka@jpl.org>

	* w3m.el (w3m-command-arguments-alist): New user option.
	(w3m-additional-command-arguments): New function.
	(w3m-w3m-retrieve): Use it.
	(w3m-history-current-url-face, w3m-copy-buffer, w3m-about-header):
	Remove unused non-global variables.

2002-03-08  ARISAWA Akihiro  <ari@mbf.sphere.ne.jp>

	* w3m.el (w3m-w3m-attributes) [w3mmee]: Fetch content-encoding from
	"x-w3m-content-encoding" filed.

2002-03-07  Hideyuki SHIRAI  <shirai@meadowy.org>

	* mew-w3m.el (mew-w3m-cid-retrieve): Return lowercase string always
	because `w3m-image-type-alist' has lowercase keys.

2002-03-07  Yoichi NAKAYAMA  <yoichi@eken.phys.nagoya-u.ac.jp>

	* w3m.el (w3m-lynx-like-map): Switch J and K so as to behave like w3m.

2002-03-07  Katsumi Yamaoka  <yamaoka@jpl.org>

	* aclocal.m4 (AC_EXAMINE_PACKAGEDIR): Use `(eq 0 foo)' instead of
	`(zerop foo)' because foo might not be a number.
	(AC_PATH_ICONDIR): Ditto.

2002-03-07  Hideyuki SHIRAI  <shirai@meadowy.org>

	* w3m.el (w3m-decoder-alist): Change default commands to `gzip' and
	`bzip2' instead of `gunzip' and `bunzip2' because some broken OS and
	its environment does not work them.

2002-03-07  Katsumi Yamaoka  <yamaoka@jpl.org>

	* Makefile.in (datadir): New variable.

2002-03-06  Hideyuki SHIRAI  <shirai@meadowy.org>

	* w3m-proc.el (w3m-process-filter): Modify a regexp for "Password:".

2002-03-06  Katsumi Yamaoka  <yamaoka@jpl.org>

	* Makefile.in (install): Don't chdir to shimbun/ while installing
	shimbun modules.
	(install-icons): Don't chdir to icons/ while installing icons.

2002-03-05  Katsumi Yamaoka  <yamaoka@jpl.org>

	* Makefile.in (install): Install all ChangeLog files.
	* w3mhack.el (w3mhack-make-package): List all ChangeLog files in the
	manifest.

2002-03-05  Hideyuki SHIRAI  <shirai@meadowy.org>

	* w3m.el (w3m-local-dirlist-cgi): Set `w3m-current-url' for avoid error
	in `w3m-process-start-process()'.
	(w3m-goto-url): When use w3m-dtree and the URL is local directory,
	change the URL to `about://dtree' securely.

2002-03-04  Katsumi Yamaoka  <yamaoka@jpl.org>

	* w3m-util.el (w3m-function-max-args): Alias to `function-max-args'
	under XEmacs, otherwise define it as a function.
	(symbol-for-testing-whether-colon-keyword-is-available-or-not): Use
	`dont-compile' instead of `eval'.


2002-03-02  TSUCHIYA Masatoshi  <tsuchiya@namazu.org>

	* Release emacs-w3m-1.2.5 from emacs-w3m-1_2 branch.

2002-03-01  Yuuichi Teranishi  <teranisi@gohome.org>

	* octet.el (octet-find-file): Decode even in the read-only buffer.

2002-02-26  TSUCHIYA Masatoshi  <tsuchiya@namazu.org>

	* Makefile.in (DOCS): Add ChangeLog.1.


Local Variables:
coding: iso-2022-7bit
fill-column: 79
indent-tabs-mode: t
End:<|MERGE_RESOLUTION|>--- conflicted
+++ resolved
@@ -1,17 +1,15 @@
 2019-02-26  Boruch Baum  <boruch_baum@gmx.com>
 
-<<<<<<< HEAD
-	* w3m-filter.el (w3m-filter-replace-regexp)
+  * w3m-filter.el (w3m-filter-replace-regexp)
 	(w3m-filter-delete-regions), w3mhack.el:Fix byte-compile warnings.
 
-	* w3m-ucs.el: Un-fixed compiler warning noted.
-=======
-	* w3m-proc.el (w3m-process-new): BUGFIX: gihub issue #20 (reverts part
+  * w3m-ucs.el: Un-fixed compiler warning noted.
+
+  * w3m-proc.el (w3m-process-new): BUGFIX: gihub issue #20 (reverts part
 	of commit 99db1df).
 
 	* w3m-hist.el (w3m-history-slimmed-history-flat): BUGFIX: gihub issue
 	#20 (reverts part of commit 99db1df).
->>>>>>> fd29dae5
 
 2019-02-25  Boruch Baum  <boruch_baum@gmx.com>
 
