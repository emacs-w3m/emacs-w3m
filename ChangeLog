--- conflicted
+++ resolved
@@ -1,6 +1,18 @@
 2019-04-15  Boruch Baum  <boruch_baum@gmx.com>
 
-<<<<<<< HEAD
+	* w3m.el (w3m-ctl-c-map): Assign console-friendly keybindings to
+	replace C-., C-,, C->, C-<.
+	(w3m-select-buffer-mode): Doc fix.
+	(w3m-select-buffer-move-next, w3m-select-buffer-move-previous): New
+	features for buffer listing.
+	(w3m-select-buffer-mode-map): Keybindings for the new commands.
+
+	* w3m-ems.el (w3m-tab-move-right, w3m-tab-move-left): Doc fix.
+	(w3m-tab-move-next, w3m-tab-move-prior): defaliases for
+	w3m-tab-move-right, w3m-tab-move-left.
+
+2019-04-15  Boruch Baum  <boruch_baum@gmx.com>
+
 	* w3m.el bugfixes to allow loading new tabs in background.
 	(w3m-goto-url-new-session): add optional arg NO-POPUP; replace
 	undocumented use of prefix-arg for RELOAD, with toggle of default
@@ -13,18 +25,6 @@
 	w3m-copy-buffer.
 	(w3m-view-this-url-1): pass arg NO-POPUP to allow tab
 	load in background.
-=======
-	* w3m.el (w3m-ctl-c-map): Assign console-friendly keybindings to
-	replace C-., C-,, C->, C-<.
-	(w3m-select-buffer-mode): Doc fix.
-	(w3m-select-buffer-move-next, w3m-select-buffer-move-previous): New
-	features for buffer listing.
-	(w3m-select-buffer-mode-map): Keybindings for the new commands.
-
-	* w3m-ems.el (w3m-tab-move-right, w3m-tab-move-left): Doc fix.
-	(w3m-tab-move-next, w3m-tab-move-prior): defaliases for
-	w3m-tab-move-right, w3m-tab-move-left.
->>>>>>> 08ec8a52
 
 2019-04-14  Boruch Baum  <boruch_baum@gmx.com>
 
