;;; w3m.el --- an Emacs interface to w3m -*- coding: utf-8; -*-

;; Copyright (C) 2000-2019 TSUCHIYA Masatoshi <tsuchiya@namazu.org>

;; Authors: TSUCHIYA Masatoshi <tsuchiya@namazu.org>,
;;          Shun-ichi GOTO     <gotoh@taiyo.co.jp>,
;;          Satoru Takabayashi <satoru-t@is.aist-nara.ac.jp>,
;;          Hideyuki SHIRAI    <shirai@meadowy.org>,
;;          Keisuke Nishida    <kxn30@po.cwru.edu>,
;;          Yuuichi Teranishi  <teranisi@gohome.org>,
;;          Akihiro Arisawa    <ari@mbf.sphere.ne.jp>,
;;          Katsumi Yamaoka    <yamaoka@jpl.org>,
;;          Tsuyoshi CHO       <tsuyoshi_cho@ybb.ne.jp>
;; Keywords: w3m, WWW, hypermedia

;; This file is the main part of emacs-w3m.

;; This program is free software; you can redistribute it and/or modify
;; it under the terms of the GNU General Public License as published by
;; the Free Software Foundation; either version 2, or (at your option)
;; any later version.

;; This program is distributed in the hope that it will be useful,
;; but WITHOUT ANY WARRANTY; without even the implied warranty of
;; MERCHANTABILITY or FITNESS FOR A PARTICULAR PURPOSE.  See the
;; GNU General Public License for more details.

;; You should have received a copy of the GNU General Public License
;; along with this program; see the file COPYING.  If not, write to
;; the Free Software Foundation, Inc., 51 Franklin Street, Fifth Floor,
;; Boston, MA 02110-1301, USA.


;;; Commentary:

;; Emacs-w3m is an Emacs interface to the w3m program.  For more
;; detail about w3m, see:
;;
;;    http://w3m.sourceforge.net/


;;; How to install:

;; See the README file in any case.  We also recommend you check
;; whether a newer version of w3m is released.
;;
;; The outline of installation is: run the `configure' script and type
;; `make install' in the top directory of the emacs-w3m distribution.


;;; Code:

;; Developers, you must not use the cl functions (e.g., `coerce',
;; `equalp', `merge', etc.) in any emacs-w3m or shimbun modules.  To
;; exclude run-time cl is the policy of emacs-w3m.  However, XEmacs
;; employs the cl package for all time, or those functions are
;; possibly provided in the other modules like APEL, so you may use
;; them only in w3m-xmas.el.  Note that `caaaar', for example, is not
;; a cl function if it is byte compiled; see cl-macs.el.
(eval-when-compile
  (require 'cl))

(eval-when-compile
  (unless (dolist (var nil t))
    ;; Override the `dolist' macro which may be faultily provided by
    ;; old egg.el.
    (load "cl-macs" nil t)))

;; The following variables will be referred to by the external modules
;; which bind such variables only when compiling themselves.  And also
;; some modules have the `defadvice' forms including them and run
;; `byte-compile' at run-time.
(eval-and-compile
  (defvar w3m-current-title nil
    "Title of a page visiting in the current buffer.")
  (defvar w3m-current-url nil
    "A url of a page visiting in the current buffer."))

(require 'w3m-util)
(require 'w3m-proc)

;; Silence the Emacs's byte-compiler that says ``might not be defined''.
(eval-when-compile
  (defalias 'w3m-setup-menu 'ignore))

(eval-and-compile
  (cond
   ((featurep 'xemacs)
    (require 'w3m-xmas))
   ((>= emacs-major-version 21)
    (require 'w3m-ems))
   (t
    (error "Emacs-w3m of this version no longer supports Emacs %s"
	   (mapconcat 'identity
		      (nbutlast (split-string emacs-version "\\."))
		      ".")))))

(unless (or (featurep 'xemacs) (< emacs-major-version 23))
  (require 'bookmark-w3m))

(require 'w3m-fb)
(require 'w3m-hist)
(require 'timezone)
(require 'image-mode nil t)

;; Add-on programs:
(eval-and-compile
  (autoload 'w3m-bookmark-view "w3m-bookmark"
    "Display the bookmark" t)
  (autoload 'w3m-bookmark-view-new-session "w3m-bookmark"
    "Display the bookmark on a new session" t)
  (autoload 'w3m-bookmark-add-this-url "w3m-bookmark"
    "Add a link under point to the bookmark." t)
  (autoload 'w3m-bookmark-add-current-url "w3m-bookmark"
    "Add a url of the current page to the bookmark." t)
  (autoload 'w3m-bookmark-add-all-urls "w3m-bookmark"
    "Add urls of all pages being visited to the bookmark." t)
  (autoload 'w3m-bookmark-add "w3m-bookmark" "Add URL to bookmark.")
  (autoload 'w3m-search "w3m-search"
    "Search a word using search engines." t)
  (autoload 'w3m-search-new-session "w3m-search"
    "Search a word using search engines in a new session." t)
  (autoload 'w3m-search-uri-replace "w3m-search")
  (autoload 'w3m-weather "w3m-weather"
    "Display a weather report." t)
  (autoload 'w3m-about-weather "w3m-weather")
  (autoload 'w3m-antenna "w3m-antenna"
    "Report changes of web sites." t)
  (autoload 'w3m-antenna-add-current-url "w3m-antenna"
    "Add a link address of the current page to the antenna database." t)
  (autoload 'w3m-about-antenna "w3m-antenna")
  (autoload 'w3m-dtree "w3m-dtree"
    "Display a directory tree." t)
  (autoload 'w3m-about-dtree "w3m-dtree")
  (autoload 'w3m-namazu "w3m-namazu"
    "Search files with Namazu." t)
  (autoload 'w3m-about-namazu "w3m-namazu")
  (autoload 'w3m-perldoc "w3m-perldoc"
    "View Perl documents" t)
  (autoload 'w3m-about-perldoc "w3m-perldoc")
  (autoload 'w3m-fontify-forms "w3m-form")
  (autoload 'w3m-fontify-textareas "w3m-form")
  (autoload 'w3m-form-textarea-file-cleanup "w3m-form")
  (autoload 'w3m-form-textarea-files-remove "w3m-form")
  (autoload 'w3m-form-kill-buffer "w3m-form")
  (autoload 'w3m-form-set-number "w3m-form")
  (autoload 'w3m-form-expand-form "w3m-form")
  (autoload 'w3m-form-unexpand-form "w3m-form")
  (autoload 'w3m-form-make-form-data "w3m-form")
  (autoload 'w3m-filter "w3m-filter")
  (autoload 'w3m-toggle-filtering "w3m-filter"
    "Toggle whether web pages will have their html modified by w3m's \
filters before being rendered."
    t)
  (autoload 'w3m-setup-tab-menu "w3m-tabmenu")
  (autoload 'w3m-setup-bookmark-menu "w3m-bookmark")
  (autoload 'w3m-switch-buffer "w3m-tabmenu")
  (autoload 'w3m-cookie-set "w3m-cookie")
  (autoload 'w3m-cookie-get "w3m-cookie")
  (autoload 'w3m-cookie "w3m-cookie")
  (autoload 'w3m-about-cookie "w3m-cookie")
  (autoload 'w3m-cookie-shutdown "w3m-cookie" nil t)
  (autoload 'report-emacs-w3m-bug "w3m-bug" nil t)
  (autoload 'w3m-replace-symbol "w3m-symbol" nil t)
  (autoload 'w3m-mail "w3m-mail" nil t)
  (autoload 'w3m-lnum-mode "w3m-lnum" nil t)
  (autoload 'w3m-lnum-follow "w3m-lnum" nil t)
  (autoload 'w3m-lnum-goto "w3m-lnum" nil t)
  (autoload 'w3m-lnum-universal "w3m-lnum" nil t)
  (autoload 'w3m-lnum-toggle-inline-image "w3m-lnum" nil t)
  (autoload 'w3m-lnum-view-image "w3m-lnum" nil t)
  (autoload 'w3m-lnum-external-view-this-url "w3m-lnum" nil t)
  (autoload 'w3m-lnum-edit-this-url "w3m-lnum" nil t)
  (autoload 'w3m-lnum-print-this-url "w3m-lnum" nil t)
  (autoload 'w3m-lnum-download-this-url "w3m-lnum" nil t)
  (autoload 'w3m-lnum-bookmark-add-this-url "w3m-lnum" nil t)
  (autoload 'w3m-lnum-zoom-in-image "w3m-lnum" nil t)
  (autoload 'w3m-lnum-zoom-out-image "w3m-lnum" nil t)
  (autoload 'w3m-session-select "w3m-session"
    "Select session from session list." t)
  (autoload 'w3m-session-save "w3m-session"
    "Save list of displayed session." t)
  (autoload 'w3m-setup-session-menu "w3m-session")
  (autoload 'w3m-session-automatic-save "w3m-session")
  (autoload 'w3m-session-deleted-save "w3m-session")
  (autoload 'w3m-session-last-autosave-session "w3m-session")
  (autoload 'w3m-session-goto-session "w3m-session")
  (autoload 'w3m-session-crash-recovery-save "w3m-session")
  (autoload 'w3m-session-last-crashed-session "w3m-session")
  (autoload 'w3m-save-buffer "w3m-save"
    "Save the current page and its image data locally."))

;; Avoid byte-compile warnings.
(eval-when-compile
  (autoload 'doc-view-mode "doc-view" nil t)
  (autoload 'doc-view-mode-p "doc-view")
  (autoload 'image-backward-hscroll "image-mode" nil t)
  (autoload 'image-bol "image-mode" nil t)
  (autoload 'image-eol "image-mode" nil t)
  (autoload 'image-forward-hscroll "image-mode" nil t)
  (autoload 'image-mode-setup-winprops "image-mode")
  (autoload 'image-scroll-down "image-mode" nil t)
  (autoload 'image-scroll-up "image-mode" nil t)
  (autoload 'quit-window "window" nil t)
  (autoload 'rfc2368-parse-mailto-url "rfc2368")
  (autoload 'widget-convert-button "wid-edit")
  (autoload 'widget-forward "wid-edit" nil t)
  (autoload 'widget-get "wid-edit")
  (autoload 'zone-call "zone")
  (unless (fboundp 'char-to-int)
    (defalias 'char-to-int 'identity))
  (defvar bidi-paragraph-direction)
  (defvar doc-view-mode-map)
  (defvar w3m-bookmark-mode)
  (defvar w3m-bookmark-menu-items)
  (defvar w3m-bookmark-menu-items-pre)
  (defvar w3m-tab-menubar-make-items-preitems)
  (defvar w3m-session-menu-items-pre)
  (defvar w3m-session-menu-items))

;; The version is decided by the final revision 1.1717 which was
;; hosted by the CVS repository.
(defconst emacs-w3m-version
  "1.4.632"
  "Version number of this package.
Not to be confused with `w3m-version'.")

(defgroup w3m nil
  "Emacs-w3m - the web browser of choice."
  :group 'hypermedia)

(defgroup w3m-face nil
  "Faces used for emacs-w3m."
  :group 'w3m
  :prefix "w3m-")

(defcustom w3m-command nil
  "*Name of the executable file of the w3m command.
You normally don't have to specify the value, since emacs-w3m looks
for the existing commands in order of w3m, w3mmee and w3m-m17n in the
`exec-path' directories in order if it is nil in the beginning.

If you want to use the other w3m command, specify the value of this
variable explicitly in the .emacs file or customize the value and save
it.  In this case, you need to restart Emacs and emacs-w3m.  That is,
there is currently no way to apply the changing of the w3m command to
all the emacs-w3m programs safely after loading the w3m.elc module."
  :group 'w3m
  :type '(radio (const :format "Not specified " nil)
		(string :format "Command: %v\n")))

(defcustom w3m-display-ins-del 'auto
  "*Value of `display_ins_del' option."
  :group 'w3m
  :type '(radio (const :format "Delect automatically" auto)
		(const :format "Use fontify" fontify)
		(const :format "Use tag" tag)
		(const :format "No have option" nil)))

(defvar w3m-type nil
  "Type of the w3m command.
The valid values include `w3m', `w3mmee', and `w3m-m17n'.")
(defvar w3m-compile-options nil
  "Compile options that the w3m command was built with.")
(defvar w3m-version nil
  "Version string of the external w3m command.

Not to be confused with `emacs-w3m-version'.")

;; Set w3m-command, w3m-type, w3m-version and w3m-compile-options
(if noninteractive ;; Don't call the external command when compiling.
    (unless w3m-command
      (setq w3m-command "w3m"))
  (when (or (null w3m-command)
	    (null w3m-type)
	    (null w3m-version)
	    (null w3m-compile-options))
    (let ((command (or w3m-command
		       (w3m-which-command "w3m")
		       (w3m-which-command "w3mmee")
		       (w3m-which-command "w3m-m17n"))))
      (when command
	(setq w3m-command command)
	(with-temp-buffer
	  (call-process command nil t nil "-version")
	  (goto-char (point-min))
	  (when (re-search-forward "version \\(w3m/0\\.[3-9]\
\\(?:\\.[0-9\\]\\)*\\(?:rc[0-9]+\\)?\
\\(?:-stable\\|\\(?:\\+cvs\\(?:-[0-9]+\\.[0-9]+\\)?\\)\\)?\
\\(?:-inu\\|\\(-m17n\\|\\(\\+mee\\)\\)\\)?[^,]*\\)" nil t)
	    (setq w3m-version (match-string 1))
	    (setq w3m-type
		  (cond
		   ((match-beginning 3) 'w3mmee)
		   ((match-beginning 2) 'w3m-m17n)
		   ((match-beginning 1) 'w3m)
		   (t 'other))))
	  (when (re-search-forward "options +" nil t)
	    (setq w3m-compile-options
		  (or (split-string (buffer-substring (match-end 0)
						      (point-at-eol))
				    ",")
		      (list nil)))
	    (when (member "m17n" w3m-compile-options)
	      (setq w3m-type 'w3m-m17n))))))))

(when (not (stringp w3m-command))
  (error "\
Install w3m command in `exec-path' or set `w3m-command' variable correctly"))

(defcustom w3m-user-agent (concat "Emacs-w3m/" emacs-w3m-version
				  " " w3m-version)
  "String used for the User-Agent field.  See also `w3m-add-user-agent'."
  :group 'w3m
  :type 'string)

(defcustom w3m-add-user-agent t
  "Non-nil means add the User-Agent field to the request header.
The value of `w3m-user-agent' is used for the field body."
  :group 'w3m
  :type 'boolean)

(defvar w3m-user-agent-default-alist
  `(("Emacs-w3m (user default)" . w3m-user-agent)
    ("Emacs-w3m (package default)"
     . ,(concat "Emacs-w3m/" emacs-w3m-version " " w3m-version)))
  "An default alist of user agent strings.
This is used when offering the user the opportunity to change user
agent strings. This should normally not be modified; instead modify
`w3m-user-agent-alist'.")

(defcustom w3m-user-agent-alist
  '(("Android Webkit" . "\
Mozilla/5.0 (Linux; U; Android 4.0.3; ko-kr; LG-L160L Build/IML74K)\
 AppleWebkit/534.30 (KHTML, like Gecko) Version/4.0 Mobile Safari/534.30")
    ("Firefox 57" . "\
Mozilla/5.0 (Windows NT 10.0; Win64; x64; rv:57.0) Gecko/20100101 Firefox/57.0")
    ("IE Mobile" . "\
Mozilla/5.0 (compatible; MSIE 9.0; Windows Phone OS 7.5; Trident/5.0;\
 IEMobile/9.0)")
    ("Opera Mini 9.80" . "\
Opera/9.80 (J2ME/MIDP; Opera Mini/9.80 (S60; SymbOS; Opera Mobi/23.348; U; en)\
 Presto/2.5.25 Version/10.54")
    ("Opera Mobile 12" . "\
Opera/12.02 (Android 4.1; Linux; Opera Mobi/ADR-1111101157; U; en-US)\
 Presto/2.9.201 Version/12.02")
    ("Chrome 51" . "\
Mozilla/5.0 (Linux; Android 5.1.1; VS810PP Build/LMY47V) AppleWebKit/537.36\
 (KHTML, like Gecko) Chrome/51.0.2704.81 Mobile Safari/537.36"))
  "An alist of user agent strings.
Each entry should be a cons of a short descriptive string and
the user agent string."
  :group 'w3m
  :type '(repeat (cons (string :tag "Short Description")
		       (string :tag "User Agent string"))))

(defcustom w3m-user-agent-site-specific-alist nil
  "An alist of user-agent strings to be used for specific URLs.
Each entry should be a cons of a regexp for the URLs to be
covered by the rule, and a user-agent string to be used."
  :group 'w3m
  :type '(repeat (cons (string :tag "URL regexp")
		       (string :tag "User Agent string"))))

(defcustom w3m-language
  (if (and (boundp 'current-language-environment)
	   ;; In XEmacs 21.5 it may be the one like "Japanese (UTF-8)".
	   (string-match "\\`Japanese"
			 (symbol-value 'current-language-environment)))
      "Japanese")
  "*Your preferred language used in emacs-w3m sessions."
  :group 'w3m
  :type '(radio (const :format "%v " "Japanese")
		(const :tag "Other" nil))
  :get (lambda (symbol)
	 (let ((value (format "%s" (default-value symbol)))
	       (case-fold-search t))
	   (prog1
	       (setq value (if (string-match "\\`japan" value) "Japanese"))
	     (custom-set-default symbol value))))
  :set (lambda (symbol value)
	 (custom-set-default symbol (if (equal value "Japanese") "Japanese"))))

(defcustom w3m-command-arguments
  (if (eq w3m-type 'w3mmee) '("-o" "concurrent=0" "-F") nil)
  "*List of the default arguments passed to the w3m command.
See also `w3m-command-arguments-alist'."
  :group 'w3m
  :type '(repeat (string :format "Argument: %v\n")))

(defcustom w3m-command-arguments-alist nil
  "*Alist of regexps matching urls and additional arguments passed to w3m.
A typical usage of this variable is to specify whether to use the proxy
server for the particular hosts.  The first match made will be used.
Here is an example of how to set this variable:

\(setq w3m-command-arguments-alist
      \\='(;; Don't use the proxy server to visit local web pages.
	(\"^http://\\\\(?:[^/]*\\\\.\\\\)*your-company\\\\.com\\\\(?:/\\\\|$\\\\)\"
	 \"-no-proxy\")
	;; Use the proxy server to visit any foreign urls.
	(\"\"
	 \"-o\" \"http_proxy=http://proxy.your-company.com:8080/\")))

Where the first element matches the url that the scheme is \"http\" and
the hostname is either \"your-company.com\" or a name ended with
\".your-company.com\", and the proxy server is not used for those hosts.
If you are a novice on the regexps, you can use the
`w3m-no-proxy-domains' variable instead."
  :group 'w3m
  :type '(repeat (cons :format "%v" :indent 4
		       (regexp :format "%t: %v\n")
		       (repeat :tag "Arguments passed to w3m command"
			       (string :format "Arg: %v\n")))))

(defcustom w3m-no-proxy-domains nil
  "*List of domain names with which emacs-w3m will not use a proxy server.
Each element should be exactly a domain name which means the latter
common part of the host names, not a regexp."
  :group 'w3m
  :type '(repeat (string :format "Domain name: %v\n")))

(defcustom w3m-command-environment
  (delq nil
	(list
	 (if (eq w3m-type 'w3mmee)
	     (cons "W3MLANG" "ja_JP.kterm"))
	 (if (eq system-type 'windows-nt)
	     (cons "CYGWIN" "binmode"))
	 (cons "LC_ALL" "C")))
  "*Alist of environment variables for subprocesses to inherit."
  :group 'w3m
  :type '(repeat
	  (cons :format "%v" :indent 4
		(string :format "Name: %v\n")
		(string :format "    Value: %v\n"))))

(defcustom w3m-fill-column -1
  "*Integer used as the value for `fill-column' in emacs-w3m buffers.
If it is positive, pages will be displayed within the columns of that
number.  If it is zero or negative, the number of columns which
subtracted that number from the window width is applied to the maximum
width of pages.  Note that XEmacs does not always obey this setting."
  :group 'w3m
  :type 'integer)

(defcustom w3m-mailto-url-function nil
  "*Function used to handle the `mailto' urls.
Function is called with one argument, just a url.  If it is nil, a
function specified by the `mail-user-agent' variable will be used for
composing mail messages."
  :group 'w3m
  :type '(radio (const :tag "Not specified" nil)
		(function :format "%t: %v\n")))

(defcustom w3m-mailto-url-popup-function-alist
  '((cmail-mail-mode . pop-to-buffer)
    (mail-mode . pop-to-buffer)
    (message-mode . pop-to-buffer)
    (mew-draft-mode . pop-to-buffer)
    (mh-letter-mode . pop-to-buffer)
    (wl-draft-mode . pop-to-buffer))
  "*Alist of (MAJOR-MODE . FUNCTION) pairs used to pop to a mail buffer up.
If a user clicks on a `mailto' url and a mail buffer is composed by
`mail-user-agent' with the MAJOR-MODE, FUNCTION will be called with a
mail buffer as an argument.  Note that the variables
`display-buffer-alist' (or `special-display-buffer-names' and
`special-display-regexps' for old Emacsen), `same-window-buffer-names'
and `same-window-regexps' will be bound to nil while popping to
a buffer up."
  :group 'w3m
  :type '(repeat (cons :format "%v" :indent 11
		       (symbol :format "Major-mode: %v\n")
		       (function :format "%t: %v\n"))))

(defcustom w3m-use-mule-ucs
  (and (eq w3m-type 'w3m) (featurep 'un-define))
  "*Non-nil means use the multi-script support with Mule-UCS."
  :group 'w3m
  :type 'boolean
  :require 'w3m-ucs)

(when w3m-use-mule-ucs
  (condition-case nil
      (require 'w3m-ucs)
    (error (setq w3m-use-mule-ucs nil))))

(defcustom w3m-use-ange-ftp nil
  "*Non-nil means that `ange-ftp' or `efs' is used to access FTP servers."
  :group 'w3m
  :type 'boolean)

(defcustom w3m-doc-view-content-types
  (condition-case nil
      (delq nil (mapcar (lambda (type)
			  (if (doc-view-mode-p type)
			      (format "application/%s" type)))
			'(dvi postscript pdf)))
    (error nil))
  "List of content types for which to use `doc-view-mode' to view contents.
This overrides `w3m-content-type-alist'."
  :group 'w3m
  :type '(repeat (string :tag "Type" :value "application/")))

(defcustom w3m-imitate-widget-button '(eq major-mode 'gnus-article-mode)
  "*If non-nil, imitate the widget buttons on link (anchor) buttons.
It is useful for moving about in a Gnus article buffer using TAB key.
It can also be any Lisp form that should return a boolean value."
  :group 'w3m
  :type 'sexp)

(defcustom w3m-treat-image-size t
  "*Non-nil means let w3m mind the ratio of the size of images and text.

If it is non-nil, the w3m command will make a halfdump which reserves
rectangle spaces in which images will be put, and also `alt' texts
will be truncated or padded with spaces so that their display width
will be the same as the width of images.

See also `w3m-pixels-per-character' and `w3m-pixels-per-line'.  Those
values will be passed to the w3m command in order to compute columns
and lines which images occupy."
  :group 'w3m
  :type 'boolean)

(defcustom w3m-pixels-per-line 64
  "*Integer used for the `-ppl' argument of the w3m command.
If nil, the height of the default face is used.  It is valid only when
`w3m-treat-image-size' is non-nil.  Note that a small value may not
induce a good result.  If you want to use emacs-w3m in a character
terminal and make `w3m-treat-image-size' effective, you need to set
this variable properly."
  :group 'w3m
  :type '(choice (const :tag "Auto Detect" nil)
		 (integer :tag "Specify Pixels")))

(defcustom w3m-pixels-per-character nil
  "*Integer used for the `-ppc' argument of the w3m command.
If nil, the width of the default face is used.  It is valid only when
`w3m-treat-image-size' is non-nil.  If you want to use emacs-w3m in a
character terminal and make `w3m-treat-image-size' effective, you need
to set this variable properly."
  :group 'w3m
  :type '(radio (const :tag "Auto Detect" nil)
		(integer :format "Specify Pixels: %v\n")))

(defcustom w3m-image-default-background nil
  "Color name used as transparent color of image.
Nil means to use the background color of the Emacs frame.  Note that
this value is effective only to xbm and monochrome pbm images in Emacs
22 and greater."
  :group 'w3m
  :type '(radio (string :format "Color: %v\n"
			:match (lambda (widget value)
				 (and (stringp value) (> (length value) 0))))
		(const :tag "Use the background color of the Emacs frame" nil)
		(const :tag "Null string" "")))

(defvar w3m-accept-japanese-characters
  (and (not noninteractive)
       (featurep 'mule)
       (or (memq w3m-type '(w3mmee w3m-m17n))
	   ;; Examine whether the w3m command specified by `w3m-command'
	   ;; uses `euc-japan' for the internal character set.
	   (let ((str
		  (eval-when-compile
		    (format
		     (concat
		      "<!doctype html public \"-//W3C//DTD HTML 3.2//EN\">"
		      "<html><head><meta http-equiv=\"Content-Type\" "
		      "content=\"text/html; charset=ISO-2022-JP\">"
		      "</head><body>%s</body>\n")
		     (string 27 36 66 52 65 59 122 27 40 66)))))
	     (with-temp-buffer
	       (set-buffer-multibyte nil)
	       (insert str)
	       (let ((coding-system-for-write 'binary)
		     (coding-system-for-read 'binary)
		     (default-process-coding-system (cons 'binary 'binary)))
		 (call-process-region (point-min) (point-max) w3m-command
				      t t nil "-T" "text/html" "-halfdump")
		 (goto-char (point-min))
		 (and (re-search-forward (string ?\264 ?\301 ?\273 ?\372)
					 nil t)
		      t))))))
  "Non-nil means that the w3m command accepts Japanese characters.")

(defcustom w3m-coding-system (if (featurep 'mule)
				 (if (eq w3m-type 'w3mmee)
				     'iso-2022-7bit-ss2
				   'iso-2022-7bit)
			       'iso-8859-1)
  "*Default coding system used to communicate with the w3m command."
  :group 'w3m
  :type 'coding-system)

(defcustom w3m-terminal-coding-system
  (if w3m-accept-japanese-characters
      'euc-japan 'iso-8859-1)
  "*Default coding system used when writing to w3m processes.
It is just a default value to set process' coding system initially.
\(This variable name is analogically derived from the behavior of the
w3m command which accepts data from Emacs just like reads from the
terminal.)"
  :group 'w3m
  :type 'coding-system)

(defcustom w3m-output-coding-system
  (cond
   ((not (featurep 'mule)) 'iso-8859-1)
   ((eq w3m-type 'w3mmee) 'ctext)
   ((eq w3m-type 'w3m-m17n)
    (if (and (w3m-find-coding-system 'utf-8)
	     (not (and (equal "Japanese" w3m-language)
		       (featurep 'w3m-ems)
		       (= emacs-major-version 21))))
	'utf-8
      'iso-2022-7bit-ss2))
   (w3m-accept-japanese-characters 'w3m-euc-japan)
   (t 'w3m-iso-latin-1))
  "*Coding system used when reading from w3m processes."
  :group 'w3m
  :type 'coding-system)

(defcustom w3m-input-coding-system
  (if (memq w3m-type '(w3mmee w3m-m17n))
      w3m-output-coding-system
    (if w3m-accept-japanese-characters
	(if w3m-use-mule-ucs
	    'w3m-euc-japan-mule-ucs
	  (if (featurep 'w3m-ems)
	      'w3m-euc-japan
	    'euc-japan))
      (if w3m-use-mule-ucs
	  'w3m-iso-latin-1-mule-ucs
	(if (featurep 'w3m-ems)
	    'w3m-iso-latin-1
	  'iso-8859-1))))
  "*Coding system used when writing to w3m processes.
It overrides `coding-system-for-write' if it is not `binary'.
Otherwise, the value of the `w3m-current-coding-system' variable is
used instead."
  :group 'w3m
  :type 'coding-system)

(defcustom w3m-file-coding-system (if (featurep 'mule)
				      'iso-2022-7bit
				    'iso-8859-1)
  "*Coding system used when writing configuration files.
This value will be referred to by the `w3m-save-list' function."
  :group 'w3m
  :type 'coding-system)

(defvar w3m-file-coding-system-for-read nil
  "*Coding system used when reading configuration files.
It is strongly recommended that you do not set this variable if there
is no particular reason.  The value will be referred to by the
`w3m-load-list' function.")

(defcustom w3m-file-name-coding-system
  (if (memq system-type '(windows-nt OS/2 emx))
      'shift_jis 'euc-japan)
  "*Coding system used to convert pathnames when emacs-w3m accesses files."
  :group 'w3m
  :type 'coding-system)

(defcustom w3m-default-coding-system
  (if (equal "Japanese" w3m-language) 'shift_jis 'iso-8859-1)
  "*Default coding system used to encode url strings and post-data."
  :group 'w3m
  :type 'coding-system)

(defcustom w3m-coding-system-priority-list
  (if (equal "Japanese" w3m-language) '(shift_jis))
  "*Coding systems in order of priority used for emacs-w3m sessions."
  :group 'w3m
  :type '(repeat (coding-system :format "%t: %v\n")))

(defcustom w3m-url-coding-system-alist
  '(("\\`https?://\\(?:[^./?#]+\\.\\)+google\\(?:\\.[^./?#]+\\)+/"
     . (lambda (url)
	 (if (string-match "&ie=\\([^&]+\\)" url)
	     (w3m-charset-to-coding-system (match-string 1 url)))))
    (nil . utf-8))
  "Alist of url regexps and coding systems used to encode url to retrieve.
The form looks like:
  ((\"REGEXP\" . CODING) (\"REGEXP\" . CODING)...(nil . CODING))

Where REGEXP is a regular expression that matches a url.  REGEXP nil
means any url; element of which the car is nil, that is the default,
has to be the last item of this alist.
CODING is a coding system used to encode a url that REGEXP matches.
CODING nil means using the coding system corresponding to a charset
used to encode the current page.  CODING may also be a function that
takes one argument URL and returns a coding system.

If the example.com site requires a browser to use `shift_jis' to encode
url for example, you can add it to this variable as follows:

\(add-to-list
 \\='w3m-url-coding-system-alist
 \\='(\"\\\\\\=`https?://\\\\(?:[^./?#]+\\\\.\\\\)*example\\\\.com/\" . shift_jis))"
  :group 'w3m
  :type '(repeat (cons :format "%v" :indent 2
		       (radio :format "%v"
			      (const :format "Any " nil)
			      regexp)
		       (radio :format "%v"
			      (const :format "Page's coding system " nil)
			      coding-system))))

(defcustom w3m-key-binding nil
  "*Type of key binding set used in emacs-w3m sessions.
The valid values include `info' which provides Info-like keys, and
nil which provides Lynx-like keys."
  :group 'w3m
  :type '(choice
	  (const :tag "Use Info-like key mapping." info)
	  (const :tag "Use Lynx-like key mapping." nil))
  ;; Since the following form won't be byte-compiled, you developers
  ;; should never use CL macros like `caaaar', `when', `unless' ...
  :set (lambda (symbol value)
	 (prog1
	     (custom-set-default symbol value)
	   (if (or noninteractive
		   ;; Loading w3m.elc is just in progress...
		   (not (featurep 'w3m)))
	       nil
	     (if (and;; Gnus binds `w3m-mode-map' for compiling.
		  (boundp 'w3m-mode-map)
		  (boundp 'w3m-info-like-map)
		  (boundp 'w3m-lynx-like-map))
		 ;; It won't be bound at the first time.
		 (eval
		  '(setq w3m-mode-map (if (eq value 'info)
					  w3m-info-like-map
					w3m-lynx-like-map)
			 w3m-minor-mode-map (w3m-make-minor-mode-keymap))))
	     (let ((buffers (buffer-list)))
	       (save-current-buffer
		 (while buffers
		   (set-buffer (car buffers))
		   (if (eq major-mode 'w3m-mode)
		       (condition-case nil
			   (progn
			     (use-local-map (symbol-value 'w3m-mode-map))
			     (w3m-setup-toolbar)
			     (w3m-setup-menu))
			 (error)))
		   (setq buffers (cdr buffers)))))))))

(defcustom w3m-use-cygdrive (eq system-type 'windows-nt)
  "*If non-nil, use the /cygdrive/ rule when performing `expand-file-name'."
  :group 'w3m
  :type 'boolean)

(eval-and-compile
  (defconst w3m-treat-drive-letter (memq system-type '(windows-nt OS/2 emx))
    "Say whether the system uses drive letters."))

(defcustom w3m-profile-directory
  (concat "~/." (file-name-sans-extension
		 (file-name-nondirectory w3m-command)))
  "*Directory where emacs-w3m config files are loaded from or saved to."
  :group 'w3m
  :type 'directory)

(defcustom w3m-init-file "~/.emacs-w3m"
  "*Your emacs-w3m startup file name.
If a file with the `.el' or `.elc' suffixes exists, it will be read
instead.  Nil means no init file will be loaded.

Note: This file is used as the startup configuration *NOT* for the w3m
command but for emacs-w3m.  In order to modify configurations for the
w3m command, edit the file named \"~/.w3m/config\" normally."
  :group 'w3m
  :type '(radio file (const :format "None " nil)))

(defcustom w3m-default-save-directory
  (concat "~/." (file-name-sans-extension
		 (file-name-nondirectory w3m-command)))
  "*Default directory where downloaded files will be saved to."
  :group 'w3m
  :type 'directory)

(defcustom w3m-external-view-temp-directory w3m-profile-directory
  "Directory where files are saved for the external file viewer."
  :group 'w3m
  :type 'directory)

(defcustom w3m-default-directory nil
  "*Directory used as the current directory in emacs-w3m buffers.
The valid values include a string specifying an existing directory,
a symbol of which the value specifies an existing directory,
a function which takes a url as an argument and returns a directory,
and nil.  If the specified directory does not exist or it is nil,
the value of `w3m-profile-directory' is used.

Note that there is an exception: if a page visits a local file or
visits a remote file using ftp, the directory in which the file exists
is used as the current directory instead."
  :group 'w3m
  :type '(radio (directory :format "%{%t%}: %v\n" :value "~/")
		(symbol :format "%{%t%}: %v\n"
			:match (lambda (widget value) value)
			:value default-directory)
		(function :format "%{%t%}: %v\n")
		(const nil)))

(defcustom w3m-accept-languages
  (let ((file (expand-file-name "config" w3m-profile-directory)))
    (or (when (file-readable-p file)
	  (with-temp-buffer
	    (insert-file-contents file)
	    (goto-char (point-min))
	    (when (re-search-forward "^accept_language[\t ]+\\(.+\\)$" nil t)
	      (delete "" (split-string (match-string 1)
				       "[ \t\r\f\n]*,[ \t\r\f\n]*")))))
	(when (string= w3m-language "Japanese")
	  '("ja" "en"))))
  "*List of acceptable languages in descending order of priority.
The default value is set according to the accept_language entry of the
w3m configuration file (normally \"~/.w3m/config\")."
  :group 'w3m
  :type '(repeat (string :format "Lang: %v\n")))

(defcustom w3m-delete-duplicated-empty-lines t
  "*Non-nil means display two or more continuous empty lines into single."
  :group 'w3m
  :type 'boolean)

(defvar w3m-display-inline-images nil
  "Internal variable controls whether to show images in emacs-w3m buffers.
This variable is buffer-local which defaults to the value of
`w3m-default-display-inline-images'.  Don't set it directly; modify
the `w3m-default-display-inline-images' variable or use the\
 `\\<w3m-mode-map>\\[w3m-toggle-inline-images]' command
to change the appearance of images.
See also `w3m-toggle-inline-images-permanently'.")
(make-variable-buffer-local 'w3m-display-inline-images)

(defcustom w3m-default-display-inline-images nil
  "*Non-nil means display images inline in emacs-w3m buffers.
You can toggle the visibility of images by the\
 `\\<w3m-mode-map>\\[w3m-toggle-inline-images]' command.
See also `w3m-toggle-inline-images-permanently'."
  :group 'w3m
  :type 'boolean)

(defcustom w3m-toggle-inline-images-permanently t
  "*Non-nil means let the visibility of images continue permanently.
The visibility of images is initialized according to
`w3m-default-display-inline-images' at the first time, and except that
it may be toggled by the `\\<w3m-mode-map>\\[w3m-toggle-inline-images]'\
 command, it does not change hereafter, if
it is non-nil.  Otherwise, whether images are visible is initialized
according to `w3m-default-display-inline-images' whenever you visit a
new page or reload the current page in an emacs-w3m buffer."
  :group 'w3m
  :type 'boolean)

(defcustom w3m-icon-directory
  (let (dir)
    (or
     (catch 'found-dir
       (let* ((path (locate-library "w3m"))
	      (paths (if path
			 (cons (file-name-directory path) load-path)
		       load-path)))
	 (while paths
	   (setq path (car paths)
		 paths (cdr paths))
	   (if path
	       (progn
		 (if (file-directory-p
		      (setq dir
			    (expand-file-name "../../etc/images/w3m/" path)))
		     (throw 'found-dir dir))
		 (if (file-directory-p
		      (setq dir
			    (expand-file-name "../etc/images/w3m/" path)))
		     (throw 'found-dir dir))
		 (if (file-directory-p
		      (setq dir
			    (expand-file-name "../../etc/w3m/icons/" path)))
		     (throw 'found-dir dir))
		 (if (file-directory-p
		      (setq dir
			    (expand-file-name "../etc/w3m/icons/" path)))
		     (throw 'found-dir dir)))))))
     (and (fboundp 'locate-data-directory)
	  (or (locate-data-directory "images/w3m")
	      (locate-data-directory "w3m")))
     (and (file-directory-p
	   (setq dir (expand-file-name "images/w3m/" data-directory)))
	  dir)
     (and (file-directory-p
	   (setq dir (expand-file-name "w3m/icons/" data-directory)))
	  dir)))
  "*Directory where emacs-w3m should find icon files."
  :group 'w3m
  :type '(radio (const :tag "Not specified")
		(directory :format "%t: %v\n")))

(defcustom w3m-broken-proxy-cache nil
  "*Set it to t if the proxy server seems not to work properly in caching.
Note that this may be the double-edged sword; setting it to t will
likely be harmful if the proxy server sends bad requests (e.g., not
including the Host header, see RFC2616 section 14.23) to foreign
servers when the w3m command specifies the \"no-cache\" directive.  Also
note that it may not be effective if you are using old w3m command."
  :group 'w3m
  :type 'boolean)

(defcustom w3m-quick-start t
  "*Non-nil means let emacs-w3m start quickly w/o requiring confirmation.
When you invoke the `w3m' command, it attempts to visit the page of a
string like url around the cursor or the value of `w3m-home-page'.
You won't be asked for the confirmation then if this value is non-nil.
Otherwise, you will be prompted for that url with the editing form."
  :group 'w3m
  :type 'boolean)

(defcustom w3m-home-page
  (or (getenv "HTTP_HOME")
      (getenv "WWW_HOME")
      "about:")
  "*This variable specifies the url string to open when emacs-w3m starts.
Don't say HP, which is the abbreviated name of a certain company. ;-)"
  :group 'w3m
  :type '(radio
	  :convert-widget w3m-widget-type-convert-widget
	  `(,@(if (getenv "HTTP_HOME")
		  `((const :format "HTTP_HOME: \"%v\"\n"
			   ,(getenv "HTTP_HOME"))))
	    ,@(if (getenv "WWW_HOME")
		  `((const :format "WWW_HOME: \"%v\"\n"
			   (getenv "WWW_HOME"))))
	    (const :tag "About emacs-w3m" "about:")
	    (const :tag "Blank page" "about:blank")
	    (string :format "URL: %v\n"))))

(defcustom w3m-arrived-file
  (expand-file-name ".arrived" w3m-profile-directory)
  "*Name of the file to keep the arrived URLs database."
  :group 'w3m
  :type 'file)

(defcustom w3m-keep-arrived-urls 500
  "*Maximum number of URLs which the arrived URLs database keeps."
  :group 'w3m
  :type 'integer)

(defcustom w3m-prefer-cache nil
  "*Non-nil means that cached contents are used without checking headers."
  :group 'w3m
  :type 'boolean)

(defcustom w3m-keep-cache-size 300
  "*Maximum number of pages to be cached in emacs-w3m."
  :group 'w3m
  :type 'integer)

(defcustom w3m-follow-redirection 9
  "*Maximum number of redirections which emacs-w3m honors and follows.
If nil, redirections are followed by the w3m command.  Don't set it to
nil if you allow to use cookies (i.e., you have set `w3m-use-cookies'
to non-nil) since cookies may be shared among many redirected pages."
  :group 'w3m
  :type '(radio (const :format "Ignore redirections " nil)
		integer))

(defcustom w3m-redirect-with-get t
  "*If non-nil, use the GET method after redirection.
It controls how emacs-w3m works when a server responds the code 301 or
302.  Here is an extract from RFC2616:

Note: RFC 1945 and RFC 2068 specify that the client is not allowed
to change the method on the redirected request.  However, most
existing user agent implementations treat 302 as if it were a 303
response, performing a GET on the Location field-value regardless
of the original request method."
  :group 'w3m
  :type 'boolean)

(defcustom w3m-resize-image-scale 50
  "*Number of steps in percent used when resizing images."
  :group 'w3m
  :type 'integer)

(defface w3m-anchor
  '((((class color) (background light)) (:foreground "blue"))
    (((class color) (background dark)) (:foreground "cyan"))
    (t (:underline t)))
  "Face used for displaying anchors."
  :group 'w3m-face)
;; backward-compatibility alias
(put 'w3m-anchor-face 'face-alias 'w3m-anchor)

(defface w3m-arrived-anchor
  '((((class color) (background light)) (:foreground "navy"))
    (((class color) (background dark)) (:foreground "LightSkyBlue"))
    (t (:underline t)))
  "Face used for displaying anchors which have already arrived."
  :group 'w3m-face)
;; backward-compatibility alias
(put 'w3m-arrived-anchor-face 'face-alias 'w3m-arrived-anchor)

(defface w3m-current-anchor
  '((t (:underline t :bold t)))
  "Face used to highlight the current anchor."
  :group 'w3m-face)
;; backward-compatibility alias
(put 'w3m-current-anchor-face 'face-alias 'w3m-current-anchor)

(defface w3m-image
  '((((class color) (background light)) (:foreground "ForestGreen"))
    (((class color) (background dark)) (:foreground "PaleGreen"))
    (t (:underline t)))
  "Face used for displaying alternate strings of images."
  :group 'w3m-face)
;; backward-compatibility alias
(put 'w3m-image-face 'face-alias 'w3m-image)

(defface w3m-image-anchor
  '((((class color) (background light)) (:background "light yellow"))
    (((class color) (background dark)) (:background "dark green"))
    (t (:underline t)))
  "Face used for displaying alternate strings of images which are in anchors."
  :group 'w3m-face)
;; backward-compatibility alias
(put 'w3m-image-anchor-face 'face-alias 'w3m-image-anchor)

(defface w3m-history-current-url
  ;; The following strange code compounds the attributes of the
  ;; `secondary-selection' face and the `w3m-arrived-anchor' face,
  ;; and generates the new attributes for this face.
  (let ((base 'secondary-selection)
	(fn (if (featurep 'xemacs)
		'face-custom-attributes-get
	      'custom-face-attributes-get));; What a perverseness it is.
	;; Both `face-custom-attributes-get' in XEmacs and
	;; `custom-face-attributes-get' in CUSTOM 1.9962 attempt to
	;; require `font' in Emacs/w3 and `cl' arbitrarily. :-/
	(features (cons 'font features))
	base-attributes attributes attribute)
    (setq base-attributes (funcall fn base nil)
	  attributes (funcall fn 'w3m-arrived-anchor nil))
    (while base-attributes
      (setq attribute (car base-attributes))
      (unless (memq attribute '(:foreground :underline))
	(setq attributes (plist-put attributes attribute
				    (cadr base-attributes))))
      (setq base-attributes (cddr base-attributes)))
    (list (list t attributes)))
  "Face used to highlight the current url in the \"about://history/\" page."
  :group 'w3m-face)
;; backward-compatibility alias
(put 'w3m-history-current-url-face 'face-alias 'w3m-history-current-url)

(defface w3m-bold '((t (:bold t)))
  "Face used for displaying bold text."
  :group 'w3m-face)
;; backward-compatibility alias
(put 'w3m-bold-face 'face-alias 'w3m-bold)

(defface w3m-italic '((((type nil)) (:underline t))
		      (t (:italic t)))
  "Face used for displaying italic text.
By default it will be a underline face on a non-window system."
  :group 'w3m-face)
;; backward-compatibility alias
(put 'w3m-italic-face 'face-alias 'w3m-italic)

(defface w3m-underline '((t (:underline t)))
  "Face used for displaying underlined text."
  :group 'w3m-face)
;; backward-compatibility alias
(put 'w3m-underline-face 'face-alias 'w3m-underline)

(defface w3m-strike-through
  `((((class color))
     ,(if (featurep 'xemacs)
	  '(:strikethru t)
	'(:strike-through t)))
    (t (:underline t)))
  "Face used for displaying strike-through text."
  :group 'w3m-face)
;; backward-compatibility alias
(put 'w3m-strike-through-face 'face-alias 'w3m-strike-through)

(defface w3m-insert
  '((((class color) (background light))
     (:foreground "purple"))
    (((class color) (background dark))
     (:foreground "orchid"))
    (t (:underline t)))
  "Face used for displaying insert text."
  :group 'w3m-face)
;; backward-compatibility alias
(put 'w3m-insert-face 'face-alias 'w3m-insert)

(defcustom w3m-mode-hook nil
  "*Hook run after `w3m-mode' initialization.
This hook is evaluated by the `w3m-mode' function."
  :group 'w3m
  :type 'hook)

(defcustom w3m-fontify-before-hook nil
  "*Hook run when starting to fontify emacs-w3m buffers.
This hook is evaluated by the `w3m-fontify' function."
  :group 'w3m
  :type 'hook)

(defcustom w3m-fontify-after-hook nil
  "*Hook run after fontifying emacs-w3m buffers.
This hook is evaluated by the `w3m-fontify' function."
  :group 'w3m
  :type 'hook)

(defcustom w3m-display-hook
  '(w3m-move-point-for-localcgi
    w3m-history-highlight-current-url
    w3m-db-history-fix-indentation)
  "*Hook run after displaying pages in emacs-w3m buffers.
Each function is called with a url string as the argument.  This hook
is evaluated by the `w3m-goto-url' function."
  :group 'w3m
  :type 'hook
  :initialize 'w3m-custom-hook-initialize)

(defcustom w3m-after-cursor-move-hook
  '(w3m-highlight-current-anchor
    w3m-show-form-hint
    w3m-print-this-url
    w3m-auto-show)
  "*Hook run each time after the cursor moves in emacs-w3m buffers.
This hook is called by the `w3m-check-current-position' function by
way of `post-command-hook'."
  :group 'w3m
  :type 'hook
  :initialize 'w3m-custom-hook-initialize)

(defcustom w3m-delete-buffer-hook
  '(w3m-pack-buffer-numbers)
  "*Hook run when every emacs-w3m buffer is deleted."
  :group 'w3m
  :type 'hook
  :initialize 'w3m-custom-hook-initialize)

(defcustom w3m-select-buffer-hook nil
  "*Hook run when a different emacs-w3m buffer is selected."
  :group 'w3m
  :type 'hook)

(defcustom w3m-async-exec t
  "*Non-nil means execute the w3m command asynchronously in Emacs process."
  :group 'w3m
  :type 'boolean)

;; As far as we know, Emacs 21 under Mac OS X[1] and XEmacs under
;; Solaris[2] won't run the asynchronous operations correctly when
;; both `w3m-async-exec' and `w3m-process-connection-type' are non-nil;
;; [1]the final kilobyte or so might get lost from raw data downloaded
;; from a web site; [2]XEmacs hangs up.

(defcustom w3m-process-connection-type
  (not (or (and (memq system-type '(darwin macos))
		(let ((ver (shell-command-to-string "uname -r")))
		  (and (string-match "^\\([0-9]+\\)\\." ver)
		       (< (string-to-number (match-string 1 ver)) 7))))
	   (and (featurep 'xemacs)
		(string-match "solaris" system-configuration))))
  "*Value for `process-connection-type' used when communicating with w3m."
  :group 'w3m
  :type 'boolean)

(defcustom w3m-async-exec-with-many-urls
  ;; XEmacs 21.5 tends to freeze when retrieving many urls at a time. :-<
  (not (and (featurep 'xemacs) (not (featurep 'sxemacs))
	    (= emacs-major-version 21) (= emacs-minor-version 5)))
  "Non-nil means allow retrieving many urls asynchronously.
The value affects how emacs-w3m will work with group:* urls and the
`w3m-session-select' feature.  If it is nil, the asynchronous operation
is inhibited in those cases even if `w3m-async-exec' is non-nil."
  :group 'w3m
  :type 'boolean)

(defcustom w3m-default-content-type "text/html"
  "*Default value assumed as the content type of local files."
  :group 'w3m
  :type 'string)

(require 'mailcap)
(mailcap-parse-mailcaps nil t)
(mailcap-parse-mimetypes nil t)

(defvar w3m-content-type-alist
  (let ((additions
	 '(("text/sgml" "\\.sgml?\\'" nil "text/plain")
	   ("text/xml" "\\.xml\\'" nil "text/plain")
	   ("text/x-markdown" "\\.md\\'" nil w3m-prepare-markdown-content)
	   ("application/xml" "\\.xml\\'" nil w3m-detect-xml-type)
	   ("application/rdf+xml" "\\.rdf\\'" nil "text/plain")
	   ("application/rss+xml" "\\.rss\\'" nil "text/plain")
	   ("application/xhtml+xml" nil nil "text/html")
	   ("application/x-bzip2" "\\.bz2\\'" nil nil)
	   ("application/x-gzip" "\\.gz\\'" nil nil)))
	(extensions (copy-sequence mailcap-mime-extensions))
	elem ext type exts tem viewer rest)
    ;; items w/ file extensions
    (while (setq elem (pop extensions))
      (setq ext (car elem)
	    type (cdr elem))
      (unless (zerop (length ext))
	(setq exts (list ext))
	(while (setq tem (rassoc type extensions))
	  (unless (or (zerop (length (car tem))) (member (car tem) exts))
	    (push (car tem) exts))
	  (setq extensions (delq tem extensions)))
	(setq viewer (mailcap-mime-info type))
	(push (list type
		    (concat (if (cdr exts)
				(regexp-opt exts)
			      (regexp-quote ext))
			    "\\'")
		    (when (stringp viewer) viewer)
		    nil)
	      rest)))
    ;; items w/o file extension
    (dolist (major mailcap-mime-data)
      (dolist (minor (cdr major))
	(unless (string-match "\\`\\.\\*\\'" (car minor))
	  (setq type (cdr (assq 'type (cdr minor)))
		viewer (cdr (assq 'viewer (cdr minor))))
	  (or (string-match "/\\*\\'" type)
	      (assoc type rest)
	      (push (list type nil (when (stringp viewer) viewer) nil)
		    rest)))))
    ;; convert viewers
    (dolist (elem rest)
      (when (setq viewer (car (cdr (cdr elem))))
	(dolist (v (prog1 (split-string viewer) (setq viewer nil)))
	  (push (cond ((string-equal "%s" v) 'file)
		      ((string-equal "%u" v) 'url)
		      (t v))
		viewer))
	(setcar (cdr (cdr elem)) (nreverse viewer))))
    ;; addition
    (dolist (elem additions)
      (if (setq tem (assoc (car elem) rest))
	  (setcdr tem (cdr elem)) ;; overkill?
	(push elem rest)))
    (nreverse rest))
  "*Alist of content types, regexps, commands to view, and filters.
Each element is a list which consists of the following data:

1. Content type.

2. Regexp matching a url or a file name.

3. Method to view contents.  The following three types may be used:
   a. Lisp function which takes the url to view as an argument.
   b. (\"COMMAND\" [ARG...]) -- where \"COMMAND\" is the external command
      and ARG's are the arguments passed to the command if any.  The
      symbols `file' and `url' that appear in ARG's will be replaced
      respectively with the name of a temporary file which contains
      the contents and the string of the url to view.
   c. nil which means to download the url into the local file.

4. Content type that overrides the one specified by `1. Content type'.
   Valid values include:
   a. Lisp function that takes three arguments URL, CONTENT-TYPE, and
      CHARSET, and returns a content type.
   b. String that specifies a content type.
   c. nil that means not to override the content type.")

;; FIXME: we need to rearrange the complicated and redundant relation of
;; `w3m-encoding-type-alist', `w3m-decoder-alist', and `w3m-encoding-alist'.
(defcustom w3m-encoding-type-alist
  '(("\\.gz\\'" . "gzip")
    ("\\.bz2?\\'" . "bzip"))
  "*Alist of file suffixes and content encoding types."
  :group 'w3m
  :type '(repeat
	  (cons :format "%v" :indent 14
		(string :format "Regexp of Suffixes: %v\n")
		(string :format "Encoding Type: %v\n"))))

(defcustom w3m-decoder-alist
  `((gzip "gzip" ("-d"))	;; Don't use "gunzip" and "bunzip2"
    (bzip "bzip2" ("-d"))	;; for broken OS and implementations.
    (deflate
      ,(if (not noninteractive)
	   (let ((exec-path
		  (let ((prefix (file-name-directory
				 (directory-file-name
				  (file-name-directory
				   (w3m-which-command w3m-command))))))
		    (list (expand-file-name "libexec/w3m" prefix)
			  (expand-file-name "lib/w3m" prefix)))))
	     (w3m-which-command "inflate")))
      nil))
  "Alist of encoding types, decoder commands, and arguments."
  :group 'w3m
  :type '(repeat
	  (group :indent 4
		 (radio :format "Encoding: %v"
			(const :format "%v " gzip)
			(const :format "%v " bzip)
			(const deflate))
		 (string :format "Command: %v\n")
		 (repeat :tag "Arguments" :extra-offset 2
			 (string :format "%v\n")))))

(defcustom w3m-charset-coding-system-alist
  (let ((rest
	 '((us_ascii      . raw-text)
	   (us-ascii      . raw-text)
	   (gb2312	  . cn-gb-2312)
	   (cn-gb	  . cn-gb-2312)
	   (iso-2022-jp-2 . iso-2022-7bit-ss2)
	   (iso-2022-jp-3 . iso-2022-7bit-ss2)
	   (tis-620	  . tis620)
	   (windows-874	  . tis-620)
	   (cp874	  . tis-620)
	   (x-ctext       . ctext)
	   (unknown       . undecided)
	   (x-unknown     . undecided)
	   (windows-1250  . cp1250)
	   (windows-1251  . cp1251)
	   (windows-1252  . cp1252)
	   (windows-1253  . cp1253)
	   (windows-1254  . cp1254)
	   (windows-1255  . cp1255)
	   (windows-1256  . cp1256)
	   (windows-1257  . cp1257)
	   (windows-1258  . cp1258)
	   (euc-jp	  . euc-japan)
	   (shift-jis     . shift_jis)
	   (shift_jis     . shift_jis)
	   (sjis	  . shift_jis)
	   (x-euc-jp      . euc-japan)
	   (x-shift-jis   . shift_jis)
	   (x-shift_jis   . shift_jis)
	   (x-sjis	  . shift_jis)))
	dest)
    (while rest
      (or (w3m-find-coding-system (car (car rest)))
	  (setq dest (cons (car rest) dest)))
      (setq rest (cdr rest)))
    dest)
  "Alist of MIME charsets and coding systems.
Both charsets and coding systems must be symbols."
  :group 'w3m
  :type '(repeat (cons :format "%v" :indent 2
		       (symbol :format "%t: %v\n")
		       (coding-system :format "%t: %v\n"))))

(defcustom w3m-correct-charset-alist
  '(("windows-874"  . "tis-620")
    ("cp874"	    . "tis-620")
    ("cp1250" . "windows-1250")
    ("cp1251" . "windows-1251")
    ("cp1252" . "windows-1252")
    ("cp1253" . "windows-1253")
    ("cp1254" . "windows-1254")
    ("cp1255" . "windows-1255")
    ("cp1256" . "windows-1256")
    ("cp1257" . "windows-1257")
    ("cp1258" . "windows-1258")
    ("shift-jis"    . "shift_jis")
    ("sjis"	    . "shift_jis")
    ("x-euc-jp"     . "euc-jp")
    ("x-shift-jis"  . "shift_jis")
    ("x-shift_jis"  . "shift_jis")
    ("x-sjis"	    . "shift_jis"))
  "Alist of MIME charsets; strange ones and standard ones."
  :group 'w3m
  :type '(repeat (cons :format "%v" :indent 11
		       (string :format "From: %v\n")
		       (string :format "To: %v\n"))))

(defcustom w3m-horizontal-scroll-columns 10
  "*Number of steps in columns used when scrolling a window horizontally."
  :group 'w3m
  :type 'integer)

(defcustom w3m-horizontal-shift-columns 2
  "*Number of steps in columns used when shifting a window horizontally.
The term `shifting' means a fine level scrolling."
  :group 'w3m
  :type 'integer)

(defcustom w3m-view-recenter 1
  "Recenter window contents when going to an anchor.
An integer is passed to `recenter', for instance the default 1
    means put the anchor on the second line of the screen.
t means `recenter' with no arguments, which puts it in the middle
    of the screen.
nil means don't recenter, let the display follow point in the
    usual way."
  :group 'w3m
  ;; radio items in the same order as in the docstring, and `integer' first
  ;; because it's the default
  :type '(radio (integer :format "%{%t%}: %v\n" :value 1 :size 1)
		(const :format "%t\n" t)
		(const :format "%t\n" nil)))

(defcustom w3m-clear-display-while-reading t
  "If non-nil, clear the display while reading a new page."
  :group 'w3m
  :type 'boolean)

(defcustom w3m-use-form t
  "*Non-nil means make it possible to use form extensions. (EXPERIMENTAL)"
  :group 'w3m
  :type 'boolean
  :require 'w3m-form)

(defcustom w3m-submit-form-safety-check nil
  "Non-nil means ask you for confirmation when submitting a form."
  :group 'w3m
  :type 'boolean)

(defcustom w3m-use-cookies t
  "*Non-nil means enable emacs-w3m to use cookies.  (EXPERIMENTAL)"
  :group 'w3m
  :type 'boolean)

(defcustom w3m-use-filter t
  "*Non-nil means use filter programs to convert web contents.
See also `w3m-filter-configuration'."
  :group 'w3m
  :type 'boolean
  :require 'w3m-filter)

(defcustom w3m-use-symbol
  (when (and (featurep 'mule)
	     (eq w3m-type 'w3m-m17n))
    (if (eq w3m-output-coding-system 'utf-8)
	(and (w3m-mule-unicode-p)
	     (or (featurep 'xemacs)
		 (< emacs-major-version 23))
	     'w3m-device-on-window-system-p)
      t))
  "*Non-nil means replace symbols that the <_SYMBOL> tags lead into.
It is meaningful only when the w3m-m17n command is used and (X)Emacs
handles unicode charsets."
  :group 'w3m
  :type 'boolean
  :require 'w3m-symbol)

(defcustom w3m-edit-function 'find-file
  "*Function used for editing local files.
It is used when either `w3m-edit-current-url' or `w3m-edit-this-url'
is invoked for local pages."
  :group 'w3m
  :type '(radio
	  (const :tag "Edit it in the current window" find-file)
	  (const :tag "Edit it in another window" find-file-other-window)
	  (const :tag "Edit it in another frame" find-file-other-frame)
	  (const :tag "View it in another window" view-file-other-window)
	  (function :format "Other function: %v\n" :value view-file)))

(defcustom w3m-edit-function-alist
  '(("\\`[^?]+/hiki\\.cgi\\?" . hiki-edit-url))
  "*Alist of functions used for editing pages.
This option is referred to decide which function should be used to
edit a specified page, when either `w3m-edit-current-url' or
`w3m-edit-this-url' is invoked.  When no suitable function is found
from this alist, `w3m-edit-function' is used."
  :group 'w3m
  :type '(repeat (cons :format "%v" :indent 3
		       (regexp :format "URL: %v\n")
		       (function))))

(defcustom w3m-url-local-directory-alist
  (when (boundp 'yahtml-path-url-alist)
    (mapcar
     (lambda (pair)
       (cons (cdr pair) (car pair)))
     (symbol-value 'yahtml-path-url-alist)))
  "*Alist of URLs and local directories.
If directory names of a given URL and the car of an element are the
same, emacs-w3m assumes that the file exists in the local directory
where the cdr of an element points to.  The default value will be set
to a value of the `yahtml-path-url-alist' variable which exchanged the
car and the cdr in each element if it is available."
  :type '(repeat
	  (cons :format "%v" :indent 3
		(string :format "URL: %v\n")
		(directory :format "%t: %v\n")))
  :group 'w3m)

(defcustom w3m-track-mouse t
  "*Whether to track the mouse and message the url under the mouse.
See also `show-help-function' if you are using GNU Emacs.

A tip for XEmacs users:

You can also use the `balloon-help' feature by the
`M-x balloon-help-mode' command with arg 1.  If the window manager
decorates the balloon-help frame, and that is not to your taste, you
may strip it off with the following directives:

For ol[v]wm use this in .Xdefaults:
   olvwm.NoDecor: balloon-help
     or
   olwm.MinimalDecor: balloon-help

For fvwm version 1 use this in your .fvwmrc:
   NoTitle balloon-help
or
   Style \"balloon-help\" NoTitle, NoHandles, BorderWidth 0

For twm use this in your .twmrc:
   NoTitle { \"balloon-help\" }

See the balloon-help.el file for more information."
  :group 'w3m
  :type 'boolean)

(defcustom w3m-use-title-buffer-name nil
  "Non-nil means use name of buffer included current title."
  :group 'w3m
  :type 'boolean)

(defcustom w3m-use-japanese-menu
  (and (equal "Japanese" w3m-language)
       ;; Emacs 21, XEmacs 21.4 and SXEmacs don't seem to support
       ;; non-ASCII text in the popup menu.
       (not (featurep 'sxemacs))
       (if (featurep 'xemacs)
	   (or (> emacs-major-version 21)
	       (and (= emacs-major-version 21)
		    (>= emacs-minor-version 5)))
	 (or (>= emacs-major-version 22)
	     (featurep 'meadow))))
  "Non-nil means use Japanese characters for Menu if possible."
  :group 'w3m
  :type 'boolean)

(defcustom w3m-menu-on-forefront nil
  "Non-nil means place the emacs-w3m menus on the forefront of the menu bar."
  :group 'w3m
  :type 'boolean
  :set (lambda (symbol value)
	 (prog1
	     (custom-set-default symbol value)
	   (unless noninteractive
	     (w3m-menu-on-forefront value)))))

(defcustom w3m-use-tab t
  "Use emacs-w3m in \"Tabbed\" display mode.

This variable is now DEPRECATED! Please use `w3m-display-mode'
instead.

When non-nil, emacs-w3m will make a reasonable effort to display
all its buffers in a single window, which has a clickable tab bar
along the top. See also `w3m-use-tab-menubar'."
  :group 'w3m
  :type 'boolean)

(defcustom w3m-add-tab-number nil
  "Non-nil means put sequential number to a title on tab."
  :group 'w3m
  :type 'boolean)

(defcustom w3m-use-tab-menubar t
  "Non-nil means use the TAB pull-down menu in the menubar.

This feature makes it possible to see a llst of emacs-w3m buffers in a
single window, and select one by clicking a mouse on it.

For web page titles written in non-ascii text, this feature
requires Emacs to have been built to be able to display
multilingual text in the menubar.

See also `w3m-display-mode'."
  :group 'w3m
  :type 'boolean)

(defcustom w3m-new-session-url "about:blank"
  "*Default url to be opened in a tab or a session which is created newly."
  :group 'w3m
  :type '(radio
	  :convert-widget w3m-widget-type-convert-widget
	  `((const :tag "About emacs-w3m" "about:")
	    (const :tag "Blank page" "about:blank")
	    (const :tag "Bookmark" "about://bookmark/")
	    (const :tag ,(format "Home page (%s)" w3m-home-page)
		   ,w3m-home-page)
	    (string :format "URL: %v\n"
		    :value "http://emacs-w3m.namazu.org"))))

(defcustom w3m-make-new-session nil
  "*Non-nil means making new emacs-w3m buffers when visiting new pages.
If it is non-nil and there are already emacs-w3m buffers, the `w3m'
command makes a new emacs-w3m buffer if a user specifies a url string
in the minibuffer, and the `w3m-safe-view-this-url' command also makes
a new buffer if a user invokes it in a buffer not being running the
`w3m-mode'."
  :group 'w3m
  :type 'boolean)

(defcustom w3m-use-favicon t
  "*Non-nil means show favicon images if they are available.
It will be set to nil automatically if ImageMagick's `convert' program
does not support the ico format."
  :get (lambda (symbol)
	 (and (not noninteractive)
	      (default-value symbol)
	      (w3m-favicon-usable-p)))
  :set (lambda (symbol value)
	 (custom-set-default symbol (and (not noninteractive)
					 value
					 (w3m-favicon-usable-p))))
  :group 'w3m
  :type 'boolean)

(defcustom w3m-show-graphic-icons-in-mode-line t
  "Non-nil means show graphic status indicators in the mode-line.
If it is nil, also the favicon won't be shown in the mode-line even if
`w3m-use-favicon' is non-nil."
  :set (lambda (symbol value)
	 (prog1
	     (custom-set-default symbol value)
	   (if (and (not noninteractive)
		    ;; Make sure it is not the first time.
		    (featurep 'w3m)
		    (fboundp 'w3m-initialize-graphic-icons))
	       (w3m-initialize-graphic-icons))))
  :group 'w3m
  :type 'boolean)

(defcustom w3m-show-graphic-icons-in-header-line t
  "Non-nil means show graphic status indicators in the header-line.
If it is nil, also the favicon won't be shown in the header-line even
if `w3m-use-favicon' is non-nil.  This variable is currently
meaningless under XEmacs."
  :group 'w3m
  :type 'boolean)

(defcustom w3m-pop-up-windows t
  "Use emacs-w3m in dual-pane mode.

This variable is now DEPRECATED! Please use `w3m-display-mode'
instead.

When non-nil, once more than one emacs-w3m buffer exists, a
reasonable attempt is made to present emacs-w3m in two windows on
the same frame. Any action to open a new emacs-w3m buffer, such
as `w3m-goto-url-new-session' or `w3m-search-new-session'
displays the new buffer in the unfocused pane, and transfers
focus there.

Note that this display mode setting is of the lowest priority, in
that if either `w3m-pop-up-frames' or `w3m-use-tab' is non-nil,
this setting will be ignored."
  :group 'w3m
  :type 'boolean)

(defcustom w3m-pop-up-frames nil
  "Use emacs-w3m in a dedicated frame mode.

This variable is now DEPRECATED! Please use `w3m-display-mode'
instead.

When non-nil, emacs-w3m makes a reasonable attempt to display its
buffers in dedicated frames, although you can manually subvert
that if you insist.

There are actually two types of dedicated frame display modes,
DEDICATED-FRAMES and TABBED-DEDICATED-FRAMES.

DEDICATED-FRAMES mode creates a new single-window frame for each
new emacs-w3m buffer you create.

TABBED-DEDICATED-FRAMES mode opens new emacs-w3m buffers in the
same window of the frame from which it was spawned, and those
buffers are not easily visible to emacs-w3m buffers associated
with other frames. The window includes a clickable tab bar along
the top. To enable this variant display mode under the old
scheme, you need to set this variable and also variable
`w3m-use-tab'. When using this display mode, you can still
manually create multiple emacs-w3m frames by using the basic
command `w3m'."
  :group 'w3m
  :type 'boolean)

(defcustom w3m-view-this-url-new-session-in-background nil
  "*Obsolete."
  :group 'w3m
  :type 'boolean)

(defcustom w3m-new-session-in-background
  w3m-view-this-url-new-session-in-background
  "*Say whether not to focus on a new tab or a new session in target.
It influences only when a new emacs-w3m buffer is created."
  :group 'w3m
  :type 'boolean)

(defcustom w3m-popup-frame-parameters nil
  "Alist of frame parameters used when creating a new emacs-w3m frame.
It allows not only the alist form but also XEmacs's plist form."
  :group 'w3m
  :type '(choice (group :inline t :tag "Frame Parameters (Emacs)"
			(repeat :inline t :tag "Frame Parameters (Emacs)"
				(cons :format "%v" :indent 3
				      (symbol :format "Parameter: %v\n")
				      (sexp :format "%t: %v\n"))))
		 (group :inline t :tag "Frame Plist (XEmacs)"
			(repeat :inline t :tag "Frame Plist (XEmacs)"
				(group :indent 2 :inline t
				       (symbol :format "Property: %v\n")
				       (sexp :format "%t: %v\n"))))))

(defcustom w3m-auto-show t
  "*Non-nil means provide the ability to horizontally scroll the window.
Automatic horizontal scrolling is made when the point gets away from
both ends of the window, but nothing occurs if `truncate-lines' is set
to nil.

This feature works with the specially made program in emacs-w3m; usual
`auto-hscroll-mode', `automatic-hscrolling', `auto-show-mode' or
`hscroll-mode' will all be invalidated in emacs-w3m buffers."
  :group 'w3m
  :type 'boolean)

(defcustom w3m-horizontal-scroll-division 4
  "*Integer used by the program making the point certainly visible.
The cursor definitely does not go missing even when it has been driven
out of the window while wandering around anchors and forms in an
emacs-w3m buffer.

Suppose that the value of this variable is N.  When the point is
outside the left of the window, emacs-w3m scrolls the window so that
the point may be displayed on the position within 1/N of the width of
the window from the left.  Similarly, when the point is outside the
right of the window, emacs-w3m scrolls the window so that the point
may be displayed on the position of 1/N of the width of the window
from the right.

This feature doesn't work if `w3m-auto-show' is nil.  The value must
be a larger integer than 1."
  :group 'w3m
  :type 'integer
  :set (lambda (symbol value)
	 (custom-set-default symbol (if (and (integerp value) (> value 1))
					value
				      4))))

(defcustom w3m-show-error-information t
  "*Non-nil means show an error information as a web page.
Page is made when the foreign server doesn't respond to a request to
retrieve data."
  :group 'w3m
  :type 'boolean)

(defcustom w3m-use-refresh t
  "*Non-nil means honor the REFRESH attribute in META tags.
Emacs-w3m arbitrarily takes you to a url specified by that attribute
except for search results of Google[1].
See also `w3m-refresh-minimum-interval'.

[1] URL `https://productforums.google.com/forum/#!topic/websearch/hpzglVb9B5M'"
  :group 'w3m
  :type 'boolean)

(defcustom w3m-refresh-minimum-interval 5
  "Number of seconds used to override the meta refresh a page specifies.
If the meta refresh seconds the page specifies is less than this value,
this will be used instead of that."
  :group 'w3m
  :type 'integer)

(defcustom w3m-mbconv-command "mbconv"
  "*Name of the \"mbconv\" command provided by the \"libmoe\" package.
The \"libmoe\" package is used when you use the w3mmee command instead
of the w3m command.  See also `w3m-command'."
  :group 'w3m
  :type 'string)

(defcustom w3m-markdown-converter
  (cond
   ((w3m-which-command "markdown")
    '("markdown"))
   ((w3m-which-command "grip")
    '("grip" "--quiet" "--title" "" "--export" "-")))
  "*List of COMMAND which convert markdown formed files into HTML
format and its ARGUMENTS."
  :group 'w3m
  :type '(cons (string :format "Command: %v\n")
	       (repeat (string :format "Arguments:\n%v\n"))))

(defcustom w3m-local-find-file-regexps
  (cons nil
	(concat "\\."
		(regexp-opt (append '("htm"
				      "html"
				      "shtm"
				      "shtml"
				      "xhtm"
				      "xhtml"
				      "txt")
				    (and w3m-markdown-converter '("md"))
				    (and (w3m-image-type-available-p 'jpeg)
					 '("jpeg" "jpg"))
				    (and (w3m-image-type-available-p 'gif)
					 '("gif"))
				    (and (w3m-image-type-available-p 'png)
					 '("png"))
				    (and (w3m-image-type-available-p 'xbm)
					 '("xbm"))
				    (and (w3m-image-type-available-p 'xpm)
					 '("xpm")))
			    t) ;; with surrounding parens (for old Emacsen).
		"\\'"))
  "*Cons of two regexps matching and not matching with local file names.
If a url of the `file:' scheme in which you entered matches the first
form and does not match the latter form, it will be opened by the
function specified by the `w3m-local-find-file-function' variable.
Nil for the regexp matches any file names.

For instance, the value `(nil . \"\\\\.[sx]?html?\\\\'\")' allows
\"file:///some/where/w3m.el\", not \"file:///any/where/index.html\", to
open by the function specified by `w3m-local-find-file-function'.  The
latter will be opened as a normal web page.  Furthermore, if you would
like to view some types of contents in the local system using the
viewers specified by the `w3m-content-type-alist' variable, you can
add regexps matching those file names to the second element of this
variable.  For example:

\(setq w3m-local-find-file-regexps
      \\='(nil . \"\\\\.\\\\(?:[sx]?html?\\\\|dvi\\\\|ps\\\\|pdf\\\\)\\\\\\='\"))

It is effective only when the `w3m-local-find-file-function' variable
is set properly."
  :group 'w3m
  :type '(cons (radio :tag "Match"
		      (const :format "All " nil)
		      (regexp :format "%t: %v\n"))
	       (radio :tag "Nomatch"
		      (const :format "All " nil)
		      (regexp :format "%t: %v\n"))))

(defcustom w3m-local-find-file-function
  '(if (w3m-popup-frame-p)
       'find-file-other-frame
     'find-file-other-window)
  "*Function used to open local files.
If a url of the `file:' scheme in which you entered agrees with the
rule of the `w3m-local-find-file-regexps' variable (which see), it is
used to open the file.

Function should take one argument, the string naming the local file.
It can also be any Lisp form returning a function.  Set this to nil if
you want to always use emacs-w3m to see local files."
  :group 'w3m
  :type 'sexp)

(defcustom w3m-local-directory-view-method 'w3m-cgi
  "*Symbol of the method to view a local directory tree.
The valid values include `w3m-cgi' using the CGI program specified by
the `w3m-dirlist-cgi-program' variable (which see), and `w3m-dtree'
using the w3m-dtree Lisp module."
  :group 'w3m
  :type '(radio (const :format "Dirlist CGI  " w3m-cgi)
		(const :tag "Directory tree" w3m-dtree)))

(defcustom w3m-dirlist-cgi-program
  (cond ((eq system-type 'windows-nt)
	 "c:/usr/local/lib/w3m/dirlist.cgi")
	((memq system-type '(OS/2 emx))
	 (expand-file-name "dirlist.cmd" (getenv "W3M_LIB_DIR")))
	(t nil))
  "*Name of the CGI program to list a local directory.
If it is nil, the dirlist.cgi module of the w3m command will be used."
  :group 'w3m
  :type `(radio
	  (const :tag "w3m internal CGI" nil)
	  (file :format "path of 'dirlist.cgi': %v\n"
		:value ,(if (not noninteractive)
			    (expand-file-name
			     (concat "../lib/"
				     (file-name-nondirectory w3m-command)
				     "/dirlist.cgi")
			     (file-name-directory
			      (w3m-which-command w3m-command)))))))

(defcustom w3m-add-referer
  (if (boundp 'w3m-add-referer-regexps)
      (symbol-value 'w3m-add-referer-regexps)
    (cons "\\`https?:" "\\`https?://\\(?:localhost\\|127\\.0\\.0\\.1\\)/"))
  "*Rule of sending referers.
There are five choices as the valid values of this option.

\(1\) nil: this means that emacs-w3m never send referers.
\(2\) t: this means that emacs-w3m always send referers.
\(3\) lambda: this means that emacs-w3m send referers only when both
    the current page and the target page are provided by the same
    server.
\(4\) a cons cell keeping two regular expressions: this means that
    emacs-w3m send referers when the url of the current page matches
    the first regular expression and does not match the second regular
    expression.  Nil for the regexp matches any url.
\(5\) a function: emacs-w3m send referers when this function which has
    two arguments, URL and REFERER, returns non-nil.

If you become nervous about leak of your private WEB browsing history,
set `nil' or `lambda' to this option.  When your computer belongs to a
secret network, you may set a pair of regular expressions to inhibit
sending referers which will disclose your private informations, as
follows:

\(setq w3m-add-referer
      '(\"\\\\`https?:\"
	. \"\\\\`https?://\\\\(?:[^./]+\\\\.\\\\)*example\\\\.net/\")\)
"
  :group 'w3m
  :type '(choice
	  (const :tag "Never send referers" nil)
	  (const :tag "Always send referers" t)
	  (const :tag "Send referers when accessing the same server" lambda)
	  (cons :tag "Send referers when URI matches:"
		(list :inline t :format "%v"
		      (radio :indent 2 :sample-face underline
			     :tag "Allow"
			     (regexp :format "%t: %v\n")
			     (const :tag "Don't allow all" nil))
		      (radio :indent 2 :sample-face underline
			     :tag "Don't allow"
			     (regexp :format "%t: %v\n")
			     (const :tag "Allow all" nil))))
	  (function :tag "Send referers when your function returns non-nil")))

(defcustom w3m-touch-command (w3m-which-command "touch")
  "*Name of the executable file of the touch command.
Note that the command is required to be able to modify file's
timestamp with the `-t' option."
  :group 'w3m
  :type 'string)

(defcustom w3m-puny-utf-16be
  (cond
   ((w3m-find-coding-system 'utf-16-be-no-signature)
    'utf-16-be-no-signature)
   ((w3m-find-coding-system 'utf-16be)
    'utf-16be)
   (t nil))
  "*Coding system for PUNY coding. if nil, don't use PUNY code."
  :group 'w3m
  :type '(radio (coding-system :tag "UTF-16BE without BOM")
		(const "Don't use" nil)))

(defcustom w3m-uri-replace-alist
  '(("\\`gg:" w3m-search-uri-replace "google")
    ("\\`ya:" w3m-search-uri-replace "yahoo")
    ("\\`bts:" w3m-search-uri-replace "debian-bts")
    ("\\`dpkg:" w3m-search-uri-replace "debian-pkg")
    ("\\`alc:"  w3m-search-uri-replace "alc")
    ("\\`urn:ietf:rfc:\\([0-9]+\\)" w3m-pattern-uri-replace
     "http://www.ietf.org/rfc/rfc\\1.txt"))
  "*Alist of regexps matching URIs, and some types of replacements.
It can be used universally to replace URI strings in the local rule to
the valid forms in the Internet.

Each element looks like the `(REGEXP FUNCTION OPTIONS...)' form.
FUNCTION takes one or more arguments, a uri and OPTIONS.  You can use
the grouping constructs \"\\\\(...\\\\)\" in REGEXP, and they can be
referred by the \"\\N\" forms in a replacement (which is one of OPTIONS).

Here are some predefined functions which can be used for those ways:

`w3m-pattern-uri-replace'
    Replace a URI using PATTERN (which is just an OPTION).  It is
    allowed that PATTERN contains the \"\\N\" forms in the same manner
    of `replace-match'.

`w3m-search-uri-replace'
    Generate the valid forms to query words to some specified search
    engines.  For example, the element

    (\"\\\\`gg:\" w3m-search-uri-replace \"google\")

    makes it possible to replace the URI \"gg:emacs\" to the form to
    query the word \"emacs\" to the Google site.\
"
  :group 'w3m
  :type '(repeat
	  :convert-widget w3m-widget-type-convert-widget
	  `((choice
	     :format "%[Value Menu%] %v" :tag "Replacing URI with"
	     (list :indent 4 :tag "Replacement Using Pattern"
		   (regexp :format "%t: %v\n")
		   (function-item :format "" w3m-pattern-uri-replace)
		   (string :format "Pattern: %v\n"))
	     (list :format "%t:\n%v" :indent 4 :tag "Quick Search"
		   (regexp :format "Prefix URI %t: %v\n" :value "")
		   (function-item :format "" w3m-search-uri-replace)
		   (string :format "Quick Search Engine: %v\n" :value ""))
	     ,@(progn
		 (require 'w3m-search)
		 (mapcar
		  (lambda (elem)
		    (let* ((engine (car elem))
			   (prefix (mapconcat 'identity
					      (split-string (downcase engine))
					      "-")))
		      `(list
			:format "Quick Search:\n%v"
			:indent 4
			:tag ,(concat "Quick Search: " prefix)
			(regexp :tag "Prefix URL Regexp"
				,(concat "\\`" (regexp-quote prefix) ":"))
			(function-item :format "" w3m-search-uri-replace)
			(string :tag "Quick Search Engine" ,engine))))
		  w3m-search-engine-alist))
	     (list :indent 4 :tag "User Defined Function"
		   (regexp :format "%t: %v\n")
		   (function
		    :format "%t: %v\n"
		    ;; Fix a bug in Emacs versions prior to 22.
		    :value-to-internal
		    (lambda (widget value)
		      (if (stringp value)
			  (if (string-match "\\`\".*\"\\'" value)
			      (substring value 1 -1)
			    value)
			(prin1-to-string value))))
		   (repeat :extra-offset 2 :tag "Options"
			   (sexp :format "%t: %v\n")))))))

(defcustom w3m-relationship-estimate-rules
  `((w3m-relationship-simple-estimate
     "\\`https?://\\(?:www\\|blogsearch\\|groups\\|news\\|images\\)\
\\.google\\.[^/]+/\\(?:\\(?:blog\\|code\\)?search\\|groups\\|news\\|images\
\\|cse\\?cx=\\|custom\\?\\(?:q\\|hl\\)=\\)"
     ,(concat "<a[^>]+?href=" w3m-html-string-regexp "[^>]*>[\t\n ]*"
	      "\\(?:\\(?:</?span[^>]*>[\t\n ]*\\)*<span[^>]+>Next</span>"
	      "\\|\\(?:</?span[^>]*>[\t\n ]*\\)*\\(?:<b>\\)?"
	      "\\(?:下一頁\\|&#19979;&#19968;&#38913;"
	      "\\|次へ\\|&#27425;&#12408;"
	      "\\|다음\\|&#45796;&#51020;\\)[\t\n ]*<\\)")
     ,(concat "<a[^>]+?href=" w3m-html-string-regexp "[^>]*>[\t\n ]*"
	      "\\(?:\\(?:</?span[^>]*>[\t\n ]*\\)*<span[^>]+>Previous</span>"
	      "\\|\\(?:</?span[^>]*>[\t\n ]*\\)*\\(?:<b>\\)?"
	      "\\(?:上一頁\\|&#19978;&#19968;&#38913;"
	      "\\|前へ\\|&#21069;&#12408;"
	      "\\|이전\\|&#51060;&#51204;\\)[\t\n ]*<\\)")
     nil nil)
    (w3m-relationship-simple-estimate
     "\\`https?://www\\.google\\.[^/]+/gwt/n\\?u="
     ,(concat "<a[^>]+?href=" w3m-html-string-regexp
	      "[ \t\n]+accesskey=\"3\">")
     ,(concat "<a[^>]+?href=" w3m-html-string-regexp
	      "[ \t\n]+accesskey=\"1\">")
     nil nil)
    (w3m-relationship-simple-estimate
     "\\`http://beta\\.search\\.yahoo\\.co\\.jp/"
     ,(concat "<a href=" w3m-html-string-regexp
	      "><img src=http://i\\.yimg\\.jp/images/common/ar_next\\.gif")
     ,(concat "<a href=" w3m-html-string-regexp
	      "><img src=http://i\\.yimg\\.jp/images/common/ar_prev\\.gif")
     nil nil)
    (w3m-relationship-simple-estimate
     "\\`http://www\\.zdnet\\.co\\.jp/news/"
     ,(concat "<a href=" w3m-html-string-regexp ">次のページ</a>")
     ,(concat "<a href=" w3m-html-string-regexp ">前のページ</a>")
     nil nil)
    (w3m-relationship-oddmuse-estimate)
    (w3m-relationship-magicpoint-estimate)
    (w3m-relationship-slashdot-estimate)
    (w3m-relationship-alc-estimate))
  "Rules to estimate relationships between a retrieved page and others.

This variable supports the emacs-w3m ability to navigate
structured websites, using shortcut keys, to a current page's
parent page (`w3m-view-parent-page'), or next / previous
pages (`w3m-scroll-up-or-next-url', `w3m-scroll-down-or-previous-url').

The variable is a list of RULES. Each RULE is sequence in the
form FUNCTION URL NEXT PREV START CONTENTS.

FUNCTION is the method to to be used to evaluate the other
fields. A FUNCTION should set variables `w3m-start-url',
`w3m-next-url', `w3m-previous-url', `w3m-contents-url'. Emacs-w3m
provides functions `w3m-relationship-simple-estimate',
`w3m-relationship-magicpoint-estimate',
`w3m-relationship-oddmuse-estimate',
`w3m-relationship-slashdot-estimate',
`w3m-relationship-alc-estimate', but of course you can add your
own.

URL is a regex defining the urls for which to use this rule.

NEXT, PREV, START and CONTENTS are regexs of html source code
from which to extract the values of variables `w3m-next-url',
`w3m-previous-url', `w3m-start-url', `w3m-contents-url'
respectively. The url to store should be defined as a regex
collection group."
  :group 'w3m
  :type '(repeat
	  (choice
	   :format "%[Value Menu%] %v"
	   (list :tag "Estimate relationships from anchors matching"
		 :indent 1
		 (const :format "Function: %v\n"
			w3m-relationship-simple-estimate)
		 (regexp :tag "URL")
		 (regexp :tag "Next")
		 (regexp :tag "Prev")
		 (radio :format "Start: %v"
			(const :format "%v " nil) regexp)
		 (radio :format "Contents: %v"
			(const :format "%v " nil) regexp))
	   (list :tag "Estimate with a user defined function"
		 :indent 1
		 function
		 (repeat :tag "Args" :extra-offset 1 (sexp :format "%v"))))))

(defcustom w3m-enable-feeling-searchy t
  "Non-nil enables you to enter any words as well as a url when prompted.
In that case, emacs-w3m uses the default search engine to search
for the words."
  :group 'w3m
  :type 'boolean)

(defconst w3m-entity-table
  (let ((table (make-hash-table :test 'equal)))
    (dolist (entity '(("nbsp" . " ")
		      ("gt" . ">")
		      ("lt" . "<")
		      ("amp" . "&")
		      ("quot" . "\"")
		      ("apos" . "'")
		      ("circ" . "^")
		      ("tilde" . "~")))
      (puthash (car entity) (cdr entity) table))
    (dolist (entity
	     '(;("nbsp" . 160)
	       ("iexcl" . 161) ("cent" . 162) ("pound" . 163) ("curren" . 164)
	       ("yen" . 165) ("brvbar" . 166) ("sect" . 167) ("uml" . 168)
	       ("copy" . 169) ("ordf" . 170) ("laquo" . 171) ("not" . 172)
	       ("shy" . 173) ("reg" . 174) ("macr" . 175) ("deg" . 176)
	       ("plusmn" . 177) ("sup2" . 178) ("sup3" . 179) ("acute" . 180)
	       ("micro" . 181) ("para" . 182) ("middot" . 183) ("cedil" . 184)
	       ("sup1" . 185) ("ordm" . 186) ("raquo" . 187) ("frac14" . 188)
	       ("frac12" . 189) ("frac34" . 190) ("iquest" . 191)
	       ("Agrave" . 192) ("Aacute" . 193) ("Acirc" . 194)
	       ("Atilde" . 195) ("Auml" . 196) ("Aring" . 197) ("AElig" . 198)
	       ("Ccedil" . 199) ("Egrave" . 200) ("Eacute" . 201)
	       ("Ecirc" . 202) ("Euml" . 203) ("Igrave" . 204) ("Iacute" . 205)
	       ("Icirc" . 206) ("Iuml" . 207) ("ETH"  . 208) ("Ntilde" . 209)
	       ("Ograve" . 210) ("Oacute" . 211) ("Ocirc" . 212)
	       ("Otilde" . 213) ("Ouml" . 214) ("times" . 215) ("Oslash" . 216)
	       ("Ugrave" . 217) ("Uacute" . 218) ("Ucirc" . 219) ("Uuml" . 220)
	       ("Yacute" . 221) ("THORN" . 222) ("szlig" . 223) ("agrave" . 224)
	       ("aacute" . 225) ("acirc" . 226) ("atilde" . 227) ("auml" . 228)
	       ("aring" . 229) ("aelig" . 230) ("ccedil" . 231) ("egrave" . 232)
	       ("eacute" . 233) ("ecirc" . 234) ("euml" . 235) ("igrave" . 236)
	       ("iacute" . 237) ("icirc" . 238) ("iuml" . 239) ("eth" . 240)
	       ("ntilde" . 241) ("ograve" . 242) ("oacute" . 243)
	       ("ocirc" . 244) ("otilde" . 245) ("ouml" . 246) ("divide" . 247)
	       ("oslash" . 248) ("ugrave" . 249) ("uacute" . 250)
	       ("ucirc" . 251) ("uuml" . 252) ("yacute" . 253) ("thorn" . 254)
	       ("yuml" . 255)))
      (puthash (car entity)
	       (char-to-string (make-char 'latin-iso8859-1 (cdr entity)))
	       table))
    (dolist (entity
	     '(("Alpha" . 65) ("Beta" . 66) ("Gamma" . 67) ("Delta" . 68)
	       ("Epsilon" . 69) ("Zeta" . 70) ("Eta" . 71) ("Theta" . 72)
	       ("Iota" . 73) ("Kappa" . 74) ("Lambda" . 75) ("Mu" . 76)
	       ("Nu" . 77) ("Xi" . 78) ("Omicron" . 79) ("Pi" . 80)
	       ("Rho" . 81)	; No ("Sigmaf" . 82)
	       ("Sigma" . 83) ("Tau" . 84) ("Upsilon" . 85) ("Phi" . 86)
	       ("Chi" . 87) ("Psi" . 88) ("Omega" . 89)
	       ("alpha" . 97) ("beta" . 98) ("gamma" . 99) ("delta" . 100)
	       ("epsilon" . 101) ("zeta" . 102) ("eta" . 103) ("theta" . 104)
	       ("iota" . 105) ("kappa" . 106) ("lambda" . 107) ("mu" . 108)
	       ("nu" . 109) ("xi" . 110) ("omicron" . 111) ("pi" . 112)
	       ("rho" . 113) ("sigmaf" . 114) ("sigma" . 115) ("tau" . 116)
	       ("upsilon" . 117) ("phi" . 118) ("chi" . 119) ("psi" . 120)
	       ("omega" . 121)))
      (puthash (car entity)
	       (char-to-string (make-char 'greek-iso8859-7 (cdr entity)))
	       table))
    (when (w3m-mule-unicode-p)
      (let ((latin-extended-a
	     '((32 . (("OElig" . 114) ("oelig" . 115)))
	       (33 . (("Scaron" . 32) ("scaron" . 33) ("Yuml" . 56)))))
	    (latin-extended-b '((33 . (("fnof" . 82)))))
	    ;;(spacing-modifier-letters '(36 . (("circ" . 120) ("tilde" . 124))))
	    (general-punctuation
	     '((114 .
		    (("ensp" . 98) ("emsp" . 99) ("thinsp" . 105) ("zwnj" . 108)
		     ("zwj" . 109) ("lrm" . 110) ("rlm" . 111) ("ndash" . 115)
		     ("mdash" . 116) ("lsquo" . 120) ("rsquo" . 121)
		     ("sbquo" . 122) ("ldquo" . 124) ("rdquo" . 125)
		     ("bdquo" . 126)))
	       (115 .
		    (("dagger" . 32) ("Dagger" . 33) ("permil" . 48)
		     ("lsaquo" . 57) ("rsaquo" . 58)
		     ("bull" . 34) ("hellip" . 38) ("prime" . 50) ("Prime" . 51)
		     ("oline" . 62) ("frasl" . 68)))
	       (116 .
		    (("euro" . 76)))))
	    (greek '((39 . (("thetasym" . 81) ("upsih" . 82) ("piv" . 86)))))
	    (letterlike-symbols
	     '((117 .
		    (("weierp" . 88) ("image" . 81) ("real" . 92)
		     ("trade" . 98) ("alefsym" . 117)))))
	    (arrows
	     '((118 .
		    (("larr" . 112) ("uarr" . 113) ("rarr" . 114) ("darr" . 115)
		     ("harr" . 116)))
	       (119 .
		    (("crarr" . 53) ("lArr" . 80) ("uArr" . 81) ("rArr" . 81)
		     ("dArr" . 83) ("hArr" . 84)))))
	    (mathematical-operators
	     '((120 .
		    (("forall" . 32) ("part" . 34) ("exist" . 35) ("empty" . 37)
		     ("nabla" . 39) ("isin" . 40) ("notin" . 41) ("ni" . 43)
		     ("prod" . 47) ("sum" . 49) ("minus" . 50) ("lowast" . 55)
		     ("radic" . 58) ("prop" . 61) ("infin" . 62) ("ang" . 64)
		     ("and" . 71) ("or" . 72) ("cap" . 73) ("cup" . 74)
		     ("int" . 75) ("there4" . 84) ("sim" . 92) ("cong" . 101)
		     ("asymp" . 104)))
	       (121 .
		    (("ne" . 32) ("equiv" . 33) ("le" . 36) ("ge" . 37)
		     ("sub" . 66) ("sup" . 67) ("nsub" . 68) ("sube" . 70)
		     ("supe" . 71) ("oplus" . 85) ("otimes" . 87)
		     ("perp" . 101)))
	       (122 . (("sdot" . 37)))))
	    (miscellaneous-technical
	     '((122 . (("lceil" . 104) ("rceil" . 105) ("lfloor" . 106)
		       ("rfloor" . 107)))
	       (123 . (("lang" . 41) ("rang" . 42)))))
	    (suit
	     '(("loz" . (34 . 42)) ("spades" . (35 . 96)) ("clubs" . (35 . 99))
	       ("hearts" . (35 . 101)) ("diams" . (35 . 102)))))
	(dolist (entities `(,@latin-extended-a
			    ,@latin-extended-b
			    ,@general-punctuation
			    ,@greek ,@letterlike-symbols ,@arrows
			    ,@mathematical-operators
			    ,@miscellaneous-technical))
	  (let ((code1 (car entities)))
	    (dolist (entity (cdr entities))
	      (puthash (car entity)
		       (char-to-string
			(make-char 'mule-unicode-0100-24ff
				   code1 (cdr entity)))
		       table))))
	(dolist (entity suit)
	  (puthash (car entity)
		   (char-to-string
		    (make-char 'mule-unicode-2500-33ff
			       (car (cdr entity)) (cdr (cdr entity))))
		   table))))
    table)
  "Table of html character entities and values.")

(defvar w3m-extra-numeric-character-reference
  (mapcar
   (lambda (item)
     (cons (car item) (string (w3m-ucs-to-char (cdr item)))))
   '((?\C-m . #x20) ;; [emacs-w3m:12378]
     (#x80 . #x20AC) (#x82 . #x201A) (#x83 . #x0192) (#x84 . #x201E)
     (#x85 . #x2026) (#x86 . #x2020) (#x87 . #x2021) (#x88 . #x02C6)
     (#x89 . #x2030) (#x8A . #x0160) (#x8B . #x2039) (#x8C . #x0152)
     (#x8E . #x017D) (#x91 . #x2018) (#x92 . #x2019) (#x93 . #x201C)
     (#x94 . #x201D) (#x95 . #x2022) (#x96 . #x2013) (#x97 . #x2014)
     (#x98 . #x02DC) (#x99 . #x2122) (#x9A . #x0161) (#x9B . #x203A)
     (#x9C . #x0153) (#x9E . #x017E) (#x9F . #x0178)))
  "*Alist of (numeric . string) pairs for numeric character reference
other than ISO 10646.")

(defconst w3m-entity-reverse-table
  (let ((table (make-hash-table :test 'equal)))
    (maphash (lambda (key val) (puthash val key table))
	     w3m-entity-table)
    table)
  "Revision table of html character entities and values.")

(defconst w3m-entity-regexp
  (let (buf)
    (maphash (lambda (key val) (push key buf))
	     w3m-entity-table)
    (concat "&\\("
	    (let ((max-specpdl-size (* 1024 1024))) ;; For old Emacsen.
	      (regexp-opt buf))
	    "\\|#\\(?:[xX][0-9a-fA-F]+\\|[0-9]+\\)\\)\\(\\'\\|[^0-9a-zA-Z]\\)"))
  "Regexp matching html character entities.")

(defconst w3m-encoding-alist
  (eval-when-compile
    (apply 'nconc
	   (mapcar (lambda (elem)
		     (mapcar (lambda (x) (cons x (car elem)))
			     (cdr elem)))
		   '((gzip . ("gzip" "x-gzip" "compress" "x-compress"))
		     (bzip . ("x-bzip" "bzip" "bzip2"))
		     (deflate . ("x-deflate" "deflate"))))))
  "Alist of content encoding types and decoder symbols.
Decoders are specified by `w3m-decoder-alist' (which see).")

(defconst w3m-emacs-w3m-icon "\
R0lGODlhUwAOAPIAAFUq/H8AvwC/AP8AAAAAv79/Af///wAAACH/C05FVFNDQVBFMi4wAwEA
AAAh+QQAIQD/ACwAAAAAUwAOAAADxmi63P4wykmrvXiWvbP/4NIpY2ieUFlSQRssrRG7DGET
DQEAzL5PAoEiSCo0RoOBIblkKmKyV/RFsymsBqzh99vyvBKiYbQaG5vKZFoZfUqhUO0C2613
gUJzsVhy+tkuNG2DWjd0Xw0+iEGMYgJGHWVjbH8KTlAMcThZm1iHEYwakKMOlU2WgFKZUp6d
m3YKdwtiEmRnfZS5qG5Ub6yuVzg+C1xfAES0EbZ7u6fOTlOqrcFzxcSyjRXLqGoLptAo4eLj
5OUNCQAh+QQAIQD/ACwAAAAAUwAOAAADImi63P4wykmrvTjrzbv/YCiOZGmeaKqubOu+cCzP
dG3fagIAIfkEACEA/wAsAAAAAFMADgAAAz5outz+MMpJq7046827/2AYBWSwkAZaimyFpiZs
rm0tvXj82rxT0rmekLE7xYZIRVF5TA5XQWfyJ61ar9hsAgAh+QQAIQD/ACwAAAAAUwAOAAAD
Vmi63P4wykmrvTjrzbv/YBgFZLCQBloyREs0rxiiqVmba6voBi//tKCN5lsUf7OSUEGM9VxO
ZNLR3MV4R6mHxqg+rVrpavktZ8MgpfHKNqLf8Lh8XkkAACH5BAAhAP8ALAAAAABTAA4AAANw
aLrc/jDKSau9OOvNu/9gGAVksJAGWjJESzQEADCyLGJoaurm2io/Q9BgsxFnx5slx9zlhoug
cWpULktNxfMFdHGrtJq1kmNsu2jhFznulE+7oHytoLY1q6w6/RPXZ1N3F1hRXHNRRWx+goyN
jo+QCQAh+QQAIQD/ACwAAAAAUwAOAAADhWi63P4wykmrvTjrzbv/YBgFZLCQBloyREs0BAAw
sjwJgoKHaGr6plVLMTQUDTYbcraU7ESKnvTXOy6KyqzyloMCV77o7+jCMhu1M2797EJ7jOrL
OC+aI2tvBX4a1/8KWoFnC096EitTRIB0S2dJTAA7hocjYI2YZJALNQxslaChoqOkDgkAIfkE
ACEA/wAsAAAAAFMADgAAA6doutz+MMpJq714lr2z/+DSKWNonlBZUkEbLK0RuwxhEw0BAMy+
TwKBIkgqNFaSmOy1fNFsCqhBavj9qjyshGgYIZERpZippC6k1/QVKOwa3UVw2DVWlHHRG37d
8y2CgFwCRh1gbxVKDHd5jFN7WQ+AGoSUJokwTFKajwpqDlwSXm9yLDNkmXibWJBWWQBEoBGi
RSB0Z6m4Z60Lfn+SFLMowsPExcbFCQAh+QQAIQD/ACwAAAAAUwAOAAADxmi63P4wykmrvXiW
vbP/4NIpY2ieUFlSQRssrRG7DGETDQEAzL5PAoEiSCo0RoOBIblkKmKyV/RFsymsBqzh99vy
vBKiYbQaG5vKZFoZfUqhUO0C2613gUJzsVhy+tkuNG2DWjd0Xw0+iEGMYgJGHWVjbH8KTlAM
cThZm1iHEYwakKMOlU2WgFKZUp6dm3YKdwtiEmRnfZS5qG5Ub6yuVzg+C1xfAES0EbZ7u6fO
TlOqrcFzxcSyjRXLqGoLptAo4eLj5OUNCQA7"
  "A small image to be displayed in the about: page.
It is encoded in the optimized interlaced endlessly animated gif format
and base64.  Emacs can display only the 1st frame of an animation, but
XEmacs can fully display it with the help of the gifsicle program.")

(defcustom w3m-process-modeline-format " loaded: %s"
  "*Format used when displaying the progress of the external w3m process.
It shows a percentage of the data loaded from the web server."
  :group 'w3m
  :type '(choice (string :tag "Format") function))

(defcustom w3m-ignored-image-url-regexp nil
  "*Regexp matching image urls which you don't want to view.
It is effective even if `w3m-display-inline-images' is non-nil.
For instance, the value \"^https?://www\\.google\\.com/\" conceals
Google's logo and navigation images, but display YouTube's
thumbnail."
  :group 'w3m
  :type '(radio (const :format "Accept any image\n" nil)
		(regexp :format "URL regexp: %v\n")))

(defvar w3m-modeline-process-status-on "<PRC>"
  "Modeline control for displaying the status when the process is running.
The value will be modified for displaying the graphic icon.")

(defvar w3m-modeline-image-status-on "[IMG]"
  "Modeline control to display the status when inline images are turned on.
The value will be modified for displaying the graphic icon.")

(defvar w3m-modeline-status-off "[ - ]"
  "Modeline control for displaying the status for the default.
The value will be modified for displaying the graphic icon.")

(defvar w3m-modeline-ssl-image-status-on "[IMG(SSL)]"
  "Modeline control for displaying the status when images and SSL are on.
The value will be modified for displaying the graphic icon.")

(defvar w3m-modeline-ssl-status-off "[SSL]"
  "Modeline control for displaying the status when SSL is turned on.
The value will be modified for displaying the graphic icon.")

(defvar w3m-modeline-separator " / "
  "String used to separate a status and a title in the modeline.")

(defvar w3m-modeline-favicon nil
  "Modeline control for displaying a favicon.
This variable will be made buffer-local.")

(defvar w3m-favicon-image nil
  "Favicon image of the page.
This variable will be made buffer-local")

(defvar w3m-current-process nil
  "Flag used to say whether the external process is running in the buffer.
This variable will be made buffer-local.")
(make-variable-buffer-local 'w3m-current-process)

(defvar w3m-refresh-timer nil
  "Variable used to keep a timer object for refreshing a page.
It will be supplied by the REFRESH attribute in the META tag, and made
buffer-local in each emacs-w3m buffer.")
(make-variable-buffer-local 'w3m-refresh-timer)

(defvar w3m-mail-user-agents '(gnus-user-agent
			       message-user-agent
			       mew-user-agent
			       vm-user-agent
			       wl-user-agent)
  "List of mail user agents that `w3m-mail' supports.
See also w3m-mail.el.")

(defvar w3m-current-base-url nil
  "URL specified by <base...> tag in <head> element of the page source.")
(defvar w3m-current-forms nil
  "Variable used to keep forms data for the current emacs-w3m buffer.")
(defvar w3m-current-coding-system nil
  "Coding system used when decoding the current emacs-w3m buffer.")
(defvar w3m-current-content-charset nil
  "Content charset of the page specified by the server or the META tag.")
(defvar w3m-icon-data nil
  "Cons of icon data and its image-type for the current emacs-w3m buffer.
It is used for favicon data.  The type is often `ico'.")
(defvar w3m-next-url nil
  "URL as the next document in the author-defined sequence.")
(defvar w3m-previous-url nil
  "URL as the previous document in the author-defined sequence.")
(defvar w3m-start-url nil
  "URL as the first document in the author-defined sequence.")
(defvar w3m-contents-url nil
  "URL as the table of contents for the current page.")
(defvar w3m-max-anchor-sequence nil
  "Maximum number of the anchor sequence in the current page.")
(defvar w3m-current-refresh nil
  "Cons of number of seconds and a url specified by the REFRESH attribute.")
(defvar w3m-current-ssl nil
  "SSL certification indicator for the current emacs-w3m buffer.")
(defvar w3m-name-anchor-from-hist nil
  "List of the points of where `w3m-search-name-anchor' come from.")

(make-variable-buffer-local 'w3m-current-url)
(make-variable-buffer-local 'w3m-current-base-url)
(make-variable-buffer-local 'w3m-current-title)
(make-variable-buffer-local 'w3m-current-forms)
(make-variable-buffer-local 'w3m-current-coding-system)
(make-variable-buffer-local 'w3m-current-content-charset)
(make-variable-buffer-local 'w3m-icon-data)
(make-variable-buffer-local 'w3m-next-url)
(make-variable-buffer-local 'w3m-previous-url)
(make-variable-buffer-local 'w3m-start-url)
(make-variable-buffer-local 'w3m-contents-url)
(make-variable-buffer-local 'w3m-max-anchor-sequence)
(make-variable-buffer-local 'w3m-current-refresh)
(make-variable-buffer-local 'w3m-current-ssl)
(make-variable-buffer-local 'w3m-name-anchor-from-hist)

(defun w3m-clear-local-variables ()
  (setq w3m-current-url nil
	w3m-current-base-url nil
	w3m-current-title nil
	w3m-current-coding-system nil
	w3m-current-content-charset nil
	w3m-icon-data nil
	w3m-next-url nil
	w3m-previous-url nil
	w3m-start-url nil
	w3m-contents-url nil
	w3m-max-anchor-sequence nil
	w3m-current-refresh nil
	w3m-current-ssl nil
	w3m-name-anchor-from-hist nil))

(defun w3m-copy-local-variables (from-buffer)
  (let (url base title cs char icon next prev start toc hseq refresh ssl)
    (with-current-buffer from-buffer
      (setq url w3m-current-url
	    base w3m-current-base-url
	    title w3m-current-title
	    cs w3m-current-coding-system
	    char w3m-current-content-charset
	    icon w3m-icon-data
	    next w3m-next-url
	    prev w3m-previous-url
	    start w3m-start-url
	    toc w3m-contents-url
	    hseq w3m-max-anchor-sequence
	    refresh w3m-current-refresh
	    ssl w3m-current-ssl))
    (setq w3m-current-url url
	  w3m-current-base-url base
	  w3m-current-title title
	  w3m-current-coding-system cs
	  w3m-current-content-charset char
	  w3m-icon-data icon
	  w3m-next-url next
	  w3m-previous-url prev
	  w3m-start-url start
	  w3m-contents-url toc
	  w3m-max-anchor-sequence hseq
	  w3m-current-refresh refresh
	  w3m-current-ssl ssl)))

(defvar w3m-safe-url-regexp nil
  "Regexp matching urls which are considered to be safe.
The nil value means all urls are considered to be safe.

Note: The value, that might be bound to a certain value while rendering
contents, will be held by the `w3m-safe-url-regexp' text property that
is set over the rendered contents in a buffer.  So, programs that use
the value to test whether a url of a link in a buffer is safe should
use the value of the text property, not the value of this variable.
See the function definitions of `w3m-toggle-inline-image',
`w3m-toggle-inline-images', `w3m-safe-view-this-url', and
`w3m-mouse-safe-view-this-url'.")

(defvar w3m-current-buffer nil)
(defvar w3m-cache-buffer nil)
(defvar w3m-cache-articles nil)
(defvar w3m-cache-hashtb nil)
(defvar w3m-input-url-history nil)

(defvar w3m-http-status-alist
  '((400 . "Bad Request")
    (401 . "Unauthorized")
    (402 . "Payment Required")
    (403 . "Forbidden")
    (404 . "Not Found")
    (405 . "Method Not Allowed")
    (406 . "Not Acceptable")
    (407 . "Proxy Authentication Required")
    (408 . "Request Time-out")
    (409 . "Conflict")
    (410 . "Gone")
    (411 . "Length Required")
    (412 . "Precondition Failed")
    (413 . "Request Entity Too Large")
    (414 . "Request-URI Too Large")
    (415 . "Unsupported Media Type")
    (500 . "Internal Server Error")
    (501 . "Not Implemented")
    (502 . "Bad Gateway")
    (503 . "Service Unavailable")
    (504 . "Gateway Time-out")
    (505 . "HTTP Version not supported"))
  "Alist of HTTP status codes.")

(defvar w3m-http-status nil)

(defconst w3m-arrived-db-size 1023)
(defvar w3m-arrived-db nil
  "Hash table, the arrived URLs database.
The name of each symbol represents a url, the arrival time in the
Emacs style (a list of three integers) is stored as the value, and
informations including a title, a modification time, a content charset
and a content type are stored as the properties of the symbol.  The
nil value means it has not been initialized.")

(defvar w3m-arrived-setup-functions nil
  "Hook functions run after setting up the arrived URLs database.")
(defvar w3m-arrived-shutdown-functions nil
  "Hook functions run after saving the arrived URLs database.")

(defconst w3m-image-type-alist
  '(("image/jpeg" . jpeg)
    ("image/gif" . gif)
    ("image/png" . png)
    ("image/tiff" . tiff)
    ("image/x-xbm" . xbm)
    ("image/x-xpm" . xpm))
  "Alist of content types and image types defined as the Emacs's features.")

(defconst w3m-toolbar-buttons
  '("back" "parent" "forward" "reload" "open" "home" "search" "image"
    "copy" "weather" "antenna" "save" "history" "db-history")
  "List of prefix strings for the toolbar buttons.")

(defconst w3m-toolbar
  (if (equal "Japanese" w3m-language)
      (let ((a "ア"))
	`([w3m-toolbar-back-icon w3m-view-previous-page
				 (w3m-history-previous-link-available-p)
				 "前のページに戻る"]
	  [w3m-toolbar-parent-icon w3m-view-parent-page
				   (w3m-parent-page-available-p)
				   "上のディレクトリへ移動する"]
	  [w3m-toolbar-forward-icon w3m-view-next-page
				    (w3m-history-next-link-available-p)
				    "次のページに進む"]
	  [w3m-toolbar-reload-icon w3m-reload-this-page
				   w3m-current-url
				   "サーバからページをもう一度読み込む"]
	  [w3m-toolbar-open-icon w3m-goto-url t "URL を入力してページを開く"]
	  [w3m-toolbar-home-icon w3m-gohome w3m-home-page
				 "ホームページへジャンプ"]
	  [w3m-toolbar-search-icon w3m-search t "インターネット上を検索"]
	  [w3m-toolbar-image-icon w3m-toggle-inline-images t
				  "画像の表示をトグルする"]
	  [w3m-toolbar-copy-icon w3m-copy-buffer t
				 "このセッションのコピーを作る"]
	  [w3m-toolbar-weather-icon w3m-weather t "天気予報を見る"]
	  [w3m-toolbar-antenna-icon w3m-antenna t
				    ,(concat a "ンテナで受信する")]
	  [w3m-toolbar-save-icon w3m-save-buffer (w3m-url-savable-p)
				 "セーブ..."]
	  [w3m-toolbar-history-icon w3m-history t "ヒストリー"]
	  [w3m-toolbar-db-history-icon w3m-db-history t
				       "過去に訪問した URL の履歴を見る"]))
    '([w3m-toolbar-back-icon w3m-view-previous-page
			     (w3m-history-previous-link-available-p)
			     "Back to Previous Page"]
      [w3m-toolbar-parent-icon w3m-view-parent-page
			       (w3m-parent-page-available-p)
			       "View the parent page"]
      [w3m-toolbar-forward-icon w3m-view-next-page
				(w3m-history-next-link-available-p)
				"Forward to Next Page"]
      [w3m-toolbar-reload-icon w3m-reload-this-page
			       w3m-current-url
			       "Reload This Page"]
      [w3m-toolbar-open-icon w3m-goto-url t "Go to..."]
      [w3m-toolbar-home-icon w3m-gohome w3m-home-page "Go to Home Page"]
      [w3m-toolbar-search-icon w3m-search t "Search the Internet"]
      [w3m-toolbar-image-icon w3m-toggle-inline-images t "Toggle Images"]
      [w3m-toolbar-copy-icon w3m-copy-buffer t "Make a Copy of This Session"]
      [w3m-toolbar-weather-icon w3m-weather t "Weather Forecast"]
      [w3m-toolbar-antenna-icon w3m-antenna t "Investigate with Antenna"]
      [w3m-toolbar-save-icon w3m-save-buffer (w3m-url-savable-p) "Save to..."]
      [w3m-toolbar-history-icon w3m-history t "History"]
      [w3m-toolbar-db-history-icon w3m-db-history t "View Arrived URLs"]))
  "Toolbar definition for emacs-w3m.")

;; "View" is page viewing
;; "Show" is link list showing
(defconst w3m-menubar
  (let ((a (when w3m-use-japanese-menu "ア")))
    `("w3m"
      [,(w3m-make-menu-item "この URL を新しいセッションで開く"
	  "Open This URL in a new session")
       w3m-view-this-url-new-session (or (w3m-anchor) (w3m-image))]
      [,(w3m-make-menu-item "この URL をダウンロードする" "Download This URL")
       w3m-download-this-url (or (w3m-anchor) (w3m-image))]
      [,(w3m-make-menu-item "ダウンロード..." "Download to...")
       w3m-download t]
      [,(w3m-make-menu-item "この URL をセーブする..." "Save to...")
       w3m-save-buffer (w3m-url-savable-p)]
      "----" ;; separator
      [,(w3m-make-menu-item "前のページに戻る" "Back to Previous Page")
       w3m-view-previous-page
       (w3m-history-previous-link-available-p)]
      [,(w3m-make-menu-item "次のページに移動する" "Forward to Next Page")
       w3m-view-next-page
       (w3m-history-next-link-available-p)]
      [,(w3m-make-menu-item "上の階層に移動する" "Up to Parent Page")
       w3m-view-parent-page
       (w3m-parent-page-available-p)]
      "----" ;; separator
      [,(w3m-make-menu-item "現在のページを browse-url で開く"
	  "Open The Current Page using browse-url")
       w3m-view-url-with-browse-url w3m-current-url]
      [,(w3m-make-menu-item "このリンクを browse-url で開く"
	  "Open This Link using browse-url")
       w3m-view-url-with-browse-url (or (w3m-anchor) (w3m-image))]
      [,(w3m-make-menu-item "このページのソースをコマンドに送る..."
	  "Pipe Page Source to Command...")
       w3m-pipe-source  w3m-current-url]
      "----" ;; separator
      (,(w3m-make-menu-item "再表示" "Redisplay")
       [,(w3m-make-menu-item "このページを再取得する" "Reload This Page")
	w3m-reload-this-page w3m-current-url]
       [,(w3m-make-menu-item "すべてのページを再取得する" "Reload All Pages")
       w3m-reload-all-pages (cdr (w3m-list-buffers))]
       "----" ;; separator
       [,(w3m-make-menu-item "画像表示の切替(全部)" "Toggle Images")
	w3m-toggle-inline-images (w3m-display-graphic-p)]
       [,(w3m-make-menu-item "画像表示の切替(この画像)" "Toggle This Image")
	w3m-toggle-inline-image (w3m-image)]
       [,(w3m-make-menu-item "画像表示を止める" "Turn off Images")
	w3m-turnoff-inline-images (w3m-display-graphic-p)]
       "----" ;; separator
       [,(w3m-make-menu-item "再描画する" "Redisplay This Page")
	w3m-redisplay-this-page w3m-current-url]
       [,(w3m-make-menu-item "Charset を指定して再描画する"
	   "Redisplay This Page with Charset")
	w3m-redisplay-with-charset w3m-current-url]
       [,(w3m-make-menu-item "Content-type を指定して再描画する"
	   "Redisplay This Page with Content-type")
	w3m-redisplay-with-content-type w3m-current-url]
       [,(w3m-make-menu-item "指定した Charset と Content-type を破棄する"
	   "Reset Charset and Content-type")
	w3m-redisplay-and-reset w3m-current-url]
       ) ;; end redisplay
      [,(w3m-make-menu-item "ホームページへ移動" "Go to Home Page")
       w3m-gohome w3m-home-page]
      (,(w3m-make-menu-item "ブックマーク" "Bookmark")
       [,(w3m-make-menu-item "ブックマークを表示" "View Bookmark")
	w3m-bookmark-view t]
       [,(w3m-make-menu-item "新しいセッションでブックマークを表示"
			     "View Bookmark in a New Session")
	w3m-bookmark-view-new-session t])
      [,(w3m-make-menu-item "移動..." "Go to...")
       w3m-goto-url t]
      "----" ;; separator
      (,(w3m-make-menu-item "履歴" "History")
       [,(w3m-make-menu-item "木構造で履歴を表示" "Show a Visited URLs Tree")
	w3m-history t]
       [,(w3m-make-menu-item "リストで履歴を表示" "Show an Arrived URLs List")
	w3m-db-history t]
       ) ;; end history
      [,(w3m-make-menu-item "インターネットでの検索..."
			    "Search the Internet...")
       w3m-search t]
      [,(w3m-make-menu-item "新しいセッションで検索..."
			    "Search the Internet in a New Session...")
       w3m-search-new-session t]
      [,(w3m-make-menu-item "天気予報" "Weather Forecast")
       w3m-weather t]
      [,(w3m-make-menu-item (concat a "ンテナで取得")
			    "Investigate with Antenna")
       w3m-antenna t]
      (,(w3m-make-menu-item "ヘルプ" "Resource")
       [,(w3m-make-menu-item "プロセスを中止する" "Cancel Process")
	w3m-process-stop w3m-current-process]
       [,(w3m-make-menu-item "ソースを見る" "View Source")
	w3m-view-source t]
       [,(w3m-make-menu-item "ヘッダーを見る" "View Header")
	w3m-view-header t]
       ) ;; end resource
      "----" ;; separator
      [,(w3m-make-menu-item "このページをメールで送る" "Mail this page")
       w3m-mail (memq mail-user-agent w3m-mail-user-agents)]
      "----" ;; separator
      [,(w3m-make-menu-item "バグレポートを送る" "Send a Bug Report")
       report-emacs-w3m-bug t]
      "----" ;; separator
      [,(w3m-make-menu-item "この URL を表示する" "Print the Current URL")
       w3m-print-current-url t]
      [,(w3m-make-menu-item "w3m を閉じる" "Close w3m")
       w3m-close-window t]
      [,(w3m-make-menu-item "w3m を終了する" "Quit w3m")
       w3m-quit t]
      )) ;; end w3m
  "Menubar definition for emacs-w3m.")

(defvar w3m-rmouse-menubar
  `("w3m"
    [,(w3m-make-menu-item "前のページに戻る" "Back to Previous Page")
     w3m-view-previous-page
     (w3m-history-previous-link-available-p)]
    [,(w3m-make-menu-item "次のページに移動する" "Forward to Next Page")
     w3m-view-next-page
     (w3m-history-next-link-available-p)]
    [,(w3m-make-menu-item "上の階層に移動する" "Up to Parent Page")
     w3m-view-parent-page
     (w3m-parent-page-available-p)]
    "----" ;; separator
    [,(w3m-make-menu-item "このページを再取得する" "Reload This Page")
     w3m-reload-this-page w3m-current-url]
    [,(w3m-make-menu-item "すべてのページを再取得する" "Reload All Pages")
     w3m-reload-all-pages (cdr (w3m-list-buffers))]
    [,(w3m-make-menu-item "プロセスを中止する" "Cancel Process")
     w3m-process-stop w3m-current-process])
  "*Menubar for click the right mouse button.")

(defvar w3m-cid-retrieve-function-alist nil)
(defvar w3m-force-redisplay t)

(defvar w3m-work-buffer-list nil)
(defconst w3m-work-buffer-name " *w3m-work*")
(defconst w3m-select-buffer-name " *w3m buffers*")

(defconst w3m-dump-head-source-command-arguments
  (cond ((eq w3m-type 'w3mmee)
	 (list "-dump=extra,head,source"))
	(t
	 (list
	  '(if w3m-accept-languages
	       '("-o"
		 (concat "accept_language="
			 (mapconcat 'identity w3m-accept-languages ","))))
	  "-dump_extra")))
  "Arguments passed to the w3m command to run \"dump_extra\".")

(defvar w3m-halfdump-command nil
  "Alternative w3m command used to run \"halfdump\".
If it is nil, the command specified to `w3m-command' is used.")

(defconst w3m-halfdump-command-arguments
  (cond ((eq w3m-type 'w3mmee)
	 (list '(if w3m-treat-image-size
		    "-dump=half-buffer,single-row-image"
		  "-dump=half-buffer")
	       '(if (eq w3m-input-coding-system 'ctext)
		    (list "-I" "x-ctext")
		  (when (and (eq w3m-input-coding-system 'binary)
			     charset)
		    (list "-I" 'charset)))
	       "-o" "concurrent=0"))
	((eq w3m-type 'w3m-m17n)
	 (list "-halfdump"
	       "-o" "ext_halfdump=1"
	       "-o" "strict_iso2022=0"
	       "-o" "fix_width_conv=1"
	       "-o" "use_jisx0201=0"
	       "-o" "ucs_conv=1"
	       '(if (eq w3m-input-coding-system 'binary)
		    (if charset (list "-I" 'charset))
		  (list "-I" (cond
			      ((eq w3m-input-coding-system 'utf-8)
			       "UTF-8")
			      ((eq w3m-input-coding-system 'iso-8859-1)
			       "ISO-8859-1")
			      (t
			       "ISO-2022-JP-2"))))
	       "-O"
	       '(cond
		 ((eq w3m-output-coding-system 'utf-8)
		  "UTF-8")
		 ((eq w3m-output-coding-system 'iso-8859-1)
		  "ISO-8859-1")
		 (t
		  "ISO-2022-JP-2"))))
	((eq w3m-input-coding-system 'w3m-euc-japan)
	 (list "-halfdump" "-I" "e"))
	(t (list "-halfdump")))
  "Arguments passed to the w3m command to run \"halfdump\".")

(defconst w3m-halfdump-command-common-arguments
  (list "-T" "text/html" "-t" tab-width "-cols" '(w3m-display-width)
	'(cond
	  ((and (eq w3m-display-ins-del 'fontify)
		(w3m-device-on-window-system-p))
	   (list "-o" "display_ins_del=2"))
	  ((or (eq w3m-display-ins-del 'tag)
	       (and (eq w3m-display-ins-del 'fontify)
		    (not (w3m-device-on-window-system-p))))
	   (list "-o" "display_ins_del=1"))))
  "Arguments used in common by the w3m command variants to run \"halfdump\".")

(defconst w3m-arrived-ignored-regexp
  "\\`about:\\(?://\\(?:header\\|source\\|history\\|\
db-history\\|antenna\\|namazu\\|dtree\\)/.*\\)?\\'\
\\|\\`about:/*blank/?\\'"
  "Regexp matching urls which aren't stored in the arrived URLs database.")

(defconst w3m-history-ignored-regexp
  "\\`about:\\(?://\\(?:header\\|source\\|history\\|\
db-history\\|antenna\\|namazu\\|dtree\\)/.*\\)?\\'\
\\|\\`about:/*blank/?\\'"
  "Regexp matching urls which aren't stored in the history.")

(defvar w3m-mode-map nil "Keymap for emacs-w3m buffers.")

(defvar w3m-url-completion-map (let ((map (make-sparse-keymap)))
				 (define-key map " " 'self-insert-command)
				 (define-key map "?" 'self-insert-command)
				 map)
  "*Keymap that overrides the default keymap when `w3m-input-url' runs.
By default SPC and \"?\" are bound to `self-insert-command' since those
are common url characters.  Use TAB for completion.")

(defvar w3m-link-map nil "Keymap used on links.")

(defvar w3m-doc-view-map nil
  "Keymap used in `doc-view-mode' that emacs-w3m launches.
`doc-view-mode-map' gets to be its parent keymap.")

(defvar w3m-mode-setup-functions nil
  "Hook functions run after setting up the `w3m-mode'.")
(defvar w3m-display-functions nil
  "Hook functions run after displaying pages in emacs-w3m buffers.
Each function is called with a url string as the argument.  This hook
is evaluated just before evaluating `w3m-display-hook'.")

(defvar w3m-load-hook nil
  "*Hook run after loading the w3m.elc module.
It is not recommended that you use this hook instead of writing into
`w3m-init-file' for customization.")


;; Generic functions:
(defun w3m-url-to-file-name (url)
  "Return the file name which is pointed to by URL.
When URL does not point to any local files, it returns nil.  The
actual performance of this function is to strip off the scheme part
and the net_loc part from URL.  It is meaningless to give an argument
whose net_loc part is not empty, a null string or the localhost name
to this function."
  (cond
   ((string-match "\\`\\(\\(file:/\\{0,2\\}\\)\\|about://dtree\\)/" url)
    (setq url (substring url (match-end 1)))
    (when (and (match-beginning 2) ;; file:
	       (< (match-end 2) 7) ;; file:// or file:/
	       (string-match "\\`\\(/[^/]+[^/:|]\\)/" url))
      (cond ((file-directory-p (match-string 0 url))
	     ) ;; The directory "/hostname/" exists.
	    ((string-match (concat "\\`/\\(localhost\\|127\\.0\\.0\\.1\\|"
				   (regexp-quote (system-name)) "\\)/")
			   url)
	     ;; Strip the localhost name.
	     (setq url (substring url (match-end 1))))
	    (t
	     ;; Make it a Tramp url: /hostname:/...
	     ;; See `tramp-default-method' and `tramp-default-method-alist'.
	     (setq url (concat (substring url 0 (match-end 1))
			       ":"
			       (substring url (match-end 1)))))))
    ;; Process abs_path part in Windows.
    (when (and w3m-treat-drive-letter
	       (string-match
		"\\`/\\(?:\\([a-zA-Z]\\)[|:]?\\|cygdrive/\\([a-zA-Z]\\)\\)/"
		url))
      (setq url (concat (or (match-string 1 url) (match-string 2 url))
			":/"
			(substring url (match-end 0)))))
    (if (string-match "\\`/[^/:]\\{2,\\}:/" url)
	;; Don't check for a Tramp url.
	url
      (if (file-exists-p url)
	  url
	(let ((x (w3m-url-decode-string url w3m-file-name-coding-system)))
	  (if (file-exists-p x) x url)))))
   ((string-match "\\`\\(?:[~/]\\|[a-zA-Z]:/\\|\\.\\.?/\\)" url) url)
   (t
    (catch 'found-file
      (dolist (pair w3m-url-local-directory-alist)
	(and (string-match (concat "\\`"
				   (regexp-quote
				    (file-name-as-directory (car pair))))
			   url)
	     (let ((file (expand-file-name (substring url (match-end 0))
					   (cdr pair))))
	       (when (or (file-exists-p file)
			 (file-exists-p
			  (setq file (w3m-url-decode-string
				      file w3m-file-name-coding-system))))
		 (throw 'found-file file)))))))))

(defun w3m-expand-file-name-as-url (file &optional directory)
  "Return a url string which points to the FILE.
Optional DIRECTORY is a directory to start with if FILE is relative
\(i.e., FILE doesn't start with slash).  It defaults to the current
directory."
  (setq file (expand-file-name file directory))
  (concat "file://"
	  (if (string-match "\\`\\([a-zA-Z]\\):" file)
	      (format (if w3m-use-cygdrive "/cygdrive/%s%s" "/%s|%s")
		      (match-string 1 file)
		      (substring file (match-end 0)))
	    file)))


;;; Managing the arrived URLs database:
(defmacro w3m-arrived-intern (url &optional soft)
  "Normalize URL by stripping last / and intern it into `w3m-arrived-db'.
If SOFT is non-nil, use `intern-soft' instead."
  (let ((fn (if soft 'intern-soft 'intern))
	(str (if (consp url)
		 `(let* ((url ,url)
			 (len (length url)))
		    (if (and (not (zerop len))
			     (eq (aref url (1- len)) ?/))
			(substring url 0 -1)
		      url))
	       `(if (let ((len (length ,url)))
		      (and (not (zerop len))
			   (eq (aref ,url (1- len)) ?/)))
		    (substring ,url 0 -1)
		  ,url))))
    `(,fn ,str w3m-arrived-db)))

(defun w3m-arrived-add (url &optional title modification-time
			    arrival-time content-charset content-type)
  "Add URL to the arrived URLs database.
Optional TITLE, MODIFICATION-TIME, ARRIVAL-TIME, CONTENT-CHARSET and
CONTENT-TYPE are also be added."
  (unless (string-match w3m-arrived-ignored-regexp url)
    (let ((ident (w3m-arrived-intern url)))
      (if (string-match "\\`\\([^#]+\\)#" url)
	  (w3m-arrived-add (substring url 0 (match-end 1))
			   title modification-time arrival-time
			   content-charset content-type)
	(when title
	  (put ident 'title title))
	(when modification-time
	  (put ident 'last-modified modification-time))
	(when content-charset
	  (put ident 'content-charset content-charset))
	(when content-type
	  (put ident 'content-type content-type)))
      (set ident arrival-time))))

(defun w3m-arrived-p (url)
  "Return non-nil if a page of URL has arrived."
  (or (string-match w3m-arrived-ignored-regexp url)
      (w3m-arrived-intern url t)))

(defun w3m-arrived-time (url)
  "Return the arrival time of a page of URL if it has arrived.
Otherwise return nil."
  (let ((v (w3m-arrived-intern url t)))
    (and v (boundp v) (symbol-value v))))
(defsetf w3m-arrived-time (url) (value)
  (list 'w3m-arrived-add url nil nil value))

(defun w3m-arrived-put (url property value)
  "Store VALUE in the arrived URLs database as the PROPERTY of URL.
Return VALUE if a page of URL has arrived.  Otherwise, VALUE is
ignored and return nil."
  (let ((symbol (w3m-arrived-intern url t)))
    (and symbol (put symbol property value))))

(defun w3m-arrived-get (url property)
  "Return the value of URL's PROPERTY stored in the arrived URLs database.
If a page of URL has not arrived, return nil."
  (let ((symbol (w3m-arrived-intern url t)))
    (and symbol (get symbol property))))

(defsetf w3m-arrived-get w3m-arrived-put)

(defmacro w3m-arrived-title (url)
  "Return the title of URL having stored in the arrived URLs database."
  `(w3m-arrived-get ,url 'title))

(defmacro w3m-arrived-last-modified (url)
  "Return the mod time of URL having stored in the arrived URLs database.
If a page of URL has not arrived yet, return nil."
  `(w3m-arrived-get ,url 'last-modified))

(defmacro w3m-arrived-content-charset (url)
  "Return the content charset of URL stored in the arrived URLs database.
If it has not been specified or a page of URL has not arrived yet,
return nil."
  `(w3m-arrived-get ,url 'content-charset))

(defmacro w3m-arrived-content-type (url)
  "Return the content type of URL stored in the arrived URLs database.
If it has not been specified or a page of URL has not arrived yet,
return nil."
  `(w3m-arrived-get ,url 'content-type))

(defun w3m-arrived-load-list ()
  "Load the arrived URLs database file.
The file is specified by `w3m-arrived-file'.  If the data is in old
format, they will simply be ignored."
  (let ((list (w3m-load-list w3m-arrived-file)))
    (when (or
	   ;; Before the revision 1.120, every element of the list was
	   ;; a string that represented an arrived URL.
	   (stringp (car list))
	   ;; Before the revision 1.135, every element was a cons
	   ;; cell: its car kept a URL, and its cdr kept a time when
	   ;; the URL was arrived.
	   ;; Before the revision 1.178, every element was a 4-tuple
	   ;; that consisted of a URL, a title, a modification time,
	   ;; and an arrival time.
	   ;; An element of the modern database is a 6-tuple that
	   ;; consisted of a URL, a title, a modification time, an
	   ;; arrival time, a charset, and a content type.
	   ;; Thus, the following condition eliminates the revision
	   ;; 1.177 and olders.
	   (<= (length (car list)) 4))
      (setq list nil)
      (when (file-exists-p w3m-arrived-file)
	(delete-file w3m-arrived-file)))
    list))

(defun w3m-arrived-setup ()
  "Load the arrived URLs database file and set up the hashed database.
It is performed only when `w3m-arrived-db' has not been initialize yet.
The file is specified by `w3m-arrived-file'."
  (unless w3m-arrived-db
    (setq w3m-arrived-db (make-vector w3m-arrived-db-size 0))
    (let ((list (w3m-arrived-load-list)))
      (dolist (elem list)
	;; Ignore an element that lacks an arrival time information.
	(when (nth 3 elem)
	  (w3m-arrived-add (if (string-match "\\`/" (car elem))
			       (w3m-expand-file-name-as-url (car elem))
			     (car elem))
			   (nth 1 elem)
			   (nth 2 elem)
			   (nth 3 elem)
			   (when (stringp (nth 4 elem)) (nth 4 elem))
			   (nth 5 elem))))
      (unless w3m-input-url-history
	(setq w3m-input-url-history (mapcar (function car) list))))
    (run-hooks 'w3m-arrived-setup-functions)))

(defun w3m-arrived-shutdown ()
  "Save the arrived URLs database in the file.
The database `w3m-arrived-db' will be cleared after saving.  The file
is specified by `w3m-arrived-file'."
  (when w3m-arrived-db
    ;; Don't error out no matter what happens
    ;; since `kill-emacs-hook' runs this function.
    (condition-case err
	(progn
	  ;; Re-read the database file, and if there are data which another
	  ;; Emacs process registered, merge them to the current database.
	  (dolist (elem (w3m-arrived-load-list))
	    (when (w3m-time-newer-p (nth 3 elem) (w3m-arrived-time (car elem)))
	      (w3m-arrived-add (if (string-match "\\`/" (car elem))
				   (w3m-expand-file-name-as-url (car elem))
				 (car elem))
			       (nth 1 elem)
			       (nth 2 elem)
			       (nth 3 elem)
			       (when (stringp (nth 4 elem)) (nth 4 elem))
			       (nth 5 elem))))
	  ;; Convert current database to a list.
	  (let (list)
	    (mapatoms
	     (lambda (sym)
	       (and sym
		    (boundp sym)
		    (symbol-value sym) ; Ignore an entry lacks an arrival time.
		    (push (list (symbol-name sym)
				(get sym 'title)
				(get sym 'last-modified)
				(symbol-value sym)
				(get sym 'content-charset)
				(get sym 'content-type))
			  list)))
	     w3m-arrived-db)
	    (w3m-save-list w3m-arrived-file
			   (w3m-sub-list
			    (sort list
				  (lambda (a b)
				    (if (equal (nth 3 a) (nth 3 b))
					(string< (car a) (car b))
				      (w3m-time-newer-p (nth 3 a) (nth 3 b)))))
			    w3m-keep-arrived-urls)
			   nil t))
	  (setq w3m-arrived-db nil)
	  (run-hooks 'w3m-arrived-shutdown-functions))
      (error
       (w3m--message t 'w3m-error "Error while running w3m-arrived-shutdown: %s"
		(error-message-string err))))))

(add-hook 'kill-emacs-hook 'w3m-arrived-shutdown)
(add-hook 'w3m-arrived-shutdown-functions 'w3m-cleanup-temp-files)

;;; Generic macros and inline functions:
(defun w3m-attributes (url &optional no-cache handler)
  "Return a list of attributes corresponding to URL.
Return nil if it failed in retrieving of the header.
Otherwise, return a list which includes the following elements:

 0. Type of contents.
 1. Charset of contents.
 2. Size in bytes.
 3. Encoding of contents.
 4. Last modification time.
 5. Real URL.

If the optional argument NO-CACHE is non-nil, cache is not used."
  (if (not handler)
      (condition-case nil
	  (w3m-process-with-wait-handler
	    (w3m-attributes url no-cache handler))
	(w3m-process-timeout nil))
    (setq url (w3m-url-strip-fragment url))
    (cond
     ((string= "about://emacs-w3m.gif" url)
      (list "image/gif" nil nil nil nil url url))
     ((string-match "\\`about://source/" url)
      (lexical-let ((src (substring url (match-end 0))))
	(w3m-process-do
	    (attrs (w3m-attributes src no-cache handler))
	  (list "text/plain"
		(or (w3m-arrived-content-charset (w3m-url-strip-authinfo src))
		    (cadr attrs))
		(nth 2 attrs)
		(nth 3 attrs)
		(nth 4 attrs)
		(concat "about://source/" (nth 5 attrs))))))
     ((string-match "\\`about:" url)
      (list "text/html" w3m-coding-system nil nil nil url))
     ((string-match "\\`cid:" url)
      (let ((w3m-current-buffer (current-buffer)))
	(w3m-process-do-with-temp-buffer
	    (type (w3m-cid-retrieve url nil nil))
	  (list type nil nil nil nil url url))))
     ((string-match "\\`data:" url)
      (let ((w3m-current-buffer (current-buffer)))
	(w3m-process-do-with-temp-buffer
	    (type (w3m-data-retrieve url nil nil))
	  (list type nil nil nil nil url url))))
     ((w3m-url-local-p url)
      (w3m-local-attributes url))
     (t
      (w3m-w3m-attributes url no-cache handler)))))

(defmacro w3m-content-type (url &optional no-cache handler)
  (if handler
      `(let ((handler ,handler))
	 (w3m-process-do
	     (attrs (w3m-attributes ,url ,no-cache handler))
	   (car attrs)))
    `(car (w3m-attributes ,url ,no-cache))))
(defmacro w3m-content-charset (url &optional no-cache handler)
  (if handler
      `(let ((handler ,handler))
	 (w3m-process-do
	     (attrs (w3m-attributes ,url ,no-cache handler))
	   (nth 1 attrs)))
    `(nth 1 (w3m-attributes ,url ,no-cache))))
(defmacro w3m-content-length (url &optional no-cache handler)
  (if handler
      `(let ((handler ,handler))
	 (w3m-process-do
	     (attrs (w3m-attributes ,url ,no-cache handler))
	   (nth 2 attrs)))
    `(nth 2 (w3m-attributes ,url ,no-cache))))
(defmacro w3m-content-encoding (url &optional no-cache handler)
  (if handler
      `(let ((handler ,handler))
	 (w3m-process-do
	     (attrs (w3m-attributes ,url ,no-cache handler))
	   (nth 3 attrs)))
    `(nth 3 (w3m-attributes ,url ,no-cache))))
(defmacro w3m-last-modified (url &optional no-cache handler)
  (if handler
      `(let ((handler ,handler))
	 (w3m-process-do
	     (attrs (w3m-attributes ,url ,no-cache handler))
	   (nth 4 attrs)))
    `(nth 4 (w3m-attributes ,url ,no-cache))))
(defmacro w3m-real-url-1 (url &optional no-cache handler)
  (if handler
      `(let ((handler ,handler))
	 (w3m-process-do
	     (attrs (w3m-attributes ,url ,no-cache handler))
	   (nth 5 attrs)))
    `(nth 5 (w3m-attributes ,url ,no-cache))))

(defun w3m-real-url (url &optional no-cache handler)
  (w3m-string-match-url-components url)
  (let ((name (match-string 9 url))
	(real (w3m-real-url-1 url no-cache handler)))
    (w3m-string-match-url-components real)
    (cond ((match-beginning 8) real)
	  (name (concat real "#" name))
	  (t real))))

(defmacro w3m-make-help-echo (property)
  "Make a function returning a string used for the `help-echo' message.
PROPERTY is a symbol (which doesn't need to be quoted) of a text
property (in XEmacs, it is an extent) with the value of a string which
should be in the place where having to show a help message.  If you
need to know what function will be made, use `macroexpand'."
  (if (featurep 'xemacs)
      (let ((str `(get-text-property (extent-start-position extent)
				     ',property)))
	`(lambda (extent)
	   (if (and w3m-track-mouse
		    (eq (extent-object extent) (current-buffer)))
	       (w3m-url-readable-string ,str))))
    `(lambda (window object pos)
       (if w3m-track-mouse
	   (let ((deactivate-mark nil))
	     (message nil)	; Clear the echo area.
	     (w3m-url-readable-string
	      (get-text-property pos ',property
				 (window-buffer window))))))))

(defmacro w3m-make-balloon-help (property)
  "Make a function returning a string used for the `balloon-help' message.
Functions made are used only when emacs-w3m is running under XEmacs.
It returns an interned symbol of a function.  PROPERTY is a symbol
\(which doesn't need to be quoted) of an extent with the value of a
string which should be in the place where having to show a help
message."
  (when (featurep 'xemacs)
    (let ((str `(get-text-property (extent-start-position extent)
				   ',property)))
      `(let ((fn (intern (format "w3m-balloon-help-for-%s"
				 ',property))))
	 (prog1
	     fn
	   (unless (fboundp fn)
	     (defalias fn
	       (lambda (extent)
		 (if (and w3m-track-mouse
			  (eq (extent-object extent) (current-buffer)))
		     (w3m-url-readable-string ,str)))))
	   (when (and (featurep 'bytecomp)
		      (not (compiled-function-p (symbol-function fn))))
	     (byte-compile fn)))))))

(defvar w3m--current-message nil
  "The string currently displayed by `w3m--message' in the echo area.")
(defvar w3m--message-timeout 2
  "The internal default timeout value for `w3m-message-timeout'.")
(defvar w3m--message-silent nil
  "If bound to non-nil, suppress all `w3m--message's.
Functions in the code locally set this value to over-ride the
default.")

(defcustom w3m-verbose nil
  "Whether to log`w3m--message's to the *Messages* buffer.
Use `w3m-message-timeout' to control display of `w3m--message's
in the echo area."
  :group 'w3m
  :type 'boolean)

(defcustom w3m-message-timeout t
  "How many seconds to display messages in the echo area.

The value may be either an integer or floating-point number. You
may also opt not to have messages time-out, or to use the system
defaults. A value time-out of zero means to never display messages."
; TODO : be sure to properly handle zero
  :type '(choice (const :tag "Use system defaults" t)
                 (const :tag "Don't time-out messages" nil)
                 (number :tag "Specify number of seconds")))

(defun w3m--message (timeout face &rest args)
  "Display a message in the echo area.

TIMEOUT is the maximum seconds for the message to display. It may
be in floating point, but is over-ridden by variable
`w3m-message-timeout'. A TIMEOUT value NIL means do not time-out,
a non-numeric value means use the system default value
`w3m--message-timeout', and a zero value means to never display
messages.

FACE is the colorization face, if any, to apply to the message.

Otherwise, this function behaves like `message' if `w3m-verbose'
is non-nil. In that case, the message also goes into the
\"*Messages*\" buffer if `message-log-max' is non-nil.

If `w3m-verbose' is nil, this function only displays the message,
does not log the message into the \"*Messages*\" buffer (no
matter what `message-log-max' is).

If `w3m--message-silent' is temporarily bound to non-nil, this
function neither displays nor logs the message."
  (let ((msg
          (replace-regexp-in-string "%28" "("
            (replace-regexp-in-string "%29" ")"
              (if (not face)
                (apply 'format args)
               (propertize (apply 'format args)
                 'face (if (facep face) face 'w3m-message)))))))
   ;; Clear previous message in order to shrink
   ;; the window height of the echo area.
   (unless (< (string-width (or (current-message) "")) (window-width))
     (message nil))
   ;; Produce the message
   (unless w3m--message-silent
     (let ((message-log-max
             (if w3m-verbose message-log-max nil)))
        (apply (function message) (list msg)))
     ;; BB: I don't understand this if statement...
     (if (when w3m-process-background
              (or (window-minibuffer-p (selected-window))
                  (when (current-message)
                    (not (equal (current-message) w3m--current-message)))))
       (apply (function format) (list msg))
      (setq w3m--current-message msg)))
   ;; Deal with the TIMEOUT options
   (when (and w3m-message-timeout timeout)
     (run-at-time
       (if (numberp w3m-message-timeout) w3m-message-timeout
         (if (numberp timeout) timeout w3m--message-timeout))
       nil
       (lambda (msg)
         (when (equal msg (current-message))
            (message nil)))
         msg))))  ; ARG 1 to lambda

(defun w3m-time-parse-string (string)
  "Parse the time-string STRING into a time in the Emacs style."
  (ignore-errors
    (let ((x (timezone-fix-time string nil nil)))
      (encode-time (aref x 5) (aref x 4) (aref x 3)
		   (aref x 2) (aref x 1) (aref x 0)
		   (aref x 6)))))

;; When a buggy timezone.el is loaded, we use parse-time.el instead.
(unless (equal (w3m-time-parse-string "Thursday, 01-Jan-1970 00:00:00 GMT")
	       '(0 0))
  (ignore-errors
    (require 'parse-time))
  (defun w3m-time-parse-string (string)
    "Parse the time-string STRING and return its time as Emacs style."
    (ignore-errors
      (let ((fn (when (fboundp 'parse-time-string)
		  'parse-time-string)))
	(when fn
	  (apply (function encode-time) (funcall fn string)))))))

(defun w3m-sub-list (list n)
  "Return a list of the first N elements of LIST.
If N is negative, return a list of the last N elements of LIST."
  (if (integerp n)
      (if (< n 0)
	  ;; N is negative, extract the last items
	  (if (>= (- n) (length list))
	      (copy-sequence list)
	    (nthcdr (+ (length list) n) (copy-sequence list)))
	;; N is positive, extract the first items
	(if (>= n (length list))
	    (copy-sequence list)
	  (nreverse (nthcdr (- (length list) n) (reverse list)))))
    (copy-sequence list)))

(defun w3m-load-list (file &optional coding-system)
  "Read an emacs-w3m data file FILE and return contents as a list.
It is used for loading `w3m-arrived-file', `w3m-cookie-file',
`w3m-favicon-cache-file' and `w3m-antenna-file' (which see).
CODING-SYSTEM is used to read FILE which defaults to the value of
`w3m-file-coding-system-for-read'."
  (when (and (file-readable-p file)
	     ;; XEmacs 21.4 might crash when inserting a directory.
	     (not (file-directory-p file)))
    (with-temp-buffer
      (when (condition-case nil
		(let ((coding-system-for-read
		       (or coding-system w3m-file-coding-system-for-read)))
		  (insert-file-contents file))
	      (error
	       (w3m--message t 'w3m-error "Error while loading %s" file)
	       nil))
	;; point is not always moved to the beginning of the buffer
	;; after `insert-file-contents' is done.
	(goto-char (point-min))
	(condition-case err
	    (read (current-buffer))
	  (error
	   (w3m--message t 'w3m-error "Error while reading %s; %s"
		    file (error-message-string err))
	   nil))))))

(defun w3m-save-list (file list &optional coding-system escape-ctl-chars)
  "Save a LIST form into the emacs-w3m data file FILE.
Contents will be encoded with CODING-SYSTEM which defaults to the
value of `w3m-file-coding-system'.  Optional ESCAPE-CTL-CHARS if it is
non-nil, control chars will be represented with ^ as `cat -v' does."
  (when (and list (file-writable-p file))
    (with-temp-buffer
      (let ((coding-system-for-write (or coding-system w3m-file-coding-system))
	    (standard-output (current-buffer))
	    (print-fn (if escape-ctl-chars
			  'w3m-prin1
			'prin1))
	    element print-length print-level)
	(insert (format "\
;;; %s  -*- mode: emacs-lisp%s -*-
;; This file is generated automatically by emacs-w3m v%s.

"
			(file-name-nondirectory file)
			(if coding-system-for-write
			    (format "; coding: %s" coding-system-for-write)
			  "")
			emacs-w3m-version))
	(insert "(")
	(while list
	  (setq element (car list)
		list (cdr list))
	  (if (consp element)
	      (progn
		(insert "(")
		(funcall print-fn (car element))
		(insert "\n")
		(while (setq element (cdr element))
		  (insert "  ")
		  (funcall print-fn (car element))
		  (insert "\n"))
		(backward-delete-char 1)
		(insert ")\n "))
	    (funcall print-fn element)
	    (insert "\n")))
	(skip-chars-backward "\n ")
	(delete-region (point) (point-max))
	(insert ")\n")
	(let ((mode (and (file-exists-p file)
			 (file-modes file))))
	  (write-region (point-min) (point-max) file nil 'nomsg)
	  (when mode (set-file-modes file mode)))))))

(defun w3m-url-coding-system (url)
  "Return coding system suitable to URL to retrieve."
  (let ((alist w3m-url-coding-system-alist)
	(case-fold-search t)
	elt coding)
    (while alist
      (setq elt (pop alist))
      (if (or (not (car elt))
	      (and (stringp (car elt)) (string-match (car elt) url)))
	  (setq coding (cdr elt)
		alist nil)))
    (when (functionp coding)
      (setq coding (funcall coding url)))
    (or coding
	w3m-current-coding-system
	(cdr (assq nil w3m-url-coding-system-alist))
	w3m-default-coding-system)))

(defun w3m-url-encode-string (str &optional coding encode-space)
  (apply (function concat)
	 (mapcar
	  (lambda (ch)
	    (cond
	     ((eq ch ?\n)		; newline
	      "%0D%0A")
	     ((string-match "[-a-zA-Z0-9_.]" (char-to-string ch)) ; xxx?
	      (char-to-string ch))	; printable
	     ((and (char-equal ch ?\x20); space
		   encode-space)
	      "+")
	     (t
	      (format "%%%02X" ch))))	; escape
	  (encode-coding-string (or str "")
				(or coding (w3m-url-coding-system str))))))

(defun w3m-url-encode-string-2 (str)
  "Encode `(' and `)', apt to be misidentified as boundaries."
  (w3m-replace-in-string (w3m-replace-in-string str "(" "%28") ")" "%29"))

(defun w3m-url-decode-string (str &optional coding regexp)
  (or regexp (setq regexp "%\\(?:\\([0-9a-f][0-9a-f]\\)\\|0d%0a\\)"))
  (let ((start 0)
	(case-fold-search t))
    (with-temp-buffer
      (set-buffer-multibyte nil)
      (while (string-match regexp str start)
	(insert (substring str start (match-beginning 0))
		(if (match-beginning 1)
		    (string-to-number (match-string 1 str) 16)
		  ?\n))
	(setq start (match-end 0)))
      (insert (substring str start))
      (decode-coding-string
       (buffer-string)
       (or (if (listp coding)
	       (w3m-detect-coding-region (point-min) (point-max) coding)
	     coding)
	   w3m-default-coding-system
	   w3m-coding-system
	   'iso-2022-7bit)))))

(defun w3m-url-readable-string (url)
  "Return a readable string for a given encoded URL."
  (when (stringp url)
    (setq url (w3m-puny-decode-url url))
    (if (string-match "[^\000-\177]" url)
	url
      (w3m-url-decode-string url (unless (let ((case-fold-search t))
					   (string-match "\\`mailto:" url))
				   (w3m-url-coding-system url))))))

(defun w3m-url-transfer-encode-string (url &optional coding)
  "Encode non-ascii characters in URL into the sequence of escaped octets.
Optional CODING is a coding system, that defaults to the one determined
according to URL and `w3m-url-coding-system-alist', used to encode URL.

This function is designed for conversion for safe transmission of URL,
i.e., it handles only non-ASCII characters that can not be transmitted
safely through the network.  For the other general purpose, you should
use `w3m-url-encode-string' instead."
  (setq url (w3m-puny-encode-url url))
  (unless coding
    (setq coding (w3m-url-coding-system url)))
  (let ((start 0)
	buf)
    (while (string-match "[^\x21-\x7e]+" url start)
      (setq buf
	    (cons (apply 'concat
			 (mapcar
			  (lambda (c) (format "%%%02X" c))
			  (encode-coding-string (match-string 0 url) coding)))
		  (cons (substring url start (match-beginning 0))
			buf))
	    start (match-end 0)))
    (apply 'concat
	   (nreverse (cons (substring url start) buf)))))

;;; HTML character entity handling:
(defun w3m-entity-value (name)
  "Get a char corresponding to NAME from the html char entities database.
The database is kept in `w3m-entity-table'."
  ;; Return a value of the specified entity, or nil if it is unknown.
  (or (gethash name w3m-entity-table)
      (and (eq (aref name 0) ?#)
	   (let ((num (if (memq (aref name 1) '(?X ?x))
			  (string-to-number (substring name 2) 16)
			(string-to-number (substring name 1)))))
	     (or (cdr (assq num w3m-extra-numeric-character-reference))
		 (string (w3m-ucs-to-char num)))))))

(defun w3m-fontify-bold ()
  "Fontify bold text in the buffer containing halfdump."
  (goto-char (point-min))
  (while (search-forward "<b>" nil t)
    (let ((start (match-beginning 0)))
      (delete-region start (match-end 0))
      (when (re-search-forward "</b[ \t\r\f\n]*>" nil t)
	(delete-region (match-beginning 0) (match-end 0))
	(w3m-add-face-property start (match-beginning 0) 'w3m-bold)))))

(defun w3m-fontify-italic ()
  "Fontify italic text in the buffer containing halfdump."
  (goto-char (point-min))
  (while (search-forward "<i>" nil t)
    (let ((start (match-beginning 0)))
      (delete-region start (match-end 0))
      (when (re-search-forward "</i[ \t\r\f\n]*>" nil t)
	(delete-region (match-beginning 0) (match-end 0))
	(w3m-add-face-property start (match-beginning 0) 'w3m-italic)))))

(defun w3m-fontify-underline ()
  "Fontify underline text in the buffer containing halfdump."
  (goto-char (point-min))
  (while (search-forward "<u>" nil t)
    (let ((start (match-beginning 0)))
      (delete-region start (match-end 0))
      (when (re-search-forward "</u[ \t\r\f\n]*>" nil t)
	(delete-region (match-beginning 0) (match-end 0))
	(w3m-add-face-property start (match-beginning 0) 'w3m-underline)))))

(defun w3m-fontify-strike-through ()
  "Fontify strike-through text in the buffer containing halfdump."
  (goto-char (point-min))
  (cond
   ((and (eq w3m-display-ins-del 'fontify)
	 (w3m-device-on-window-system-p))
    (while (search-forward "<s>" nil t)
      (let ((start (match-beginning 0)))
	(delete-region start (match-end 0))
	(when (re-search-forward "</s[ \t\r\f\n]*>" nil t)
	  (delete-region (match-beginning 0) (match-end 0))
	  (w3m-add-face-property start (match-beginning 0)
				 'w3m-strike-through)))))
   ((w3m-device-on-window-system-p)
    (while (re-search-forward
	    (concat "<U>\\(?:\\(?::\\(?:\\(?:DEL\\|S\\)]\\)\\|"
		    "\\[\\(?:\\(?:DEL\\|S\\):\\)\\)</U>\\)")
	    nil t)
      (w3m-add-face-property (match-beginning 0) (match-end 0)
			     'w3m-strike-through)))))

(defun w3m-fontify-insert ()
  "Fontify insert text in the buffer containing halfdump."
  (goto-char (point-min))
  (cond
   ((and (eq w3m-display-ins-del 'fontify)
	 (w3m-device-on-window-system-p))
    (while (search-forward "<ins>" nil t)
      (let ((start (match-beginning 0)))
	(delete-region start (match-end 0))
	(when (re-search-forward "</ins[ \t\r\f\n]*>" nil t)
	  (delete-region (match-beginning 0) (match-end 0))
	  (w3m-add-face-property start (match-beginning 0) 'w3m-insert)))))
   ((w3m-device-on-window-system-p)
    (while (re-search-forward "<U>\\(?:\\(?::INS]\\|\\[INS:\\)</U>\\)"
			      nil t)
      (w3m-add-face-property (match-beginning 0) (match-end 0) 'w3m-insert)))))

(defun w3m-decode-anchor-string (str)
  ;; FIXME: This is a quite ad-hoc function to process encoded url string.
  ;; More discussion about timing &-sequence decode is required.  The
  ;; following article (written in Japanese) is the origin of this issue:
  ;;
  ;; [emacs-w3m:00150] <URL:http://emacs-w3m.namazu.org/ml/msg00149.html>
  ;;
  ;; Takaaki MORIYAMA wrote in the article that the string "&amp;" which
  ;; is replaced from "&" and embedded in the w3m's halfdump should be
  ;; restored into "&" some time.
  (let ((start 0) (buf))
    (while (string-match "\\(&amp;\\)\\|\\([\t\r\f\n]+\\)" str start)
      (setq buf (cons (if (match-beginning 1) "&" " ")
		      (cons (substring str start (match-beginning 0)) buf))
	    start (match-end 0)))
    (apply (function concat)
	   (nreverse (cons (substring str start) buf)))))

(defun w3m-image-type (content-type)
  "Return an image type which corresponds to CONTENT-TYPE."
  (cdr (assoc content-type w3m-image-type-alist)))

(defun w3m-imitate-widget-button ()
  "Return a boolean value corresponding to the variable of the same name."
  (if (listp w3m-imitate-widget-button)
      (condition-case nil
	  (eval w3m-imitate-widget-button)
	(error nil))
    (and w3m-imitate-widget-button t)))

(defun w3m-fontify-anchors ()
  "Fontify anchor tags in the buffer which contains halfdump."
  (let ((help (w3m-make-help-echo w3m-balloon-help))
	(balloon (w3m-make-balloon-help w3m-balloon-help))
	prenames start end bhhref)
    (goto-char (point-min))
    (setq w3m-max-anchor-sequence 0)	;; reset max-hseq
    (while (re-search-forward "<_id[ \t\r\f\n]+" nil t)
      (setq start (match-beginning 0))
      (setq prenames (get-text-property start 'w3m-name-anchor))
      (w3m-parse-attributes (id)
	(delete-region start (point))
	(w3m-add-text-properties start (point-max)
				 (list 'w3m-name-anchor
				       (cons (w3m-decode-entities-string id)
					     prenames)))))
    (goto-char (point-min))
    (while (re-search-forward "<a[ \t\r\f\n]+" nil t)
      (setq start (match-beginning 0))
      (setq prenames (get-text-property start 'w3m-name-anchor2))
      (w3m-parse-attributes (href name id charset title
				  (rel :case-ignore) (hseq :integer))
	(unless name
	  (setq name id))
	(when href
	  (setq href (w3m-decode-anchor-string href)))
	(when rel
	  (setq rel (split-string rel))
	  (cond
	   ((member "next" rel) (setq w3m-next-url href))
	   ((or (member "prev" rel) (member "previous" rel))
	    (setq w3m-previous-url href))
	   ((member "start" rel) (setq w3m-start-url href))
	   ((member "contents" rel) (setq w3m-contents-url href))))
	(delete-region start (point))
	(cond
	 (href
	  (when (re-search-forward "[ \t\r\f\n]*\\(</a>\\)" nil t)
	    (setq end (match-beginning 0))
	    (delete-region (match-beginning 1) (match-end 1))
	    (setq href (w3m-expand-url href))
	    (unless (or (w3m-url-local-p href)
			(let ((case-fold-search t))
			  (string-match "\\`mailto:" href)))
	      (w3m-string-match-url-components href)
	      (setq href (if (match-beginning 8)
			     (let ((tmp (match-string 9 href)))
			       (concat (w3m-url-transfer-encode-string
					(substring href 0 (match-beginning 8)))
				       "#" tmp))
			 (w3m-url-transfer-encode-string href))))
	    (setq hseq (or (and (null hseq) 0) (abs hseq)))
	    (setq w3m-max-anchor-sequence (max hseq w3m-max-anchor-sequence))
	    (w3m-add-face-property start end (if (w3m-arrived-p href)
						 'w3m-arrived-anchor
					       'w3m-anchor))
	    (if title
		(progn
		  (setq title (w3m-decode-entities-string title))
		  (setq bhhref (concat (w3m-decode-anchor-string title)
				       "\n"
				       (w3m-url-readable-string href))))
	      (setq bhhref (w3m-url-readable-string href)))
	    (w3m-add-text-properties start end
				     (list 'w3m-href-anchor href
					   'w3m-balloon-help bhhref
					   'w3m-anchor-title title
					   'mouse-face 'highlight
					   'w3m-anchor-sequence hseq
					   'help-echo help
					   'balloon-help balloon
					   'keymap w3m-link-map))
	    (when (w3m-imitate-widget-button)
	      (require 'wid-edit)
	      (let ((widget-button-face (if (w3m-arrived-p href)
					    'w3m-arrived-anchor
					  'w3m-anchor))
		    (widget-mouse-face 'highlight)
		    w)
		(setq w (widget-convert-button 'default start end
					       :button-keymap nil
					       :help-echo href))
		(w3m-static-unless (featurep 'xemacs)
		  (overlay-put (widget-get w :button-overlay) 'evaporate t))))
	    (when name
	      (w3m-add-text-properties
	       start (point-max)
	       (list 'w3m-name-anchor2
		     (cons (w3m-decode-entities-string name)
			   prenames))))))
	 (name
	  (w3m-add-text-properties
	   start (point-max)
	   (list 'w3m-name-anchor2
		 (cons (w3m-decode-entities-string name)
		       prenames)))))))
    (when w3m-icon-data
      (setq w3m-icon-data (cons (and (car w3m-icon-data)
				     (w3m-expand-url (car w3m-icon-data)))
				(or (w3m-image-type (cdr w3m-icon-data))
				    'ico))))
    (when w3m-next-url
      (setq w3m-next-url (w3m-expand-url w3m-next-url)))
    (when w3m-previous-url
      (setq w3m-previous-url (w3m-expand-url w3m-previous-url)))
    (when w3m-start-url
      (setq w3m-start-url (w3m-expand-url w3m-start-url)))
    (when w3m-contents-url
      (setq w3m-contents-url (w3m-expand-url w3m-contents-url)))))

(eval-and-compile
  (unless (featurep 'xemacs)
    (defun w3m-setup-menu ()
      "Define menubar buttons for Emacsen."
      (w3m-menu-on-forefront w3m-menu-on-forefront t)
      (unless (keymapp (lookup-key w3m-mode-map [menu-bar w3m]))
	(let ((map (make-sparse-keymap (car w3m-menubar))))
	  (define-key w3m-mode-map [menu-bar] (make-sparse-keymap))
	  (w3m-setup-session-menu)
	  (when w3m-use-tab-menubar (w3m-setup-tab-menu))
	  (w3m-setup-bookmark-menu)
	  (define-key w3m-mode-map [menu-bar w3m] (cons (car w3m-menubar) map))
	  (require 'easymenu)
	  (easy-menu-define
	    w3m-mode-menu w3m-mode-map
	    "w3m menu item" w3m-menubar)
	  (easy-menu-add w3m-mode-menu))
	(let ((map (make-sparse-keymap)))
	  (easy-menu-define
	    w3m-rmouse-menu map
	    "w3m rmouse menu item" w3m-rmouse-menubar))))))

(defun w3m-fontify-images ()
  "Fontify img_alt strings of images in the buffer containing halfdump."
  (goto-char (point-min))
  (let ((balloon (w3m-make-balloon-help w3m-balloon-help))
	upper start end help src1)
    (while (re-search-forward "<\\(img_alt\\)[^>]+>" nil t)
      (setq upper (string= (match-string 1) "IMG_ALT")
	    start (match-beginning 0)
	    end (match-end 0))
      (goto-char (match-end 1))
      (w3m-parse-attributes (src
			     (width :integer)
			     (height :integer)
			     title
			     usemap)
	(delete-region start end)
	(setq src (w3m-expand-url (w3m-decode-anchor-string src)))
	;; Use the identical Lisp object for a string used as the value of
	;; the `w3m-image' property.  A long title string will be chopped in
	;; w3m's halfdump; since it makes `next-single-property-change' not
	;; work properly, XEmacs didn't display images in shimbun articles.
	(if (equal src src1)
	    (setq src src1)
	  (setq src1 src))
	(when (search-forward "</img_alt>" nil t)
	  (delete-region (setq end (match-beginning 0)) (match-end 0))
	  (setq help (get-text-property start 'w3m-balloon-help))
	  (cond
	   ((and help title)
	    (setq help (format "%s\nalt: %s\nimg: %s" help title src)))
	   (help
	    (setq help (format "%s\nimg: %s" help src)))
	   (title
	    (setq help (format "alt: %s\nimg: %s" title src)))
	   (t
	    (setq help (format "img: %s" src))))
	  (w3m-add-text-properties start end
				   (list 'w3m-image src
					 'w3m-image-size
					 (when (or width height)
					   (cons width height))
					 'w3m-image-alt title
					 'w3m-balloon-help help
					 'w3m-image-usemap usemap
					 'w3m-image-status 'off
					 'w3m-image-redundant upper
					 'keymap w3m-link-map))
	   (unless (w3m-action start)
	     ;; No need to use `w3m-add-text-properties' here.
	     (w3m-add-face-property start end
				    (if (w3m-anchor start)
					'w3m-image-anchor
				      'w3m-image))
	     (unless (w3m-anchor start)
	       (add-text-properties start end
				    (list 'mouse-face 'highlight
					  'help-echo help
					  'balloon-help balloon)))))))))

(defvar w3m-idle-images-show-timer nil)
(defvar w3m-idle-images-show-list nil)
(defvar w3m-idle-images-show-interval 1)

(defun w3m-idle-images-show ()
  (let ((repeat t)
	(onbuffer (member (current-buffer) (w3m-list-buffers))))
    (while (and repeat w3m-idle-images-show-list)
      (let* ((item (or
		    (and
		     onbuffer
		     (or (get-text-property (point) 'w3m-idle-image-item)
			 (let* ((prev (previous-single-property-change
				       (point) 'w3m-idle-image-item))
				(next (next-single-property-change
				       (point) 'w3m-idle-image-item))
				(prev-diff (and prev (abs (- (point) prev))))
				(next-diff (and next (abs (- (point) next)))))
			   (cond
			    ((and prev next)
			     (get-text-property
			      (if (< prev-diff next-diff) prev next)
			      'w3m-idle-image-item))
			    (prev
			     (get-text-property prev
						'w3m-idle-image-item))
			    (next
			     (get-text-property next
						'w3m-idle-image-item))
			    (t nil)))))
		    (car (last w3m-idle-images-show-list))))
	     (start    (nth 0 item))
	     (end      (nth 1 item))
	     (iurl     (nth 2 item))
	     (url      (nth 3 item))
	     (no-cache (nth 4 item))
	     (size     (nth 5 item)))
	(setq w3m-idle-images-show-list
	      (delete item w3m-idle-images-show-list))
	(if (buffer-live-p (marker-buffer start))
	    (with-current-buffer (marker-buffer start)
	      (save-restriction
		(widen)
		(let ((inhibit-read-only t))
		  (remove-text-properties start end '(w3m-idle-image-item))
		  (set-buffer-modified-p nil))
		(w3m-process-with-null-handler
		  (lexical-let ((start start)
				(end end)
				(iurl iurl)
				(url url))
		    (w3m-process-do
			(image (let ((w3m-current-buffer (current-buffer))
				     (w3m--message-silent t))
				 (w3m-create-image
				  iurl no-cache
				  url
				  size handler)))
		      (when (buffer-live-p (marker-buffer start))
			(with-current-buffer (marker-buffer start)
			  (save-restriction
			    (widen)
			    (if image
				(when (equal url w3m-current-url)
				  (let ((inhibit-read-only t))
				    (w3m-insert-image start end image iurl))
				  ;; Redisplay
				  (when w3m-force-redisplay
				    (sit-for 0)))
			      (let ((inhibit-read-only t))
				(w3m-add-text-properties
				 start end '(w3m-image-status off))))
			    (set-buffer-modified-p nil))
			  (set-marker start nil)
			  (set-marker end nil))))))))
	  (set-marker start nil)
	  (set-marker end nil)
	  (w3m-idle-images-show-unqueue (marker-buffer start))))
      (setq repeat (sit-for 0.1 t)))
    (if w3m-idle-images-show-list
	(when (input-pending-p)
	  (cancel-timer w3m-idle-images-show-timer)
	  (setq w3m-idle-images-show-timer
		(run-with-idle-timer w3m-idle-images-show-interval
				     t
				     'w3m-idle-images-show)))
      (cancel-timer w3m-idle-images-show-timer)
      (setq w3m-idle-images-show-timer nil))))

(defun w3m-idle-images-show-unqueue (buffer)
  (when w3m-idle-images-show-timer
    (cancel-timer w3m-idle-images-show-timer)
    (setq w3m-idle-images-show-timer nil)
    (setq w3m-idle-images-show-list
	  (delq nil
		(mapcar (lambda (x)
			  (and (not (eq buffer (marker-buffer (nth 0 x))))
			       x))
			w3m-idle-images-show-list)))
    (when w3m-idle-images-show-list
      (setq w3m-idle-images-show-timer
	    (run-with-idle-timer w3m-idle-images-show-interval
				 t
				 'w3m-idle-images-show)))))

(defcustom w3m-confirm-leaving-secure-page t
  "If non-nil, you'll be asked for confirmation when leaving secure pages.
This option controls whether the confirmation is made also when
retrieving data (typically images) in a secure page from non-secure
pages.  It is STRONGLY recommended to set non-nil value to this option.
You MUST understand what you want to do completely before switching
off this option."
  :group 'w3m
  :type 'boolean)

(defvar w3m-image-no-idle-timer nil)
(defun w3m-toggle-inline-images-internal (status
					  &optional no-cache url
					  begin-pos end-pos
					  safe-regexp)
  "Toggle displaying of inline images on current buffer.
STATUS is current image status.
If NO-CACHE is non-nil, cache is not used.
If URL is specified, only the image with URL is toggled."
  (let ((cur-point (point))
	(inhibit-read-only t)
	(end (or begin-pos (point-min)))
	(allow-non-secure-images (not w3m-confirm-leaving-secure-page))
        (confirm-msg "You are retrieving non-secure image(s).  Continue? ")
	start iurl image size)
    (unless end-pos (setq end-pos (point-max)))
    (save-excursion
      (if (equal status 'off)
	  (while (< (setq start
			  (if (w3m-image end)
			      end
			    (next-single-property-change end 'w3m-image
							 nil end-pos)))
		    end-pos)
	    (setq end (or (next-single-property-change start 'w3m-image)
			  (point-max))
		  iurl (w3m-image start)
		  size (get-text-property start 'w3m-image-size))
	    (when (and (or (and (not url)
				(or (not w3m-ignored-image-url-regexp)
				    (not (string-match
					  w3m-ignored-image-url-regexp
					  iurl))))
			   ;; URL is specified and is same as the image URL.
			   (string= url iurl))
		       (not (eq (get-text-property start 'w3m-image-status)
				'on)))
	      (w3m-add-text-properties start end '(w3m-image-status on))
	      (if (get-text-property start 'w3m-image-redundant)
		  (progn
		    ;; Insert a dummy string instead of a redundant image.
		    (setq image (make-string
				 (string-width (buffer-substring start end))
				 ? ))
		    (w3m-add-text-properties start end '(invisible t))
		    (goto-char end)
		    (w3m-add-text-properties
		     end (progn (insert image) (point))
		     '(w3m-image-dummy t w3m-image "dummy"))
		    (setq end (point)))
		(goto-char cur-point)
		(when (and (w3m-url-valid iurl)
			   (or (null safe-regexp)
			       (string-match safe-regexp iurl))
			   (not (and (not (w3m-url-local-p w3m-current-url))
				     (w3m-url-local-p iurl)))
			   (or (not w3m-current-ssl)
			       (string-match "\\`\\(?:ht\\|f\\)tps://" iurl)
			       allow-non-secure-images
			       (and (prog1
                                      (y-or-n-p confirm-msg)
                                      (message nil))
                                    (setq allow-non-secure-images t))))
		  (if (or w3m-image-no-idle-timer
			  (and (null (and size w3m-resize-images))
			       (or (string-match "\\`\\(?:cid\\|data\\):" iurl)
				   (w3m-url-local-p iurl)
				   (w3m-cache-available-p iurl))))
		      (w3m-process-with-null-handler
			(lexical-let ((start (set-marker (make-marker) start))
				      (end (set-marker (make-marker) end))
				      (iurl iurl)
				      (url w3m-current-url))
			  (w3m-process-do
			      (image
			       (let ((w3m-current-buffer (current-buffer)))
				 (w3m-create-image
				  iurl no-cache w3m-current-url	size handler)))
			    (when (buffer-live-p (marker-buffer start))
			      (with-current-buffer (marker-buffer start)
				(if image
				    (when (equal url w3m-current-url)
				      (let ((inhibit-read-only t))
					(w3m-insert-image start end image iurl))
				      ;; Redisplay
				      (when w3m-force-redisplay
					(sit-for 0)))
				  (let ((inhibit-read-only t))
				    (w3m-add-text-properties
				     start end '(w3m-image-status off))))
				(set-buffer-modified-p nil)))
			    (set-marker start nil)
			    (set-marker end nil))))
		    (let ((item (list (set-marker (make-marker) start)
				      (set-marker (make-marker) end)
				      (w3m-url-transfer-encode-string iurl)
				      w3m-current-url
				      no-cache
				      size)))
		      (setq w3m-idle-images-show-list
			    (cons item w3m-idle-images-show-list))
		      (w3m-add-text-properties
		       start end
		       `(w3m-idle-image-item ,item))
		      (unless w3m-idle-images-show-timer
			(setq w3m-idle-images-show-timer
			      (run-with-idle-timer
			       w3m-idle-images-show-interval
			       t 'w3m-idle-images-show)))))))))
	;; Remove.
	(while (< (setq start (if (w3m-image end)
				  end
				(next-single-property-change end 'w3m-image
							     nil end-pos)))
		  end-pos)
	  (setq end (or (next-single-property-change start 'w3m-image)
			(point-max))
		iurl (w3m-image start))
	  ;; IMAGE-ALT-STRING DUMMY-STRING
	  ;; <--------w3m-image---------->
	  ;; <---redundant--><---dummy--->
	  ;; <---invisible-->
	  (when (and (or (not url)
			 ;; URL is specified and is not same as the image URL.
			 (string= url iurl))
		     (not (eq (get-text-property start 'w3m-image-status)
			      'off)))
	    (cond
	     ((get-text-property start 'w3m-image-redundant)
	      ;; Remove invisible property.
	      (put-text-property start end 'invisible nil))
	     ((get-text-property start 'w3m-image-dummy)
	      ;; Remove dummy string.
	      (delete-region start end)
	      (setq end start))
	     (t (w3m-remove-image start end)))
	    (w3m-add-text-properties
	     start end
	     '(w3m-image-status off w3m-idle-image-item nil))))
	(set-buffer-modified-p nil)))))

(defun w3m-toggle-inline-image (&optional force no-cache)
  "Toggle the visibility of an image under point or images in the region.
If FORCE is non-nil, displaying an image is forced.  If NO-CACHE is
non-nil, cached data will not be used."
  (interactive "P")
  (unless (w3m-display-graphic-p)
    (error "Can't display images in this environment"))
  (let (toggle-list begin end)
    (if (w3m-region-active-p)
	(let ((p (region-beginning))
	    iurl)
	  (setq begin (region-beginning)
		end (region-end))
	  (w3m-deactivate-region)
	  (while (< p end)
	    (setq p (next-single-property-change p 'w3m-image nil end))
	    (when (and (< p end)
		       (setq iurl (w3m-image p))
		       (not (assoc iurl toggle-list)))
	    (setq toggle-list (cons (cons iurl p) toggle-list)))))
      (setq toggle-list (and (w3m-image)
			     `(,(cons (w3m-image) (point))))))
    (if toggle-list
	(dolist (x toggle-list)
	  (let* ((url (car x))
		 (pos (cdr x))
		 (status (get-text-property pos 'w3m-image-status))
		 safe-regexp)
	    (if (and (get-text-property pos 'w3m-image-scale)
		     (equal status 'off))
		(w3m-zoom-in-image 0)
	      (if (w3m-url-valid url)
		  (if (eq status 'on)
		      (progn
			(if force (setq status 'off))
			(w3m-toggle-inline-images-internal
			 status no-cache url
			 (or begin (point-min))
			 (or end (point-max))))
		    (setq safe-regexp
			  (get-text-property (point) 'w3m-safe-url-regexp))
		    (if (or force
			    (not safe-regexp)
			    (string-match safe-regexp url))
			(w3m-toggle-inline-images-internal
			 status no-cache url
			 (or begin (point-min))
			 (or end (point-max)))
		      (when (w3m-interactive-p)
			(w3m--message nil 'w3m-warn "This image is considered to be unsafe;\
 use the prefix arg to force display"))))))))
      (if begin
	  (w3m--message t 'w3m-error "No images in region")
	(w3m--message t 'w3m-error "No image at point")))))

(defun w3m-turnoff-inline-images ()
  "Turn off to display all images in the buffer or in the region."
  (interactive)
  (w3m-toggle-inline-images 'turnoff))

(defun w3m-toggle-inline-images (&optional force no-cache)
  "Toggle the visibility of all images in the buffer or in the region.
If FORCE is neither nil nor `turnoff', displaying images is forced.
The value `turnoff' is special; it turns displaying images off anyway.
If NO-CACHE is non-nil, cached data will not be used.

Note that the status of whether images are visible is kept hereafter
even in new sessions if the `w3m-toggle-inline-images-permanently'
variable is non-nil (default=t)."
  (interactive "P")
  (unless (w3m-display-graphic-p)
    (error "Can't display images in this environment"))
  (let ((status (cond ((eq force 'turnoff) t)
		      (force nil)
		      (t w3m-display-inline-images)))
	(safe-p t)
	beg end safe-regexp pos url)
    (if (w3m-region-active-p)
	(progn
	  (setq beg (region-beginning)
		end (region-end))
	  (w3m-deactivate-region))
      (setq beg (point-min)
	    end (point-max)))
    (unless status
      (when (setq safe-regexp (get-text-property (point) 'w3m-safe-url-regexp))
	;; Scan the buffer for searching for an insecure image url.
	(setq pos beg)
	(setq
	 safe-p
	 (catch 'done
	   (when (setq url (get-text-property pos 'w3m-image))
	     (unless (string-match safe-regexp url)
	       (throw 'done nil))
	     (setq pos (next-single-property-change pos 'w3m-image)))
	   (while (< pos end)
	     (when (and
		    (setq pos (next-single-property-change pos 'w3m-image
							   nil end))
		    (setq url (get-text-property pos 'w3m-image)))
	       (unless (string-match safe-regexp url)
		 (throw 'done nil)))
	     (setq pos (next-single-property-change pos 'w3m-image
						    nil end)))
	   t))))
    (if (or force
	    status
	    (not safe-regexp)
	    safe-p)
	(progn
	  (unwind-protect
	      (w3m-toggle-inline-images-internal (if status 'on 'off)
						 no-cache nil beg end
						 (unless (w3m-interactive-p)
						   safe-regexp))
	    (setq w3m-display-inline-images (not status))
	    (when status
	      (w3m-process-stop (current-buffer))
	      (w3m-idle-images-show-unqueue (current-buffer)))
	    (force-mode-line-update)))
      (w3m--message nil 'w3m-warn "There are some images considered unsafe;\
 use the prefix arg to force display"))))

(defun w3m-resize-inline-image-internal (url rate)
  "Resize an inline image on the cursor position.
URL is a url of an image.  RATE is a number of percent used when
resizing an image."
  (let* ((inhibit-read-only t)
	 (start (point))
	 (end (or (next-single-property-change start 'w3m-image)
		  (point-max)))
	 (iurl (w3m-image start))
	 (size (get-text-property start 'w3m-image-size))
	 (iscale (or (get-text-property start 'w3m-image-scale) '100))
	 (allow-non-secure-images (not w3m-confirm-leaving-secure-page))
         (confirm-msg "You are retrieving non-secure image(s).  Continue? ")
	 scale image)
    (w3m-add-text-properties start end '(w3m-image-status on))
    (setq scale (* iscale rate 0.01))
    (w3m-add-text-properties start end (list 'w3m-image-scale scale))
    (setq scale (round scale))
    (if (get-text-property start 'w3m-image-redundant)
	(progn
	  ;; Insert a dummy string instead of a redundant image.
	  (setq image (make-string
		       (string-width (buffer-substring start end))
		       ? ))
	  (w3m-add-text-properties start end '(invisible t))
	  (w3m-add-text-properties (point)
				   (progn (insert image) (point))
				   '(w3m-image-dummy t
						     w3m-image "dummy")))
      (when (and (w3m-url-valid iurl)
		 (or (not w3m-current-ssl)
		     (string-match "\\`\\(?:ht\\|f\\)tps://" iurl)
		     allow-non-secure-images
		     (and (prog1
                            (y-or-n-p confirm-msg)
                            (message nil))
			  (setq allow-non-secure-images t))))
	(w3m-process-with-null-handler
	  (lexical-let ((start (set-marker (make-marker) start))
			(end (set-marker (make-marker) end))
			(iurl iurl)
			(rate scale)
			(url w3m-current-url))
	    (w3m-process-do
		(image (let ((w3m-current-buffer (current-buffer)))
			 (w3m-create-resized-image
			  iurl
			  rate
			  w3m-current-url
			  size handler)))
	      (when (buffer-live-p (marker-buffer start))
		(with-current-buffer (marker-buffer start)
		  (if image
		      (when (equal url w3m-current-url)
			(let ((inhibit-read-only t))
			  (w3m-static-when (featurep 'xemacs)
			    (w3m-remove-image start end))
			  (w3m-insert-image start end image iurl)
			  (w3m-image-animate image))
			;; Redisplay
			(when w3m-force-redisplay
			  (sit-for 0)))
		    (let ((inhibit-read-only t))
		      (w3m-add-text-properties
		       start end '(w3m-image-status off))))
		  (set-buffer-modified-p nil))
		(set-marker start nil)
		(set-marker end nil)))))))))

(defun w3m-resize-image-interactive (image &optional rate changed-rate)
  "Interactively resize IMAGE.
If RATE is not given, use `w3m-resize-image-scale'.
CHANGED-RATE is currently changed rate / 100."
  (let* ((msg-prompt "Resize: [+ =] enlarge [-] shrink [0] original [q] quit")
         (changed-rate (or changed-rate 1))
         (rate (or (and rate (min rate 99)) w3m-resize-image-scale))
         char)
    (while
      (cond
       ((memq
          (setq char
            (w3m-static-if (featurep 'xemacs)
              (progn
                 (w3m--message nil t msg-prompt)
                 (char-octet (read-char-exclusive)))
             (read-char-exclusive
               (propertize msg-prompt 'face 'w3m-lnum-minibuffer-prompt))))
          '(?+ ?=))
        (let ((percent (+ 100 rate)))
          (w3m-resize-inline-image-internal image percent)
          (setq changed-rate (* changed-rate
                                (/ percent 100.0)))))
       ((eq char ?-)
        (let ((percent (/ 10000.0 (+ 100 rate))))
          (w3m-resize-inline-image-internal image percent)
          (setq changed-rate (* changed-rate
                                (/ percent 100.0)))))
       ((eq char ?0)
        (w3m-resize-inline-image-internal image
                                          (/ 100.0 changed-rate))
        (setq changed-rate 1))
       (t nil)))))

(defun w3m-zoom-in-image (&optional rate)
  "Zoom in an image on the point.
Numeric prefix specifies how many percent the image is enlarged by
\(30 means enlarging the image by 130%).  The default is the value of
the `w3m-resize-image-scale' variable."
  (interactive "P")
  (unless (w3m-display-graphic-p)
    (error "Can't display images in this environment"))
  (unless (w3m-imagick-convert-program-available-p)
    (error "ImageMagick's `convert' program is required"))
  (let ((url (w3m-image)))
    (if url
	(w3m-resize-inline-image-internal
	 url
	 (+ 100 (or rate w3m-resize-image-scale)))
      (w3m--message t 'w3m-error "No image at point"))))

(defun w3m-zoom-out-image (&optional rate)
  "Zoom out an image on the point.
Numeric prefix specifies how many percent the image is shrunk by.
The default is the value of the `w3m-resize-image-scale'
variable.

The shrink percentage is interpreted as if the current image size
is 100+percent and it is to be reduced back to 100.  This is the
inverse of `w3m-zoom-in-image' so zooming in then back out gives
the original again."

  (interactive "P")
  (unless (w3m-display-graphic-p)
    (error "Can't display images in this environment"))
  (unless (w3m-imagick-convert-program-available-p)
    (error "ImageMagick's `convert' program is required"))
  (let ((url (w3m-image)))
    (if url
	(w3m-resize-inline-image-internal
	 url
	 (/ 10000.0 (+ 100 (or rate w3m-resize-image-scale))))
      (w3m--message t 'w3m-error "No image at point"))))

(defun w3m-decode-entities (&optional keep-properties)
  "Decode entities in the current buffer.
If optional KEEP-PROPERTIES is non-nil, text property is reserved."
  (save-excursion
    (goto-char (point-min))
    ;; Character entity references are case-sensitive.
    ;; cf. http://www.w3.org/TR/1999/REC-html401-19991224/charset.html#h-5.3.2
    (let (case-fold-search start fid prop value)
      (while (re-search-forward w3m-entity-regexp nil t)
	(setq start (match-beginning 0)
	      fid (get-text-property start 'w3m-form-field-id))
	(unless (and fid
		     (save-match-data
		       (string-match "/type=\\(?:text\\|select\\)/name=[^/]+/"
				     fid)))
	  (when keep-properties
	    (setq prop (text-properties-at start)))
	  (unless (eq (char-after (match-end 1)) ?\;)
	    (goto-char (match-end 1)))
	  ;; Note that `w3m-entity-value' breaks `match-data' at the 1st
	  ;; time in XEmacs because of the autoloading unicode.elc for
	  ;; the `ucs-to-char' function.
	  (when (setq value (w3m-entity-value (match-string 1)))
	    (delete-region start (point))
	    (insert value))
	  (when prop
	    (w3m-add-text-properties start (point) prop)))))))

(defun w3m-decode-entities-string (str)
  "Decode entities in the string STR."
  (save-match-data
    ;; Character entity references are case-sensitive.
    ;; cf. http://www.w3.org/TR/1999/REC-html401-19991224/charset.html#h-5.3.2
    (let ((case-fold-search) (pos 0) (buf))
      (while (string-match w3m-entity-regexp str pos)
	(setq buf (cons (or (w3m-entity-value (match-string 1 str))
			    (match-string 1 str))
			(cons (substring str pos (match-beginning 0))
			      buf))
	      pos (if (eq (aref str (match-end 1)) ?\;)
		      (match-end 0)
		    (match-end 1))))
      (if buf
	  (apply 'concat (nreverse (cons (substring str pos) buf)))
	str))))

(defun w3m-encode-specials-string (str)
  "Encode special characters in the string STR."
  (let ((pos 0)
	(buf))
    (while (string-match "[<>&]" str pos)
      (setq buf
	    (cons ";"
		  (cons (gethash (match-string 0 str) w3m-entity-reverse-table)
			(cons "&"
			      (cons (substring str pos (match-beginning 0))
				    buf))))
	    pos (match-end 0)))
    (if buf
	(apply 'concat (nreverse (cons (substring str pos) buf)))
      str)))

(defun w3m-fontify ()
  "Fontify the current buffer."
  (let ((case-fold-search t)
	(inhibit-read-only t))
    (w3m--message t t "Fontifying...")
    (run-hooks 'w3m-fontify-before-hook)
    ;; Remove hidden anchors like "<a href=url> </a>".
    (goto-char (point-min))
    (while (re-search-forward "<a[\t\n ]+[^>]+>[\t\n ]*</a>" nil t)
      (delete-region (match-beginning 0) (match-end 0)))
    ;; Delete <?xml ... ?> tag
    (goto-char (point-min))
    (if (search-forward "<?xml" nil t)
	(let ((start (match-beginning 0)))
	  (search-forward "?>" nil t)
	  (delete-region start (match-end 0))
	  (goto-char (point-min))))
    ;; Delete extra title tag.
    (let (start)
      (and (search-forward "<title>" nil t)
	   (setq start (match-beginning 0))
	   (search-forward "</title>" nil t)
	   (delete-region start (match-end 0))))
    (w3m-fontify-bold)
    (w3m-fontify-italic)
    (w3m-fontify-strike-through)
    (w3m-fontify-insert)
    (w3m-fontify-underline)
    (when w3m-use-symbol
      (w3m-replace-symbol))
    (w3m-fontify-anchors)
    (when w3m-use-form
      (w3m-fontify-forms))
    (w3m-fontify-images)
    ;; Remove other markups.
    (goto-char (point-min))
    (while (re-search-forward "</?[A-Za-z_][^>]*>" nil t)
      (let* ((start (match-beginning 0))
	     (fid (get-text-property start 'w3m-form-field-id)))
	(if (and fid (string-match "/type=text\\(?:area\\)?/" fid))
	    (goto-char (1+ start))
	  (delete-region start (match-end 0)))))
    ;; Decode escaped characters (entities).
    (w3m-decode-entities 'reserve-prop)
    (when w3m-use-form
      (w3m-fontify-textareas))
    (goto-char (point-min))
    (when w3m-delete-duplicated-empty-lines
      (while (re-search-forward "^[ \t]*\n\\(?:[ \t]*\n\\)+" nil t)
	(delete-region (match-beginning 0) (1- (match-end 0)))))

    ;; FIXME: The code above reduces number of empty lines but one line
    ;; remains.  While such empty lines might have been inserted for
    ;; making sure of rooms for displaying images, they all should be
    ;; removed since they are useless for emacs-w3m.  However, currently
    ;; we don't have a proper way to identify whether they were inserted
    ;; intentionally by the author or not.  So, we decided to remove only
    ;; that one at the beginning of the buffer though it is unwillingness.
    (goto-char (point-min))
    (skip-chars-forward "\t\n 　")
    (delete-region (point-min) (point-at-bol))

    (w3m-header-line-insert)
    (put-text-property (point-min) (point-max)
		       'w3m-safe-url-regexp w3m-safe-url-regexp)
    (w3m--message t t "Fontifying...done")
    (run-hooks 'w3m-fontify-after-hook)))

(defun w3m-refontify-anchor (&optional buff)
  "Refontify anchors as they have already arrived.
It replaces the faces on the arrived anchors from `w3m-anchor' to
`w3m-arrived-anchor'."
  (with-current-buffer (or buff (current-buffer))
    (let (prop)
      (when (and (eq major-mode 'w3m-mode)
		 (get-text-property (point) 'w3m-anchor-sequence)
		 (setq prop (get-text-property (point) 'face))
		 (listp prop)
		 (member 'w3m-anchor prop))
	(let ((start)
	      (end (next-single-property-change (point) 'w3m-anchor-sequence))
	      (inhibit-read-only t))
	  (when (and end
		     (setq start (previous-single-property-change
				  end 'w3m-anchor-sequence))
		     (w3m-arrived-p (get-text-property (point)
						       'w3m-href-anchor)))
	    (w3m-remove-face-property start end 'w3m-anchor)
	    (w3m-remove-face-property start end 'w3m-arrived-anchor)
	    (w3m-add-face-property start end 'w3m-arrived-anchor))
	  (set-buffer-modified-p nil))))))

(defun w3m-url-completion (url predicate flag)
  "Completion function for URL."
  (if (string-match "\\`\\(?:file:\\|[/~]\\|\\.\\.?/\\|[a-zA-Z]:\\)" url)
      (if (eq flag 'lambda)
	  (file-exists-p (w3m-url-to-file-name url))
	(let* ((partial
		(expand-file-name
		 (cond
		  ((string-match "\\`file:[^/]" url)
		   (substring url 5))
		  ((string-match "/\\(~\\)" url)
		   (substring url (match-beginning 1)))
		  (t (w3m-url-to-file-name url)))))
	       (collection
		(let ((dir (file-name-directory partial)))
		  (mapcar
		   (lambda (f)
		     (list (w3m-expand-file-name-as-url f dir)))
		   (file-name-all-completions (file-name-nondirectory partial)
					      dir)))))
	  (setq partial
		(if (string-match "/\\.\\'" url)
		    (concat (file-name-as-directory
			     (w3m-expand-file-name-as-url partial))
			    ".")
		  (w3m-expand-file-name-as-url partial)))
	  (cond
	   ((not flag)
	    (try-completion partial collection predicate))
	   ((eq flag t)
	    (all-completions partial collection predicate)))))
    (cond
     ((not flag)
      (try-completion url w3m-arrived-db))
     ((eq flag t)
      (all-completions url w3m-arrived-db))
     ((eq flag 'lambda)
      (if (w3m-arrived-p url) t nil)))))

(defun w3m-shr-url-at-point ()
  "Return a url that shr.el provides at point."
  (w3m-get-text-property-around 'shr-url))

(defun w3m-header-line-url ()
  "Return w3m-current-url if point stays at header line."
  (let ((faces (get-text-property (point) 'face)))
    (when (and (eq major-mode 'w3m-mode)
	       (listp faces)
	       (or (memq 'w3m-header-line-location-title faces)
		   (memq 'w3m-header-line-location-content faces))
	       w3m-current-url)
      w3m-current-url)))

(eval-and-compile
  (autoload 'ffap-url-at-point "ffap")
  (cond ((featurep 'emacs)
	 (defun w3m-url-at-point ()
	   (or (w3m-shr-url-at-point)
	       (w3m-header-line-url)
	       (ffap-url-at-point))))
	((featurep 'mule)
	 (defun w3m-url-at-point ()
	   "\
Like `ffap-url-at-point', except that text props will be stripped and
iso646 characters are unified into ascii characters."
	   (or (w3m-header-line-url)
	       (let ((left (buffer-substring-no-properties (point-at-bol)
							   (point)))
		     (right (buffer-substring-no-properties (point)
							    (point-at-eol)))
		     (regexp (format "[%c-%c]"
				     (make-char 'latin-jisx0201 33)
				     (make-char 'latin-jisx0201 126)))
		     (diff (- (char-to-int (make-char 'latin-jisx0201 33))
			      33))
		     index)
		 (while (setq index (string-match regexp left))
		   (aset left index (- (aref left index) diff)))
		 (while (setq index (string-match regexp right))
		   (aset right index (- (aref right index) diff)))
		 (with-temp-buffer
		   (insert right)
		   (goto-char (point-min))
		   (insert left)
		   (ffap-url-at-point))))))
	(t
	 (defun w3m-url-at-point ()
	   "Like `ffap-url-at-point', except that text props will be stripped."
	   (or (w3m-header-line-url)
	       (unless (fboundp 'ffap-url-at-point)
		 ;; It is necessary to bind `ffap-xemacs'.
		 (load "ffap" nil t))
	       (let (ffap-xemacs)
		 (ffap-url-at-point)))))))

(defvar ffap-url-regexp)
(eval-after-load "ffap"
  '(progn
     ;; Under XEmacs, `ffap-url-regexp' won't match to https urls.
     (if (and ffap-url-regexp
	      (not (string-match ffap-url-regexp "https://foo"))
	      (string-match "\\((\\|\\\\|\\)\\(http\\)\\(\\\\|\\|\\\\)\\)"
			    ffap-url-regexp))
	 (setq ffap-url-regexp (replace-match "\\1\\2s?\\3"
					      nil nil ffap-url-regexp)))
     ;; Add nntp:.
     (if (and ffap-url-regexp
	      (not (string-match ffap-url-regexp "nntp://bar"))
	      (string-match "\\(\\\\(news\\\\(post\\\\)\\?:\\)\\(\\\\|\\)"
			    ffap-url-regexp))
	 (setq ffap-url-regexp (replace-match "\\1\\\\|nntp:\\2"
					      nil nil ffap-url-regexp)))))

(defun w3m-active-region-or-url-at-point (&optional default-to)
  "Return an active region or a url around the cursor.
In Transient Mark mode, deactivate the mark.
If DEFAULT-TO is `never', only return a url found in the specified
region if any.  If it is nil, default to a url that an anchor at
the point points to.  If it is neither `never' nor nil, default to
a url of the current page as the last resort."
  (if (w3m-region-active-p)
      (prog1
	  (let ((string (buffer-substring-no-properties
			 (region-beginning) (region-end))))
	    (with-temp-buffer
	      (insert string)
	      (skip-chars-backward "\t\n\f\r 　")
	      (delete-region (point) (point-max))
	      (goto-char (point-min))
	      (skip-chars-forward "\t\n\f\r 　")
	      (delete-region (point-min) (point))
	      (while (re-search-forward "\
\\(?:[\t\f\r 　]+\n[\t\f\r 　]*\\|[\t\f\r 　]*\n[\t\f\r 　]+\\)+" nil t)
		(delete-region (match-beginning 0) (match-end 0)))
	      (buffer-string)))
	(w3m-deactivate-region))
    (unless (eq default-to 'never)
      (or (w3m-anchor)
	  (unless w3m-display-inline-images
	    (w3m-image))
	  (w3m-url-at-point)
	  (and default-to
	       (stringp w3m-current-url)
	       (if (string-match "\\`about://\\(?:header\\|source\\)/"
				 w3m-current-url)
		   (substring w3m-current-url (match-end 0))
		 (let ((name
			(or
			 (car (get-text-property (point) 'w3m-name-anchor))
			 (car (get-text-property (point) 'w3m-name-anchor2)))))
		   (if name
		       (concat w3m-current-url "#" name)
		     w3m-current-url))))))))

(declare-function w3m-search-do-search "w3m-search")
(defvar w3m-search-default-engine)

(defun w3m-canonicalize-url (url &optional feeling-searchy)
  "Fix URL that does not look like a valid url.
For a query that neither has a scheme part nor is an existing
local file, return a search url for the default search engine.
Also fix URL that fails to have put a separator following a
domain name."
  (if (string-match "\\`\\(https?://[-.0-9a-z]+\\)\\([#?].*\\)" url)
      (concat (match-string 1 url) "/" (match-string 2 url))
    (let (replaced)
      (cond
       ((and (setq replaced (ignore-errors (w3m-uri-replace url)))
	     (not (string= url replaced)))
	replaced)
       ((file-exists-p url)
	(concat "file://" (expand-file-name url)))
       ((progn (w3m-string-match-url-components url) (match-beginning 1))
	url)
       (feeling-searchy
	(require 'w3m-search)
	(w3m-search-do-search (lambda (url &rest rest) url)
			      w3m-search-default-engine url))
       (t
	(concat "https://" url))))))

(defcustom w3m-input-url-provide-initial-content nil
  "Provide an initial minibuffer content (if any) when entering a url.
A url string is not worth editing in most cases since a url thing is
generally a list of arbitrary letters, not a human readable one.  So,
we provide no initial content when prompting you for a url by default.
But sometimes there will be a case to be convenient if you can modify
the url string of [1]the link under the cursor or of [2]the current
page.  In that case, you can type the `M-n' key [1]once or [2]twice to
fill the minibuffer with an initial content if you use Emacs 23 and up.
Otherwise, set this variable to a non-nil value to always provide
an initial content."
  :group 'w3m
  :type 'boolean)

(defun w3m-input-url-default-add-completions ()
  "Use the current url string (if any) as the next history by default.
This function is used as `minibuffer-default-add-function'."
  (w3m-static-when (fboundp 'minibuffer-default-add-completions)
    (let* ((to-add (with-current-buffer
		       (window-buffer (minibuffer-selected-window))
		     (or (w3m-active-region-or-url-at-point) w3m-current-url)))
	   (def minibuffer-default)
	   (all (all-completions ""
				 minibuffer-completion-table
				 minibuffer-completion-predicate))
	   (add2 (if (listp to-add) to-add (list to-add)))
	   (def2 (if (listp def) def (list def))))
      (append def2 add2
	      (delete def2 (delete def (delete add2 (delete to-add all))))))))

(defun w3m-input-url (&optional prompt initial default quick-start
				feeling-searchy no-initial)
  "Read a url from the minibuffer, prompting with string PROMPT."
  (let ((url
	 ;; Check whether the region is active.
	 (w3m-active-region-or-url-at-point 'never)))
    (w3m-arrived-setup)
    (cond ((null initial)
	   (when (setq initial
		       (or url
			   (when (or w3m-input-url-provide-initial-content
				     (not no-initial))
			     (w3m-active-region-or-url-at-point t))))
	     (if (string-match "\\`about:" initial)
		 (setq initial nil)
	       (unless (string-match "[^\000-\177]" initial)
		 (setq
		  initial
		  (w3m-url-decode-string initial
					 (or (w3m-url-coding-system initial)
					     w3m-current-coding-system)
					 "%\\([2-9a-f][0-9a-f]\\)"))))))
	  ((string= initial "")
	   (setq initial nil)))
    (when initial
      (setq initial (w3m-puny-decode-url initial)))
    (cond ((null default)
	   (setq default (or url
			     (w3m-active-region-or-url-at-point)
			     w3m-home-page)))
	  ((string= default "")
	   (setq default nil)))
    (if (and quick-start
	     default
	     (not initial))
	default
      (unless w3m-enable-feeling-searchy
	(setq feeling-searchy nil))
      (setq url (let ((minibuffer-setup-hook
		       (append minibuffer-setup-hook
			       (list (lambda ()
				       (set
					(make-local-variable
					 'minibuffer-default-add-function)
					'w3m-input-url-default-add-completions)
				       (beginning-of-line)
				       (if (looking-at "[a-z]+:\\(?:/+\\)?")
					   (goto-char (match-end 0)))))))
		      (keymap (copy-keymap w3m-url-completion-map))
		      (minibuffer-completion-table 'w3m-url-completion)
		      (minibuffer-completion-predicate nil)
		      (minibuffer-completion-confirm nil))
		  (set-keymap-parent keymap minibuffer-local-completion-map)
		  (read-from-minibuffer
		   (if prompt
		       (if default
			   (progn
			     (when (string-match " *: *\\'" prompt)
			       (setq prompt
				     (substring prompt 0
						(match-beginning 0))))
			     (concat prompt " (default "
				     (cond ((equal default "about:blank")
					    "BLANK")
					   ((equal default w3m-home-page)
					    "HOME")
					   ((equal default w3m-current-url)
					    "CURRENT")
					   (t default))
				     "): "))
			 prompt)
		     (if default
			 (format "URL %s(default %s): "
				 (if feeling-searchy "or Keyword " "")
				 (if (stringp default)
				     (cond ((string= default "about:blank")
					    "BLANK")
					   ((string= default w3m-home-page)
					    "HOME")
					   (t default))
				   (prin1-to-string default)))
		       (if feeling-searchy "URL or Keyword: " "URL: ")))
		   initial keymap nil 'w3m-input-url-history default)))
      (if (string-equal url "")
	  (or default "")
	(if (stringp url)
	    (progn
	      ;; remove duplication
	      (setq w3m-input-url-history
		    (cons url (delete url w3m-input-url-history)))
	      (w3m-canonicalize-url url feeling-searchy))
	  ;; It may be `popup'.
	  url)))))

;;; Cache:
(defun w3m-cache-setup ()
  "Initialize the variables for managing the cache."
  (unless (and (bufferp w3m-cache-buffer)
	       (buffer-live-p w3m-cache-buffer))
    (with-current-buffer (w3m-get-buffer-create " *w3m cache*")
      (buffer-disable-undo)
      (set-buffer-multibyte nil)
      (setq buffer-read-only t
	    w3m-cache-buffer (current-buffer)
	    w3m-cache-hashtb (make-vector 1021 0)))))

(defun w3m-cache-shutdown ()
  "Clear all the variables managing the cache, and the cache itself."
  (when (buffer-live-p w3m-cache-buffer)
    (kill-buffer w3m-cache-buffer))
  (setq w3m-cache-hashtb nil
	w3m-cache-articles nil))

(defun w3m-cache-header-delete-variable-part (header)
  (let (buf flag)
    (dolist (line (split-string header "\n+"))
      (if (string-match "\\`\\(?:Date\\|Server\\|W3m-[^:]+\\):" line)
	  (setq flag t)
	(unless (and flag (string-match "\\`[ \t]" line))
	  (setq flag nil)
	  (push line buf))))
    (mapconcat (function identity) (nreverse buf) "\n")))

(defun w3m-cache-header (url header &optional overwrite)
  "Store HEADER into the cache so that it corresponds to URL.
If OVERWRITE is non-nil, it forces the storing even if there has
already been the data corresponding to URL in the cache."
  (w3m-cache-setup)
  (setq url (w3m-w3m-canonicalize-url url))
  (let ((ident (intern url w3m-cache-hashtb)))
    (if (boundp ident)
	(if (and
	     (not overwrite)
	     (string=
	      (w3m-cache-header-delete-variable-part header)
	      (w3m-cache-header-delete-variable-part (symbol-value ident))))
	    (symbol-value ident)
	  (w3m-cache-remove url)
	  (set ident header))
      (set ident header))))

(defun w3m-cache-request-header (url)
  "Return the header string of URL when it is stored in the cache."
  (w3m-cache-setup)
  (let ((ident (intern (w3m-w3m-canonicalize-url url) w3m-cache-hashtb)))
    (and (boundp ident)
	 (symbol-value ident))))

(defun w3m-cache-remove-oldest ()
  (with-current-buffer w3m-cache-buffer
    (goto-char (point-min))
    (unless (zerop (buffer-size))
      (let ((ident (get-text-property (point) 'w3m-cache))
	    (inhibit-read-only t))
	;; Remove the ident from the list of articles.
	(when ident
	  (setq w3m-cache-articles (delq ident w3m-cache-articles)))
	;; Delete the article itself.
	(delete-region (point)
		       (next-single-property-change
			(1+ (point)) 'w3m-cache nil (point-max)))))))

(defun w3m-cache-remove (url)
  "Remove the data coresponding to URL from the cache."
  (w3m-cache-setup)
  (let ((ident (intern url w3m-cache-hashtb))
	beg end)
    (when (memq ident w3m-cache-articles)
      ;; It was in the cache.
      (with-current-buffer w3m-cache-buffer
	(let ((inhibit-read-only t))
	  (when (setq beg (text-property-any
			   (point-min) (point-max) 'w3m-cache ident))
	    ;; Find the end (i. e., the beginning of the next article).
	    (setq end (next-single-property-change
		       (1+ beg) 'w3m-cache (current-buffer) (point-max)))
	    (delete-region beg end)))
	(setq w3m-cache-articles (delq ident w3m-cache-articles))))))

(defun w3m-cache-contents (url buffer)
  "Store the contents of URL into the cache.
The contents are assumed to be in BUFFER.  Return a symbol which
identifies the data in the cache."
  (w3m-cache-setup)
  (setq url (w3m-w3m-canonicalize-url url))
  (let ((ident (intern url w3m-cache-hashtb)))
    (w3m-cache-remove url)
    ;; Remove the oldest article, if necessary.
    (and (numberp w3m-keep-cache-size)
	 (>= (length w3m-cache-articles) w3m-keep-cache-size)
	 (w3m-cache-remove-oldest))
    ;; Insert the new article.
    (with-current-buffer w3m-cache-buffer
      (let ((inhibit-read-only t))
	(goto-char (point-max))
	(let ((b (point)))
	  (insert-buffer-substring buffer)
	  ;; Tag the beginning of the article with the ident.
	  (when (> (point-max) b)
	    (w3m-add-text-properties b (1+ b) (list 'w3m-cache ident))
	    (setq w3m-cache-articles (cons ident w3m-cache-articles))
	    ident))))))

(defun w3m-cache-request-contents (url &optional buffer)
  "Insert contents of URL into BUFFER.
Return t if the contents are found in the cache, otherwise nil.  When
BUFFER is nil, all contents will be inserted in the current buffer."
  (w3m-cache-setup)
  (let ((ident (intern (w3m-w3m-canonicalize-url url) w3m-cache-hashtb)))
    (when (memq ident w3m-cache-articles)
      ;; It was in the cache.
      (let (beg end)
	(with-current-buffer w3m-cache-buffer
	  (if (setq beg (text-property-any
			 (point-min) (point-max) 'w3m-cache ident))
	      ;; Find the end (i.e., the beginning of the next article).
	      (setq end (next-single-property-change
			 (1+ beg) 'w3m-cache (current-buffer) (point-max)))
	    ;; It wasn't in the cache after all.
	    (setq w3m-cache-articles (delq ident w3m-cache-articles))))
	(and beg
	     end
	     (with-current-buffer (or buffer (current-buffer))
	       (let ((inhibit-read-only t))
		 (insert-buffer-substring w3m-cache-buffer beg end))
	       t))))))

;; FIXME: we need to check whether contents were updated in remote servers.
(defun w3m-cache-available-p (url)
  "Return non-nil if a content of URL has already been cached."
  (w3m-cache-setup)
  (when (stringp url)
    (let ((ident (intern (w3m-w3m-canonicalize-url url) w3m-cache-hashtb)))
      (and
       (memq ident w3m-cache-articles)
       (or
	w3m-prefer-cache
	(save-match-data
	  (let ((case-fold-search t)
		(head (and (boundp ident) (symbol-value ident)))
		time expire)
	    (cond
	     ((and (string-match "^\\(?:date\\|etag\\):[ \t]" head)
		   (or (string-match "^pragma:[ \t]+no-cache\n" head)
		       (string-match "\
^cache-control:\\(?:[^\n]+\\)?[ \t,]\\(?:no-cache\\|max-age=0\\)[,\n]"
				     head)))
	      nil)
	     ((and
	       (string-match "^date:[ \t]\\([^\n]+\\)\n" head)
	       (setq time (match-string 1 head))
	       (setq time (w3m-time-parse-string time))
	       (string-match "\
^cache-control:\\(?:[^\n]+\\)?[ \t,]max-age=\\([1-9][0-9]*\\)"
			     head)
	       (setq expire (string-to-number (match-string 1 head))))
	      (setq time (decode-time time))
	      (setcar time (+ (car time) expire))
	      ;; Work around too large integer.
	      (when (floatp (car time))
		(setcar time (eval '(lsh -1 -1))))
	      (setq expire (apply 'encode-time time))
	      (w3m-time-newer-p expire (current-time)))
	     ((and
	       (string-match "^expires:[ \t]+\\([^\n]+\\)\n" head)
	       (setq expire (match-string 1 head))
	       (setq expire (w3m-time-parse-string expire)))
	      (w3m-time-newer-p expire (current-time)))
	     (t
	      ;; Adhoc heuristic rule: pages with neither
	      ;; Last-Modified header and ETag header are treated as
	      ;; dynamically-generated pages.
	      (string-match "^\\(?:last-modified\\|etag\\):" head))))))
       ident))))

(defun w3m-read-file-name (&optional prompt dir default existing)
  (unless prompt
    (setq prompt (if (and default (not (string-equal default "")))
		     (format "Save to (%s): " default)
		   "Save to: ")))
  (setq dir (file-name-as-directory (or dir w3m-default-save-directory)))
  (let ((default-directory dir)
	(file (read-file-name prompt dir nil existing default)))
    (if (not (file-directory-p file))
	(setq w3m-default-save-directory
	      (or (file-name-directory file) w3m-default-save-directory))
      (setq w3m-default-save-directory file)
      (if default
	  (setq file (expand-file-name default file))))
    (expand-file-name file)))

;;; Handling character sets:
(defun w3m-charset-to-coding-system (charset)
  "Return a coding system which is most suitable to CHARSET.
CHARSET is a symbol whose name is MIME charset.
This function is imported from mcharset.el."
  (if (stringp charset)
      (setq charset (intern (downcase charset))))
  (let ((cs (assq charset w3m-charset-coding-system-alist)))
    (w3m-find-coding-system (if cs (cdr cs) charset))))

(defun w3m-coding-system-to-charset (coding-system)
  "Return the MIME charset corresponding to CODING-SYSTEM."
  (when coding-system
    (w3m-static-if (featurep 'xemacs)
	(when (or (fboundp 'coding-system-to-mime-charset)
		  (progn
		    (require 'mcharset)
		    (fboundp 'coding-system-to-mime-charset)))
	  (defalias 'w3m-coding-system-to-charset
	    'coding-system-to-mime-charset)
	  (w3m-coding-system-to-charset coding-system))
      (or (coding-system-get coding-system :mime-charset)
	  (coding-system-get coding-system 'mime-charset)))))

;; FIXME: we need to investigate the kind of Content-Charsets being
;; actually possible.
(defun w3m-read-content-charset (prompt &optional default)
  "Read a content charset from the minibuffer, prompting with string PROMPT.
The second argument DEFAULT is the default value, which is used as the
value to return if the user enters the empty string."
  (let ((charset (completing-read
		  prompt
		  (nconc
		   (mapcar (lambda (c) (cons (symbol-name c) c))
			   (coding-system-list))
		   (mapcar (lambda (c) (cons (symbol-name (car c)) c))
			   w3m-charset-coding-system-alist))
		  nil t)))
    (if (string= "" charset)
	default
      charset)))


;;; Handling encoding of contents:
(defun w3m-decode-encoded-contents (encoding)
  "Decode encoded contents in the current buffer.  Return t if successful.
This function supports the encoding types gzip, bzip, and deflate."
  (let ((x (and (stringp encoding)
		(assoc (downcase encoding) w3m-encoding-alist))))
    (or (and (eq (cdr x) 'gzip) (fboundp 'zlib-available-p) (zlib-available-p)
	     (zlib-decompress-region (point-min) (point-max)))
	(not (and x (setq x (cdr (assq (cdr x) w3m-decoder-alist)))))
	(let ((coding-system-for-write 'binary)
	      (coding-system-for-read 'binary)
	      (default-process-coding-system (cons 'binary 'binary)))
	  (w3m-process-with-environment w3m-command-environment
	    (zerop (apply 'call-process-region
			  (point-min) (point-max)
			  (w3m-which-command (car x))
			  t '(t nil) nil (cadr x))))))))

(defmacro w3m-correct-charset (charset)
  `(or (and ,charset (stringp ,charset)
	    (cdr (assoc (downcase ,charset) w3m-correct-charset-alist)))
       ,charset))

(defun w3m-detect-meta-charset ()
  (let ((case-fold-search t))
    (goto-char (point-min))
    (catch 'found
      (while (re-search-forward "\\(<!--\\)\\|<meta[ \t\r\f\n]+" nil t)
	(if (match-beginning 1)
	    (w3m-end-of-tag)
	  (w3m-parse-attributes ((http-equiv :case-ignore)
				 (content :case-ignore))
	    (when (and (string= http-equiv "content-type")
		       content
		       (string-match ";[ \t\n]*charset=\\([^\";]+\\)" content))
	      (throw 'found (match-string 1 content)))))))))

(defun w3m-detect-xml-charset ()
  (let ((case-fold-search t))
    (goto-char (point-min))
    (when (looking-at "[ \t\r\f\n]*<\\?xml[ \t\r\f\n]+")
      (goto-char (match-end 0))
      (or (w3m-parse-attributes ((encoding :case-ignore))
	    encoding)
	  "utf-8"))))

(defvar w3m-compatible-encoding-alist
  '((gb2312 . gbk)
    (iso-8859-1 . windows-1252)
    (iso-8859-8 . windows-1255)
    (iso-8859-9 . windows-1254))
  "Alist of encodings and those supersets.
The cdr of each element is used to decode data if it is available when
the car is what the data specify as the encoding.  Or, the car is used
for decoding when the cdr that the data specify is not available.")

(defvar w3m-view-source-decode-level 0
  "Say whether `w3m-view-source' decodes html sources.
Users should never modify the value.  See also `w3m-view-source'.")

(defun w3m-decode-buffer (url &optional content-charset content-type)
  (let* ((sourcep (string-match "\\`about://source/" url))
	 (level (if sourcep w3m-view-source-decode-level 0))
	 cs)
    (unless (>= level 4)
      (unless content-type
	(setq content-type (w3m-content-type url)))
      (unless content-charset
	(setq content-charset
	      (or (w3m-content-charset url)
		  (when (or (string= "text/html" content-type) sourcep)
		    (w3m-detect-meta-charset))
		  (w3m-detect-xml-charset))))
      (cond
       ((or (and (stringp content-charset)
		 (string= "x-moe-internal" (downcase content-charset)))
	    (eq content-charset 'x-moe-internal))
	(setq cs (w3m-x-moe-decode-buffer))
	(setq content-charset (symbol-name cs)))
       (content-charset
	(setq content-charset (w3m-correct-charset content-charset))
	(setq cs (w3m-charset-to-coding-system content-charset))))
      (setq w3m-current-content-charset content-charset)
      (unless cs
	(setq cs (w3m-detect-coding-region
		  (point-min) (point-max) (if (w3m-url-local-p url)
					      nil
					    w3m-coding-system-priority-list))))
      (setq w3m-current-coding-system
	    (or (w3m-find-coding-system
		 (cdr (assq cs w3m-compatible-encoding-alist)))
		(w3m-find-coding-system cs)
		(w3m-find-coding-system
		 (car (rassq cs w3m-compatible-encoding-alist)))))
      ;; Decode `&#nnn;' entities in 128..159 and 160.
      (when (and (<= level 1)
		 (rassq w3m-current-coding-system
			w3m-compatible-encoding-alist))
	(goto-char (point-min))
	(let ((case-fold-search t))
	  (while (re-search-forward "\
\\(?:&#\\(12[89]\\|1[3-5][0-9]\\)\;\\)\\|\\(?:&#x\\([89][0-9a-f]\\)\;\\)"
				    nil t)
	    (insert (prog1
			(if (match-beginning 1)
			    (string-to-number (match-string 1))
			  (string-to-number (match-string 2) 16))
		      (delete-region (match-beginning 0) (match-end 0)))))
	  (goto-char (point-min))
	  (while (re-search-forward "\240\\|&#160;\\|&#xa0;" nil t)
	    (replace-match "&nbsp;"))))
      (insert
       (prog1
	   (decode-coding-string (buffer-string) w3m-current-coding-system)
	 (erase-buffer)
	 (set-buffer-multibyte t))))))

(defun w3m-x-moe-decode-buffer ()
  (let ((args '("-i" "-cs" "x-moe-internal"))
	(coding-system-for-read 'binary)
	(coding-system-for-write 'binary)
	(default-process-coding-system (cons 'binary 'binary))
	charset)
    (if (w3m-find-coding-system 'utf-8)
	(setq args (append args '("-o" "-cs" "utf-8"))
	      charset 'utf-8)
      (setq args
	    (append args (list "-o" "-cs" (symbol-name w3m-coding-system))))
      (setq charset w3m-coding-system))
    (w3m-process-with-environment w3m-command-environment
      (apply 'call-process-region (point-min) (point-max)
	     w3m-mbconv-command t t nil args))
    charset))

(defun w3m-safe-decode-buffer (url &optional content-charset content-type)
  (and (not w3m-current-coding-system)
       (stringp content-type)
       (string-match "\\`text/" content-type)
       (w3m-decode-buffer url content-charset content-type)))

;;; Retrieving local data:
(defun w3m-local-file-type (url)
  "Return the content type and the content encoding of URL."
  (setq url (or (w3m-url-to-file-name url)
		(file-name-nondirectory url)))
  (if (or (and (file-name-absolute-p url)
	       (file-directory-p url))
	  (string-match "\\`news:" url)) ;; FIXME: isn't this a kludge?
      (cons "text/html" nil)
    (let ((encoding
	   (catch 'encoding-detected
	     (dolist (elem w3m-encoding-type-alist)
	       (when (string-match (car elem) url)
		 (setq url (substring url 0 (match-beginning 0)))
		 (throw 'encoding-detected (cdr elem)))))))
      (cons (catch 'type-detected
	      (dolist (elem w3m-content-type-alist)
		(when (and (cadr elem) (string-match (cadr elem) url))
		  (throw 'type-detected (car elem))))
	      "unknown")
	    encoding))))

(defmacro w3m-local-content-type (url)
  `(car (w3m-local-file-type ,url)))

(defun w3m-local-attributes (url &rest args)
  "Return a list of attributes corresponding to URL.
Return nil if it failed in retrieving of the header.
Otherwise, return a list which includes the following elements:

 0. Type of contents.
 1. Charset of contents.
 2. Size in bytes.
 3. Encoding of contents.
 4. Last modification time.
 5. Real URL.
"
  (let* ((file (w3m-url-to-file-name url))
	 (attr (when (file-exists-p file)
		 (file-attributes file)))
	 (type (w3m-local-file-type url)))
    (list (or (w3m-arrived-content-type url) (car type))
	  nil
	  (nth 7 attr)
	  (cdr type)
	  (nth 5 attr)
	  (w3m-expand-file-name-as-url (file-truename file)))))

(defun w3m-local-retrieve (url &optional no-uncompress &rest args)
  "Retrieve contents of local URL and put it into the current buffer.
This function will return the content-type of URL as a string when
retrieval is successful."
  (let ((file (w3m-url-to-file-name url)))
    (when (file-readable-p file)
      (if (file-directory-p file)
	  (w3m-local-dirlist-cgi url)
	(let ((coding-system-for-read 'binary))
	  (if no-uncompress
	      (let (jka-compr-compression-info-list
		    format-alist)
		(insert-file-contents file))
	    (insert-file-contents file))))
      (or (w3m-arrived-content-type url)
	  (w3m-local-content-type file)))))

(defun w3m-local-dirlist-cgi (url)
  (w3m--message nil t "Reading %s..." (w3m-url-readable-string url))
  (if w3m-dirlist-cgi-program
      (if (file-executable-p w3m-dirlist-cgi-program)
	  (let ((coding-system-for-read 'binary)
		(default-process-coding-system
		  (cons 'binary 'binary))
		(lcookie (make-temp-name
			  (format "%s.%d." (user-login-name) (emacs-pid))))
		(cfile (make-temp-name
			(expand-file-name "w3melck" w3m-profile-directory)))
		(env (copy-sequence w3m-command-environment))
		file)
	    (with-temp-buffer
	      (insert lcookie)
	      (write-region (point-min) (point-max) cfile 'nomsg))
	    (w3m-process-with-environment
		(append
		 (list
		  (cons "LOCAL_COOKIE" lcookie)
		  (cons "LOCAL_COOKIE_FILE" cfile)
		  (cons "QUERY_STRING"
			(format
			 "dir=%s&cookie=%s"
			 (encode-coding-string (w3m-url-to-file-name url)
					       w3m-file-name-coding-system)
			 lcookie)))
		 (delq (assoc "LOCAL_COOKIE" env)
		       (delq (assoc "LOCAL_COOKIE_FILE" env)
			     (delq (assoc "QUERY_STRING" env) env))))
	      (call-process w3m-dirlist-cgi-program nil t nil))
	    ;; delete local cookie file
	    (when (and (file-exists-p cfile) (file-writable-p cfile))
	      (delete-file cfile))
	    (goto-char (point-min))
	    (when (re-search-forward "^<html>" nil t)
	      (delete-region (point-min) (match-beginning 0))
	      (while (re-search-forward "<a href=\"\\([^\"]+\\)\"\\(?:>\\| \\)"
					nil t)
		(setq file (match-string 1))
		(delete-region (goto-char (match-beginning 1)) (match-end 1))
		(if (file-directory-p file)
		    (setq file (w3m-expand-file-name-as-url
				(file-name-as-directory file)))
		  (setq file (w3m-expand-file-name-as-url file)))
		(insert (encode-coding-string
			 (w3m-url-decode-string file
						w3m-file-name-coding-system)
			 w3m-file-name-coding-system)))))
	(error "Can't execute: %s" w3m-dirlist-cgi-program))
    ;; execute w3m internal CGI
    (w3m-process-with-wait-handler
      (setq w3m-current-url url)
      (w3m-process-start handler
			 w3m-command
			 (append w3m-command-arguments
				 (list "-dump_source" url)))))
  ;; bind charset to w3m-file-name-coding-system
  (let ((charset (or (car (rassq w3m-file-name-coding-system
				 w3m-charset-coding-system-alist))
		     w3m-file-name-coding-system))
	beg)
    (goto-char (point-min))
    (when (search-forward "<head>" nil t)
      (insert "\n<meta http-equiv=\"CONTENT-TYPE\" "
	      "content=\"text/html; charset="
	      (symbol-name charset)
	      "\">"))
    (goto-char (point-min))
    ;; Remove <form>...</form>
    (when (search-forward "<form " nil t)
      (setq beg (match-beginning 0))
      (when (search-forward "</form>" nil t)
	(delete-region beg (match-end 0)))))
  (w3m--message t t "Reading %s...done" (w3m-url-readable-string url)))

;;; Retrieving data via HTTP:
(defun w3m-remove-redundant-spaces (str)
  "Remove leading and trailing whitespace from STR."
  (save-match-data
    (when (string-match "\\`[ \t\r\f\n]+" str)
      (setq str (substring str (match-end 0))))
    (if (string-match "[ \t\r\f\n]+\\'" str)
	(substring str 0 (match-beginning 0))
      str)))

(defun w3m-w3m-parse-header (url header)
  "Parse a given string HEADER as a MIME header of URL.
Return a list which includes:

 0. Status code.
 1. Type of contents.
 2. Charset of contents.
 3. Size in bytes.
 4. Encoding of contents.
 5. Last modification time.
 6. Real URL.
"
  (let ((case-fold-search t)
	(headers)
	(status))
    (dolist (line (split-string header "[ \f\t\r]*\n"))
      (cond
       ((string-match "\\`HTTP/1\\.[0-9] \\([0-9][0-9][0-9]\\)\\b" line)
	(setq status (string-to-number (match-string 1 line))))
       ((string-match (eval-when-compile
			(concat "\\`\\("
				(regexp-opt
				 '(;; MEMO: ファイルをダウンロードする
				   ;; ときの 適切なデフォルト名を決定
				   ;; するためには content-disposition
				   ;; の解釈が必要．
				   "content-disposition"
				   "content-encoding"
				   "content-length"
				   ;; MEMO: See [emacs-w3m:02341].
				   "content-transfer-encoding"
				   "content-type"
				   "last-modified"
				   "location"
				   "w3m-current-url"
				   "w3m-document-charset"
				   "w3m-ssl-certificate"
				   "x-w3m-content-encoding"
				   "alternates"))
				"\\):[ \t]*"))
		      line)
	(push (cons (downcase (match-string 1 line))
		    (substring line (match-end 0)))
	      headers))))
    (let (alt real-url type charset xmoe)
      (when (and (setq alt (cdr (assoc "alternates" headers)))
		 (string-match "\\`{[\t ]*\"\\(.+\\)\"" alt))
	(setq real-url (w3m-expand-url (match-string 1 alt) url))
	(when (string-match "{[\t ]*type[\t ]+\\([^\t }]+\\)" alt)
	  (setq type (downcase (match-string 1 alt))))
	(when (string-match "{[\t ]*charset[\t ]+\\([^\t }]+\\)" alt)
	  (setq charset (downcase (match-string 1 alt)))))
      (when (and (not type)
		 (setq type (cdr (assoc "content-type" headers))))
	(if (string-match ";[ \t]*charset=\"?\\([^\"]+\\)\"?" type)
	    (setq charset (w3m-remove-redundant-spaces
			   (match-string 1 type))
		  type (w3m-remove-redundant-spaces
			(substring type 0 (match-beginning 0))))
	  (setq type (w3m-remove-redundant-spaces type)))
	(when (string-match ";" type)
	  (setq type (substring type 0 (match-beginning 0))))
	(setq type (downcase type)))
      (setq w3m-current-ssl (cdr (assoc "w3m-ssl-certificate" headers)))
      (when (string-match "\\`ftps?:" url)
	(setq url (or (cdr (assoc "w3m-current-url" headers))
		      url)))
      (when (and (setq xmoe (cdr (assoc "w3m-document-charset" headers)))
		 (string= xmoe "x-moe-internal"))
	(setq charset xmoe))
      (list status
	    (if (string-match "\\`ftps?:.*/\\'" url)
		"text/html"
	      (or type (w3m-local-content-type url)))
	    (if (string-match "\\`ftps?:.*/\\'" url)
		(if w3m-accept-japanese-characters
		    "w3m-euc-japan" "w3m-iso-latin-1")
	      charset)
	    (let ((v (cdr (assoc "content-length" headers))))
	      (and v (setq v (string-to-number v)) (> v 0) v))
	    (cdr (or (assoc "content-encoding" headers)
		     (assoc "x-w3m-content-encoding" headers)))
	    (let ((v (cdr (assoc "last-modified" headers))))
	      (and v (w3m-time-parse-string v)))
	    (or real-url
		(let ((v (cdr (assoc "location" headers))))
		  ;; RFC2616 says that the field value of the Location
		  ;; response-header consists of a single absolute
		  ;; URI.  However, some broken servers return
		  ;; relative URIs.
		  (and v (w3m-expand-url v url)))
		url)))))

(defun w3m-w3m-dump-head (url handler)
  "Return the header string of URL."
  (lexical-let ((url url)
		(silent w3m--message-silent))
    (w3m--message nil t "Request sent, waiting for response...")
    (w3m-process-do-with-temp-buffer
	(success (progn
		   (setq w3m-current-url url
			 url (w3m-url-strip-authinfo url))
		   (w3m-process-start handler
				      w3m-command
				      (append w3m-command-arguments
					      (list "-o" "follow_redirection=0"
						    "-dump_head" url)))))
      (let ((w3m--message-silent silent))
	(w3m--message t t "Request sent, waiting for response...done")
	(when success
	  (buffer-string))))))

(defun w3m-w3m-canonicalize-url (url)
  "Add a slash to an URL, when its server part is not ended with a slash."
  ;; Because URLs encountered in WEB documents are no less reliable
  ;; than URLs given by users, a minimum canonicalization may be
  ;; required in the backend side.  For more detail, please see
  ;; [emacs-w3m:07000].
  (if (string-match "\\`\\(?:ht\\|f\\)tps?://[^/]+\\'" url)
      (concat url "/")
    url))

(defun w3m-w3m-attributes (url no-cache handler)
  "Return a list of attributes corresponding to URL.
Return nil if it failed in retrieving of the header.
Otherwise, return a list which includes the following elements:

 0. Type of contents.
 1. Charset of contents.
 2. Size in bytes.
 3. Encoding of contents.
 4. Last modification time.
 5. Real URL.

If the optional argument NO-CACHE is non-nil, cache is not used."
  (w3m-w3m-attributes-1 (w3m-w3m-canonicalize-url url)
			no-cache
			(or w3m-follow-redirection 0)
			handler))

(defun w3m-w3m-attributes-1 (url no-cache counter handler)
  "A subroutine for `w3m-w3m-attributes'."
  (lexical-let ((url url)
		(no-cache no-cache)
		(counter counter))
    (w3m-process-do
	(header (or (unless no-cache
		      (w3m-cache-request-header url))
		    (w3m-w3m-dump-head url handler)))
      (when header
	(let ((attr (w3m-w3m-parse-header url header)))
	  (w3m-cache-header url header)
	  (if (memq (car attr) '(301 302 303 304 305 306 307))
	      (if (zerop counter)
		  ;; Redirect counter exceeds `w3m-follow-redirection'.
		  (list "text/html" "us-ascii" nil nil nil url)
		;; Follow redirection.
		(w3m-w3m-attributes-1 (nth 6 attr) no-cache
				      (1- counter) handler))
	    (cdr attr)))))))

(defun w3m-w3m-expand-arguments (arguments)
  (apply 'append
	 (mapcar
	  (lambda (x)
	    (cond
	     ((stringp x) (list x))
	     ((setq x (eval x))
	      (cond ((stringp x)
		     (list x))
		    ((listp x)
		     (w3m-w3m-expand-arguments x))
		    (t
		     (let (print-level print-length)
		       (list (prin1-to-string x))))))))
		arguments)))

(defun w3m--dump-extra--handler-function (url silent success)
  (let ((w3m--message-silent silent))
    (w3m--message t t "Reading %s...done" (w3m-url-readable-string url))
    (when success
      (goto-char (point-min))
      (let ((case-fold-search t))
	(when (and (re-search-forward "^w3m-current-url:" nil t)
		   (progn
		     (delete-region (point-min) (match-beginning 0))
		     (search-forward "\n\n" nil t)))
	  (let ((header (buffer-substring (point-min) (point))))
	    (when w3m-use-cookies
	      (w3m-cookie-set url (point-min) (point)))
	    (delete-region (point-min) (point))
	    (w3m-cache-header url header)
	    (w3m-cache-contents url (current-buffer))
	    (w3m-w3m-parse-header url header)))))))

(defun w3m-w3m-dump-extra (url handler)
  "Retrive headers and contents pointed to by URL"
  (lexical-let ((url url)
		(silent w3m--message-silent))
    (setq w3m-current-url url
	  url (w3m-url-strip-authinfo url))
    (w3m--message nil t "Reading %s...%s"
		 (w3m-url-readable-string url)
		 (if (and w3m-async-exec (not w3m-process-waited))
		     (substitute-command-keys "\
\n (Type `\\<w3m-mode-map>\\[w3m-process-stop]' to stop asynchronous process)")
		   ""))
    (w3m-process-do
	(success (w3m-process-start
		  handler w3m-command
		  (append w3m-command-arguments
			  (w3m-w3m-expand-arguments
			   w3m-dump-head-source-command-arguments)
			  (list url))))
      (w3m--dump-extra--handler-function url silent success))))

(defun w3m-additional-command-arguments (url)
  "Return a list of additional arguments passed to the w3m command.
You may specify additional arguments for the particular urls using the
option `w3m-command-arguments-alist', or using `w3m-no-proxy-domains'
to add the option \"-no-proxy\"."
  (let ((defs w3m-command-arguments-alist)
	def args host)
    (while (and defs
		(null args))
      (setq def (car defs)
	    defs (cdr defs))
      (when (string-match (car def) url)
	(setq args (cdr def))))
    (when (and w3m-no-proxy-domains
	       (not (member "-no-proxy" args))
	       (string-match "^[a-z]+://\\([^/:]+\\)" url)
	       (catch 'domain-match
		 (setq host (match-string 1 url))
		 (dolist (domain w3m-no-proxy-domains)
		   (when (string-match (concat "\\(?:^\\|\\.\\)"
					       (regexp-quote domain)
					       "$")
				       host)
		     (throw 'domain-match t)))))
      (push "-no-proxy" args))
    args))

(defun w3m-add-referer-p (url referer)
  "Return non-nil when URL and REFERER satisfies the condition
specified by `w3m-add-referer'."
  (when (stringp referer)
    (cond
     ((eq w3m-add-referer 'lambda)
      (let (host)
	(w3m-string-match-url-components url)
	(when (match-beginning 4)
	  (setq host (match-string 4 url))
	  (w3m-string-match-url-components referer)
	  (when (match-beginning 4)
	    (string= host (match-string 4 referer))))))
     ((consp w3m-add-referer)
      (and (not (and (cdr w3m-add-referer)
		     (string-match (cdr w3m-add-referer) referer)))
	   (car w3m-add-referer)
	   (string-match (car w3m-add-referer) referer)))
     ((functionp w3m-add-referer)
      (funcall w3m-add-referer url referer))
     (t w3m-add-referer))))

;; Currently, -request argument is supported only by w3mmee.
(defun w3m-request-arguments (method url temp-file
				     &optional body referer content-type)
  "Make the arguments for `-request' or `-header' option passed to w3m.
METHOD is an HTTP method name.
TEMP-FILE is a name of temporary file to write request content to.
Optional BODY is the body content string.
Second optional REFERER is the Referer: field content.
Third optional CONTENT-TYPE is the Content-Type: field content."
  (with-temp-buffer
    (let ((modes (default-file-modes))
	  (cookie (and w3m-use-cookies (w3m-cookie-get url))))
      (if (and (null cookie)(null body)
	       (null content-type))
	  (append
	   (list "-header" (concat "User-Agent:"
				   (if w3m-add-user-agent
				       (or (w3m-user-agent-site-specific url)
					   w3m-user-agent)
				     "?")))
	   (when (w3m-add-referer-p url referer)
	     (list "-header" (concat "Referer: " referer)))
	   (when w3m-accept-languages
	     (list "-header" (concat
			      "Accept-Language: "
			      (mapconcat 'identity w3m-accept-languages
					 " ")))))
	(insert "User-Agent: " (if w3m-add-user-agent w3m-user-agent "?") "\n")
	(when (w3m-add-referer-p url referer)
	  (insert "Referer: " referer "\n"))
	(when w3m-accept-languages
	  (insert "Accept-Language: "
		  (mapconcat 'identity w3m-accept-languages " ") "\n"))
	(when cookie
	  (insert "Cookie: " cookie "\n"))
	(when content-type
	  (insert "Content-Type: " content-type "\n"))
	(insert "\n")
	(when body
	  (insert body))
	(unwind-protect
	    (let ((coding-system-for-write 'binary))
	      (set-default-file-modes (* 64 6))
	      (write-region (point-min) (point-max) temp-file nil 'silent))
	  (set-default-file-modes modes))
	(list "-request" (concat method ":" temp-file))))))

;; Currently, w3m uses this function.
(defun w3m-header-arguments (method url temp-file
				    &optional body referer content-type)
  "Make the arguments for the `-header' option passed to the w3m command.
METHOD is an HTTP method name.
TEMP-FILE is a name of temporary file to write post body to.
Optional BODY is the post body content string.
Optional second REFERER is the Referer: field content.
Third optional CONTENT-TYPE is the Content-Type: field content."
  (let ((modes (default-file-modes))
	(cookie (and w3m-use-cookies (w3m-cookie-get url)))
	args)
    (setq args (nconc args
      (list "-o" (concat "user_agent="
			 (if w3m-add-user-agent
			     (or (w3m-user-agent-site-specific url)
				 w3m-user-agent)
			   "?")))))
    (when cookie
      (setq args (nconc args
			(list "-header" (concat "Cookie: " cookie)))))
    (when (and (string= method "post") temp-file)
      (with-temp-buffer
	(set-buffer-multibyte nil)
	(when body (insert body))
	(unwind-protect
	    (let ((coding-system-for-write 'binary))
	      (set-default-file-modes (* 64 6))
	      (write-region (point-min) (point-max) temp-file nil 'silent))
	  (set-default-file-modes modes)))
      (setq args (nconc args
			(when content-type
			  (list "-header" (concat "Content-Type: "
						  content-type)))
			(list "-post" temp-file))))
    (when (w3m-add-referer-p url referer)
      (setq args (nconc args (list "-header" (concat "Referer: " referer)))))
    args))

(defun w3m--retrieve--handler-function (url silent no-uncompress current-buffer
					    attr)
  (setq w3m-http-status (car-safe attr))
  (let ((w3m--message-silent silent))
    (when attr
      (cond
       ((eq attr 'redirection-exceeded)
	"X-w3m-error/redirection")
       ((or (not (string-match "\\`https?:" url))
	    (memq (car attr) '(200 300)))
	(if (or no-uncompress
		(w3m-decode-encoded-contents (nth 4 attr)))
	    (let ((temp-buffer (current-buffer)))
	      (with-current-buffer current-buffer
		(insert-buffer-substring temp-buffer))
	      (goto-char (point-min))
	      (cadr attr))
	  (ding)
	  (w3m--message t 'w3m-error "Can't decode encoded contents: %s" url)
	  nil))
       (t nil)))))

(defun w3m-w3m-retrieve (url no-uncompress no-cache post-data referer handler)
  "Retrieve web contents pointed to by URL using the external w3m command.
It will put the retrieved contents into the current buffer.  See
`w3m-retrieve' for how does it work asynchronously with the arguments."
  (lexical-let ((url (w3m-w3m-canonicalize-url url))
		(no-uncompress no-uncompress)
		(current-buffer (current-buffer))
		(silent w3m--message-silent))
    (w3m-process-do-with-temp-buffer
	(attr (progn
		(set-buffer-multibyte nil)
		(w3m-w3m-retrieve-1 url post-data referer no-cache
				    (or w3m-follow-redirection 0) handler)))
      (w3m--retrieve--handler-function url silent no-uncompress current-buffer
				       attr))))

(defun w3m--retrieve-1--handler-function (url post-data referer no-cache
					      counter handler temp-file attr)
  (and temp-file
       (file-exists-p temp-file)
       (delete-file temp-file))
  (if (memq (car attr) '(301 302 303 304 305 306 307))
      (if (zerop counter)
	  ;; Redirect counter exceeds `w3m-follow-redirection'.
	  'redirection-exceeded
	;; Follow redirection.
	(erase-buffer)
	(unless (and post-data
		     (cond
		      ((memq (car attr) '(301 302))
		       (if w3m-redirect-with-get
			   (setq post-data nil)
			 (not (y-or-n-p
			       (format "Send POST data to `%s'?" url)))))
		      ((eq (car attr) 303) ; => See Other
		       (setq post-data nil))
		      ((eq (car attr) 307) ; => Temporary redirection
		       (not (y-or-n-p
			     (format "Send POST data to `%s'?" url))))))
	  (w3m-w3m-retrieve-1
	   (nth 6 attr) post-data referer no-cache (1- counter) handler)))
    (if (and (eq (car attr) 406)
	     (not (equal url (nth 6 attr))))
	;; Attempt to retrieve an alternative url.
	(progn
	  (erase-buffer)
	  (w3m-w3m-retrieve-1 (nth 6 attr) post-data referer no-cache
			      counter handler))
      (or (w3m-w3m-onload-redirection attr counter) attr))))

(defun w3m-w3m-retrieve-1 (url post-data referer no-cache counter handler)
  "A subroutine for `w3m-w3m-retrieve'."
  (let ((w3m-command-arguments
	 (append w3m-command-arguments
		 (when (member "cookie" w3m-compile-options)
		   (list "-no-cookie"))
		 (list "-o" "follow_redirection=0")
		 (w3m-additional-command-arguments url)))
	(cachep (w3m-cache-available-p url))
	temp-file)
    (when (and w3m-broken-proxy-cache
	       (or no-cache (not cachep)))
      (setq w3m-command-arguments
	    (append w3m-command-arguments '("-o" "no_cache=1"))))
    (setq temp-file
	  (when (or (eq w3m-type 'w3mmee) post-data)
	    (make-temp-name
	     (expand-file-name "w3mel" w3m-profile-directory))))
    (setq w3m-command-arguments
	  (append w3m-command-arguments
		  (apply (if (eq w3m-type 'w3mmee)
			     'w3m-request-arguments
			   'w3m-header-arguments)
			 (list (if post-data "post" "get")
			       url
			       temp-file
			       (if (consp post-data)
				   (cdr post-data)
				 post-data)
			       referer
			       (if (consp post-data) (car post-data))))))
    (lexical-let ((url url)
		  (post-data post-data)
		  (referer referer)
		  (no-cache no-cache)
		  (counter counter)
		  (temp-file temp-file))
      (w3m-process-do
	  (attr (or (unless no-cache
		      (and cachep
			   (w3m-cache-request-contents url)
			   (w3m-w3m-parse-header
			    url (w3m-cache-request-header url))))
		    (w3m-w3m-dump-extra url handler)))
	(w3m--retrieve-1--handler-function
	 url post-data referer no-cache counter handler temp-file attr)))))

(defvar w3m-onload-url nil "Url redirected to by onload.")

(defun w3m-w3m-onload-redirection (attr counter)
  "Do the onload redirection in the current buffer.  Return ATTR or nil.
Run recursively together with `w3m-w3m-retrieve-1' and replace ATTR's
and the buffer's contents with new data if redirection is done within
COUNTER times.  ATTR is a list of attributions of raw contents having
retrieved in the buffer."
  (and w3m-use-form
       w3m-use-cookies
       (eq (car attr) 200)
       (equal (cadr attr) "text/html")
       (let ((case-fold-search t)
	     decoded form xurl post-data)
	 (w3m-decode-encoded-contents (nth 4 attr))
	 (setf (nth 4 attr) nil)
	 (goto-char (point-min))
	 ;; FIXME: Is there any other name that does not end
	 ;; with ".submit" for the function used to sumbit?
	 (when (re-search-forward "\
<body[\t\n\r ]+\\(?:[^\t\n\r >]+[\t\n\r ]+\\)*onload=\
[^\t\n\r ()>]+\\.submit()" nil t)
	   (setq decoded (buffer-string))
	   (w3m-region (point-min) (point-max))
	   (erase-buffer)
	   (if (and (setq form (car w3m-current-forms))
		    (setq xurl (aref form 2))
		    (setq post-data (w3m-form-make-form-data form)))
	       (prog2
		   (w3m--message nil t "Redirect to %s..." xurl)
		   (setq attr (w3m-process-with-wait-handler
				(w3m-w3m-retrieve-1 xurl post-data (nth 6 attr)
						    t counter handler)))
		 (setq w3m-onload-url (ignore-errors (nth 6 attr))))
	     (insert decoded)
	     nil)))))

(defun w3m-about-retrieve (url &optional no-uncompress no-cache
			       post-data referer handler)
  "Retrieve the about: page which is pointed to by URL.
It will put the retrieved contents into the current buffer.  See
`w3m-retrieve' for how does it work asynchronously with the arguments."
  (cond
   ((string= "about://emacs-w3m.gif" url)
    (let ((icon (base64-decode-string w3m-emacs-w3m-icon)))
      (if (featurep 'xemacs)
	  (insert icon)
	(set-buffer-multibyte (multibyte-string-p icon))
	(insert icon)
	(set-buffer-multibyte nil)))
    "image/gif")
   ((string-match "\\`about://source/" url)
    (lexical-let ((url (substring url (match-end 0))))
      (w3m-process-do
	  (type (w3m-retrieve
		 url no-uncompress no-cache post-data referer handler))
	(cond
	 (type "text/plain")
	 ((w3m-cache-request-contents url)
	  (w3m-decode-encoded-contents (w3m-content-encoding url))
	  "text/plain")
	 (t nil)))))
   ((string-match "\\`about:/*blank/?\\'" url)
    "text/plain")
   (t
    (lexical-let ((output-buffer (current-buffer)))
      (w3m-process-do-with-temp-buffer
	  (type (let (func)
		  (setq w3m-current-url url)
		  (set-buffer-multibyte t)
		  (if (and (string-match "\\`about://\\([^/]+\\)/" url)
			   (setq func
				 (intern-soft (concat "w3m-about-"
						      (match-string 1 url))))
			   (fboundp func))
		      (funcall func url no-uncompress no-cache
			       post-data referer handler)
		    (w3m-about url no-uncompress no-cache))))
	(when type
	  (when (string-match "\\`text/" type)
	    (encode-coding-region (point-min) (point-max) w3m-coding-system))
	  (set-buffer-multibyte nil)
	  (when (buffer-name output-buffer)
	    (let ((temp-buffer (current-buffer)))
	      (with-current-buffer output-buffer
		(insert-buffer-substring temp-buffer))))
	  type))))))

(defun w3m-cid-retrieve (url &optional no-uncompress no-cache)
  "Retrieve contents pointed to by URL prefixed with the cid: scheme.
This function is mainly used when displaying text/html MIME parts in
message user agents, e.g., Gnus, Mew, T-gnus, Wanderlust, and possibly
VM.

It calls a function according to the `major-mode' of the buffer
specified by `w3m-current-buffer'.  Functions to be called are
specified by the `w3m-cid-retrieve-function-alist' variable.

Each function in that variable should take three arguments passed
through this function, extract and insert contents specified by URL
\(which can be found in the raw message itself) into the current buffer,
and return the content type of the data.

The optional two arguments can be omitted by functions; NO-UNCOMPRESS
specifies whether functions should not uncompress extracted contents;
NO-CACHE specifies whether functions should not use cached contents."
  (let ((func (cdr (assq (with-current-buffer w3m-current-buffer major-mode)
			 w3m-cid-retrieve-function-alist))))
    (when func (funcall func url no-uncompress no-cache))))

(defun w3m-data-retrieve (url &optional no-uncompress no-cache)
  "Retrieve contents pointed to by URL prefixed with the data: scheme.
See RFC2397."
  (let ((case-fold-search t) (mime-type "text/plain")
	(coding nil) (encode nil) (param "")
	data-string)
    (when (string-match
	   "data:\\(\\([^/;,]+\\(/[^;,]+\\)?\\)\\(;[^;,]+\\)*\\)?,\\(.*\\)"
	   url)
      (setq  mime-type (or (match-string-no-properties 2 url)
			   mime-type)
	     param (or (match-string-no-properties 4 url)
		       param)
	     data-string (match-string-no-properties 5 url))
      (when (string-match "^.*\\(;[ \t]*base64\\)$" param)
	(setq param (substring param 0 (match-beginning 1)))
	(setq encode 'base64))
      (when (string-match "charset=\\([^;]+\\)" param)
	(setq coding (w3m-charset-to-coding-system
		      (match-string-no-properties 1 param))))
      (when data-string
	(erase-buffer)
	(let (decode-string)
	  (setq decode-string
		(cond
		 ((eq encode 'base64)
		  (base64-decode-string
		   (w3m-url-decode-string data-string 'us-ascii)))
		 (t
		  (w3m-url-decode-string
		   data-string coding))))
	  (set-buffer-multibyte nil)
	  (if (featurep 'xemacs)
	      (insert decode-string)
	    (set-buffer-multibyte (multibyte-string-p decode-string))
	    (insert decode-string)
	    (set-buffer-multibyte nil)))))
    mime-type))

;;;###autoload
(defun w3m-retrieve (url &optional no-uncompress no-cache
			 post-data referer handler)
  "Retrieve web contents pointed to by URL.
It will put the retrieved contents into the current buffer.

If HANDLER is nil, this function will retrieve web contents, return
the content type of the retrieved data, and then come to an end.  This
behavior is what is called a synchronous operation.  You have to
specify HANDLER in order to make this function show its real ability,
which is called an asynchronous operation.

If HANDLER is a function, this function will come to an end in no time.
In this case, contents will be retrieved by the asynchronous process
after a while.  And after finishing retrieving contents successfully,
HANDLER will be called on the buffer where this function starts.  The
content type of the retrieved data will be passed to HANDLER as a
string argument.

NO-UNCOMPRESS specifies whether this function should not uncompress contents.
NO-CACHE specifies whether this function should not use cached contents.
POST-DATA and REFERER will be sent to the web server with a request."
  (set (make-local-variable 'w3m-http-status) nil)
  (if (not handler)
      (condition-case nil
	  (w3m-process-with-wait-handler
	    (w3m-retrieve url
			  no-uncompress no-cache post-data referer handler))
	(w3m-process-timeout nil))
    (unless (and w3m-safe-url-regexp
		 (not (string-match w3m-safe-url-regexp url)))
      (setq url (w3m-url-strip-fragment url))
      (set-buffer-multibyte nil)
      (cond
       ((string-match "\\`about:" url)
	(w3m-about-retrieve url
			    no-uncompress no-cache post-data referer handler))
       ((string-match "\\`cid:" url)
	(w3m-cid-retrieve url no-uncompress no-cache))
       ((string-match "\\`data:" url)
	(w3m-data-retrieve url no-uncompress no-cache))
       ((w3m-url-local-p url)
	(w3m-local-retrieve url no-uncompress))
       (t
	(w3m-w3m-retrieve
	 url no-uncompress no-cache post-data referer handler))))))

(defvar w3m-touch-file-available-p 'undecided)

(eval-and-compile
  (if (fboundp 'set-file-times)
      (defalias 'w3m-touch-file 'set-file-times)
    (defun w3m-touch-file (file time)
      "Change the access and/or modification TIME of the specified FILE."
      ;; Check the validity of `touch' command.
      (when (eq w3m-touch-file-available-p 'undecided)
	(let ((file (make-temp-name
		     (expand-file-name "w3mel" w3m-profile-directory)))
	      time timefile)
	  (while (progn
		   (setq time (list (abs (% (random) 8192))
				    (abs (% (random) 65536)))
			 timefile (expand-file-name
				   (format-time-string "%Y%m%d%H%M.%S" time)
				   w3m-profile-directory))
		   (file-exists-p timefile)))
	  (unwind-protect
	      (setq w3m-touch-file-available-p
		    (when (w3m-which-command w3m-touch-command)
		      (with-temp-buffer
			(insert "touch check")
			(write-region (point-min) (point-max) file nil 'nomsg))
		      (and (let ((default-directory w3m-profile-directory)
				 (w3m-touch-file-available-p t))
			     (w3m-touch-file file time))
			   (zerop (w3m-time-lapse-seconds
				   time (nth 5 (file-attributes file)))))))
	    (when (file-exists-p file)
	      (ignore-errors (delete-file file)))
	    (when (file-exists-p timefile)
	      (ignore-errors (delete-file timefile))))))
      (and w3m-touch-file-available-p
	   time
	   (w3m-which-command w3m-touch-command)
	   (file-exists-p file)
	   (zerop (let ((default-directory (file-name-directory file))
			(coding-system-for-write
			 (or
			  (and (boundp 'file-name-coding-system)
			       (symbol-value 'file-name-coding-system))
			  (and (boundp 'default-file-name-coding-system)
			       (symbol-value 'default-file-name-coding-system))
			  ;; Some versions of X*macsen seem touched.
			  (and (boundp 'coding-system-for-write)
			       (symbol-value 'coding-system-for-write)))))
		    (call-process w3m-touch-command nil nil nil
				  "-t"
				  (format-time-string "%Y%m%d%H%M.%S" time)
				  file)))))))

;;;###autoload
(defun w3m-download (&optional url filename no-cache handler post-data)
  "Download contents of URL to a file named FILENAME.
NO-CACHE (which the prefix argument gives when called interactively)
specifies not using the cached data."
  (interactive (list nil nil current-prefix-arg))
  (unless url
    (while (string-equal (setq url (w3m-input-url
				    "Download URL: " nil
				    (or (w3m-active-region-or-url-at-point) "")
				    nil nil 'no-initial))
			 "")
      (w3m--message t 'w3m-error "A url is required")
      (sit-for 1)))
  (unless filename
    (let ((basename (file-name-nondirectory (w3m-url-strip-query url))))
      (when (string-match "^[\t ]*$" basename)
	(when (string-match "^[\t ]*$"
			    (setq basename (file-name-nondirectory url)))
	  (setq basename "index.html")))
      (setq filename
	    (w3m-read-file-name (format "Download %s to: " url)
				w3m-default-save-directory basename))))
  (if (and w3m-use-ange-ftp (string-match "\\`ftp://" url))
      (w3m-goto-ftp-url url filename)
    (lexical-let ((url url)
		  (filename filename)
		  (page-buffer (current-buffer)))
      (w3m-process-do-with-temp-buffer
	  (type (progn
		  (w3m-clear-local-variables)
		  (setq w3m-current-url url)
		  (w3m-retrieve url t no-cache post-data nil handler)))
	(if type
	    (let ((buffer-file-coding-system 'binary)
		  (coding-system-for-write 'binary)
		  jka-compr-compression-info-list
		  format-alist)
	      (when (or (not (file-exists-p filename))
			(prog1 (y-or-n-p
				(format "File(%s) already exists. Overwrite? "
					filename))
			  (message nil)))
		(write-region (point-min) (point-max) filename)
		(w3m-touch-file filename (w3m-last-modified url))
		t))
	  (ding)
	  (with-current-buffer page-buffer
	    (w3m--message t 'w3m-error "Cannot retrieve URL: %s%s" url
		     (cond ((and w3m-process-exit-status
				 (not (equal w3m-process-exit-status 0)))
			    (format " (exit status: %s)"
				    w3m-process-exit-status))
			   (w3m-http-status
			    (format " (http status: %s)" w3m-http-status))
			   (t ""))))
	  nil)))))

;;; Retrieve data:
(w3m-make-ccl-coding-system
 'w3m-euc-japan ?E
 "ISO 2022 based EUC encoding for Japanese with w3m internal characters.
  (generated by `w3m')"
 'w3m-euc-japan-decoder
 'w3m-euc-japan-encoder)

(w3m-make-ccl-coding-system
 'w3m-iso-latin-1 ?1
 "ISO 2022 based 8-bit encoding for Latin-1 with w3m internal characters.
  (generated by `w3m')"
 'w3m-iso-latin-1-decoder
 'w3m-iso-latin-1-encoder)

(defun w3m-remove-comments ()
  "Remove HTML comments in the current buffer."
  (goto-char (point-min))
  (let (beg)
    (while (search-forward "<!--" nil t)
      (setq beg (match-beginning 0))
      (if (search-forward "-->" nil t)
	  (delete-region beg (point))))))

(defun w3m-remove-invisible-image-alt ()
  "Remove alt=\"whitespace\" attributes in img tags.
Such attributes not only obscure them but also might make images not
be displayed especially in shimbun articles."
  (goto-char (point-min))
  (let ((case-fold-search t)
	start end)
    (while (and (re-search-forward "\\(<img\\)[\t\n\f\r ]+" nil t)
		(progn
		  (setq start (match-end 1))
		  (search-forward ">" nil t))
		(progn
		  (setq end (match-beginning 0))
		  (goto-char start)
		  (re-search-forward "[\t\n\f\r ]+alt=\"[\t\n\f\r ]*\""
				     end t)))
      (delete-region (match-beginning 0) (match-end 0)))))

(defun w3m-check-header-tags ()
  "Process header tags (<LINK>,<BASE>) in the current buffer."
  (let ((case-fold-search t)
	tag)
    (goto-char (point-min))
    (when (re-search-forward "</head\\(?:[ \t\r\f\n][^>]*\\)?>" nil t)
      (save-restriction
	(narrow-to-region (point-min) (point))
	(goto-char (point-min))
	(while (re-search-forward "<\\(link\\|base\\)[ \t\r\f\n]+" nil t)
	  (setq tag (downcase (match-string 1)))
	  (cond
	   ((string= tag "link")
	    (w3m-parse-attributes ((rel :case-ignore) href type)
	      (when rel
		(setq rel (split-string rel))
		(cond
		 ((member "icon" rel) (setq w3m-icon-data (cons href type)))
		 ((member "next" rel) (setq w3m-next-url href))
		 ((or (member "prev" rel) (member "previous" rel))
		  (setq w3m-previous-url href))
		 ((member "start" rel) (setq w3m-start-url href))
		 ((member "contents" rel) (setq w3m-contents-url href))))))
	   ;; <base> ought to be absolute but if not then absolutize for
	   ;; w3m-current-base-url.  Helps bad <base href="/foo/bar/"> seen
	   ;; from from archive.org circa 2015.
	   ((string= tag "base")
	    (w3m-parse-attributes (href)
	      (when (< 0 (length href))
		(setq w3m-current-base-url (w3m-expand-url href)))))))))))

(defun w3m-check-refresh-attribute ()
  "Get REFRESH attribute in META tags."
  (setq w3m-current-refresh nil)
  (when w3m-use-refresh
    (let ((case-fold-search t)
	  (refurl w3m-current-url)
	  sec)
      (goto-char (point-min))
      (catch 'found
	(while (re-search-forward "<meta[ \t\r\f\n]+" nil t)
	  (w3m-parse-attributes ((http-equiv :case-ignore) content)
	    (when (string= http-equiv "refresh")
	      (cond
	       ((string-match "\\`[0-9]+\\'" content)
		(setq sec (match-string-no-properties 0 content)))
	       ((string-match
		 "\\([^;]+\\);[ \t\n]*url=[\"']?\\([^\"']+\\)"
		 content)
		(setq sec (match-string-no-properties 1 content))
		(setq refurl (w3m-decode-entities-string
			      (match-string-no-properties 2 content)))
		(when (string-match "\\`[\"']\\(.*\\)[\"']\\'" refurl)
		  (setq refurl (match-string 1 refurl)))))
	      (when (and sec (string-match "\\`[0-9]+\\'" sec))
		(throw 'found
		       (setq w3m-current-refresh
			     (cons (string-to-number sec)
				   (w3m-expand-url refurl))))))))))))

(defun w3m-remove-meta-charset-tags ()
  (let ((case-fold-search t))
    (goto-char (point-min))
    (catch 'found
      (when (re-search-forward "<meta[ \t\r\f\n]+" nil t)
	(let ((start (match-beginning 0)))
	  (w3m-parse-attributes ((http-equiv :case-ignore)
				 (content :case-ignore))
	    (when (and (string= http-equiv "content-type")
		       content
		       (string-match ";[ \t\n]*charset=" content))
	      (delete-region start (point))
	      (throw 'found nil))))))))

(defun w3m-fix-illegal-blocks ()
  "Replace <div>...</div> within <a>...</a> with <span>...<br></span>.
<div> is a block element that should not appear within inline elements
like <a>, however some web sites, e.g., news.google.com.tw, do so and
w3m regards it as an incomplete <a> tag that is not closed."
  (let ((case-fold-search t))
    (goto-char (point-min))
    (while (re-search-forward "<a[\t\n ]" nil t)
      (save-restriction
	(narrow-to-region (match-beginning 0)
			  (or (w3m-end-of-tag "a") (point-max)))
	(goto-char (point-min))
	(while (re-search-forward "<div[\t\n >]" nil t)
	  (when (w3m-end-of-tag "div")
	    (replace-match (concat "<span" (substring (buffer-substring
						       (match-beginning 0)
						       (match-end 1)) 4)
				   "<br></span>")
			   t t)
	    (goto-char (match-beginning 0))))
	(goto-char (point-max))))))

(defun w3m-rendering-extract-title ()
  "Extract the title from the halfdump and put it into the current buffer."
  (goto-char (point-min))
  (or (when (re-search-forward "<title_alt[ \t\n]+title=\"\\([^\"]+\\)\">"
			       nil t)
	(prog1 (w3m-decode-entities-string
		(mapconcat 'identity
			   (save-match-data (split-string (match-string 1)))
			   " "))
	  (delete-region (match-beginning 0) (match-end 0))))
      (when (and (stringp w3m-current-url)
		 (string-match "/\\([^/]+\\)/?\\'" w3m-current-url))
	(match-string 1 w3m-current-url))
      "<no-title>"))

(defun w3m-set-display-ins-del ()
  (when (eq w3m-display-ins-del 'auto)
    (with-temp-buffer
      (let* ((coding-system-for-read w3m-output-coding-system)
	     (coding-system-for-write (if (eq 'binary w3m-input-coding-system)
					  w3m-current-coding-system
					w3m-input-coding-system))
	     (default-process-coding-system
	       (cons coding-system-for-read coding-system-for-write))
	     (env (copy-sequence w3m-command-environment))
	     type)
	(setq w3m-display-ins-del nil)
	(w3m-process-with-environment (cons '("LANG" . "C")
					    (delq (assoc "LANG" env) env))
	  (call-process (or w3m-halfdump-command w3m-command) nil t nil "-o")
	  (goto-char (point-min))
	  (when (re-search-forward "display_ins_del=<\\([^>]+\\)>" nil t)
	    (setq type (match-string 1))
	    (cond
	     ((string= type "number")
	      (setq w3m-display-ins-del 'fontify))
	     ((string= type "bool")
	      (setq w3m-display-ins-del 'tag)))))))))

(defun w3m-rendering-half-dump (charset)
  ;; `charset' is used by `w3m-w3m-expand-arguments' to generate
  ;; arguments for w3mmee and w3m-m17n from `w3m-halfdump-command-arguments'.
  (w3m-set-display-ins-del)
  (let* ((coding-system-for-read w3m-output-coding-system)
	 (coding-system-for-write (if (eq 'binary w3m-input-coding-system)
				      w3m-current-coding-system
				    w3m-input-coding-system))
	 (default-process-coding-system
	   (cons coding-system-for-read coding-system-for-write)))
    (w3m-process-with-environment w3m-command-environment
      (apply 'call-process-region
	     (point-min)
	     (point-max)
	     (or w3m-halfdump-command w3m-command)
	     t t nil
	     (w3m-w3m-expand-arguments
	      (append w3m-halfdump-command-arguments
		      w3m-halfdump-command-common-arguments
		      ;; Image size conscious rendering
		      (when (member "image" w3m-compile-options)
			(if (and w3m-treat-image-size
				 (or (w3m-display-graphic-p)
				     (and w3m-pixels-per-line
					  w3m-pixels-per-character)))
			    (list "-o" "display_image=on"
				  "-ppl" (number-to-string
					  (or w3m-pixels-per-line
					      (w3m-static-if
						  (featurep 'xemacs)
						  (font-height
						   (face-font 'default))
						(frame-char-height))))
				  "-ppc" (number-to-string
					  (or w3m-pixels-per-character
					      (w3m-static-if
						  (featurep 'xemacs)
						  (font-width
						   (face-font 'default))
						(frame-char-width)))))
			  (list "-o" "display_image=off")))))))))

(defun w3m-markup-urls-nobreak ()
  "Make things that look like urls unbreakable.
This function prevents non-link long urls from being broken (w3m tries
to fold them).  Things in textarea won't be modified."
  (let ((case-fold-search t)
	(beg (point-min))
	(regexp
	 (eval-when-compile
	   ;; A copy of `gnus-button-url-regexp'.
	   (concat
	    "\\b\\(\\(www\\.\\|\\(s?https?\\|ftp\\|file\\|gopher\\|"
	    "nntp\\|news\\|telnet\\|wais\\|mailto\\|info\\):\\)"
	    "\\(//[-a-z0-9_.]+:[0-9]*\\)?"
	    (if (string-match "[[:digit:]]" "1") ;; Support POSIX?
		(let ((chars "-a-z0-9_=#$@~%&*+\\/[:word:]")
		      (punct "!?:;.,"))
		  (concat
		   "\\(?:"
		   ;; Match paired parentheses, e.g. in Wikipedia URLs:
		   ;; <https://lists.gnu.org/archive/html/bug-gnu-emacs/2013-07/msg00890.html>
		   "[" chars punct "]+" "(" "[" chars punct "]+" "[" chars "]*)"
		   "\\(?:" "[" chars punct "]+" "[" chars "]" "\\)?"
		   "\\|"
		   "[" chars punct "]+" "[" chars "]"
		   "\\)"))
	      (concat ;; XEmacs 21.4 doesn't support POSIX.
	       "\\([-a-z0-9_=!?#$@~%&*+\\/:;.,]\\|\\w\\)+"
	       "\\([-a-z0-9_=#$@~%&*+\\/]\\|\\w\\)"))
	    "\\)")))
	(nd (make-marker))
	st)
    (goto-char beg)
    (while beg
      (save-restriction
	(narrow-to-region
	 beg
	 (if (re-search-forward "[\t\n ]*\\(<textarea[\t\n ]\\)" nil t)
	     (prog1
		 (match-beginning 0)
	       (goto-char beg)
	       (setq beg (match-beginning 1)))
	   (point-max)))
	(while (re-search-forward regexp nil t)
	  (set-marker nd (match-end 0))
	  (setq st (goto-char (match-beginning 0)))
	  (if (and (re-search-backward "\\(<\\)\\|>" nil t)
		   (match-beginning 1))
	      (goto-char nd)
	    (goto-char st)
	    (skip-chars-backward "\t\f ")
	    (if (string-match "&lt;" (buffer-substring (max (- (point) 4)
							    (point-min))
						       (point)))
		(forward-char -4)
	      (goto-char st))
	    (insert "<nobr>")
	    (goto-char nd)
	    (when (looking-at "[\t\f ]*&gt;")
	      (goto-char (match-end 0)))
	    (insert "</nobr>")))
	(goto-char (point-max)))
      (setq beg (and (not (eobp))
		     (progn
		       (goto-char beg)
		       (w3m-end-of-tag "textarea")))))
    (set-marker nd nil)))

(defun w3m-rendering-buffer (&optional charset)
  "Do rendering of contents in the currenr buffer as HTML and return title."
  (w3m--message nil t "Rendering...")
  (w3m-remove-comments)
  (w3m-remove-invisible-image-alt)
  (w3m-check-header-tags)
  (w3m-check-refresh-attribute)
  (unless (eq w3m-type 'w3m-m17n)
    (w3m-remove-meta-charset-tags))
  (w3m-fix-illegal-blocks)
  (w3m-markup-urls-nobreak)
  (w3m-rendering-half-dump charset)
  (w3m--message t t "Rendering...done")
  (w3m-rendering-extract-title))

(defun w3m--retrieve-and-render--handler-function (url silent page-buffer
						       arrival-time charset
						       type)
  (when w3m-onload-url
    (setq url w3m-onload-url
	  w3m-onload-url nil))
  (let ((w3m--message-silent silent))
    (when (buffer-live-p page-buffer)
      (setq url (w3m-url-strip-authinfo url))
      (if type
	  (if (string= type "X-w3m-error/redirection")
	      (when (w3m-show-redirection-error-information url page-buffer)
		(w3m-arrived-add url nil (current-time) (current-time))
		(w3m--message t 'w3m-error "Cannot retrieve URL: %s" url))
	    (let ((modified-time (w3m-last-modified url)))
	      (w3m-arrived-add url nil modified-time arrival-time)
	      (unless modified-time
		(setf (w3m-arrived-last-modified url) nil))
	      (let ((real (w3m-real-url url)))
		(unless (string= url real)
		  (w3m-arrived-add url nil nil arrival-time)
		  (setf (w3m-arrived-title real)
			(w3m-arrived-title url))
		  (setf (w3m-arrived-last-modified real)
			(w3m-arrived-last-modified url))
		  (setq url real)))
	      (prog1 (w3m-create-page
		      url
		      (or (w3m-arrived-content-type url)
			  type)
		      (or charset
			  (w3m-arrived-content-charset url)
			  (w3m-content-charset url))
		      page-buffer)
		(w3m-force-window-update-later page-buffer 1e-9)
		(unless (get-buffer-window page-buffer)
		  (w3m--message t t "The content (%s) has been retrieved in %s"
			       url (buffer-name page-buffer))))))
	(when (and w3m-clear-display-while-reading
		   (string-match "\\`file:" url))
	  (with-current-buffer page-buffer
	    (let ((inhibit-read-only t))
	      (when (ignore-errors (require 'zone))
		(sit-for 0.5)
		(zone-call 'zone-pgm-dissolve 1))
	      (erase-buffer)
	      (insert-char ?\n (/ (window-height) 2))
	      (insert-char ?  (max 0 (/ (- (window-width) (length url) 15) 2)))
	      (insert "Reading " url " ")
	      (put-text-property (point) (progn
					   (insert "failed!")
					   (point))
				 'face 'w3m-error)
	      (setq w3m-current-url url
		    w3m-current-title "Fail"))))
	(w3m-arrived-add url nil (current-time) (current-time))
	(ding)
	(when (eq (car w3m-current-forms) t)
	  (setq w3m-current-forms (cdr w3m-current-forms)))
	(prog1 (when (and w3m-show-error-information
			  (not (or (w3m-url-local-p url)
				   (string-match "\\`about:" url))))
		 (w3m-show-error-information url charset page-buffer))
	  (with-current-buffer page-buffer
	    (w3m--message nil 'w3m-error
	     "Cannot retrieve URL: %s%s" url
	     (cond ((and w3m-process-exit-status
			 (not (equal w3m-process-exit-status 0)))
		    (format " (exit status: %s)" w3m-process-exit-status))
		   (w3m-http-status
		    (format " (http status: %s)" w3m-http-status))
		   (t "")))))))))

(defun w3m-retrieve-and-render (url &optional no-cache charset
				    post-data referer handler)
  "Retrieve contents of URL and render them in the current buffer.
It returns a `w3m-process' object and comes to an end immediately.
The HANDLER function will be called when rendering is complete.  When
a new content is retrieved in the buffer, the HANDLER function will be
called with t as an argument.  Otherwise, it will be called with nil."
  (when (and w3m-clear-display-while-reading
	     (get-buffer-window (current-buffer) 'visible)
	     (not (string-match "\\`about:" url)))
    ;; Clear the current display while reading a new page.
    (set-window-hscroll nil 0)
    (let ((inhibit-read-only t))
      (erase-buffer)
      (w3m-display-progress-message url)))
  (unless (and w3m-current-ssl
	       w3m-confirm-leaving-secure-page
	       ;; Permit leaving safe pages without confirmation for
	       ;; several safe commands.  For more detail of
	       ;; definition of safe commands, see the thread
	       ;; beginning at [emacs-w3m:09767].
	       (not
		(or (memq this-command
			  '(w3m
			    w3m-goto-url w3m-redisplay-this-page
			    w3m-reload-this-page w3m-history
			    w3m-view-next-page w3m-view-previous-page
			    w3m-view-header w3m-view-source))
		    (string-match "\\`\\(?:ht\\|f\\)tps://" url)
		    (prog1
			(y-or-n-p "You are leaving secure page.  Continue? ")
		      (message nil)))))
    (lexical-let ((url (w3m-url-strip-fragment url))
		  (charset charset)
		  (page-buffer (current-buffer))
		  (arrival-time (current-time))
		  (silent w3m--message-silent))
      (w3m-process-do-with-temp-buffer
	  (type (progn
		  (w3m-clear-local-variables)
		  (w3m-retrieve url nil no-cache post-data referer handler)))
	(w3m--retrieve-and-render--handler-function
	 url silent page-buffer arrival-time charset type)))))

(defun w3m-show-error-information (url charset page-buffer)
  "Create and prepare the error information."
  (let ((case-fold-search t)
	(header (w3m-cache-request-header url))
	exit-status http-status errmsg)
    (with-current-buffer page-buffer
      (setq exit-status w3m-process-exit-status
	    http-status w3m-http-status))
    (setq errmsg
	  (concat
	   "<br><h1>Cannot retrieve URL: <a href=\""
	   url "\">" url "</a></h1>\n"
	   (cond
	    ((and exit-status (not (equal exit-status 0)))
	     (format "<br><br><h2>%s exits with the code %s</h2>\n"
		     w3m-command exit-status))
	    (http-status
	     (format "<br><br><h2>%s %s</h2>\n"
		     http-status
		     (or (cdr (assq http-status w3m-http-status-alist))
			 ""))))))
    (if (or (null header)
	    (string-match "\\`w3m: Can't load " header))
	(progn
	  (insert errmsg)
	  (unless http-status
	    (insert "\
<br><br>Something seems to be wrong with URL or this system.\n")
	    (when (string-match "\\`news:" url)
	      (insert "\
<br>Also verify the value of the <b>NNTPSERVER</b> environment variable\
 that should be the address of the <b>NNTP</b> server.\n")))
	  (save-restriction
	    (narrow-to-region (point) (point))
	    (when (w3m-cache-request-contents url)
	      (w3m-decode-encoded-contents
	       (setq charset (w3m-content-encoding url)))
	      (goto-char (point-min))
	      (insert "<br><br><hr><br>\n<h2>Contents</h2><br>\n"))))
      (goto-char (point-min))
      (or (search-forward "<body>" nil t)
	  (search-forward "<html>" nil t))
      (unless (bolp) (insert "\n"))
      (insert errmsg)
      (save-restriction
	(narrow-to-region (point) (point))
	(when (w3m-cache-request-contents url)
	  (w3m-decode-encoded-contents
	   (setq charset (w3m-content-encoding url)))
	  (goto-char (point-min))
	  (insert "<br><br><hr><br>\n")
	  (goto-char (point-max))))
      (unless (eobp) (insert "<br><br><hr><br>\n"))
      (when header
	(or (search-forward "</body>" nil t)
	    (search-forward "</html>" nil 'max))
	(unless (bolp) (insert "\n"))
	(insert "<br><br><hr><br><br><h2>Header information</h2><br>\n<pre>"
		header "</pre>\n"))))
  (w3m-create-page url "text/html" charset page-buffer)
  nil)

(defun w3m-show-redirection-error-information (url page-buffer)
  (erase-buffer)
  (insert
   (format "\n<br><h1>Cannot retrieve URL: %s</h1><br><br>%s"
	   (format "<a href=\"%s\">%s</a>" url url) "\
The number of redirections has exceeded a limit.  This may have<br>\n
happened due to the server side miss-configuration.  Otherwise,<br>\n
try increasing the limit, the value of <b>`w3m-follow-redirection'</b>.<br>\n"))
  (w3m-create-page url "text/html" "us-ascii" page-buffer))

(defun w3m-prepare-content (url type charset)
  "Prepare contents in the current buffer according to TYPE.
URL is assumed to be a place where the contents come from.  CHARSET is
passed to the filter function  corresponding to TYPE if it is
specified in the `w3m-content-type-alist' variable."
  (let ((filter (nth 3 (assoc type w3m-content-type-alist))))
    (cond
     ; Filter function is specified.
     ((functionp filter) (funcall filter url type charset))
     ; Equivalent type is specified.
     ((stringp filter) filter)
     ; No filter is specified.
     ((not filter) type)
     ; Failed.
     (t ""))))

(defun w3m-prepare-markdown-content (url type charset)
  (if w3m-markdown-converter
      (let ((coding-system-for-read 'utf-8)
	    (coding-system-for-write 'utf-8))
	(w3m-decode-buffer url charset type)
	(apply (function call-process-region)
	       (point-min)
	       (point-max)
	       (car w3m-markdown-converter)
	       t '(t nil) nil
	       (cdr w3m-markdown-converter))
	"text/html")
    "text/plain"))

(defun w3m-detect-xml-type (url type charset)
  "Check if the type of xml contents of URL is xhtml+xml.
If so return \"text/html\", otherwise \"text/plain\"."
  (with-temp-buffer
    (w3m-retrieve url)
    (w3m-decode-buffer url charset type)
    (goto-char (point-min))
    (setq case-fold-search t)
    (if (re-search-forward
	 "<[\t\n ]*html\\(?:\\(?:[\t\n ]+[^>]+\\)?>\\|[\t\n ]*>\\)"
	 nil t)
	"text/html"
      "text/plain")))

(defun w3m-create-text-page (url type charset page-buffer)
  (w3m-safe-decode-buffer url charset type)
  (setq w3m-current-url (if (w3m-arrived-p url)
			    (w3m-real-url url)
			  url)
	w3m-current-title
	(if (string= "text/html" type)
	    (let ((title (w3m-rendering-buffer charset)))
	      (setf (w3m-arrived-title url) title)
	      title)
	  (or (when (string-match "\\`about://\\(?:source\\|header\\)/" url)
		(w3m-arrived-title (substring url (match-end 0))))
	      (file-name-nondirectory (if (string-match "/\\'" url)
					  (directory-file-name url)
					url)))))
  (let ((result-buffer (current-buffer)))
    (with-current-buffer page-buffer
      (let ((inhibit-read-only t))
	(widen)
	(delete-region (point-min) (point-max))
	(insert-buffer-substring result-buffer)
	(goto-char (point-min))
	(w3m-copy-local-variables result-buffer)
	(set-buffer-file-coding-system w3m-current-coding-system)
	(when (string= "text/html" type) (w3m-fontify))
	'text-page))))

(defsubst w3m-image-page-displayed-p ()
  (and (fboundp 'image-mode-setup-winprops)
       w3m-current-url
       (string-match "\\`image/" (w3m-content-type w3m-current-url))
       (eq (get-text-property (point-min) 'w3m-image-status) 'on)))

(defun w3m-create-image-page (url type charset page-buffer)
  (when (w3m-image-type-available-p (w3m-image-type type))
    (with-current-buffer page-buffer
      (let ((inhibit-read-only t))
	(w3m-clear-local-variables)
	(setq w3m-current-url (w3m-real-url url)
	      w3m-current-title (file-name-nondirectory url))
	(widen)
	(delete-region (point-min) (point-max))
	(insert w3m-current-title)
	(w3m-add-face-property (point-min) (point-max) 'w3m-image)
	(w3m-add-text-properties (point-min) (point-max)
				 (list 'w3m-image url
				       'mouse-face 'highlight))
	(when (fboundp 'image-mode-setup-winprops)
	  (image-mode-setup-winprops))
	'image-page))))

(defun w3m-create-page (url type charset page-buffer)
  ;; Select a content type.
  (unless (and (stringp type)
	       (assoc type w3m-content-type-alist))
    (let ((cur (current-buffer))
	  (mb enable-multibyte-characters)
	  dots cont)
      (with-temp-buffer
	(rename-buffer " *Raw Contents*" t)
	(set-buffer-multibyte mb)
	(save-window-excursion
	  (pop-to-buffer (current-buffer))
	  (delete-other-windows)
	  (ding)

	  ;; Display the raw contents briefly.
	  (sit-for 0)
	  (setq truncate-lines t
		dots (make-string (/ (- (window-width) 6) 2) ?.))
	  (with-current-buffer cur
	    (cond ((< (count-lines (point-min) (point-max)) (window-height))
		   (setq cont (buffer-string)))
		  ((< (window-height) 10)
		   (goto-char (point-min))
		   (forward-line (max 0 (- (window-height) 2)))
		   (setq cont
			 (concat
			  (buffer-substring (point-min) (point))
			  "\n[" dots "snip" dots "]")))
		  (t
		   (goto-char (point-min))
		   (forward-line (/ (- (window-height) 4) 2))
		   (setq cont (concat (buffer-substring (point-min) (point))
				      "\n[" dots "snip" dots "]\n\n"))
		   (goto-char (point-max))
		   (forward-line (/ (- 4 (window-height)) 2))
		   (setq cont (concat
			       cont
			       (buffer-substring (point) (point-max)))))))
	  (insert cont)
	  (goto-char (point-min))

	  (setq type
		(condition-case nil
		    (completing-read
		     (format "Content type for %s (%s): "
			     (file-name-nondirectory url)
			     (if (zerop (length type))
				 "default download or external-view"
			       (concat "`" type "' is unknown;\
 default download or external-view")))
		     (cons "Download_or_External-view"
			   w3m-content-type-alist)
		     nil t)
		  ;; The user forced terminating the session with C-g.
		  (quit
		   (w3m-process-stop page-buffer) ;; Needless?
		   (with-current-buffer page-buffer
		     (setq w3m-current-process nil))
		   (keyboard-quit))))
	  (unless (member type '("" "Download_or_External-view"))
	    (setf (w3m-arrived-content-type url) type))))))
  (setq w3m-current-coding-system nil)	; Reset decoding status of this buffer.
  (setq type (w3m-prepare-content url type charset))
  (w3m-safe-decode-buffer url charset type)
  (setq charset (or charset w3m-current-content-charset))
  (when w3m-use-filter (w3m-filter url))
  (w3m-relationship-estimate url)
  ;; Create pages.
  (cond
   ((string-match "\\`text/" type)
    (w3m-create-text-page url type charset page-buffer))
   ((and (w3m-display-graphic-p) (string-match "\\`image/" type))
    (w3m-create-image-page url type charset page-buffer))
   ((and (w3m-display-graphic-p) (member type w3m-doc-view-content-types))
    (with-current-buffer page-buffer
      (setq w3m-current-url (if (w3m-arrived-p url)
				(w3m-real-url url)
			      url)))
    (w3m-doc-view url))
   (t
    (with-current-buffer page-buffer
      (setq w3m-current-url (if (w3m-arrived-p url)
				(w3m-real-url url)
			      url)
	    w3m-current-title (file-name-nondirectory w3m-current-url))
      (let ((inhibit-read-only t))
	(erase-buffer)
	(insert (format "This display does not support %s:\n<%s>"
			(if (string-match "\\`image/" type)
			    "image" type)
			url))
	(center-region (point-min) (point))
	(goto-char (point-min))
	(insert-char ?\n (/ (- (window-height) 3) 2)))
      (goto-char (point-min))
      (w3m-external-view url)
      'external-view))))

(defun w3m-relationship-estimate (url)
  "Estimate relationships between a page and others."
  (save-excursion
    (save-match-data
      (catch 'estimated
	(dolist (rule w3m-relationship-estimate-rules)
	  (when (apply (car rule) url (cdr rule))
	    (throw 'estimated t)))))))

(defun w3m-relationship-simple-estimate (url regexp &optional next previous
					     start contents)
  "Search relationships with given patterns
when the URL of the retrieved page matches the REGEXP."
  (when (string-match regexp url)
    (w3m-relationship-search-patterns url next previous start contents)))

(defun w3m-relationship-magicpoint-estimate (url)
  "Search relationships for pages generated by MagicPoint."
  (goto-char (point-max))
  (when (search-backward
	 "Generated by <A HREF=\"http://www.mew.org/mgp/\">MagicPoint</A>"
	 nil t)
    (goto-char (point-min))
    (w3m-relationship-search-patterns
     url
     (eval-when-compile
       (concat "<A HREF=" w3m-html-string-regexp ">\\[next&gt;\\]</A>"))
     (eval-when-compile
       (concat "<A HREF=" w3m-html-string-regexp ">\\[&lt;prev\\]</A>"))
     (eval-when-compile
       (concat "<A HREF=" w3m-html-string-regexp ">\\[&lt;&lt;start\\]</A>"))
     (eval-when-compile
       (concat "<A HREF=" w3m-html-string-regexp ">\\[index\\]</A>")))))

(defun w3m-relationship-oddmuse-estimate (url)
  (when (string-match "/wiki\\?search=.*" url)
    (goto-char (point-min))
    (and (re-search-forward "href=\"\\([^\"]+\\)\">Previous</a>" nil t)
	 (setq w3m-previous-url (match-string 1)))
    (and (re-search-forward "href=\"\\([^\"]+\\)\">Next</a>" nil t)
	 (setq w3m-next-url (match-string 1)))))

(defun w3m-relationship-slashdot-estimate (url)
  (goto-char (point-min))
  (when (and (string-match
	      "slashdot\\.org/\\(article\\|comments\\)\\.pl\\?"
	      url)
	     (search-forward "<div class=\"linkCommentPage\">" nil t))
    (let ((min (point)) (max (save-excursion (search-forward "</div>" nil t))))
      ;; move to the position of the current page indicator and then search
      ;; for the next and previous link within the current <div>
      (when (and max (re-search-forward "<b>\\(([0-9]+)\\)</b>" max t))
	(let ((re (concat "<a href=" w3m-html-string-regexp ">")))
	  (when (save-excursion (re-search-backward re min t))
	    (setq w3m-previous-url
		  (w3m-expand-url (w3m-decode-anchor-string
				   (or (match-string 2)
				       (match-string 3)
				       (match-string 1))))))
	  (when (re-search-forward re max t)
	    (setq w3m-next-url
		  (w3m-expand-url (w3m-decode-anchor-string
				   (or (match-string 2)
				       (match-string 3)
				       (match-string 1)))))))))))

(defun w3m-relationship-alc-estimate (url)
  ;; use filter
  (when (string-match "\\`http://eow\\.alc\\.co\\.jp/[^/]+/UTF-8/" url)
    (when (re-search-forward
	   (concat "<a href=\\\"http://eow\\.alc\\.co\\.jp/[^/]+/UTF-8/"
		   "\\(\\?pg=[0-9]+\\)\\\">前へ</a>")
	   nil t)
      (setq w3m-previous-url
	    (w3m-expand-url (match-string 1) url)))
    (when (re-search-forward
	   (concat "<a href=\\\"http://eow\\.alc\\.co\\.jp/[^/]+/UTF-8/"
		   "\\(\\?pg=[0-9]+\\)\\\">次へ</a>")
	   nil t)
      (setq w3m-next-url
	    (w3m-expand-url (match-string 1) url)))
    (unless (or w3m-previous-url w3m-next-url)
      ;; no use filter
      (goto-char (point-min))
      (when (re-search-forward
	     "<a href='javascript:goPage(\"\\([0-9+]\\)\")'>前へ</a>"
	     nil t)
	(setq w3m-previous-url
	      (w3m-expand-url (format "?pg=%s" (match-string 1)) url)))
      (when (re-search-forward
	     "<a href='javascript:goPage(\"\\([0-9+]\\)\")'>次へ</a>"
	     nil t)
	(setq w3m-next-url
	      (w3m-expand-url (format "?pg=%s" (match-string 1)) url))))))

(defun w3m-relationship-search-patterns (url next previous
					     &optional start contents)
  "Search relationships with given patterns."
  (goto-char (point-min))
  (and next
       (re-search-forward next nil t)
       (setq w3m-next-url
	     (w3m-expand-url (w3m-decode-anchor-string (or (match-string 2)
							   (match-string 3)
							   (match-string 1)))
			     url))
       (goto-char (point-min)))
  (and previous
       (re-search-forward previous nil t)
       (setq w3m-previous-url
	     (w3m-expand-url (w3m-decode-anchor-string (or (match-string 2)
							   (match-string 3)
							   (match-string 1)))
			     url))
       (goto-char (point-min)))
  (and start
       (re-search-forward start nil t)
       (setq w3m-start-url
	     (w3m-expand-url (w3m-decode-anchor-string (or (match-string 2)
							   (match-string 3)
							   (match-string 1)))
			     url))
       (goto-char (point-min)))
  (and contents
       (re-search-forward contents nil t)
       (setq w3m-contents-url
	     (w3m-expand-url (w3m-decode-anchor-string (or (match-string 2)
							   (match-string 3)
							   (match-string 1)))
			     url))))

(defun w3m-search-name-anchor (name &optional quiet no-record)
  (interactive "sName: ")
  (let ((pos (point-min))
	(cur-pos (point))
	oname found)
    (catch 'found
      (while (not found)
	(while (setq pos (next-single-property-change pos 'w3m-name-anchor))
	  (when (member name (get-text-property pos 'w3m-name-anchor))
	    (goto-char pos)
	    (when (eolp) (forward-line))
	    (w3m-horizontal-on-screen)
	    (throw 'found (setq found t))))
	(setq pos (point-min))
	(while (setq pos (next-single-property-change pos 'w3m-name-anchor2))
	  (when (member name (get-text-property pos 'w3m-name-anchor2))
	    (goto-char pos)
	    (when (eolp) (forward-line))
	    (w3m-horizontal-on-screen)
	    (throw 'found (setq found t))))
	(if oname
	    (progn
	      (unless quiet
		(w3m--message t 'w3m-error "No such anchor: %s" oname))
	      (throw 'found nil))
	  (setq pos (point-min)
		oname name
		name (w3m-url-decode-string name)))))

    (when (and found
	       (not no-record)
	       (/= (point) cur-pos))
      (setq w3m-name-anchor-from-hist
	    (append (list 1 nil (point) cur-pos)
		    (and (integerp (car w3m-name-anchor-from-hist))
			 (nthcdr (1+ (car w3m-name-anchor-from-hist))
				 w3m-name-anchor-from-hist)))))
    (when found
      (w3m-recenter))
    found))

(defun w3m-parent-page-available-p ()
  (if (null w3m-current-url)
      nil
    (save-match-data
      (string-match "\\`[a-z]+://?[^/]+/." w3m-current-url))))

(defun w3m-url-savable-p ()
  "Return non-nil if the current page is able to be saved."
  (and w3m-current-url
       (or (not (string-match "\\`\\(?:about\\|file\\):"
			      w3m-current-url))
	   (string-match "\\`about://\\(?:header\\|source\\)/"
			 w3m-current-url))))

(defun w3m-view-parent-page (&optional count)
  "Attempt to move to the parent directory of the page currently displayed.
For instance, it will let you visit \"http://foo/bar/\" if you are currently
viewing \"http://foo/bar/baz\".
If COUNT is a integer, you will visit the parent directory to step up the COUNT.
If COUNT is zero, you will visit the top of this site."
  (interactive "p")
  (unless (integerp count)
    (setq count 1))
  (setq count (abs count))
  (w3m-history-store-position)
  (cond
   ((and w3m-current-url
	 (eq count 0)
	 (string-match "\\`[a-z]+:///?[^/]+/" w3m-current-url))
    (w3m-goto-url (match-string 0 w3m-current-url)))
   (w3m-start-url (w3m-goto-url w3m-start-url))
   (w3m-contents-url (w3m-goto-url w3m-contents-url))
   (w3m-current-url
    (let ((parent-url w3m-current-url))
      (catch 'loop
	(while (not (zerop count))
	  (setq count (1- count))
	  ;; Check whether http://foo/bar/ or http://foo/bar
	  (if (string-match "/$" parent-url)
	      (if (string-match "\\(.*\\)/[^/]+/$" parent-url)
		  ;; http://foo/bar/ -> http://foo/
		  (setq parent-url (concat (match-string 1 parent-url) "/")))
	    (if (string-match "\\(.*\\)/.+$" parent-url)
		;; http://foo/bar -> http://foo/
		(setq parent-url (concat (match-string 1 parent-url) "/"))))
	  ;; Ignore "http:/"
	  (cond
	   ((string-match "\\`[a-z]+:///?[^/]+/\\'" parent-url)
	    (throw 'loop t))
	   ((and parent-url
		 (string-match "\\`[a-z]+:/+\\'" parent-url))
	    (setq parent-url nil)
	    (throw 'loop nil)))))
      (if parent-url
	  (w3m-goto-url parent-url)
	(error "No parent page for: %s" w3m-current-url))))
   (t (error "w3m-current-url is not set"))))

(defun w3m-view-previous-page (&optional count)
  "Move back COUNT pages in the history.
If COUNT is a positive integer, move backward COUNT times in the
history.  If COUNT is a negative integer, moving forward is performed.
COUNT is treated as 1 by default if it is omitted."
  (interactive "p")
  (unless w3m-current-url
    ;; This page may have not been registered in the history since an
    ;; accident has probably occurred, so we should skip the page.
    (if (integerp count)
	(when (> count 0)
	  (decf count))
      (setq count 0)))
  (let ((index (car w3m-name-anchor-from-hist))
	pos)
    (if (and (integerp count)
	     (integerp index)
	     (< 0 (setq index (+ index count)))
	     (setq pos (nth index w3m-name-anchor-from-hist)))
	(progn
	  (when (and (= (point) pos)
		     (nth (1+ index) w3m-name-anchor-from-hist))
	    (setq index (1+ index)))
	  (goto-char (nth index w3m-name-anchor-from-hist))
	  (setcar w3m-name-anchor-from-hist index)
	  ;; Restore last position.
	  (w3m-history-restore-position))
      (let ((hist ;; Cons of a new history element and position pointers.
	     (if (integerp count)
		 (w3m-history-backward count)
	       (w3m-history-backward)))
	    ;; Inhibit sprouting of a new history.
	    (w3m-history-reuse-history-elements t))
	(if (caar hist)
	    (let ((w3m-prefer-cache t))
	      ;; Save last position.
	      (w3m-history-store-position)
	      (w3m-goto-url (caar hist) nil nil
			    (w3m-history-plist-get :post-data)
			    (w3m-history-plist-get :referer)
			    nil
			    (w3m-history-element (caddr hist) t))
	      ;; Set the position pointers in the history.
	      (setcar w3m-history (cdr hist))
	      ;; Restore last position.
	      (w3m-history-restore-position))
	  (if (and (equal w3m-current-url "about://cookie/")
		   (> (length (w3m-list-buffers t)) 1))
	      (w3m-delete-buffer)
	    (w3m--message t 'w3m-error "There's no more history")))))))

(defun w3m-view-next-page (&optional count)
  "Move forward COUNT pages in history.
If COUNT is a positive integer, move forward COUNT times in the
history.  If COUNT is a negative integer, moving backward is performed.
COUNT is treated as 1 by default if it is omitted."
  (interactive "p")
  (w3m-view-previous-page (if (integerp count) (- count) -1)))

(defun w3m-expand-path-name (file base)
  (let ((input (if (eq (elt file 0) ?/)
		   file
		 (concat base file)))
	(output ""))
    (save-match-data
      (while (string-match "^\\(?:\\.\\.?/\\)+" input)
	(setq input (substring input (match-end 0))))
      (while (not (zerop (length input)))
	(cond
	 ((string-match "^/\\.\\(?:/\\|$\\)" input)
	  (setq input (concat "/" (substring input (match-end 0)))))
	 ((string-match "^/\\.\\.\\(?:/\\|$\\)" input)
	  (setq input (concat "/" (substring input (match-end 0))))
	  (when (string-match "/?[^/]+$" output)
	    (setq output (substring output 0 (match-beginning 0)))))
	 ((string-match "^\\.\\.?$" input)
	  (setq input ""))
	 (t
	  (let ((end (and (string-match "^/[^/]*" input)
			  (match-end 0))))
	    (setq output
		  (concat output (substring input 0 end)))
	    (setq input
		  (substring input end))))))
      output)))

(defconst w3m-url-hierarchical-schemes
  '("http" "https" "ftp" "ftps" "file")
  "List of schemes which may have hierarchical parts.
This list is refered to by `w3m-expand-url' to keep backward
compatibility which is described in Section 5.2 of RFC 2396.")

(defconst w3m-buffer-local-url "buffer://")
(defun w3m-buffer-local-url-p (url)
  (save-match-data
    (string-match (concat "^" w3m-buffer-local-url) url)))

(defun w3m-expand-url (url &optional base)
  "Convert URL to the absolute address, and canonicalize it."
  (save-match-data
    (if base
	(if (progn
	      (w3m-string-match-url-components base)
	      (match-beginning 1))
	    (and (not (match-beginning 3))
		 (member (downcase (match-string 2 base))
			 w3m-url-hierarchical-schemes)
		 (setq base (concat
			     (substring base 0 (match-end 1))
			     "//"
			     (substring base (match-beginning 5)))))
	  (error "BASE must have a scheme part: %s" base))
      (setq base (or w3m-current-base-url
		     w3m-current-url
		     ;; Make url absolutely invalid.  See `w3m-url-valid'.
		     w3m-url-invalid-base)))
    (w3m-string-match-url-components url)
    ;; Remove an empty fragment part.
    (when (and (match-beginning 8)
	       (= (match-beginning 9) (length url)))
      (setq url (substring url 0 (match-beginning 8)))
      (w3m-string-match-url-components url))
    ;; Remove an empty query part.
    (when (and (match-beginning 6)
	       (= (match-beginning 7) (or (match-beginning 8)
					  (length url))))
      (setq url (concat (substring url 0 (match-beginning 6))
			(if (match-beginning 8)
			    (substring url (match-beginning 8))
			  ""))
	    base (progn (w3m-string-match-url-components base)
			(substring base 0 (match-beginning 6))))
      (w3m-string-match-url-components url))
    (cond
     ((match-beginning 1)
      ;; URL has a scheme part. => URL may have an absolute spec.
      (if (or (match-beginning 3)
	      (and (< (match-beginning 5) (length url))
		   (eq ?/ (aref url (match-beginning 5)))))
	  ;; URL has a net-location part or an absolute hierarchical
	  ;; part. => URL has an absolute spec.
	  url
	(let ((scheme (match-string 2 url)))
	  (if (and (member (downcase scheme) w3m-url-hierarchical-schemes)
		   (progn
		     (w3m-string-match-url-components base)
		     (equal scheme (match-string 2 base))))
	      (w3m-expand-url (substring url (match-end 1)) base)
	    url))))
     ((match-beginning 3)
      ;; URL has a net-location part. => The hierarchical part of URL
      ;; has an absolute spec.
      (w3m-string-match-url-components base)
      (concat (substring base 0 (match-end 1)) url))
     ((> (match-end 5) (match-beginning 5))
      (let ((path-end (match-end 5)))
	(if (string-equal base w3m-buffer-local-url)
	    (if (eq (aref url 0) ?#)
		(concat base url)
	      ;; Assume url omits the scheme, that is http.
	      (concat "http://" url))
	  (w3m-string-match-url-components base)
	  (concat
	   (substring base 0 (match-beginning 5))
	   (if (and (match-beginning 2)
		    (member (downcase (match-string 2 base))
			    w3m-url-hierarchical-schemes))
	       (w3m-expand-path-name
		(substring url 0 path-end)
		(or
		 ;; Avoid file name handlers; cf.
		 ;; <https://lists.gnu.org/archive/html/tramp-devel/2004-05/msg00016.html>
		 (let (file-name-handler-alist)
		   (file-name-directory (match-string 5 base)))
		 "/"))
	     (substring url 0 path-end))
	   (substring url path-end)))))
     ((match-beginning 6)
      ;; URL has a query part.
      (w3m-string-match-url-components base)
      (concat (substring base 0 (match-end 5)) url))
     (t
      ;; URL has only a fragment part.
      (w3m-string-match-url-components base)
      (concat (substring base 0 (match-beginning 8))
	      url)))))

(defun w3m-display-progress-message (url)
  "Show \"Reading URL...\" message in the middle of a buffer."
  (let ((indent (make-string (max 0 (/ (- (window-width) (length url) 11) 2))
			     ? )))
    (insert-char ?\n (max 0 (- (/ (window-height) 2) 3)))
    ;; (insert-char ?\n (max 0 (/ (1- (window-height)) 2)))
    (insert
     (substitute-command-keys
      (concat
       ;; indent "Reading " url " ...\n\n"
       indent "\
Reading " (w3m-url-readable-string (w3m-url-strip-authinfo url)) " ...\n\n"
       indent "\
`\\<w3m-mode-map>\\[w3m-process-stop]' to abort this operation, or\n"
       indent "\
`\\<w3m-mode-map>\\[w3m-search-new-session]' to perform a search\
 in a new buffer, or\n"
       indent "\
`\\<w3m-mode-map>\\[w3m-goto-url-new-session]' to visit a URL\
 in a new buffer, or\n"
       indent "do any emacs work in any other buffer, or just wait ... ")))
    (put-text-property (point-min) (point-max) 'w3m-progress-message t)
    (sit-for 0)))

(defun w3m-view-this-url-1 (url reload new-session)
  (lexical-let ((url url)
		pos buffer)
    (if new-session
	(let ((empty
 	       ;; If a new url has the #name portion (ie. a URI
 	       ;; "fragment"), we simply copy the buffer's contents to
 	       ;; the new session, otherwise creating an empty buffer.
	       (not (and (progn
			   (w3m-string-match-url-components url)
			   (match-beginning 8))
			 (string-equal w3m-current-url
				       (substring url
						  0 (match-beginning 8)))))))
	  (setq pos (point-marker)
		buffer (w3m-copy-buffer
			nil nil w3m-new-session-in-background empty t))
	  (when w3m-new-session-in-background
	    (set-buffer buffer))
	  (when empty
	    (w3m-display-progress-message url)))
      (setq buffer (current-buffer)))
    (let (handler)
      (w3m-process-do
	  (success (w3m-goto-url url reload nil nil w3m-current-url handler
				 nil w3m-new-session-in-background))
	(set-window-hscroll (selected-window) 0)
	;; Delete the newly created buffer if it's been made empty.
	(when (and pos
		   (buffer-name buffer))
	  (w3m-delete-buffer-if-empty buffer))
	(when pos ;; the new session is created.
	  ;; FIXME: what we should actually do is to modify the `w3m-goto-url'
	  ;; function so that it may return a proper value, and checking it.
	  (when (and (marker-buffer pos) (buffer-name (marker-buffer pos)))
	    (with-current-buffer (marker-buffer pos)
	      (save-excursion
		(goto-char pos)
		(w3m-refontify-anchor)))))
	(w3m-recenter)))))

(defun w3m-view-this-url (&optional arg new-session)
  "Display the page pointed to by the link under point.
If ARG is the number 2 or the list of the number 16 (you may produce
this by typing `C-u' twice) or NEW-SESSION is non-nil and the link is
an anchor, this function makes a copy of the current buffer in advance.
Otherwise, if ARG is non-nil, it forces to reload the url at point."
  (interactive (if (member current-prefix-arg '(2 (16)))
		   (list nil t)
		 (list current-prefix-arg nil)))
  ;; Store the current position in the history structure.
  (w3m-history-store-position)
  (let ((w3m-prefer-cache
	 (or w3m-prefer-cache
	     (and (stringp w3m-current-url)
		  (string-match "\\`about://\\(?:db-\\)?history/"
				w3m-current-url))))
	act url)
    (cond
     ((setq act (w3m-action))
      (let ((w3m-form-new-session new-session)
	    (w3m-form-download nil))
	(eval act)))
     ((setq url (w3m-url-valid (w3m-anchor)))
      (w3m-view-this-url-1 url arg new-session))
     ((w3m-url-valid (w3m-image))
      (if (w3m-display-graphic-p)
	  (w3m-toggle-inline-image)
	(w3m-view-image)))
     ((setq url (w3m-active-region-or-url-at-point 'never))
      (unless (eq 'quit (setq url (w3m-input-url nil url 'quit nil
						 'feeling-searchy 'no-initial)))
	(w3m-view-this-url-1 url arg new-session)))
     (t (w3m--message t 'w3m-error "No URL at point")))))

(eval-and-compile
  (autoload 'mouse-set-point "mouse"))

(defun w3m-mouse-view-this-url (event &optional arg)
  "Follow the link under the mouse pointer."
  (interactive "e\nP")
  (mouse-set-point event)
  (w3m-view-this-url arg))

(defun w3m-open-all-links-in-new-session (start end &optional arg)
  "Open all http links between START and END as new sessions.
If the page looks like Google's search result and the START point is
the beginning of a line, only the links displayed in the beginning of
lines are picked up.  If ARG is non-nil, it forces to reload all links.
If Transient Mark mode, deactivate the mark."
  (interactive "r\nP")
  (when (w3m-region-active-p)
    (w3m-deactivate-region))
  (let ((buffer (current-buffer))
	(prev start)
	(url (w3m-url-valid (w3m-anchor start)))
	urls all)
    (when url
      (setq urls (list url)))
    (save-excursion
      (goto-char start)
      (setq all (not
		 (and (bolp)
		      w3m-current-url
		      (string-match "\\`https?://\\(?:[^/]+\\.\\)*google\\."
				    w3m-current-url))))
      (while (progn
	       (w3m-next-anchor)
	       (and (> (point) prev)
		    (< (point) end)))
	(setq prev (point))
	(when (and (setq url (w3m-url-valid (w3m-anchor)))
		   (string-match "\\`https?:" url)
		   (or all
		       (bolp)))
	  (push url urls))))
    (setq urls (nreverse urls))
    (while urls
      (setq url (car urls)
	    urls (cdr urls))
      (set-buffer buffer)
      (w3m-view-this-url-1 url arg t))))

(defun w3m-view-this-url-new-session ()
  "Display the page of the link under point in a new session.
If the region is active, use the `w3m-open-all-links-in-new-session'
command instead."
  (interactive)
  (if (w3m-region-active-p)
      (call-interactively 'w3m-open-all-links-in-new-session)
    (w3m-view-this-url nil t)))

(defun w3m-mouse-view-this-url-new-session (event)
  "Follow the link under the mouse pointer in a new session."
  (interactive "e")
  (mouse-set-point event)
  (w3m-view-this-url nil t))

(defun w3m-submit-form (&optional new-session)
  "Submit the form at point."
  (interactive "P")
  (let ((submit (w3m-submit)))
    (if (and submit
	     w3m-current-url
	     (w3m-url-valid w3m-current-url)
	     (if w3m-submit-form-safety-check
		 (prog1 (y-or-n-p "Submit? ") (message nil))
	       t))
	(let ((w3m-form-new-session new-session)
	      (w3m-form-download nil))
	  (eval submit))
      (w3m--message t 'w3m-error "Can't submit form at this point"))))

(defun w3m-external-view (url &optional no-cache handler)
  (when (w3m-url-valid url)
    (lexical-let ((url url)
		  (no-cache no-cache))
      (w3m-process-do
	  (type (w3m-content-type url no-cache handler))
	(when type
	  (lexical-let ((method
			 (or (nth 2 (assoc type w3m-content-type-alist))
			     (nth 2 (assoc (w3m-prepare-content url type nil)
					   w3m-content-type-alist))))
			(default
			  (nth 2 (assoc "text/html" w3m-content-type-alist))))
	    (when (and (not method) default)
	      (setq method default))
	    (cond
	     ((not method)
	      (if (w3m-url-local-p url)
		  (error "\
No method to view `%s' is registered. Use `w3m-edit-this-url'"
			 (file-name-nondirectory (w3m-url-to-file-name url)))
		(w3m-download url nil no-cache handler)))
	     ((functionp method)
	      (funcall method url))
	     ((consp method)
	      (lexical-let
		  ((command (w3m-which-command (car method)))
		   (arguments (cdr method))
		   (file (make-temp-name (expand-file-name
					  "w3mel"
					  w3m-external-view-temp-directory)))
		   suffix)
		(setq suffix (file-name-nondirectory url))
		(when (string-match "\\.[a-zA-Z0-9]+" suffix)
		  (setq suffix (match-string 0 suffix))
		  (when (< (length suffix) 5)
		    (setq file (concat file suffix))))
		(cond
		 ((and command (memq 'file arguments))
		  (let ((w3m-current-buffer (current-buffer)))
		    (w3m-process-do
			(success (w3m-download url file no-cache handler))
		      (when success
			(w3m-external-view-file command file url arguments)))))
		 (command
		  (w3m-external-view-file command nil url arguments))
		 (t
		  (w3m-download url nil no-cache handler))))))))))))

(defun w3m-external-view-file (command file url arguments)
  ;; The 3rd argument `url' is necessary to handle the constant `url'
  ;; included in the 4th argument `arguments' which is provided by
  ;; `w3m-content-type-alist'.
  (lexical-let ((file file))
    (let (proc)
      (unwind-protect
	  (with-current-buffer
	      (generate-new-buffer " *w3m-external-view*")
	    (setq proc
		  (apply 'start-process
			 "w3m-external-view"
			 (current-buffer)
			 command
			 (mapcar (function eval) arguments)))
	    (w3m--message nil t "Start %s..." (file-name-nondirectory command))
	    (set-process-sentinel
	     proc
	     (lambda (proc event)
	       (let ((buffer (process-buffer proc)))
		 (when (string-match "^\\(?:finished\\|exited\\)" event)
		   ;; Some program lies that the process has been finished
		   ;; even though it has not read the temp file yet, so
		   ;; it is necessary to delay deleting of the file.
		   (run-at-time 1 nil
				(lambda (file buffer)
				  (when (file-exists-p file)
				    (delete-file file))
				  (when (buffer-name buffer)
				    (kill-buffer buffer))
				  (message nil))
				file buffer))))))
	(and (stringp file)
	     (file-exists-p file)
	     (unless (and (processp proc)
			  (memq (process-status proc) '(run stop)))
	       (delete-file file)))))))

(defun w3m-view-image ()
  "Display the image under point in the external viewer.
The viewer is defined in `w3m-content-type-alist' for every type of an
image."
  (interactive)
  (let ((url (w3m-url-valid (w3m-image))))
    (if url
	(w3m-external-view url)
      (w3m--message t 'w3m-error "No image at point"))))

(defun w3m-save-image ()
  "Save the image under point to a file.
The default name will be the original name of the image."
  (interactive)
  (let ((url (w3m-url-valid (w3m-image))))
    (if url
	(w3m-download url)
      (w3m--message t 'w3m-error "No image at point"))))

(defun w3m-external-view-this-url ()
  "Launch the external browser and display the link an point."
  ;; This command was listed in the menu bar and a link menu till
  ;; 2013-10-17.  As someone may still need it, don't delete it even
  ;; if emacs-w3m no longer uses.
  (interactive)
  (let ((url (w3m-url-valid (or (w3m-anchor) (w3m-image)))))
    (if url
	(w3m-external-view url)
      (w3m--message t 'w3m-error "No URL at point"))))

(defun w3m-external-view-current-url ()
  "Launch the external browser and display the current URL."
  ;; This command was listed in the menu bar till 2013-10-17.
  ;; As someone may still need it, don't delete it even if emacs-w3m
  ;; no longer uses.
  (interactive)
  (if w3m-current-url
      (w3m-external-view w3m-current-url)
    (w3m--message t 'w3m-error "No URL at this page")))

(defun w3m-view-url-with-external-browser (&optional url)
  "Launch the external browser and display the same web page.
If the cursor points to a link, it visits the url of the link instead
of the url currently displayed.  The browser is defined in
`w3m-content-type-alist' for every type of a url."
  ;; This command bound the M key and was listed in the tab menu till
  ;; 2013-10-17.  As someone may still need it, don't delete it even
  ;; if emacs-w3m no longer uses.
  (interactive (list (w3m-input-url "URL to view externally: "
				    nil
				    (or (w3m-anchor)
					(unless w3m-display-inline-images
					  (w3m-image))
					w3m-current-url)
				    nil nil 'no-initial)))
  (when (w3m-url-valid url)
    (w3m--message nil t "Browsing <%s>..." url)
    (w3m-external-view url)))

(defun w3m-view-url-with-browse-url (url)
  "Run `browse-url' to open URL."
  (interactive (list (let ((w3m-display-inline-images t))
		       (w3m-active-region-or-url-at-point t))))
  (if (and (stringp url)
	   (not (string-match "\\`about:" url)))
      (progn
	(w3m--message nil t "Browsing %s..." url)
	(browse-url url))
    (w3m--message t 'w3m-error "No url at point")))

(defun w3m-download-this-url ()
  "Download the file or the page pointed to by the link under point."
  (interactive)
  (let ((url (or (w3m-anchor) (w3m-image))) act)
    (cond
     ((w3m-url-valid url)
      (lexical-let ((pos (point-marker))
		    (curl w3m-current-url))
	(w3m-process-with-null-handler
	  (w3m-process-do
	      (success (w3m-download url nil nil handler))
	    (and success
		 (buffer-name (marker-buffer pos))
		 (with-current-buffer (marker-buffer pos)
		   (when (equal curl w3m-current-url)
		     (goto-char pos)
		     (w3m-refontify-anchor))))))))
     ((setq act (w3m-action))
      (let ((w3m-form-download t))
	(eval act)))
     (t
      (w3m--message t 'w3m-error "No URL at point")))))

(defun w3m-download-this-image ()
  "Download the image under point."
  (interactive)
  (let ((url (w3m-image)) act)
    (cond
     ((w3m-url-valid url)
      (lexical-let ((pos (point-marker))
		    (curl w3m-current-url))
	(w3m-process-with-null-handler
	  (w3m-process-do
	      (success (w3m-download url nil nil handler))
	    (and success
		 (buffer-name (marker-buffer pos))
		 (with-current-buffer (marker-buffer pos)
		   (when (equal curl w3m-current-url)
		     (goto-char pos)
		     (w3m-refontify-anchor))))))))
     ((setq act (w3m-action))
      (let ((w3m-form-download t))
	(eval act)))
     (t
      (w3m--message t 'w3m-error "No image at point")))))

(defun w3m-print-current-url ()
  "Display the current url in the echo area and put it into `kill-ring'."
  (interactive)
  (when w3m-current-url
    (let ((deactivate-mark nil))
      (kill-new (w3m-url-encode-string-2 w3m-current-url))
      (w3m--message t t "%s" (w3m-url-readable-string w3m-current-url)))))

(defvar message-truncate-lines)

(defun w3m-print-this-url (&optional interactive-p)
  "Display the url under point in the echo area and put it into `kill-ring'."
  (interactive (list t))
  (let ((deactivate-mark nil)
	(url (if interactive-p
		 (or (w3m-anchor)
		     (w3m-image)
		     (and (stringp w3m-current-url)
			  (let ((name (or (car (get-text-property
						(point) 'w3m-name-anchor))
					  (car (get-text-property
						(point)
						'w3m-name-anchor2)))))
			    (when name
			      (concat w3m-current-url "#" name)))))
	       (or (w3m-anchor (point)) (w3m-image (point)))))
	(alt (if interactive-p
		 (w3m-image-alt)
	       (w3m-image-alt (point))))
	(title (if interactive-p
		   (w3m-anchor-title)
		 (w3m-anchor-title (point)))))
    (when (or url interactive-p)
      (and url interactive-p (kill-new (w3m-url-encode-string-2 url)))
      (cond
       ((setq url (w3m-url-readable-string url))
         (w3m--message nil t "%s"
           (cond
	    ((> (length alt) 0)
	     (concat alt ": " url))
	    ((> (length title) 0)
	     ;; XEmacs21 doesn't have `message-truncate-lines'
	     ;; and always truncates messages, so one line in
	     ;; that case.
	     (let ((str (concat title " (" url ")")))
	       (if (or (not (boundp 'message-truncate-lines))
	   	    message-truncate-lines
	   	    (< (string-width str) (- (frame-width) 2)))
	   	;; one line if fits or truncating
	   	str
	         ;; or two lines if bigger than frame-width
	         (concat title "\n" url))))
	    (t url))))
       ((w3m-action)
         (w3m--message t 'w3m-error "Point is at a form"))
       (t
         (w3m--message t 'w3m-error "There is no url under point"))))))

(defun w3m-print-this-image-url (&optional interactive-p)
  "Display image url under point in echo area and put it into `kill-ring'."
  (interactive (list t))
  (let ((deactivate-mark nil)
	(url (if interactive-p
		 (w3m-image)
	       (w3m-image (point))))
	(alt (if interactive-p
		 (w3m-image-alt)
	       (w3m-image-alt (point)))))
    (when (or url interactive-p)
      (and url interactive-p (kill-new (w3m-url-encode-string-2 url)))
      (cond
       ((setq url (w3m-url-readable-string url))
         (w3m--message t t
           "%s%s"
           (if (zerop (length alt)) "" (concat alt ": "))
           url))
       ((w3m-action)
         (w3m--message t 'w3m-error "Point is at a form"))
       (t
         (w3m--message t 'w3m-error "There is no image under point"))))))

(defmacro w3m-delete-all-overlays ()
  "Delete all momentary overlays."
  '(dolist (overlay (overlays-in (point-min) (point-max)))
     (if (overlay-get overlay 'w3m-momentary-overlay)
	 (delete-overlay overlay))))

(defun w3m-highlight-current-anchor-1 (seq)
  "Highlight an anchor in the line if the anchor sequence is the same as SEQ.
Return t if highlighting is successful."
  (let ((limit (point-at-eol))
	ov beg pos pseq)
    (save-excursion
      (beginning-of-line)
      (setq pos (point))
      (while (and pos
		  (< pos limit)
		  (not (eq seq (setq pseq (w3m-anchor-sequence pos)))))
	(setq pos (next-single-property-change pos 'w3m-anchor-sequence)))
      (when (and pos (< pos limit) (eq seq pseq))
	(setq beg pos)
	(setq pos (next-single-property-change pos 'w3m-anchor-sequence))
	(setq ov (make-overlay beg pos))
	(overlay-put ov 'face 'w3m-current-anchor)
	(overlay-put ov 'w3m-momentary-overlay t)
	(overlay-put ov 'evaporate t)
	t))))

(defun w3m-highlight-current-anchor ()
  "Highlight an anchor under point."
  (when (let ((ovs (overlays-at (point))) ov)
	  ;; If the anchor is already highlighted, it does nothing.
	  (or (null ovs)
	      (null (progn (while ovs
			     (if (overlay-get (car ovs) 'w3m-momentary-overlay)
				 (setq ov (car ovs)
				       ovs nil))
			     (setq ovs (cdr ovs)))
			   ov))))
    (w3m-delete-all-overlays)
    (save-excursion
      (let ((seq (w3m-anchor-sequence))
	    (pos (point)))
	(when (and seq
		   (w3m-highlight-current-anchor-1 seq)
		   (zerop (forward-line 1)))
	  (while (and (w3m-highlight-current-anchor-1 seq)
		      (zerop (forward-line 1))))
	  (goto-char pos)
	  (while (and (zerop (forward-line -1))
		      (w3m-highlight-current-anchor-1 seq))))))))

(defun w3m-edit-url (url)
  "Edit the source code of URL."
  (interactive (list (w3m-input-url)))
  (when (string-match "\\`about://\\(?:header\\|source\\)/" url)
    (setq url (substring url (match-end 0))))
  (catch 'found
    (dolist (pair w3m-edit-function-alist)
      (when (and (string-match (car pair) url)
		 (fboundp (cdr pair)))
	(throw 'found (funcall (cdr pair) url))))
    (funcall w3m-edit-function
	     (or (w3m-url-to-file-name url)
		 (call-interactively 'w3m-save-buffer)
		 (error "URL:%s is not a local file" url)))))

(defun w3m-edit-current-url ()
  "Edit the source code of the file that the current buffer is viewing."
  (interactive)
  (if w3m-current-url
      (w3m-edit-url w3m-current-url)
    (w3m--message t 'w3m-error "No URL")))

(defun w3m-edit-this-url ()
  "Edit the source code of the file linked from the anchor at point."
  (interactive)
  (let ((url (w3m-url-valid (w3m-anchor))))
    (if url
	(w3m-edit-url url)
      (w3m--message t 'w3m-error "No URL at point"))))

(defvar w3m-goto-anchor-hist nil)
(make-variable-buffer-local 'w3m-goto-anchor-hist)

(defun w3m-goto-next-anchor ()
  (let ((hseq (w3m-anchor-sequence))
	(pos (next-single-property-change (point) 'w3m-anchor-sequence)))
    (if (or (not hseq) (< hseq 1))
	(and pos (goto-char pos))
      (setq pos
	    ;; hseq is not sequence in form.
	    (catch 'loop
	      (setq hseq (1+ hseq))
	      (while (<= hseq w3m-max-anchor-sequence)
		(setq pos (text-property-any
			   (point-min) (point-max) 'w3m-anchor-sequence hseq))
		(when pos (throw 'loop pos))
		(setq hseq (1+ hseq)))))
      (and pos (goto-char pos)))))

(defun w3m-next-anchor (&optional arg)
  "Move the point to the next anchor."
  (interactive "p")
  (w3m-keep-region-active)
  (unless arg (setq arg 1))
  (if (null (memq last-command '(w3m-next-anchor w3m-previous-anchor)))
      (when (setq w3m-goto-anchor-hist (w3m-anchor-sequence))
	(setq w3m-goto-anchor-hist (list w3m-goto-anchor-hist)))
    (when (and (eq last-command 'w3m-previous-anchor) w3m-goto-anchor-hist)
      (setcdr w3m-goto-anchor-hist nil)))
  (if (< arg 0)
      (w3m-previous-anchor (- arg))
    (let (pos)
      (while (> arg 0)
	(unless (w3m-goto-next-anchor)
	  (setq w3m-goto-anchor-hist nil)
	  (if (w3m-imitate-widget-button)
	      (widget-forward 1)
	    (when (setq pos (text-property-any
			     (point-min) (point-max) 'w3m-anchor-sequence 1))
	      (goto-char pos))))
	(setq arg (1- arg))
	(if (member (w3m-anchor-sequence) w3m-goto-anchor-hist)
	    (setq arg (1+ arg))
	  (push (w3m-anchor-sequence) w3m-goto-anchor-hist))))
    (w3m-horizontal-on-screen)
    (w3m-print-this-url)))

(defun w3m-goto-previous-anchor ()
  (let ((hseq (w3m-anchor-sequence))
	(pos (previous-single-property-change (point) 'w3m-anchor-sequence)))
    (cond
     ((and (not hseq) pos)
      (if (w3m-anchor-sequence pos)
	  (goto-char pos)
	(setq pos (previous-single-property-change pos 'w3m-anchor-sequence))
	(and pos (goto-char pos))))
     ((or (not pos) (< hseq 2)) nil)
     (t
      (setq pos
	    ;; hseq is not sequence in form.
	    (catch 'loop
	      (setq hseq (1- hseq))
	      (while (> hseq 0)
		(setq pos (text-property-any
			   (point-min) (point-max) 'w3m-anchor-sequence hseq))
		(when pos (throw 'loop pos))
		(setq hseq (1- hseq)))))
      (and pos (goto-char pos))))))

(defun w3m-previous-anchor (&optional arg)
  "Move the point to the previous anchor."
  (interactive "p")
  (w3m-keep-region-active)
  (unless arg (setq arg 1))
  (if (null (memq last-command '(w3m-next-anchor w3m-previous-anchor)))
      (when (setq w3m-goto-anchor-hist (w3m-anchor-sequence))
	(setq w3m-goto-anchor-hist (list w3m-goto-anchor-hist)))
    (when (and (eq last-command 'w3m-next-anchor) w3m-goto-anchor-hist)
      (setcdr w3m-goto-anchor-hist nil)))
  (if (< arg 0)
      (w3m-next-anchor (- arg))
    (let (pos)
      (while (> arg 0)
	(unless (w3m-goto-previous-anchor)
	  (setq w3m-goto-anchor-hist nil)
	  (if (w3m-imitate-widget-button)
	      (widget-forward -1)
	    (when (setq pos (and w3m-max-anchor-sequence
				 (text-property-any
				  (point-min) (point-max)
				  'w3m-anchor-sequence
				  w3m-max-anchor-sequence)))
	      (goto-char pos))))
	(setq arg (1- arg))
	(if (member (w3m-anchor-sequence) w3m-goto-anchor-hist)
	    (setq arg (1+ arg))
	  (push (w3m-anchor-sequence) w3m-goto-anchor-hist))))
    (w3m-horizontal-on-screen)
    (w3m-print-this-url)))

(defun w3m-goto-next-form ()
  ;; Move the point to the end of the current form.
  (when (w3m-action (point))
    (goto-char (next-single-property-change (point) 'w3m-action)))
  ;; Find the next form.
  (or (w3m-action (point))
      (let ((pos (next-single-property-change (point) 'w3m-action)))
	(when pos
	  (goto-char pos)
	  t))))

(defun w3m-next-form (&optional arg)
  "Move the point to the next form."
  (interactive "p")
  (w3m-keep-region-active)
  (unless arg (setq arg 1))
  (if (null (memq last-command '(w3m-next-form w3m-previous-form)))
      (when (setq w3m-goto-anchor-hist (w3m-action (point)))
	(setq w3m-goto-anchor-hist (list w3m-goto-anchor-hist)))
    (when (and (eq last-command 'w3m-previous-form) w3m-goto-anchor-hist)
      (setcdr w3m-goto-anchor-hist nil)))
  (if (< arg 0)
      (w3m-previous-form (- arg))
    (while (> arg 0)
      (unless (w3m-goto-next-form)
	;; Make a search from the beginning of the buffer.
	(setq w3m-goto-anchor-hist nil)
	(goto-char (point-min))
	(w3m-goto-next-form))
      (setq arg (1- arg))
      (if (member (w3m-action (point)) w3m-goto-anchor-hist)
	  (setq arg (1+ arg))
	(push (w3m-action (point)) w3m-goto-anchor-hist)))
    (w3m-horizontal-on-screen)
    (w3m-print-this-url)))

(defun w3m-goto-previous-form ()
  ;; Move the point to the beginning of the current form.
  (when (w3m-action (point))
    (goto-char (previous-single-property-change (1+ (point))
						'w3m-action)))
  ;; Find the previous form.
  (let ((pos (previous-single-property-change (point) 'w3m-action)))
    (if pos
	(goto-char
	 (if (w3m-action pos)
	     pos
	   (previous-single-property-change pos 'w3m-action))))))

(defun w3m-previous-form (&optional arg)
  "Move the point to the previous form."
  (interactive "p")
  (w3m-keep-region-active)
  (unless arg (setq arg 1))
  (if (null (memq last-command '(w3m-next-form w3m-previous-form)))
      (when (setq w3m-goto-anchor-hist (w3m-action (point)))
	(setq w3m-goto-anchor-hist (list w3m-goto-anchor-hist)))
    (when (and (eq last-command 'w3m-next-form) w3m-goto-anchor-hist)
      (setcdr w3m-goto-anchor-hist nil)))
  (if (< arg 0)
      (w3m-next-form (- arg))
    (while (> arg 0)
      (unless (w3m-goto-previous-form)
	;; search from the end of the buffer
	(setq w3m-goto-anchor-hist nil)
	(goto-char (point-max))
	(w3m-goto-previous-form))
      (setq arg (1- arg))
      (if (member (w3m-action (point)) w3m-goto-anchor-hist)
	  (setq arg (1+ arg))
	(push (w3m-action (point)) w3m-goto-anchor-hist)))
    (w3m-horizontal-on-screen)
    (w3m-print-this-url)))

(defun w3m-goto-next-image ()
  ;; Move the point to the end of the current image.
  (when (w3m-image (point))
    (goto-char (next-single-property-change (point) 'w3m-image)))
  ;; Find the next form or image.
  (or (w3m-image (point))
      (let ((pos (next-single-property-change (point) 'w3m-image)))
	(when pos
	  (goto-char pos)
	  t))))

(defun w3m-next-image (&optional arg)
  "Move the point to the next image."
  (interactive "p")
  (w3m-keep-region-active)
  (unless arg (setq arg 1))
  (if (null (memq last-command
		  '(w3m-next-image w3m-previous-image)))
      (when (setq w3m-goto-anchor-hist (w3m-image (point)))
	(setq w3m-goto-anchor-hist (list w3m-goto-anchor-hist)))
    (when (and (eq last-command 'w3m-previous-image)
	       w3m-goto-anchor-hist)
      (setcdr w3m-goto-anchor-hist nil)))
  (if (< arg 0)
      (w3m-previous-image (- arg))
    (while (> arg 0)
      (unless (w3m-goto-next-image)
	;; Make a search for an image from the beginning of the buffer.
	(setq w3m-goto-anchor-hist nil)
	(goto-char (point-min))
	(w3m-goto-next-image))
      (setq arg (1- arg))
      (if (member (w3m-image (point)) w3m-goto-anchor-hist)
	  (setq arg (1+ arg))
	(push (w3m-image (point)) w3m-goto-anchor-hist)))
    (w3m-horizontal-on-screen)
    (w3m-print-this-url)))

(defun w3m-goto-previous-image ()
  ;; Move the point to the beginning of the current image.
  (when (w3m-image (point))
    (goto-char (previous-single-property-change (1+ (point))
						'w3m-image)))
  ;; Find the previous form or image.
  (let ((pos (previous-single-property-change (point) 'w3m-image)))
    (if pos
	(goto-char
	 (if (w3m-image pos) pos
	   (previous-single-property-change pos 'w3m-image))))))

(defun w3m-previous-image (&optional arg)
  "Move the point to the previous image."
  (interactive "p")
  (w3m-keep-region-active)
  (unless arg (setq arg 1))
  (if (null (memq last-command '(w3m-next-image w3m-previous-image)))
      (when (setq w3m-goto-anchor-hist (w3m-image (point)))
	(setq w3m-goto-anchor-hist (list w3m-goto-anchor-hist)))
    (when (and (eq last-command 'w3m-next-image)
	       w3m-goto-anchor-hist)
      (setcdr w3m-goto-anchor-hist nil)))
  (if (< arg 0)
      (w3m-next-image (- arg))
    (while (> arg 0)
      (unless (w3m-goto-previous-image)
	;; Make a search from the end of the buffer.
	(setq w3m-goto-anchor-hist nil)
	(goto-char (point-max))
	(w3m-goto-previous-image))
      (setq arg (1- arg))
      (if (member (w3m-image (point)) w3m-goto-anchor-hist)
	  (setq arg (1+ arg))
	(push (w3m-image (point)) w3m-goto-anchor-hist)))
    (w3m-horizontal-on-screen)
    (w3m-print-this-url)))

(defun w3m-copy-buffer (&optional buffer new-name background empty last)
  "Copy an emacs-w3m BUFFER, and return the new buffer.

If BUFFER is nil, the current buffer is assumed. If NEW-NAME is
nil, a name is created based upon the name of the current buffer.

If BACKGROUND is non-nil, do not switch to the new buffer copy.
When (and only when) this function is called interactively, this
value is determined by `w3m-new-session-in-background', but can
be inverted by calling this function with a prefix argument.

If EMPTY is non-nil, an empty buffer is created, but with the
current buffer's history and settings.

If LAST is non-nil, the new buffer will be buried as the final
w3m buffer; otherwise, it will be sequenced next to the current
buffer."
  (interactive
    (list nil nil (if current-prefix-arg
                    (not w3m-new-session-in-background)
                   w3m-new-session-in-background)))
  (unless buffer
    (setq buffer (current-buffer)))
  (unless new-name
    (setq new-name (buffer-name buffer)))
  (when (string-match "<[0-9]+>\\'" new-name)
    (setq new-name (substring new-name 0 (match-beginning 0))))
  (cond
   (empty
    (let ((coding w3m-current-coding-system)
          (images w3m-display-inline-images)
          (init-frames (when (w3m-popup-frame-p)
                         (copy-sequence w3m-initial-frames)))
          (new (w3m-generate-new-buffer new-name (not last))))
      (w3m-history-store-position)
      (with-current-buffer new
        (w3m-history-copy buffer)
        (setq w3m-current-coding-system coding
              w3m-initial-frames init-frames
              w3m-display-inline-images
                (if w3m-toggle-inline-images-permanently
                  images
                 w3m-default-display-inline-images)))
      (when (not background)
        (w3m-popup-buffer new))
      new ; return value for this function
      ))
   (t ; ie. (not empty)
    (let (new)
      (with-current-buffer buffer
        (setq new (clone-buffer new-name)))
      (if (not background)
        (switch-to-buffer new))
      new ; return value for this function
      ))))


(defvar w3m-previous-session-buffer nil
  "A buffer of the session having selected just before this session.
This will be the session to be selected after `w3m-delete-buffer'
deletes the current session.")
(make-variable-buffer-local 'w3m-previous-session-buffer)

(defun w3m-next-buffer (arg &optional buffer)
  "Turn ARG pages of emacs-w3m buffers ahead.
If BUFFER is specified, switch to it regardless of ARG."
  (interactive "p")
  (when (and (eq major-mode 'w3m-mode)
	     (or (and (buffer-live-p buffer)
		      (with-current-buffer buffer (eq major-mode 'w3m-mode)))
		 (progn
		   (unless arg (setq arg 1))
		   (when (/= arg 0)
		     (let* ((buffers (w3m-list-buffers))
			    (len (length buffers)))
		       (setq buffer (nth
				     (mod
				      (+ arg
					 (- len (length (memq (current-buffer)
							      buffers))))
				      len)
				     buffers)))))))
    (w3m-history-store-position)
    (let ((prev (current-buffer)))
      (switch-to-buffer buffer)
      (setq w3m-previous-session-buffer prev))
    (w3m-history-restore-position)
    (run-hooks 'w3m-select-buffer-hook)
    (w3m-select-buffer-update)))

(defun w3m-previous-buffer (arg)
  "Turn ARG pages of emacs-w3m buffers behind."
  (interactive "p")
  (w3m-next-buffer (- arg)))

(defun w3m-delete-buffer (&optional force)
  "Delete the current emacs-w3m buffer and switch to the previous one.

If there is only one emacs-w3m buffer, assume intent to terminate
the emacs-w3m session; the prefix argument FORCE will be passed
to the `w3m-quit' function. When in a tabbed display mode (see
`w3m-display-mode'), focus is returned to the buffer that
launched this buffer."
  (interactive "P")
  ;; Bind `w3m-fb-mode' to nil so that this function might not call
  ;; `w3m-quit' when there is only one buffer belonging to the selected
  ;; frame, but there are emacs-w3m buffers in other frames.
  (let* ((w3m-fb-mode nil)
	 (buffers (w3m-list-buffers t))
	 (num (length buffers))
	 cur buf bufs)
    (if (= 1 num)
	(w3m-quit force)
      (setq cur (current-buffer))
      (if (w3m-use-tab-p)
	  (progn
	    (select-window (or (get-buffer-window cur t) (selected-window)))
	    (w3m-next-buffer -1 w3m-previous-session-buffer))
	;; List buffers being shown in the other windows of the current frame.
	(save-current-buffer
	  (walk-windows (lambda (window)
			  (set-buffer (setq buf (window-buffer window)))
			  (when (and (eq major-mode 'w3m-mode)
				     (not (eq buf cur)))
			    (push buf bufs)))
			'no-minibuf))
	(cond ((= (1- num) (length bufs))
	       ;; All the other buffers are shown in the current frame.
	       (select-window (get-buffer-window (prog2
						     (w3m-next-buffer -1)
						     (current-buffer)
						   (delete-window)))))
	      (bufs
	       ;; Look for the buffer which is not shown in the current frame.
	       (setq buf nil)
	       (while (progn
			(w3m-next-buffer -1)
			(unless buf
			  (setq buf (current-buffer)))
			(memq (current-buffer) bufs)))
	       (when (memq buf bufs)
		 ;; Go to the buffer which is most suitable to be called
		 ;; the *previous* buffer.
		 (select-window (get-buffer-window buf))))
	      ((progn ;; List buffers being not shown anywhere.
		 (setq bufs nil)
		 (while buffers
		   (unless (get-buffer-window (setq buf (pop buffers)) t)
		     (push buf bufs)))
		 bufs)
	       (while (progn
			(w3m-next-buffer -1)
			(not (memq (current-buffer) bufs)))))
	      ((memq (selected-frame) w3m-initial-frames)
	       ;; Assume that this frame was created to show this buffer.
	       (if (one-window-p t)
		   (delete-frame)
		 (delete-window)))
	      (t
	       (if (>= num 2)
		   (w3m-next-buffer -1)
		 (unless (one-window-p t)
		   (delete-window))))))
      (with-temp-buffer
	(w3m-session-deleted-save (list cur))
	(w3m-process-stop cur)
	(w3m-idle-images-show-unqueue cur)
	(when w3m-use-form
	  (w3m-form-kill-buffer cur))
	(let ((frame-auto-delete nil)
	      (ignore-window-parameters t))
	  (kill-buffer cur)))
      ;; A workaround to restore the window positions correctly when
      ;; this command is called by a mouse event.
      (run-at-time 0.1 nil #'w3m-history-restore-position)
      (run-hooks 'w3m-delete-buffer-hook)
      (w3m-session-crash-recovery-save)))
  (w3m-select-buffer-update)
  (unless w3m-fb-inhibit-buffer-selection
    (w3m-fb-select-buffer)))

(defun w3m-delete-buffer-if-empty (buffer)
  "Delete a newly created emacs-w3m buffer BUFFER if it seems unnecessary.
Some emacs-w3m commands create a buffer for the new session first, but
it may be useless if the command is invoked for visiting a local file
or a mail buffer.  This command will delete BUFFER if it is empty or
there is only a progress message.  It also deletes windows and frames
related to BUFFER."
  (with-current-buffer buffer
    (unless (or w3m-current-process
		w3m-current-url
		(not (or (zerop (buffer-size))
			 (and (get-text-property (point-min)
						 'w3m-progress-message)
			      (get-text-property (1- (point-max))
						 'w3m-progress-message)))))
      (w3m-delete-buffer t))))

(defun w3m-pack-buffer-numbers ()
  "Renumber suffixes of names of emacs-w3m buffers.
It aligns emacs-w3m buffers in order of *w3m*, *w3m<2>, *w3m*<3>,...
as if the folder command of MH performs with the -pack option."
  (interactive)
  (let ((count 1) number newname)
    (dolist (buffer (w3m-list-buffers))
      (setq number (w3m-buffer-number buffer))
      (when number
	(unless (eq number count)
	  (when (and (setq newname (w3m-buffer-set-number buffer count))
		     w3m-use-form)
	    (w3m-form-set-number buffer newname)))
	(incf count)))))

(defun w3m-delete-other-buffers (&optional buffer)
  "Delete emacs-w3m buffers except for BUFFER or the current buffer."
  (interactive)
  (unless buffer
    (setq buffer (current-buffer)))
  (w3m-delete-frames-and-windows buffer)
  (let ((buffers (delq buffer (w3m-list-buffers t))))
    (w3m-delete-buffers buffers)))

(defun w3m-delete-left-tabs ()
  "Delete tabs on the left side of the current tab."
  (interactive)
  (let ((cbuf (current-buffer))
	bufs)
    (setq bufs (catch 'done
		 (dolist (buf (w3m-list-buffers))
		   (if (eq cbuf buf)
		       (throw 'done bufs)
		     (setq bufs (cons buf bufs))))))
    (when bufs
      (w3m-delete-buffers bufs))))

(defun w3m-delete-right-tabs ()
  "Delete tabs on the right side of the current tab."
  (interactive)
  (let ((bufs (w3m-righttab-exist-p)))
    (when bufs
      (w3m-delete-buffers bufs))))

(defun w3m-delete-buffers (buffers)
  "Delete emacs-w3m buffers."
  (let (buffer)
    (when buffers
      (w3m-session-deleted-save buffers))
    (while buffers
      (setq buffer (pop buffers))
      (w3m-process-stop buffer)
      (w3m-idle-images-show-unqueue buffer)
      (kill-buffer buffer)
      (when w3m-use-form
	(w3m-form-kill-buffer buffer))))
  (run-hooks 'w3m-delete-buffer-hook)
  (w3m-session-crash-recovery-save)
  (w3m-select-buffer-update)
  (w3m-force-window-update))

(defvar w3m-ctl-c-map nil
  "Sub-keymap used for the `C-c'-prefixed commands.

Note: keys should not be alphabet since `C-c LETTER' keys are reserved
for users.  See Info node `(elisp)Key Binding Conventions'.")
(unless w3m-ctl-c-map
  (let ((map (make-sparse-keymap)))
    (define-key map "\M-h" 'w3m-history)
    (define-key map "\C-@" 'w3m-history-store-position)
    (if (featurep 'xemacs)
	(define-key map [(control space)] 'w3m-history-store-position)
      ;; `C- ' doesn't mean `C-SPC' in XEmacs.
      (define-key map [?\C-\ ] 'w3m-history-store-position))
    (define-key map "\C-e" 'w3m-goto-new-session-url)
    (define-key map "\C-v" 'w3m-history-restore-position)
    (define-key map "\C-t" 'w3m-copy-buffer)
    (define-key map "\C-p" 'w3m-previous-buffer)
    (define-key map "\C-n" 'w3m-next-buffer)
    (when (featurep 'w3m-ems)
      (define-key map [?\C-,] 'w3m-tab-move-left)
      (define-key map [?\C-<] 'w3m-tab-move-left)
      (define-key map "<"     'w3m-tab-move-left)
      (define-key map [?\C-.] 'w3m-tab-move-right)
      (define-key map ">"     'w3m-tab-move-right)
      (define-key map [?\C->] 'w3m-tab-move-right))
    (define-key map "\C-w" 'w3m-delete-buffer)
    (define-key map "\M-w" 'w3m-delete-other-buffers)
    (define-key map "\M-l" 'w3m-delete-left-tabs)
    (define-key map "\M-r" 'w3m-delete-right-tabs)
    (define-key map "\C-s" 'w3m-select-buffer)
    (define-key map "\C-a" 'w3m-switch-buffer)
    (define-key map "\C-b" 'report-emacs-w3m-bug)
    (define-key map "\C-c" 'w3m-submit-form)
    (define-key map "\C-k" 'w3m-process-stop)
    (define-key map "\C-m" 'w3m-move-unseen-buffer)
    (setq w3m-ctl-c-map map)))

(defvar w3m-redisplay-map nil
  "Sub-keymap used for the `C'-prefixed redisplay commands.")
(unless w3m-redisplay-map
  (let ((map (make-sparse-keymap)))
    (define-key map "t" 'w3m-redisplay-with-content-type)
    (define-key map "c" 'w3m-redisplay-with-charset)
    (define-key map "C" 'w3m-redisplay-and-reset)
    (setq w3m-redisplay-map map)))

(defvar w3m-lnum-map nil
  "Sub-keymap used for the `L'-prefixed link numbering commands.")
(unless w3m-lnum-map
  (let ((map (make-sparse-keymap)))
    (define-key map "f" 'w3m-lnum-follow)
    (define-key map "F" 'w3m-lnum-goto)
    (define-key map "w" 'w3m-lnum-universal)
    (define-key map "I" 'w3m-lnum-view-image)
    (define-key map "\M-i" 'w3m-lnum-save-image)
    (define-key map "d" 'w3m-lnum-download-this-url)
    (define-key map "e" 'w3m-lnum-edit-this-url)
    (define-key map "t" 'w3m-lnum-toggle-inline-image)
    (define-key map "u" 'w3m-lnum-print-this-url)
    (define-key map "b" 'w3m-lnum-bookmark-add-this-url)
    (define-key map "]" 'w3m-lnum-zoom-in-image)
    (define-key map "[" 'w3m-lnum-zoom-out-image)
    (setq w3m-lnum-map map)))

(defvar w3m-lynx-like-map nil
  "Lynx-like keymap used in emacs-w3m buffers.")
;; `C-t' is a prefix key reserved to commands that do something in all
;; emacs-w3m buffers.  2006-05-18
(unless w3m-lynx-like-map
  (let ((map (make-keymap)))
    (suppress-keymap map)
    (define-key map " " 'w3m-scroll-up-or-next-url)
    (define-key map "b" 'w3m-scroll-down-or-previous-url)
    (define-key map [backspace] 'w3m-scroll-down-or-previous-url)
    (define-key map [delete] 'w3m-scroll-down-or-previous-url)
    (if (featurep 'xemacs)
	(define-key map [(shift space)] 'w3m-scroll-down-or-previous-url)
      (define-key map [?\S-\ ] 'w3m-scroll-down-or-previous-url))
    (define-key map "f" 'w3m-toggle-filtering)
    (define-key map "h" 'backward-char)
    (define-key map "j" 'next-line)
    (define-key map "k" 'previous-line)
    (define-key map "l" 'forward-char)
    (define-key map "J" 'w3m-scroll-up)
    (define-key map "K" 'w3m-scroll-down)
    (define-key map "\C-?" 'w3m-scroll-down-or-previous-url)
    (define-key map "\t" 'w3m-next-anchor)
    (define-key map [tab] 'w3m-next-anchor)
    (define-key map [(shift tab)] 'w3m-previous-anchor)
    (define-key map [(shift iso-lefttab)] 'w3m-previous-anchor)
    (define-key map [backtab] 'w3m-previous-anchor)
    (define-key map [down] 'w3m-next-anchor)
    (define-key map "\M-\t" 'w3m-previous-anchor)
    (define-key map [up] 'w3m-previous-anchor)
    (define-key map "\C-m" 'w3m-view-this-url)
    (define-key map [(shift return)] 'w3m-view-this-url-new-session)
    (define-key map [(shift kp-enter)] 'w3m-view-this-url-new-session)
    (define-key map [right] 'w3m-view-this-url)
    (cond ((featurep 'xemacs)
	   (define-key map [(button3)] 'w3m-mouse-major-mode-menu))
	  ;; Don't use [mouse-3], which gets submenus not working in GTK Emacs.
	  ((featurep 'gtk)
	   (define-key map [down-mouse-3] 'w3m-mouse-major-mode-menu)
	   (define-key map [drag-mouse-3] 'undefined)
	   (define-key map [mouse-3] 'undefined))
	  (t
	   (define-key map [mouse-3] 'w3m-mouse-major-mode-menu)))
    (if (featurep 'xemacs)
	(progn
	  (define-key map [(button2)] 'w3m-mouse-view-this-url)
	  (define-key map [(shift button2)]
	    'w3m-mouse-view-this-url-new-session))
      (define-key map [mouse-2] 'w3m-mouse-view-this-url)
      ;; Support for mouse-1 on Emacs 22 and greater.
      (define-key map [follow-link] 'mouse-face)
      (define-key map [S-mouse-2] 'w3m-mouse-view-this-url-new-session))
    (define-key map [left] 'w3m-view-previous-page)
    (define-key map "B" 'w3m-view-previous-page)
    (define-key map "N" 'w3m-view-next-page)
    (define-key map "^" 'w3m-view-parent-page)
    (define-key map "\M-d" 'w3m-download)
    (define-key map "d" 'w3m-download-this-url)
    (define-key map "u" 'w3m-print-this-url)
    (define-key map "I" 'w3m-view-image)
    (define-key map "\M-i" 'w3m-save-image)
    (define-key map "c" 'w3m-print-current-url)
    (define-key map "M" 'w3m-view-url-with-browse-url)
    (define-key map "G" 'w3m-goto-url-new-session)
    (define-key map "g" 'w3m-goto-url)
    (define-key map "\C-tt" 'w3m-create-empty-session)
    (define-key map "T" 'w3m-toggle-inline-images)
    (define-key map "\M-T" 'w3m-turnoff-inline-images)
    (define-key map "t" 'w3m-toggle-inline-image)
    (when (w3m-display-graphic-p)
      (define-key map "\M-[" 'w3m-zoom-out-image)
      (define-key map "\M-]" 'w3m-zoom-in-image))
    (define-key map "U" 'w3m-goto-url)
    (define-key map "v" 'w3m-bookmark-view)
    (define-key map "V" 'w3m-bookmark-view-new-session)
    (define-key map "q" 'w3m-close-window)
    (define-key map "Q" 'w3m-quit)
    (define-key map "\M-n" 'w3m-copy-buffer)
    (define-key map "\M-s" 'w3m-session-select)
    (define-key map "\M-S" 'w3m-session-save)
    (define-key map "r" 'w3m-redisplay-this-page)
    (define-key map "R" 'w3m-reload-this-page)
    (define-key map "\C-tR" 'w3m-reload-all-pages)
    (define-key map "?" 'describe-mode)
    (define-key map "\M-a" 'w3m-bookmark-add-this-url)
    (define-key map "\M-k" 'w3m-cookie)
    (define-key map "a" 'w3m-bookmark-add-current-url)
    (define-key map "\C-ta" 'w3m-bookmark-add-all-urls)
    (define-key map "+" 'w3m-antenna-add-current-url)
    (define-key map "]" 'w3m-next-form)
    (define-key map "[" 'w3m-previous-form)
    (define-key map "}" 'w3m-next-image)
    (define-key map "{" 'w3m-previous-image)
    (define-key map "H" 'w3m-gohome)
    (define-key map "A" 'w3m-antenna)
    (define-key map "W" 'w3m-weather)
    (define-key map "s" 'w3m-search)
    (define-key map "S" 'w3m-search-new-session)
    (define-key map "D" 'w3m-dtree)
    (define-key map ">" 'w3m-scroll-left)
    (define-key map "<" 'w3m-scroll-right)
    (define-key map "." 'w3m-shift-left)
    (define-key map "," 'w3m-shift-right)
    (define-key map "\M-l" 'w3m-horizontal-recenter)
    (define-key map "\C-a" 'w3m-beginning-of-line)
    (define-key map "\C-e" 'w3m-end-of-line)
    (define-key map "\\" 'w3m-view-source)
    (define-key map "=" 'w3m-view-header)
    (define-key map "E" 'w3m-edit-current-url)
    (define-key map "e" 'w3m-edit-this-url)
    (define-key map "|" 'w3m-pipe-source)
    (define-key map "\C-c" w3m-ctl-c-map)
    (define-key map "C" w3m-redisplay-map)
    (define-key map "L" w3m-lnum-map)
    (define-key map "\C-x\C-s" 'w3m-save-buffer)
    (setq w3m-lynx-like-map map)))

(defvar w3m-info-like-map nil
  "Info-like keymap used in emacs-w3m buffers.")
;; `C-t' is a prefix key reserved to commands that do something in all
;; emacs-w3m buffers.  2006-05-18
(unless w3m-info-like-map
  (let ((map (make-keymap)))
    (suppress-keymap map)
    (define-key map [backspace] 'w3m-scroll-down-or-previous-url)
    (define-key map [delete] 'w3m-scroll-down-or-previous-url)
    (define-key map "\C-?" 'w3m-scroll-down-or-previous-url)
    (if (featurep 'xemacs)
	(define-key map [(shift space)] 'w3m-scroll-down-or-previous-url)
      (define-key map [?\S-\ ] 'w3m-scroll-down-or-previous-url))
    (define-key map "\t" 'w3m-next-anchor)
    (define-key map [tab] 'w3m-next-anchor)
    (define-key map [(shift tab)] 'w3m-previous-anchor)
    (define-key map [(shift iso-lefttab)] 'w3m-previous-anchor)
    (define-key map [backtab] 'w3m-previous-anchor)
    (define-key map "\M-\t" 'w3m-previous-anchor)
    (define-key map "\C-m" 'w3m-view-this-url)
    (define-key map [(shift return)] 'w3m-view-this-url-new-session)
    (define-key map [(shift kp-enter)] 'w3m-view-this-url-new-session)
    (if (featurep 'xemacs)
	(progn
	  (define-key map [(button2)] 'w3m-mouse-view-this-url)
	  (define-key map [(shift button2)]
	    'w3m-mouse-view-this-url-new-session))
      (define-key map [mouse-2] 'w3m-mouse-view-this-url)
      ;; Support for mouse-1 on Emacs 22 and greater.
      (define-key map [follow-link] 'mouse-face)
      (define-key map [S-mouse-2] 'w3m-mouse-view-this-url-new-session))
    (cond ((featurep 'xemacs)
	   (define-key map [(button3)] 'w3m-mouse-major-mode-menu))
	  ;; Don't use [mouse-3], which gets submenus not working in GTK Emacs.
	  ((featurep 'gtk)
	   (define-key map [down-mouse-3] 'w3m-mouse-major-mode-menu)
	   (define-key map [drag-mouse-3] 'undefined)
	   (define-key map [mouse-3] 'undefined))
	  (t
	   (define-key map [mouse-3] 'w3m-mouse-major-mode-menu)))
    (define-key map " " 'w3m-scroll-up-or-next-url)
    (define-key map "a" 'w3m-bookmark-add-current-url)
    (define-key map "\C-ta" 'w3m-bookmark-add-all-urls)
    (define-key map "\M-a" 'w3m-bookmark-add-this-url)
    (define-key map "+" 'w3m-antenna-add-current-url)
    (define-key map "A" 'w3m-antenna)
    (define-key map "b" 'w3m-scroll-down-or-previous-url)
    (define-key map "!" 'w3m-redisplay-with-content-type)
    (define-key map "d" 'w3m-download)
    (define-key map "D" 'w3m-download-this-url)
    (define-key map "e" 'w3m-edit-current-url)
    (define-key map "E" 'w3m-edit-this-url)
    (define-key map "f" 'w3m-toggle-filtering)
    (define-key map "g" 'w3m-goto-url)
    (define-key map "G" 'w3m-goto-url-new-session)
    (define-key map "\C-tt" 'w3m-create-empty-session)
    (define-key map "h" 'describe-mode)
    (define-key map "H" 'w3m-gohome)
    (define-key map "i" (if (w3m-display-graphic-p)
			    'w3m-toggle-inline-image
			  'w3m-view-image))
    (define-key map "I" 'w3m-toggle-inline-images)
    (define-key map "\M-I" 'w3m-turnoff-inline-images)
    (when (w3m-display-graphic-p)
      (define-key map "\M-[" 'w3m-zoom-out-image)
      (define-key map "\M-]" 'w3m-zoom-in-image))
    (define-key map "\M-i" 'w3m-save-image)
    (define-key map "l" 'w3m-view-previous-page)
    (define-key map "\C-l" 'recenter)
    (define-key map [(control L)] 'w3m-reload-this-page)
    (define-key map [(control t) (control L)] 'w3m-reload-all-pages)
    (define-key map "M" 'w3m-view-url-with-browse-url)
    (define-key map "n" 'w3m-view-next-page)
    (define-key map "N" 'w3m-namazu)
    (define-key map "\M-n" 'w3m-copy-buffer)
    (define-key map "\M-k" 'w3m-cookie)
    (define-key map "\M-s" 'w3m-session-select)
    (define-key map "\M-S" 'w3m-session-save)
    (define-key map "o" 'w3m-history)
    (define-key map "O" 'w3m-db-history)
    (define-key map "p" 'w3m-view-previous-page)
    (define-key map "P" 'undecided) ;; reserved for print-this-buffer.
    (define-key map "q" 'w3m-close-window)
    (define-key map "Q" 'w3m-quit)
    (define-key map "r" 'w3m-redisplay-this-page)
    (define-key map "R" 'w3m-reload-this-page)
    (define-key map "\C-tR" 'w3m-reload-all-pages)
    (define-key map "s" 'w3m-search)
    (define-key map "S" 'w3m-search-new-session)
    (define-key map "T" 'w3m-dtree)
    (define-key map "u" 'w3m-view-parent-page)
    (define-key map "v" 'w3m-bookmark-view)
    (define-key map "V" 'w3m-bookmark-view-new-session)
    (define-key map "W" 'w3m-weather)
    (define-key map "y" 'w3m-print-current-url)
    (define-key map "Y" 'w3m-print-this-url)
    (define-key map "=" 'w3m-view-header)
    (define-key map "\\" 'w3m-view-source)
    (define-key map "?" 'describe-mode)
    (define-key map ">" 'w3m-scroll-left)
    (define-key map "<" 'w3m-scroll-right)
    (define-key map [(shift right)] 'w3m-shift-left)
    (define-key map [(shift left)] 'w3m-shift-right)
    (define-key map "\M-l" 'w3m-horizontal-recenter)
    (define-key map "\C-a" 'w3m-beginning-of-line)
    (define-key map "\C-e" 'w3m-end-of-line)
    (define-key map "." 'beginning-of-buffer)
    (define-key map "^" 'w3m-view-parent-page)
    (define-key map "]" 'w3m-next-form)
    (define-key map "[" 'w3m-previous-form)
    (define-key map "}" 'w3m-next-image)
    (define-key map "{" 'w3m-previous-image)
    (define-key map "|" 'w3m-pipe-source)
    (define-key map "\C-c" w3m-ctl-c-map)
    (define-key map "C" w3m-redisplay-map)
    (define-key map "L" w3m-lnum-map)
    (define-key map "\C-x\C-s" 'w3m-save-buffer)
    (setq w3m-info-like-map map)))

(defun w3m-alive-p (&optional visible)
  "Return a buffer in which emacs-w3m is running.
If there is no emacs-w3m session, return nil.  If the optional VISIBLE
is non-nil, a visible emacs-w3m buffer is preferred.  The last visited
emacs-w3m buffer is likely to return if VISIBLE is omitted or there is
no visible buffer."
  (let* ((buffers (w3m-list-buffers t))
	 (buf (car buffers)))
    (if visible
	(progn
	  (setq visible nil)
	  (while (and (not visible)
		      buffers)
	    (when (get-buffer-window (car buffers) t)
	      (setq visible (car buffers)))
	    (setq buffers (cdr buffers)))
	  (or visible buf))
      buf)))

(defun w3m-quit (&optional force)
  "Quit emacs-w3m.

Quit browsing immediately if the prefix argument FORCE is
specified, otherwise prompt you for the confirmation.

See also`w3m-close-window'.

This command updates the `arrived URLs' database."
  (interactive "P")
  (let ((buffers (w3m-list-buffers t))
	(all-buffers (let ((w3m-fb-mode nil))
		       (w3m-list-buffers t))))
    (if (or (= (length buffers) (length all-buffers))
	    (prog1 (y-or-n-p "Kill emacs-w3m buffers on other frames? ")
	      (message nil)))
	(let ((w3m-fb-mode nil))
	  (when (or force
		    (prog1 (y-or-n-p "Do you want to exit emacs-w3m? ")
		      (message nil)))
	    (w3m-session-automatic-save)
	    (w3m-delete-frames-and-windows)
	    (sit-for 0) ;; Delete frames seemingly fast.
	    (dolist (buffer all-buffers)
	      (w3m-cancel-refresh-timer buffer)
	      (kill-buffer buffer)
	      (when w3m-use-form
		(w3m-form-kill-buffer buffer)))
	    (when w3m-use-form
	      (w3m-form-textarea-file-cleanup))
	    (w3m-select-buffer-close-window)
	    (w3m-cache-shutdown)
	    (w3m-arrived-shutdown)
	    (w3m-process-shutdown)
	    (when w3m-use-cookies
	      (w3m-cookie-shutdown))
	    (w3m-kill-all-buffer)))
      ; starting here is condition of fb-mode active and in use
      (w3m-session-automatic-save)
      (let (buf)
	(while (setq buf (get-buffer " *w3m buffers*"))
	  (delete-windows-on buf t)
	  (kill-buffer buf)))
      (w3m-fb-delete-frame-buffers)
      (display-buffer-same-window (other-buffer) nil))))

(defun w3m-close-window ()
  "Bury emacs-w3m buffers and close windows and frames.

The buffers remain, and the sessions continue to exist, so you
can return to them by either running `M-x w3m' or by switching to
one of the buffers.

See also `w3m-quit'."
  (interactive)
  (w3m-history-store-position)
  ;; `w3m-list-buffers' won't return all the emacs-w3m buffers if
  ;; `w3m-fb-mode' is turned on.
  (let* ((buffers (w3m-list-buffers t))
	 (bufs buffers)
	 buf windows window)
    (w3m-delete-frames-and-windows)
    (while bufs
      (setq buf (pop bufs))
      (w3m-cancel-refresh-timer buf)
      (bury-buffer buf))
    (while buffers
      (setq buf (pop buffers)
	    windows (get-buffer-window-list buf 'no-minibuf t))
      (while windows
	(setq window (pop windows))
	(set-window-buffer
	 window
	 (w3m-static-if (featurep 'xemacs)
	     (other-buffer buf (window-frame window) nil)
	   (other-buffer buf nil (window-frame window)))))))
  (w3m-select-buffer-close-window)
  ;; The current-buffer and displayed buffer are not necessarily the
  ;; same at this point; if they aren't bury-buffer will be a nop, and
  ;; we will infloop.
  (set-buffer (window-buffer (selected-window)))
  (while (eq major-mode 'w3m-mode)
    (bury-buffer)))

(unless w3m-mode-map
  (setq w3m-mode-map
	(if (eq w3m-key-binding 'info)
	    w3m-info-like-map
	  w3m-lynx-like-map)))

(defun w3m-mouse-major-mode-menu (event)
  "Pop up a W3M mode-specific menu of mouse commands."
  (interactive "e")
  (mouse-set-point event)
  (let* ((bmkitems (if w3m-bookmark-mode
		       (cdr w3m-bookmark-menu-items)
		     (car w3m-bookmark-menu-items)))
	 (bmkmenu (if w3m-bookmark-menu-items-pre
		      `(,@bmkitems
			"----"
			,@w3m-bookmark-menu-items-pre)
		    bmkitems)))
    (w3m-static-if (featurep 'xemacs)
	(let (menubar)
	  (when current-menubar
	    (run-hooks 'activate-menubar-hook))
	  (setq menubar
		(cons "w3m"
		      (delq nil
			    `(,@(cdr w3m-rmouse-menubar)
			      "----"
			      "----"
			      ,(assoc "w3m" current-menubar)
			      "----"
			      ,(assoc "Bookmark" current-menubar)
			      ,(assoc "Tab" current-menubar)
			      ,(assoc "Session" current-menubar)))))
	  (popup-menu menubar event))
      (run-hooks 'menu-bar-update-hook)
      (popup-menu (delete nil
			  `(,@w3m-rmouse-menubar
			    "----"
			    "----"
			    ,w3m-menubar
			    "----"
			    ,(cons "Bookmark" bmkmenu)
			    ,(when w3m-tab-menubar-make-items-preitems
			       (cons "Tab" w3m-tab-menubar-make-items-preitems))
			    ,(cons "Session"
				   (if w3m-session-menu-items-pre
				       (append w3m-session-menu-items
					       '("----")
					       w3m-session-menu-items-pre)
				     w3m-session-menu-items))))
		  event))))

(defvar w3m-tab-button-menu-current-buffer nil
  "Internal variable used by `w3m-tab-button-menu'.")

(defvar w3m-tab-button-menu-commands
  (let ((manyp '(cdr (w3m-list-buffers)))
	(currentp 'w3m-tab-button-menu-current-buffer)
	(leftp '(and w3m-tab-button-menu-current-buffer
		     (w3m-lefttab-exist-p w3m-tab-button-menu-current-buffer)))
	(rightp '(and w3m-tab-button-menu-current-buffer
		      (w3m-righttab-exist-p
		       w3m-tab-button-menu-current-buffer)))
	(many2p '(and w3m-tab-button-menu-current-buffer
		      (cdr (w3m-list-buffers)))))
    `((w3m-goto-url-new-session
       ,(w3m-make-menu-item "新しいタブ" "New Tab")
       t ,w3m-new-session-in-background w3m-new-session-url)
      (w3m-copy-buffer
       ,(w3m-make-menu-item "タブを複製" "Copy Tab")
       ,currentp ,w3m-new-session-in-background)
      -
      (w3m-reload-this-page
       ,(w3m-make-menu-item "タブを再読み込み" "Reload Tab")
       ,currentp)
      (w3m-reload-all-pages
       ,(w3m-make-menu-item "すべてのタブを再読み込み" "Reload All Tabs")
       ,manyp)
      -
      (w3m-delete-buffer
       ,(w3m-make-menu-item "このタブを閉じる" "Close This Tab")
       ,currentp)
      -
      (w3m-delete-other-buffers
       ,(w3m-make-menu-item "他のタブをすべて閉じる" "Close Other Tabs")
       ,many2p)
      (w3m-delete-left-tabs
       ,(w3m-make-menu-item "左側のタブをすべて閉じる" "Close Left Tabs")
       ,leftp)
      (w3m-delete-right-tabs
       ,(w3m-make-menu-item "右側のタブをすべて閉じる" "Close Right Tabs")
       ,rightp)
      -
      (w3m-view-url-with-browse-url
       ,(w3m-make-menu-item "browse-url で開く" "View with browse-url")
       ,currentp ,w3m-new-session-in-background w3m-current-url)
      -
      (w3m-session-save
       ,(w3m-make-menu-item "すべてのタブを保存する" "Save All Tabs...")
       t)
      (w3m-session-select
       ,(w3m-make-menu-item "タブリストを選択する" "Select List of Tabs...")
       t)
      (w3m-bookmark-add-current-url
       ,(w3m-make-menu-item "このタブをブックマーク" "Bookmark This Tab...")
       ,currentp ,w3m-new-session-in-background)
      (w3m-bookmark-add-all-urls
       ,(w3m-make-menu-item
	 "すべてのタブをブックマーク" "Bookmark All Tabs..." )
       ,manyp)))
  "List of commands invoked by the tab button menu.
Each item is the symbol `-' which is a separator,
or a list which consists of the following elements:

0: a function.
1: a function description.
2: a Lisp form which returns non-nil if the item is active.
3: a flag specifying whether the buffer should be selected.
&rest: arguments passed to the function.")

(w3m-static-unless (featurep 'xemacs)
  (easy-menu-define
    w3m-tab-button-menu w3m-tab-map "w3m tab button menu."
    (cons nil (w3m-make-menu-commands w3m-tab-button-menu-commands)))

  ;; This function must be placed after `easy-menu-define'.
  (defun w3m-tab-button-menu (event buffer)
    (select-window (posn-window (event-start event)))
    (setq w3m-tab-button-menu-current-buffer buffer)
    (popup-menu w3m-tab-button-menu))

  (defun w3m-tab-button-menu2 (event buffer)
    (select-window (posn-window (event-start event)))
    (setq w3m-tab-button-menu-current-buffer nil)
    (popup-menu w3m-tab-button-menu)))

(unless w3m-link-map
  (setq w3m-link-map (make-sparse-keymap))
  (cond ((featurep 'xemacs)
	 (define-key w3m-link-map [(button3)] 'w3m-link-menu))
	;; Don't use [mouse-3], which gets submenus not working in GTK Emacs.
	((featurep 'gtk)
	 (define-key w3m-link-map [down-mouse-3] 'w3m-link-menu)
	 (define-key w3m-link-map [drag-mouse-3] 'undefined)
	 (define-key w3m-link-map [mouse-3] 'undefined))
	(t
	 (define-key w3m-link-map [mouse-3] 'w3m-link-menu))))

(easy-menu-define w3m-link-menu w3m-link-map "w3m link menu."
  `("Link" ;; This cannot be omitted for at least MacOS.
    [,(w3m-make-menu-item "リンクをこのセッションで開く"
			  "Open Link in This Session")
     w3m-view-this-url (w3m-anchor (point))]
    [,(w3m-make-menu-item "リンクを新しいセッションで開く"
			  "Open Link in New Session")
     w3m-view-this-url-new-session (w3m-anchor (point))]
    [,(w3m-make-menu-item "リンクを browse-url で開く"
			  "Open Link using browse-url")
     w3m-view-url-with-browse-url (w3m-anchor (point))]
    "-"
    [,(w3m-make-menu-item "このリンクをブックマーク..."
			  "Bookmark This Link...")
     w3m-bookmark-add-this-url (w3m-anchor (point))]
    [,(w3m-make-menu-item "名前を付けてリンク先を保存..."
			  "Save Link As...")
     w3m-download-this-url (w3m-anchor (point))]
    [,(w3m-make-menu-item "名前を付けて画像を保存..."
			  "Save Image As...")
     w3m-download-this-image (w3m-image (point))]
    [,(w3m-make-menu-item "リンクの URL をコピー"
			  "Copy Link Location")
     w3m-print-this-url (w3m-anchor (point))]
    [,(w3m-make-menu-item "画像の URL をコピー"
			  "Copy Image Location")
     w3m-print-this-image-url (w3m-image (point))]))

(defun w3m-link-menu (event)
  "Pop up a link menu."
  (interactive "e")
  (mouse-set-point event)
  (popup-menu w3m-link-menu))

(defvar w3m-buffer-unseen nil)
(make-variable-buffer-local 'w3m-buffer-unseen)

(defun w3m-set-buffer-unseen (&optional url)
  (setq w3m-buffer-unseen t)
  (w3m-make-local-hook 'pre-command-hook)
  (add-hook 'pre-command-hook 'w3m-set-buffer-seen nil t))

(defun w3m-set-buffer-seen ()
  (setq w3m-buffer-unseen nil)
  (remove-hook 'pre-command-hook 'w3m-set-buffer-seen t))

(defun w3m-move-unseen-buffer ()
  "Move to the next unseen buffer."
  (interactive)
  (when (eq major-mode 'w3m-mode)
    (let* ((bufs (w3m-list-buffers))
	   (right (memq (current-buffer) bufs))
      unseen)
      (setq unseen
	    (catch 'unseen
	      (dolist (buf (append right bufs))
		(when (w3m-unseen-buffer-p buf)
		  (throw 'unseen buf)))))
      (if (not unseen)
	  (w3m--message t 'w3m-error "No unseen buffer.")
	(switch-to-buffer unseen)
	(run-hooks 'w3m-select-buffer-hook)
	(w3m-select-buffer-update)))))

(defun w3m-mode ()
  "Major mode for browsing web.

\\<w3m-mode-map>\
\\[w3m-view-this-url]	Display the page pointed to by the link under point.
	You may use the prefix arg `2' or\
 `\\[universal-argument] \\<universal-argument-map>\
\\[universal-argument-more]\\<w3m-mode-map>' to make a new session.
\\[w3m-mouse-view-this-url]	Follow the link under the mouse pointer.
	If w3m-use-form is t, `\\[w3m-view-this-url]' and\
 `\\[w3m-mouse-view-this-url]' enable you to enter forms.
	You may use the prefix arg `2' or\
 `\\[universal-argument] \\<universal-argument-map>\
\\[universal-argument-more]\\<w3m-mode-map>' to make a new session.
\\[w3m-view-this-url-new-session]	Display the page of the link\
 in a new session.
	If the region is active, visit all the links within the region.
\\[w3m-mouse-view-this-url-new-session]	Display the page of the link\
 in a new session by mouse.

\\[w3m-submit-form]	Submit the form at point.

\\[w3m-reload-this-page]	Reload the current page.
\\[w3m-reload-all-pages]	Reload all the pages.
\\[w3m-redisplay-this-page]	Redisplay the current page.
\\[w3m-redisplay-with-content-type]	Redisplay the page, specifying\
 a content type.
\\[w3m-redisplay-with-charset]	Redisplay the current page, specifying\
 a charset.
\\[w3m-redisplay-and-reset]	Redisplay the current page and reset\
 the user-specified charset and\n\tcontent type.

\\[w3m-next-anchor]	Move the point to the next anchor.
\\[w3m-previous-anchor]	Move the point to the previous anchor.
\\[w3m-next-form]	Move the point to the next form.
\\[w3m-previous-form]	Move the point to the previous form.
\\[w3m-next-image]	Move the point to the next image.
\\[w3m-previous-image]	Move the point to the previous image.

\\[w3m-view-previous-page]	Move back to the previous page in the history.
\\[w3m-view-next-page]	Move forward to the next page in the history.
\\[w3m-view-parent-page]	Attempt to move to the parent directory of\
 the page.

\\[w3m-goto-url]	Visit the web page.
\\[w3m-goto-url-new-session]	Visit the web page in a new session.
\\[w3m-goto-new-session-url]	Open page of which url is specified by\
 `w3m-new-session-url' in\n\ta new session.
\\[w3m-gohome]	Go to the Home page.
\\[w3m-view-url-with-browse-url]	Open a link using `browse-url'.
\\[w3m-delete-left-tabs]	Delete tabs on the left side of\
 the current tab.
\\[w3m-delete-right-tabs]	Delete tabs on the right side of\
 the current tab.
\\[w3m-tab-move-left]	Move this tab N (default 1) times to the left.
\\[w3m-tab-move-right]	Move this tab N (default 1) times to the right.

\\[w3m-download]	Download the URL.
\\[w3m-download-this-url]	Download the URL under point.

\\[w3m-view-image]	Display the image under point in the external viewer.
\\[w3m-save-image]	Save the image under point to a file.
\\[w3m-toggle-inline-image]	Toggle the visibility of an image under point.
\\[w3m-toggle-inline-images]	Toggle the visibility of all images.
\\[w3m-turnoff-inline-images]	Turn off to display all images.
\\[w3m-zoom-out-image]	Zoom in an image on the point.
\\[w3m-zoom-in-image]	Zoom out an image on the point.

\\[w3m-print-this-url]	Display the url under point and put it into\
 `kill-ring'.
\\[w3m-print-current-url]	Display the url of the current page and put\
 it into `kill-ring'.

\\[w3m-view-source]	Display the html source of the current page.
\\[w3m-view-header]	Display the header of the current page.
\\[w3m-edit-current-url]	Edit the local file displayed as the current\
 page.
\\[w3m-edit-this-url]	Edit the local file which is pointed to by URL under\
 point.
\\[w3m-cookie]	Display cookies and enable you to manage them.

\\[w3m-scroll-up-or-next-url]	Scroll up the current window, or go to the\
 next page.
\\[w3m-scroll-down-or-previous-url]	Scroll down the current window, or\
 go to the previous page.
\\[w3m-scroll-up]	Scroll the current window up one line (or lines\
 of which the number\n\tyou specify by the prefix argument).
\\[w3m-scroll-left]	Scroll to the left.
\\[w3m-scroll-right]	Scroll to the right.
\\[w3m-shift-left]	Shift to the left.
\\[w3m-shift-right]	Shift to the right.
\\[w3m-horizontal-recenter]	Recenter horizontally.
\\[w3m-beginning-of-line]	Go to the entire beginning of line, may be\
 accompanied by scrolling.
\\[w3m-end-of-line]	Go to the entire end of line, may be accompanied\
 by scrolling.

\\[next-line]	Next line.
\\[previous-line]	Previous line.
\\[forward-char]	Forward char.
\\[backward-char]	Backward char.

\\[goto-line]	Go to the line, specifying the line number (beginning with 1).
\\[w3m-history-store-position]	Mark the current position.
\\[w3m-history-restore-position]	Go to the last marked position.

\\[w3m-history]	Display the history of pages you have visited in the\
 session.
	If it is called with the prefix arg, it displays the arrived URLs.
\\[w3m-antenna]	Display the report of changes in web pages.
	If it is called with the prefix arg, it updates the report.
\\[w3m-antenna-add-current-url]	Add the current url to the antenna database.
\\[w3m-search]	Query to the search engine a word.
	To change the server, give any prefix argument to the command.
\\[w3m-search-new-session] Query to the search engine a word in a new session.
	To change the server, give any prefix argument to the command.
\\[w3m-weather]	Display a weather report.
	To change the local area, give any prefix argument to the command.
\\[w3m-dtree]	Display a directory tree.
	If the prefix arg is given, display files in addition to directories.
\\[w3m-namazu]	Search files with Namazu.
	To change the index, give any prefix argument to the command.
\\[w3m-pipe-source]	Pipe a page source to a shell command.

\\[w3m-bookmark-view]	Display the bookmark.
\\[w3m-bookmark-view-new-session]	Display the bookmark on a new session.
\\[w3m-bookmark-add-current-url]	Add a url of the current page to\
 the bookmark.
	If the prefix arg is given, the user will be prompted for the url.
\\[w3m-bookmark-add-all-urls]	Add urls of all pages being visited to\
 the bookmark.
\\[w3m-bookmark-add-this-url]	Add the url under point to the bookmark.

\\[w3m-create-empty-session]	Create an empty page as a new session and\
 visit it.
\\[w3m-copy-buffer]	Create a copy of the current page as a new session.
\\[w3m-next-buffer]	Turn the page of emacs-w3m buffers ahead.
\\[w3m-previous-buffer]	Turn the page of emacs-w3m buffers behind.
\\[w3m-move-unseen-buffer]	Move to the next unseen buffer.
\\[w3m-select-buffer]	Pop to the emacs-w3m buffers selection window up.
\\[w3m-switch-buffer]	Select one of emacs-w3m buffers at the current window.
\\[w3m-delete-buffer]	Delete the current emacs-w3m buffer.
\\[w3m-delete-other-buffers]	Delete emacs-w3m buffers except for the\
 current buffer.

\\[w3m]	Start browsing web with emacs-w3m.
\\[w3m-close-window]	Close all emacs-w3m windows, without deleteing\
 buffers.
\\[w3m-quit]	Exit browsing web.  All emacs-w3m buffers will be deleted.
\\[w3m-process-stop]	Try to stop internal processes of a page.

\\[describe-mode]	describe-mode.
\\[w3m-mouse-major-mode-menu]	Pop up a w3m-mode specific menu of mouse\
 commands.

\\[report-emacs-w3m-bug]	Send a bug report to the emacs-w3m team.
"
  (kill-all-local-variables)
  (buffer-disable-undo)
  (setq major-mode 'w3m-mode)
  (setq mode-name "w3m")
  (use-local-map w3m-mode-map)
  ;; Force paragraph direction to be left-to-right.  Don't make it
  ;; bound globally in old Emacsen and XEmacsen.
  (set (make-local-variable 'bidi-paragraph-direction) 'left-to-right)
  (set (make-local-variable 'nobreak-char-display) nil)
  (setq	truncate-lines t
	w3m-display-inline-images w3m-default-display-inline-images)
  (when w3m-auto-show
    (when (boundp 'auto-hscroll-mode)
      (set (make-local-variable 'auto-hscroll-mode) nil))
    (when (boundp 'automatic-hscrolling)
      (set (make-local-variable 'automatic-hscrolling) nil))
    (when (boundp 'auto-show-mode)
      (set (make-local-variable 'auto-show-mode) nil))
    (when (boundp 'hscroll-mode)
      (set (make-local-variable 'hscroll-mode) nil)))
  (make-local-variable 'list-buffers-directory)
  (w3m-static-unless (featurep 'xemacs)
    (setq show-trailing-whitespace nil))
  (when (boundp 'mwheel-scroll-up-function)
    (eval '(set (make-local-variable (quote mwheel-scroll-up-function))
		(function w3m-scroll-up)))
    (eval '(set (make-local-variable (quote mwheel-scroll-down-function))
		(function w3m-scroll-down))))
  (w3m-setup-toolbar)
  (w3m-setup-menu)
  (run-hooks 'w3m-mode-setup-functions)
  (w3m-run-mode-hooks 'w3m-mode-hook))

(condition-case nil
    (define-obsolete-function-alias 'w3m-scroll-up-1 'w3m-scroll-up
      "2013-01-23")
  (wrong-number-of-arguments ;; XEmacs
   (define-obsolete-function-alias 'w3m-scroll-up-1 'w3m-scroll-up)))

(defun w3m-scroll-up (&optional arg interactive-p)
  "Scroll the current window up ARG lines.
When called interactively, ARG defaults to 1."
  (interactive (list current-prefix-arg t))
  (scroll-up (or arg (and interactive-p 1))))

(defun w3m-scroll-up-or-next-url (arg)
  "Scroll the current window up ARG lines, or go to the next page."
  (interactive "P")
  (if (w3m-image-page-displayed-p)
      (image-scroll-up arg)
    (w3m-keep-region-active)
    (if (and w3m-next-url
	     (pos-visible-in-window-p (let ((cur (point)))
					(goto-char (point-max))
					(skip-chars-backward "\t\n\r ")
					(forward-line 1)
					(prog1
					    (point)
					  (goto-char cur)))))
	(let ((w3m-prefer-cache t))
	  (w3m-history-store-position)
	  (w3m-goto-url w3m-next-url))
      (w3m-scroll-up arg))))

(defun w3m-scroll-down (&optional arg interactive-p)
  "Scroll the current window down ARG lines.
When called interactively, ARG defaults to 1."
  (interactive (list current-prefix-arg t))
  (scroll-down (or arg (and interactive-p 1))))

(defun w3m-scroll-down-or-previous-url (arg)
  "Scroll the current window down ARG lines, or go to the previous page."
  (interactive "P")
  (if (w3m-image-page-displayed-p)
      (image-scroll-down arg)
    (w3m-keep-region-active)
    (if (and w3m-previous-url
	     (pos-visible-in-window-p (point-min)))
	(let ((w3m-prefer-cache t))
	  (w3m-history-store-position)
	  (w3m-goto-url w3m-previous-url))
      (w3m-scroll-down arg))))

(defvar w3m-current-longest-line nil
  "The length of the longest line in the window.")

(defun w3m-set-current-longest-line ()
  "Set the value of `w3m-current-longest-line'."
  (save-excursion
    (goto-char (window-start))
    (end-of-line)
    (setq w3m-current-longest-line 0)
    ;; The XEmacs version of `window-end' returns the point beyond
    ;; `point-max' if it is visible in the window.
    (let ((end (min (window-end) (point-max))))
      (while (progn
	       (skip-chars-backward " ")
	       (setq w3m-current-longest-line
		     (max w3m-current-longest-line (current-column)))
	       (end-of-line 2)
	       (< (point) end))))))

(defun w3m-scroll-left (arg)
  "Scroll to the left.
If ARG (the prefix) is a number, scroll the window ARG columns.
Otherwise, it defaults to `w3m-horizontal-scroll-columns'."
  (interactive "P")
  (setq arg (if arg (prefix-numeric-value arg) w3m-horizontal-scroll-columns))
  (if (w3m-image-page-displayed-p)
      (image-forward-hscroll arg)
    (when (if (memq last-command '(w3m-scroll-left w3m-shift-left))
	      (or (< (window-hscroll) w3m-current-longest-line)
		  (progn (ding) nil))
	    (w3m-set-current-longest-line)
	    (< (window-hscroll) w3m-current-longest-line))
      (w3m-horizontal-scroll 'left arg))))

(defun w3m-scroll-right (arg)
  "Scroll to the right.
If ARG (the prefix) is a number, scroll the window ARG columns.
Otherwise, it defaults to `w3m-horizontal-scroll-columns'."
  (interactive "P")
  (setq arg (if arg (prefix-numeric-value arg) w3m-horizontal-scroll-columns))
  (if (w3m-image-page-displayed-p)
      (image-backward-hscroll arg)
    (if (zerop (window-hscroll))
	(when (memq last-command '(w3m-scroll-right w3m-shift-right))
	  (ding))
      (w3m-horizontal-scroll 'right arg))))

(defun w3m-shift-left (arg)
  "Shift to the left.  Shift means a fine level horizontal scrolling.
If ARG (the prefix) is a number, scroll the window ARG columns.
Otherwise, it defaults to `w3m-horizontal-shift-columns'."
  (interactive "P")
  (setq arg (if arg (prefix-numeric-value arg) w3m-horizontal-shift-columns))
  (if (w3m-image-page-displayed-p)
      (image-forward-hscroll arg)
    (when (if (memq last-command '(w3m-scroll-left w3m-shift-left))
	      (or (< (window-hscroll) w3m-current-longest-line)
		  (progn (ding) nil))
	    (w3m-set-current-longest-line)
	    (< (window-hscroll) w3m-current-longest-line))
      (w3m-horizontal-scroll 'left arg))))

(defun w3m-shift-right (arg)
  "Shift to the right.  Shift means a fine level horizontal scrolling.
If ARG (the prefix) is a number, scroll the window ARG columns.
Otherwise, it defaults to `w3m-horizontal-shift-columns'."
  (interactive "P")
  (setq arg (if arg (prefix-numeric-value arg) w3m-horizontal-shift-columns))
  (if (w3m-image-page-displayed-p)
      (image-backward-hscroll arg)
    (if (zerop (window-hscroll))
	(when (memq last-command '(w3m-scroll-right w3m-shift-right))
	  (ding))
      (w3m-horizontal-scroll 'right arg))))

(defvar w3m-horizontal-scroll-done nil)
(make-variable-buffer-local 'w3m-horizontal-scroll-done)
(defvar w3m-current-position '(-1 0 0))
(make-variable-buffer-local 'w3m-current-position)

(defun w3m-auto-show ()
  "Scroll horizontally so that the point is visible."
  (when (and truncate-lines
	     w3m-auto-show
	     (not w3m-horizontal-scroll-done)
	     (not (and (eq last-command this-command)
		       (or (eq (point) (point-min))
			   (eq (point) (point-max)))))
	     (or (memq this-command '(beginning-of-buffer end-of-buffer))
		 (and (symbolp this-command)
		      (string-match "\\`i?search-" (symbol-name this-command)))
		 (and (markerp (nth 1 w3m-current-position))
		      (markerp (nth 2 w3m-current-position))
		      (>= (point)
			  (marker-position (nth 1 w3m-current-position)))
		      (<= (point)
			  (marker-position (nth 2 w3m-current-position))))))
    (w3m-horizontal-on-screen))
  (setq w3m-horizontal-scroll-done nil))

;; Ailiases to meet XEmacs bugs?
(eval-and-compile
  (unless (fboundp 'w3m-window-hscroll)
    (defalias 'w3m-window-hscroll 'window-hscroll))
  (unless (fboundp 'w3m-current-column)
    (defalias 'w3m-current-column 'current-column))
  (unless (fboundp 'w3m-set-window-hscroll)
    (defalias 'w3m-set-window-hscroll 'set-window-hscroll)))

(defun w3m-horizontal-scroll (direction ncol)
  "Scroll the window NCOL columns horizontally to DIRECTION.
DIRECTON should be the symbol `left' which specifies to scroll to the
left, or any other Lisp object meaning to scroll to the right.  NCOL
should be a number.  This function is a subroutine called by the
commands `w3m-scroll-left', `w3m-scroll-right', `w3m-shift-left' and
`w3m-shift-right'."
  (setq w3m-horizontal-scroll-done t)
  (let ((inhibit-point-motion-hooks t))
    (w3m-set-window-hscroll (selected-window)
			    (max 0
				 (+ (w3m-window-hscroll)
				    (if (eq direction 'left) ncol (- ncol)))))
    (let ((hs (w3m-window-hscroll)))
      (unless (and (>= (- (current-column) hs) 0)
		   (< (- (current-column) hs) (window-width)))
	(move-to-column (if (eq direction 'left) hs
			  (+ hs (window-width)
			     (w3m-static-if (featurep 'xemacs) -3 -2))))))))

(defun w3m-horizontal-on-screen ()
  "Scroll the window horizontally so that the current position is visible.
See the documentation for the `w3m-horizontal-scroll-division' variable
for details."
  (when w3m-auto-show
    (setq w3m-horizontal-scroll-done t)
    (let ((cc (w3m-current-column))
	  (hs (w3m-window-hscroll))
	  (ww (window-width))
	  (inhibit-point-motion-hooks t))
      (unless (and (>= (- cc hs) 0)
		   (< (+ (- cc hs) (if (eolp)
				       0
				     (w3m-static-if (featurep 'xemacs)
					 3 2)))	;; '$$'
		      ww))
	(w3m-set-window-hscroll
	 (selected-window)
	 (max 0 (- cc (if (> hs cc)
			  (/ ww w3m-horizontal-scroll-division)
			(* (/ ww w3m-horizontal-scroll-division)
			   (1- w3m-horizontal-scroll-division))))))))))

(defun w3m-horizontal-recenter (&optional arg)
  "Recenter horizontally.  With ARG, put the point on the column ARG.
If `truncate-lines' is nil, it does nothing besides resetting the
window's hscroll."
  (interactive "P")
  (if truncate-lines
      (progn
	(cond ((< (w3m-current-column) (window-hscroll))
	       (move-to-column (w3m-window-hscroll))
	       (setq arg 0))
	      ((>= (w3m-current-column) (+ (window-hscroll) (window-width)))
	       (move-to-column (+ (w3m-window-hscroll) (window-width) -2))
	       (setq arg -1))
	      ((listp arg)
	       (setq arg (car arg))))
	(w3m-set-window-hscroll
	 (selected-window)
	 (if (numberp arg)
	     (if (>= arg 0)
		 (max (- (current-column) arg) 0)
	       (let* ((home (point))
		      (inhibit-point-motion-hooks t)
		      (maxcolumn (prog2
				     (end-of-line)
				     (1- (current-column))
				   (goto-char home))))
		 (max (min (- (current-column)
			      (window-width)
			      arg
			      -2)
			   maxcolumn)
		      0)))
	   (max (- (current-column) (/ (window-width) 2) -1)
		0))))
    (set-window-hscroll (selected-window) 0)))

(defun w3m-recenter ()
  "Recenter according to `w3m-view-recenter'."
  (when (and w3m-view-recenter
	     (eq (window-buffer) (current-buffer)))
    (recenter (if (eq t w3m-view-recenter)
		  '(4)  ;; per "C-u C-l" to recenter in middle
		w3m-view-recenter)))) ;; otherwise an integer

(defun w3m-beginning-of-line (&optional arg)
  "Make the beginning of the line visible and move the point to there."
  (interactive "P")
  (if (w3m-image-page-displayed-p)
      (image-bol (or arg 1))
    (w3m-keep-region-active)
    (when (listp arg)
      (setq arg (car arg)))
    (set-window-hscroll (selected-window) 0)
    (beginning-of-line arg)))

(defun w3m-end-of-line (&optional arg)
  "Move the point to the end of the line and scroll the window left.
It makes the ends of upper and lower three lines visible.  If
`truncate-lines' is nil, it works identically as `end-of-line'."
  (interactive "P")
  (if (w3m-image-page-displayed-p)
      (image-eol (or arg 1))
    (w3m-keep-region-active)
    (if truncate-lines
	(progn
	  (when (listp arg)
	    (setq arg (car arg)))
	  (forward-line (1- (or arg 1)))
	  (let ((inhibit-point-motion-hooks t)
		home)
	    (end-of-line)
	    (setq home (point)
		  arg (current-column))
	    (dolist (n '(-3 -2 -1 1 2 3))
	      (forward-line n)
	      (end-of-line)
	      (setq arg (max (current-column) arg))
	      (goto-char home)))
	  (setq temporary-goal-column arg
		this-command 'next-line)
	  (w3m-set-window-hscroll (selected-window)
				  (max (- arg (window-width) -2) 0)))
      (set-window-hscroll (selected-window) 0)
      (end-of-line arg))))

(defun w3m-pattern-uri-replace (uri format)
  "Create a new uri from URI matched by last search according to FORMAT."
  (replace-match format nil nil uri))

(defun w3m-uri-replace (uri)
  "Return the converted URI according to `w3m-uri-replace-alist'."
  (catch 'found-replacement
    (dolist (elem w3m-uri-replace-alist uri)
      (when (string-match (car elem) uri)
	(throw 'found-replacement
	       (cond
		((consp (cdr elem))
		 (apply (cadr elem) uri (cddr elem)))
		;; Rest conditions are inserted in order to keep
		;; backward compatibility.
		((functionp (cdr elem))
		 (funcall (cdr elem) uri))
		((stringp (cdr elem))
		 (w3m-pattern-uri-replace uri (cdr elem)))))))))

(defun w3m--goto-torrent-url (url)
  "Process `.torrent' links and `magnet:' protocol URLs.

This handler is currently hard-coded to require the external command-
line programs `transmission-daemon' and `transmission-remote', and to
recommend the external NCURSES program `transmission-remote-cli'.

The `transmission-daemon' program initiates a web interface on
`http://localhost:9091' from which one may view and manipulate
torrents; however, that interface requires javascript, so is
unavailable directly via `emacs-w3m'.  An alternative NCURSES
interface is available using `transmission-remote-cli', so if that
external program is available, this function concludes by starting
that external program in a dedicated `ansi-term' buffer, if one does
not already exist."
  ;; TODO: * don't hard-code for `transmission'
  ;;       * investigate options for using `deluge', `ktorrent', or others.
  (if (not (and (executable-find "transmission-daemon")
		(executable-find "transmission-remote")))
      (w3m-message "Missing executable for processing torrents.")
    (when url ;; sanity check
      (when (not (zerop (shell-command "pgrep -f transmission-daemon")))
	(shell-command (concat "transmission-daemon -w "
			       w3m-default-save-directory))
	(sit-for 1))
      (shell-command (concat "transmission-remote -a " url))
      (let ((buf-name "w3m-torrents")
	    (cmd      "transmission-remote-cli"))
	(when (and (executable-find cmd)
		   (not (get-buffer (concat "*" buf-name "*"))))
	  (ansi-term cmd buf-name)
	  (set-process-sentinel
	   (get-buffer-process (current-buffer))
	   (lambda (process event)
	     (when (string-match "finished" event)
	       (kill-buffer))))
	  (bury-buffer))))))

(defun w3m-goto-mailto-url (url &optional post-data)
  (let ((before (nreverse (buffer-list)))
	comp info body buffers buffer function)
    (setq url (replace-regexp-in-string
	       "\n" "%0a" ;; `rfc2368-parse-mailto-url' replaces it with "\n".
	       (replace-regexp-in-string
		"\\(?:\r\\|%0[Dd]\\)+" ""
		(w3m-url-readable-string url))))
    (save-window-excursion
      (if (and (symbolp w3m-mailto-url-function)
	       (fboundp w3m-mailto-url-function))
	  (funcall w3m-mailto-url-function url)
	;; Require `mail-user-agent' setting
	(unless (and (boundp 'mail-user-agent)
		     (symbol-value 'mail-user-agent))
	  (error "You must specify the valid value to `mail-user-agent'"))
	(unless (and (setq comp (get (symbol-value 'mail-user-agent)
				     'composefunc))
		     (fboundp comp))
	  (error "No function to compose a mail in `%s'"
		 (symbol-value 'mail-user-agent)))
	(if (or (featurep 'rfc2368)
		(condition-case nil (require 'rfc2368) (error nil)))
	    ;; Use rfc2368.el
	    (progn
	      (setq info (rfc2368-parse-mailto-url url)
		    body (assoc "Body" info)
		    info (delq body info)
		    body (delq nil (list (cdr body))))
	      (when post-data
		(setq body (nconc body (list (if (consp post-data)
						 (car post-data)
					       post-data)))))
	      (apply comp
		     (append (mapcar
			      (lambda (x)
				(prog1
				    (cdr (assoc x info))
				  (setq info (delq (assoc x info) info))))
			      '("To" "Subject"))
			     (list info))))
	  ;; W/o rfc2368.el
	  (string-match ":\\([^?]+\\)" url)
	  (funcall comp (match-string 1 url)))))
    (setq buffers (nreverse (buffer-list)))
    (save-current-buffer
      (while buffers
	(setq buffer (car buffers)
	      buffers (cdr buffers))
	(unless (memq buffer before)
	  (set-buffer buffer)
	  (when (setq function
		      (cdr (assq major-mode
				 w3m-mailto-url-popup-function-alist)))
	    (setq buffers nil)))))
    (when function
      (let (same-window-buffer-names same-window-regexps mod)
	(w3m-static-if (boundp 'display-buffer-alist)
	    (let (display-buffer-alist)
	      (funcall function buffer))
	  (let (special-display-buffer-names special-display-regexps)
	    (funcall function buffer)))
	(when body
	  (setq mod (buffer-modified-p))
	  (goto-char (point-min))
	  (search-forward (concat "\n" (regexp-quote mail-header-separator)
				  "\n")
			  nil 'move)
	  (unless (bolp) (insert "\n"))
	  (while body
	    (insert (pop body))
	    (unless (bolp) (insert "\n")))
	  (set-buffer-modified-p mod))))))

(defun w3m-convert-ftp-url-for-emacsen (url)
  (or (and (string-match "^ftp://?\\([^/@]+@\\)?\\([^/]+\\)\\(?:/~/\\)?" url)
	   (concat "/"
		   (if (match-beginning 1)
		       (substring url (match-beginning 1) (match-end 1))
		     "anonymous@")
		   (substring url (match-beginning 2) (match-end 2))
		   ":"
		   (substring url (match-end 2))))
      (error "URL is strange")))

(defun w3m-file-directory-p (file)
  "Emulate the `file-directory-p' function for the remote file FILE."
  (when (file-exists-p file)
    (let (dirp (i 10))
      (catch 'loop
	(while (> i 0)
	  (setq dirp (car (file-attributes file)))
	  (if (stringp dirp)
	      (setq file (expand-file-name
			  dirp
			  (file-name-directory (directory-file-name file)))
		    i (1- i))
	    (throw 'loop dirp)))))))

(defun w3m-goto-ftp-url (url &optional filename)
  "Copy a remote file to the local system or run dired for ftp URLs.
If URL looks like a file, it will perform the copy.  Otherwise, it
will run `dired-other-window' using `ange-ftp' or `efs'.  Optional
FILENAME specifies the name of a local file.  If FILENAME is omitted,
this function will prompt user for it."
  (let ((ftp (w3m-convert-ftp-url-for-emacsen url))
	file)
    (if (or (string-equal "/" (substring ftp -1))
	    ;; `file-directory-p' takes a long time for remote files.
	    ;; `file-directory-p' returns t in Emacsen, anytime.
	    (w3m-file-directory-p ftp))
	(dired-other-window ftp)
      (setq file (file-name-nondirectory ftp))
      (unless filename
	(setq filename (w3m-read-file-name nil nil file)))
      (unless (file-writable-p (file-name-directory filename))
	(error "Permission denied, %s" (file-name-directory filename)))
      (when (or (not (file-exists-p filename))
		(if (file-writable-p filename)
		    (and (prog1
			     (y-or-n-p
			      (format "File(%s) already exists. Overwrite? "
				      filename))
			   (message nil))
			 (progn
			   (delete-file filename)
			   t))
		  (error "Permission denied, %s" filename)))
	(copy-file ftp filename)
	(w3m--message t t "Wrote %s" filename)))))

(unless w3m-doc-view-map
  (setq w3m-doc-view-map (make-sparse-keymap))
  (define-key w3m-doc-view-map "q" 'w3m-doc-view-quit))

(defun w3m-doc-view (url)
  "View PDF/PostScript/DVI files using `doc-view-mode'.

Where the document is displayed depends upon the `w3m-display-mode'."
  (let* ((basename (file-name-nondirectory (w3m-url-strip-query url)))
	 (regexp (concat "\\`" (regexp-quote basename) "\\(?:<[0-9]+>\\)?\\'"))
	 (buffers (buffer-list))
	 buffer data case-fold-search)
    (save-current-buffer
      (while buffers
	(setq buffer (pop buffers))
	(if (and (string-match regexp (buffer-name buffer))
		 (progn
		   (set-buffer buffer)
		   (eq major-mode 'doc-view-mode))
		 (equal buffer-file-name url))
	    (setq buffers nil)
	  (setq buffer nil))))
    (unless (prog1
		buffer
	      (unless buffer
		(setq buffer (generate-new-buffer basename)
		      data (buffer-string)))
	      (let ((pop-up-windows w3m-pop-up-windows)
		    (pop-up-frames w3m-pop-up-frames))
		(pop-to-buffer buffer)))
      (set-buffer-multibyte nil)
      (insert data)
      (set-buffer-modified-p nil)
      (setq buffer-file-name url)
      (doc-view-mode)
      (use-local-map w3m-doc-view-map)
      (set-keymap-parent w3m-doc-view-map doc-view-mode-map)
      'internal-view)))

(defun w3m-doc-view-quit (&optional kill)
  "Quit the `doc-view-mode' window that emacs-w3m launches.
With the prefix argument KILL, kill the buffer."
  (interactive "P")
  (cond (w3m-pop-up-frames
	 (when (prog1 (one-window-p t) (quit-window kill))
	   (delete-frame (selected-frame))))
	(w3m-pop-up-windows
	 (if (fboundp 'quit-window)
	     (quit-window kill)
	   (if kill
	       (progn
		 (set-buffer-modified-p nil)
		 (kill-buffer (current-buffer)))
	     (bury-buffer)))
	 (unless (eq (next-window nil 'no-mini) (selected-window))
	   (delete-window)))))

(defun w3m-store-current-position ()
  "Memorize the current positions whenever every command starts.
The value will be held in the `w3m-current-position' variable.  This
function is designed as the hook function which is registered to
`pre-command-hook' by `w3m-buffer-setup'."
  (setq w3m-current-position (list (point)
				   (copy-marker (point-at-bol))
				   (copy-marker (point-at-eol)))))

(defun w3m-check-current-position ()
  "Run `w3m-after-cursor-move-hook' if the point gets away from the window.
This function is designed as the hook function which is registered to
`post-command-hook' by `w3m-buffer-setup'."
  (when (/= (point) (car w3m-current-position))
    ;; To bind `deactivate-mark' to nil protects the mark from being
    ;; deactivated.  `deactivate-mark' is set when any function modifies
    ;; a buffer, and it causes the deactivation of the mark.
    (let ((deactivate-mark nil))
      (run-hooks 'w3m-after-cursor-move-hook))))

(defun w3m-buffer-setup ()
  "Generate a new buffer, select it and set it up for emacs-w3m.
When the current buffer has already been prepared, it won't bother to
generate a new buffer."
  (unless (eq major-mode 'w3m-mode)
    (let ((buffer (w3m-alive-p t)))
      (set-buffer (or buffer (w3m-generate-new-buffer "*w3m*")))))
  ;; It may have been set to nil for viewing a page source or a header.
  (setq truncate-lines t)
  (w3m-make-local-hook 'pre-command-hook)
  (w3m-make-local-hook 'post-command-hook)
  (add-hook 'pre-command-hook 'w3m-store-current-position nil t)
  (add-hook 'post-command-hook 'w3m-check-current-position nil t)
  (w3m-initialize-graphic-icons)
  (setq mode-line-buffer-identification
	`(,@(w3m-static-if (featurep 'xemacs)
		(list (cons modeline-buffer-id-right-extent "%b") " ")
	      (nconc (propertized-buffer-identification "%b") '(" ")))
	  (w3m-current-process
	   w3m-modeline-process-status-on
	   (w3m-current-ssl
	    (w3m-display-inline-images
	     w3m-modeline-ssl-image-status-on
	     w3m-modeline-ssl-status-off)
	    (w3m-display-inline-images
	     w3m-modeline-image-status-on
	     w3m-modeline-status-off)))
	  (w3m-show-graphic-icons-in-mode-line
	   (w3m-use-favicon
	    (w3m-favicon-image
	     w3m-modeline-favicon
	     w3m-modeline-separator)
	    w3m-modeline-separator)
	   w3m-modeline-separator)
	  (w3m-current-process
	   "Loading..." ,(if (fboundp 'format-mode-line)
			     '(:eval (w3m-modeline-title))
			   (if w3m-use-title-buffer-name
			       ""
			     'w3m-current-title)))))
  (unless (assq 'w3m-current-process mode-line-process)
    (setq mode-line-process
	  (cons (list 'w3m-current-process 'w3m-process-modeline-string)
		mode-line-process))))

(defvar w3m-modeline-title-string nil
  "Internal variable used to keep contents to be shown in the mode line.
This is a buffer-local variable.")
(make-variable-buffer-local 'w3m-modeline-title-string)

(defvar w3m-modeline-title-timer nil
  "Say time has not gone by after the mode line was updated last time.
It is used to control the `w3m-modeline-title' function running too
frequently, set by the function itself and cleared by a timer.")
(make-variable-buffer-local 'w3m-modeline-title-timer)

(eval-when-compile
  (unless (fboundp 'format-mode-line)
    (defalias 'format-mode-line 'ignore)))

(defun w3m-modeline-title ()
  "Return a truncated title not to cut the right end of the mode line.
It currently works only with Emacs 22 and newer."
  (if w3m-use-title-buffer-name
      ""
    (when w3m-current-title
      (or (and w3m-modeline-title-timer w3m-modeline-title-string)
	  (prog2
	      (setq w3m-modeline-title-string w3m-current-title
		    w3m-modeline-title-timer t)
	      (let ((excess (- (string-width
				(condition-case nil
				    (format-mode-line mode-line-format 1)
				  (error "")))
			       (window-width)))
		    (tlen (string-width w3m-current-title)))
		(when (and (> excess 0)
			   (> tlen 3))
		  (setq w3m-modeline-title-string
			(concat (w3m-replace-in-string
				 (w3m-truncate-string
				  w3m-current-title (max (- tlen excess 3) 2))
				 "[\t ]+\\'" "")
				"...")))
		w3m-modeline-title-string)
	    (run-at-time 0.5 nil
			 (lambda (buffer)
			   (when (buffer-live-p buffer)
			     (with-current-buffer buffer
			       (setq w3m-modeline-title-timer nil))))
			 (current-buffer)))))))

(defun w3m--buffer-busy-error ()
  "Uniform error handling for conition of a busy buffer.

Although operations are asynchronous, it makes sense that only
one GET operation can be performed at any one time in any single
buffer, so if the user tries to perform a second operation, a
helpful message is presented and the operation is aborted."
  (when w3m-current-process
    (error "%s"
	   (substitute-command-keys "This buffer is currently busy.
 `\\<w3m-mode-map>\\[w3m-process-stop]' to abort current operation,
 `\\<w3m-mode-map>\\[w3m-search-new-session]' to perform a search in a new buffer.
 `\\<w3m-mode-map>\\[w3m-goto-url-new-session]' to visit a URL in a new buffer."))))

(defun w3m--goto-url--handler-function (url reload charset post-data referer
					    redisplay name reuse-history action
					    orig history-position)
  (with-current-buffer w3m-current-buffer
    (setq w3m-current-process nil)
    (if (not action)
	(w3m-history-push w3m-current-url
			  (list :title (or w3m-current-title "<no-title>")))
      (w3m-string-match-url-components w3m-current-url)
      (and (match-beginning 8)
	   (setq name (match-string 9 w3m-current-url)))
      (when (and name
		 (progn
		   ;; Redisplay to search an anchor sure.
		   (sit-for 0)
		   (w3m-search-name-anchor name nil
					   (not (eq action 'cursor-moved)))))
	(setf (w3m-arrived-time (w3m-url-strip-authinfo orig))
	      (w3m-arrived-time url)))
      (unless (eq action 'cursor-moved)
	(if (equal referer "about://history/")
	    ;; Don't sprout a new branch for
	    ;; the existing history element.
	    (let ((w3m-history-reuse-history-elements t))
	      (w3m-history-push w3m-current-url
				(list :title w3m-current-title))
	      ;; Fix the history position pointers.
	      (when history-position
		(setcar w3m-history
			(w3m-history-regenerate-pointers history-position))))
	  (let ((w3m-history-reuse-history-elements reuse-history)
		(position (when (eq 'reload reuse-history)
			    (cadar w3m-history))))
	    (w3m-history-push w3m-current-url (list :title w3m-current-title))
	    (when position
	      (w3m-history-set-current position))))
	(w3m-history-add-properties (list :referer referer
					  :post-data post-data))
	(unless w3m-toggle-inline-images-permanently
	  (setq w3m-display-inline-images w3m-default-display-inline-images))
	(when (and w3m-use-form reload)
	  (w3m-form-textarea-files-remove))
	(cond ((w3m-display-inline-images-p)
	       (and w3m-force-redisplay (sit-for 0))
	       (w3m-toggle-inline-images 'force reload))
	      ((and (w3m-display-graphic-p) (eq action 'image-page))
	       (and w3m-force-redisplay (sit-for 0))
	       (w3m-toggle-inline-image 'force reload)))))
    (setq buffer-read-only t)
    (set-buffer-modified-p nil)
    (setq list-buffers-directory w3m-current-title)
    ;; must be `w3m-current-url'
    (setq default-directory (w3m-current-directory w3m-current-url))
    (w3m-buffer-name-add-title)
    (w3m-update-toolbar)
    (let ((real-url (if (w3m-arrived-p url)
			(or (w3m-real-url url) url)
		      url)))
      (run-hook-with-args 'w3m-display-functions real-url)
      (run-hook-with-args 'w3m-display-hook real-url))
    (w3m-select-buffer-update)
    (w3m-session-crash-recovery-save)
    (and w3m-current-url
	 (stringp w3m-current-url)
	 (or (string-match "\\`about://\\(?:header\\|source\\)/"
			   w3m-current-url)
	     (equal (w3m-content-type w3m-current-url) "text/plain"))
	 (setq truncate-lines nil))
    ;; restore position must call after hooks for localcgi.
    (when (or reload redisplay)
      (w3m-history-restore-position))
    (w3m-set-buffer-unseen)
    (w3m-refresh-at-time)))

(defun w3m--goto-url--valid-url (url reload charset post-data referer handler
				     element no-popup save-pos)
  "Main function called by `w3m-goto-url' for handling generic URLS."
  (w3m-buffer-setup)			; Setup buffer.
  (w3m-arrived-setup)			; Setup arrived database.
  (unless no-popup
    (w3m-popup-buffer (current-buffer)))
  (w3m-cancel-refresh-timer (current-buffer))
  (w3m--buffer-busy-error)
  (w3m-process-stop (current-buffer))	; Stop all processes retrieving images.
  (w3m-idle-images-show-unqueue (current-buffer))
  ;; Store the current position in the history structure if SAVE-POS
  ;; is set or this command is called interactively.
  (when (or save-pos (w3m-interactive-p))
    (w3m-history-store-position))
  ;; Access url group
  (if (string-match "\\`group:" url)
      (let ((urls (mapcar 'w3m-url-decode-string
			  (split-string (substring url (match-end 0)) "&")))
	    (w3m-async-exec (and w3m-async-exec-with-many-urls w3m-async-exec))
	    buffers)
	(w3m-process-do
	    (type (save-window-excursion
		    (prog1
			(w3m-goto-url (pop urls))
		      (dotimes (i (length urls))
			(push (w3m-copy-buffer nil nil nil 'empty t)
			      buffers))
		      (dolist (url (nreverse urls))
			(with-current-buffer (pop buffers)
			  (w3m-goto-url url))))))
	  type))
    ;; Retrieve the page.
    (lexical-let ((orig url)
		  (url (w3m-url-strip-authinfo url))
		  (reload (and (not (eq reload 'redisplay)) reload))
		  (redisplay (eq reload 'redisplay))
		  (charset charset)
		  (post-data post-data)
		  (referer referer)
		  (name)
		  (history-position (get-text-property (point)
						       'history-position))
		  (reuse-history w3m-history-reuse-history-elements))
      (when w3m-current-forms
	;; Store the current forms in the history structure.
	(w3m-history-plist-put :forms w3m-current-forms))
      (let ((w3m-current-buffer (current-buffer)))
	(unless element
	  (setq element	(if (and (equal referer "about://history/")
				 history-position)
			    (w3m-history-element history-position t)
			  (if w3m-history-reuse-history-elements
			      (w3m-history-assoc url)))))
	;; Set current forms using the history structure.
	(when (setq w3m-current-forms
		    (when (and
			   ;; If reloading, ignore history.
			   (not reload)
			   ;; If post, ignore history.
			   (null post-data)
			   (or (w3m-cache-available-p url)
			       (w3m-url-local-p url)))
		      ;; Don't use `w3m-history-plist-get' here.
		      (plist-get (nthcdr 3 element) :forms)))
	  ;; Mark that the form is from history structure.
	  (setq w3m-current-forms (cons t w3m-current-forms)))
	(when (and post-data element)
	  ;; Remove processing url's forms from
	  ;; the history structure.
	  (w3m-history-set-plist (cadr element) :forms nil))
	;; local directory URL check
	(when (and (w3m-url-local-p url)
		   (file-directory-p (w3m-url-to-file-name url))
		   (setq url (file-name-as-directory url))
		   (eq w3m-local-directory-view-method 'w3m-dtree)
		   (string-match "\\`file:///" url))
	  (setq url (replace-match "about://dtree/" nil nil url)
		orig url))
	;; Split body and fragments.
	(w3m-string-match-url-components url)
	(and (match-beginning 8)
	     (setq name (match-string 9 url)
		   url (substring url 0 (match-beginning 8))))
	(when (w3m-url-local-p url)
	  (unless (string-match "[^\000-\177]" url)
	    (setq url (w3m-url-decode-string url))))
	(w3m-process-do
	    (action
	     (if (and (not reload)
		      (not redisplay)
		      (stringp w3m-current-url)
		      (string= url w3m-current-url))
		 (progn
		   (w3m-refontify-anchor)
		   'cursor-moved)
	       (when w3m-name-anchor-from-hist
		 (w3m-history-plist-put
		  :name-anchor-hist
		  (append (list 1 nil)
			  (and (integerp (car w3m-name-anchor-from-hist))
			       (nthcdr (1+ (car w3m-name-anchor-from-hist))
				       w3m-name-anchor-from-hist)))))
	       (setq w3m-name-anchor-from-hist
		     (plist-get (nthcdr 3 element) :name-anchor-hist))
	       (setq w3m-current-process
		     (w3m-retrieve-and-render orig reload charset post-data
					      referer handler))))
	  (w3m--goto-url--handler-function
	   url reload charset post-data referer redisplay name reuse-history
	   action orig history-position))))))

;;;###autoload
(defun w3m-goto-url (url &optional reload charset post-data referer handler
			 element no-popup save-pos)
  "Visit World Wide Web pages in the current buffer.

This is the primitive function of `w3m'.

If the second argument RELOAD is non-nil, reload a content of URL.
Except that if it is 'redisplay, re-display the page without reloading.
The third argument CHARSET specifies a charset to be used for decoding
a content.
The fourth argument POST-DATA should be a string or a cons cell.
If it is a string, it makes this function request a body as if
the content-type is \"x-www-form-urlencoded\".  If it is a cons cell,
the car of a cell is used as the content-type and the cdr of a cell is
used as the body.
If the fifth argument REFERER is specified, it is used for a Referer:
field for this request.
The remaining HANDLER, ELEMENT[1], NO-POPUP, and SAVE-POS[2] are for
the internal operations of emacs-w3m.
You can also use \"quicksearch\" url schemes such as \"gg:emacs\" which
would search for the term \"emacs\" with the Google search engine.
See the `w3m-search' function and the variable `w3m-uri-replace-alist'.

Notes for the developers:
\[1] ELEMENT is a history element which has already been registered in
the `w3m-history-flat' variable.  It is corresponding to URL to be
retrieved at this time, not for the url of the current page.

\[2] SAVE-POS leads this function to save the current emacs-w3m window
configuration; i.e. to run `w3m-history-store-position'.
`w3m-history-store-position' should be called in a w3m-mode buffer, so
this will be convenient if a command that calls this function may be
invoked in other than a w3m-mode buffer."
  ;; FIXME: Note the inconsistency in the name given to arg NO-POPUP.
  ;; Elsewhere it seems to be referred to as BACKGROUND.
  (interactive
   (list (unless (w3m--buffer-busy-error)
	   (w3m-input-url "Open URL in current buffer" nil nil nil
			  'feeling-searchy 'no-initial))
	 current-prefix-arg
	 (w3m-static-if (fboundp 'universal-coding-system-argument)
	     coding-system-for-read)))
  (when (and (stringp url) (not (w3m-interactive-p)))
    (setq url (w3m-canonicalize-url url)))
  (set-text-properties 0 (length url) nil url)
  (unless (or (w3m-url-local-p url)
	      (string-match "\\`about:" url)
	      (let ((case-fold-search t))
		(string-match "\\`mailto:" url)))
    (w3m-string-match-url-components url)
    (setq url (concat (save-match-data
			(w3m-url-transfer-encode-string
			 (substring url 0 (match-beginning 8))))
		      (if (match-beginning 8)
			  (concat "#" (match-string 9 url))
			""))))
  (cond
   ;; process mailto: protocol
   ((string-match "\\`mailto:" url)
    (w3m-goto-mailto-url url post-data))
   ;; process torrents and their magnets
   ((or (string-match "\\`magnet:" url)
        (string-match "\\.torrent$" url))
    (w3m--goto-torrent-url url))
   ;; process ftp: protocol
   ((and w3m-use-ange-ftp
	 (string-match "\\`ftps?://" url)
	 (not (string= "text/html" (w3m-local-content-type url))))
    (w3m-goto-ftp-url url))
   ;; find-file directly
   ((condition-case nil
	(and (w3m-url-local-p url)
	     w3m-local-find-file-function
	     (let ((base-url (w3m-url-strip-fragment url))
		   (match (car w3m-local-find-file-regexps))
		   nomatch file)
	       (and (or (not match)
			(string-match match base-url))
		    (not (and (setq nomatch (cdr w3m-local-find-file-regexps))
			      (string-match nomatch base-url)))
		    (setq file (w3m-url-to-file-name base-url))
		    (file-exists-p file)
		    (not (file-directory-p file))
		    (prog1
			t
		      (funcall (if (functionp w3m-local-find-file-function)
				   w3m-local-find-file-function
				 (eval w3m-local-find-file-function))
			       file)))))
      (error nil)))
   ;; process buffer-local url
   ((w3m-buffer-local-url-p url)
    (let (file-part fragment-part)
      (w3m-string-match-url-components url)
      (setq file-part (concat (match-string 4 url)
			      (match-string 5 url))
	    fragment-part (match-string 9 url))
      (cond
       ((and (string= file-part "") fragment-part)
	(w3m-search-name-anchor fragment-part))
       ((not (string= file-part ""))
<<<<<<< HEAD
	(w3m-goto-url (w3m-expand-url (substring url (match-beginning 4))
				      (concat "file://" default-directory))
		      reload charset post-data referer handler element))
       (t (w3m--message t 'w3m-error "No URL at point")))))
=======
	(w3m-goto-url
	 (w3m-expand-url (substring url (match-beginning 4))
			 (concat "file://" default-directory))
	 reload charset post-data referer handler element no-popup))
       (t (w3m-message "No URL at point")))))
>>>>>>> 0cabba57
   ((w3m-url-valid url)
    (w3m--goto-url--valid-url url reload charset post-data referer handler
			      element no-popup save-pos))
   (t (w3m--message t 'w3m-error "Invalid URL: %s" url))))

(defun w3m-current-directory (url)
  "Return a directory used as the current directory in a page visiting URL.
See `w3m-default-directory'."
  (or (and url
	   (stringp url)
	   (let (file)
	     (if (string-match "\\`ftp://" url)
		 (progn
		   (setq file (w3m-convert-ftp-url-for-emacsen url))
		   (file-name-as-directory
		    (if (string-match "/\\`" file)
			file
		      (file-name-directory file))))
	       (and (setq file (w3m-url-to-file-name url))
		    (file-exists-p file)
		    (file-name-as-directory
		     (if (file-directory-p file)
			 file
		       (file-name-directory file)))))))
      (let (directory)
	(file-name-as-directory
	 (or (and (stringp w3m-default-directory)
		  (file-directory-p w3m-default-directory)
		  (expand-file-name w3m-default-directory))
	     (and (symbolp w3m-default-directory)
		  (boundp w3m-default-directory)
		  (setq directory (symbol-value w3m-default-directory))
		  (stringp directory)
		  (file-directory-p directory)
		  (expand-file-name directory))
	     (and (functionp w3m-default-directory)
		  (stringp (setq directory
				 (condition-case nil
				     (funcall w3m-default-directory url)
				   (error nil))))
		  (file-directory-p directory)
		  (expand-file-name directory))
	     w3m-profile-directory)))))

(defun w3m-refresh-at-time ()
  (when (and w3m-use-refresh w3m-current-refresh)
    (let ((seconds (car w3m-current-refresh))
	  (url (cdr w3m-current-refresh)))
      (setq seconds (max seconds w3m-refresh-minimum-interval))
      (if (= seconds 0)
	  (w3m-goto-url-with-timer url (current-buffer))
	(setq w3m-refresh-timer
	      (run-at-time seconds nil 'w3m-goto-url-with-timer url
			   (current-buffer)))))))

(defun w3m-goto-url-with-timer (url buffer)
  "Run the `w3m-goto-url' function by the refresh timer."
  (when (and (w3m-url-valid url) buffer
	     (if (stringp buffer) (get-buffer buffer) (buffer-name buffer)))
    (cond
     ((get-buffer-window buffer)
      (save-selected-window
	(pop-to-buffer buffer)
	(with-current-buffer buffer
	  (w3m-cancel-refresh-timer buffer)
	  (if (and w3m-current-url
		   (string= url w3m-current-url))
	      (w3m-reload-this-page t)
	    (w3m-goto-url url)))))
     ((buffer-live-p buffer)
      (let* ((cwin (selected-window))
	     (cbuf (window-buffer cwin)))
	(with-current-buffer buffer
	  (w3m-cancel-refresh-timer buffer)
	  (if (and w3m-current-url
		   (string= url w3m-current-url))
	      (w3m-reload-this-page t t)
	    (w3m-goto-url url nil
			  nil nil nil nil nil t)))
	(set-window-buffer cwin cbuf)))
     (t
      (with-current-buffer buffer
	(w3m-cancel-refresh-timer buffer))))))

(defun w3m-goto-new-session-url (&optional reload)
  "Open `w3m-new-session-url' in a new session."
  (interactive "P")
  (if (not (eq major-mode 'w3m-mode))
      (w3m--message t 'w3m-error "This command can be used in w3m mode only")
    (w3m-view-this-url-1 w3m-new-session-url reload 'new-session)))

;;;###autoload
(defun w3m-goto-url-new-session (url &optional reload charset post-data
                                     referer no-popup)
  "Visit World Wide Web pages in a new buffer.

If you invoke this command in the emacs-w3m buffer, the new buffer
will be created by copying the current buffer.  Otherwise, the new
buffer will start afresh."
  ;; FIXME: Note the inconsistency in the name given to arg NO-POPUP.
  ;; Elsewhere it seems to be referred to as BACKGROUND.
  (interactive
   (list (w3m-input-url "Open URL in new buffer" nil
                        (or (w3m-active-region-or-url-at-point)
                            w3m-new-session-url)
                        nil 'feeling-searchy 'no-initial)
         nil ;; reload
         (w3m-static-if (fboundp 'universal-coding-system-argument)
             coding-system-for-read)
         nil ;; post-data
         nil ;; referer
         (if current-prefix-arg ;; no-popup
           (not w3m-new-session-in-background)
          w3m-new-session-in-background)))
  (let (buffer)
    (if (not
	 (or (eq 'w3m-mode major-mode)
	     (and (setq buffer (w3m-alive-p))
		  (prog1 t (w3m-popup-buffer buffer)))))
	(w3m-goto-url url nil charset post-data)
      ;; Store the current position in the history structure.
      (w3m-history-store-position)
      (setq buffer
        (w3m-copy-buffer
          nil "*w3m*" no-popup 'empty t))
      (when (not no-popup)
        (switch-to-buffer buffer))
      (set-buffer buffer)
      (w3m-display-progress-message url)
      (w3m-goto-url
        url
        (or reload
            ;; When new URL has `name' portion, (ir. a URI
            ;; "fragment"), we have to goto the base url
            ;; because generated buffer has no content at
            ;; this moment.
            (and
             (w3m-string-match-url-components url)
             (match-beginning 8)
             'redisplay))
        charset post-data referer nil nil no-popup)
      ;; Delete useless newly created buffer if it is empty.
      (w3m-delete-buffer-if-empty buffer))))

(defun w3m-move-point-for-localcgi (url)
  (when (and (w3m-url-local-p url)
	     (file-directory-p (w3m-url-to-file-name url))
	     (not (eq w3m-local-directory-view-method 'w3m-dtree))
	     (= (point-min) (point))
	     (w3m-search-name-anchor "current" 'quiet))
    (recenter (/ (window-height) 5))))

;;;###autoload
(defun w3m-gohome ()
  "Go to the Home page."
  (interactive)
  (unless w3m-home-page
    (error "You have to specify the value of `w3m-home-page'"))
  (w3m-goto-url w3m-home-page t nil nil nil nil nil nil t))

;;;###autoload
(defun w3m-create-empty-session ()
  "Create an empty page as a new session and visit it."
  (interactive)
  (w3m-goto-url-new-session "about:blank"))

(defun w3m-user-agent-site-specific (url)
  "Return a site-specific user-agent string.

Compares URL against the regexps of `w3m-user-agent-site-specific-alist'
and returns the corresponding user-agent string of the first match, or
NIL if none match."
  (let ((check-list w3m-user-agent-site-specific-alist) result entry)
    (while (and (not result) (setq entry (pop check-list)))
      (when (string-match (car entry) url)
	(setq result (cdr entry))))
    result))

(defun w3m-user-agent-change (&optional ua-string)
  "Return a user-agent string.

Prompt the user to select from entries in
`w3m-user-agent-default-alist', `w3m-user-agent-alist',
or the user may manually enter a custom user-agent string.

When called interactively, variables `w3m-user-agent' and
`w3m-add-user-agent' are updated, ie. the changes are permanent."
  (interactive "P")
  (when (not ua-string)
    (let ((ua-list (append w3m-user-agent-default-alist w3m-user-agent-alist)))
      (setq ua-string
	    (or
	     (cdr
	      (assoc
	       (setq ua-string
		     (completing-read
		      "Select a user-agent: "
		      `(lambda (string pred action)
			 (if (eq action 'metadata)
			     '(metadata (display-sort-function . identity))
			   (complete-with-action
			    action '(,@ua-list ("Don't send user agent" . ""))
			    string pred)))))
	       ua-list))
	     ua-string))))
  (when (string-equal ua-string "")
    (setq ua-string nil))
  (when (called-interactively-p 'interactive)
;   Does not work because we use temporary work buffers when
;   constructing the GET header (eg. `w3m-header-arguments')
;   (if (y-or-n-p "For this buffer only? ")
;     (progn
;       (make-local-variable 'w3m-add-user-agent)
;       (make-local-variable 'w3m-user-agent))
;    (kill-local-variable 'w3m-add-user-agent)
;    (kill-local-variable 'w3m-user-agent))
    (if (not ua-string)
	(setq w3m-add-user-agent nil)
      (setq w3m-add-user-agent t)
      (setq w3m-user-agent ua-string)))
  ua-string)

(defun w3m-reload-this-page (&optional arg no-popup)
  "Reload the current page, disregarding the cached contents.
If the prefix arg ARG is given, it also clears forms and post data.

If the prefix arg is given twice, prompt the user to change the
user-agent string to be sent for the reload.

If the prefix arg is given three times, do both, ie. clear forms
and post data, AND prompt the user to change the user-agent
string to be sent for the reload."
  (interactive "P")
  (if w3m-current-url
    (let*
      (;; Don't move the history position.
       (w3m-history-reuse-history-elements 'reload)
       (w3m-user-agent
	(if (or (equal arg '(16)) (equal arg '(64)))
	    (w3m-user-agent-change)
	  w3m-user-agent))
       (w3m-add-user-agent
	(if (or (equal arg '(16)) (equal arg '(64)))
	    w3m-user-agent
	  w3m-add-user-agent))
       post-data)
	(if (or (equal arg '(4)) (equal arg '(64)))
	    (progn
	      (w3m-history-remove-properties '(:forms nil :post-data nil))
	      (setq w3m-current-forms nil))
	  (when (and (setq post-data (w3m-history-plist-get :post-data))
		     (not (y-or-n-p "Repost form data? ")))
	    (setq post-data nil)))
	(w3m-history-store-position)
	(w3m-goto-url w3m-current-url 'reload nil post-data
		      (w3m-history-plist-get :referer)
		      nil
		      (w3m-history-element (cadar w3m-history) t)
		      no-popup)
	(w3m-history-restore-position))
    (w3m--message t 'w3m-error "Can't reload this page")))

(defun w3m-reload-all-pages (&optional arg)
  "Reload all pages, disregarding the cached contents.
If the prefix arg ARG is given, it also clears forms and post data."
  (interactive "P")
  (if arg
      (save-window-excursion
	(dolist (buffer (w3m-list-buffers))
	  (switch-to-buffer buffer)
	  (w3m-reload-this-page)))
    (dolist (buffer (w3m-list-buffers))
      (save-window-excursion
	(switch-to-buffer buffer)
	(w3m-reload-this-page)))))

(defun w3m-redisplay-this-page (&optional arg)
  "Redisplay the current page.
If the prefix arg ARG is given, it toggles the visibility of images."
  (interactive "P")
  (if (null w3m-current-url)
      (w3m--message t 'w3m-error "Can't redisplay this page")
    (when arg
      (setq w3m-display-inline-images (not w3m-display-inline-images)))
    (let ((w3m-prefer-cache t)
	  (w3m-history-reuse-history-elements
	   ;; Don't move the history position.
	   'reload))
      (w3m-history-store-position)
      (w3m-goto-url w3m-current-url 'redisplay)
      (w3m-history-restore-position))))

(defun w3m-redisplay-and-reset (&optional arg)
  "Redisplay the current page and reset the user-specified values.
This function clears the charset and the content type which the user
specified for overriding the values of what the page requires.  The
prefix argument ARG is passed to the `w3m-redisplay-this-page'
function (which see)."
  (interactive "P")
  (if (null w3m-current-url)
      (w3m--message t 'w3m-error "Can't execute this page")
    (setf (w3m-arrived-content-type w3m-current-url) nil)
    (setf (w3m-arrived-content-charset
	   (if (string-match "\\`about://source/" w3m-current-url)
	       (substring w3m-current-url (match-end 0))
	     w3m-current-url))
	  nil)
    (w3m-redisplay-this-page arg)))

(defun w3m-redisplay-with-charset (&optional arg)
  "Redisplay the current page, specifying a charset.
If the user enters the empty string, the value which once was used for
decoding the page is used.  The prefix argument ARG is passed to the
`w3m-redisplay-this-page' function (which see)."
  (interactive "P")
  (if (null w3m-current-url)
      (w3m--message t 'w3m-error "Can't execute the command")
    (setf (w3m-arrived-content-charset
	   (if (string-match "\\`about://source/" w3m-current-url)
	       (substring w3m-current-url (match-end 0))
	     w3m-current-url))
	  (w3m-read-content-charset
	   (format "Content-charset (current %s, default reset): "
		   w3m-current-coding-system)))
    (w3m-redisplay-this-page arg)))

(defun w3m-redisplay-with-content-type (&optional arg)
  "Redisplay the current page, specifying a content type.
If the user enters the empty string, it uses the value which was
specified by the page's contents itself.  The prefix argument ARG is
passed to the `w3m-redisplay-this-page' function (which see)."
  (interactive "P")
  (if (null w3m-current-url)
      (w3m--message t 'w3m-error "Can't execute this page")
    (setf (w3m-arrived-content-type w3m-current-url)
	  (let ((type (completing-read
		       (format "Content-type (current %s, default reset): "
			       (or (w3m-arrived-content-type w3m-current-url)
				   (w3m-content-type w3m-current-url)))
		       w3m-content-type-alist nil t)))
	    (unless (string= type "") type)))
    (w3m-redisplay-this-page arg)))

(defun w3m-examine-command-line-args ()
  "Return a url when the `w3m' command is invoked from the command line.
The `w3m' Lisp command can be invoked even in the batch mode, e.g.,
``emacs -f w3m'' or ``emacs -f w3m url''.  This function is used in
the very case, it extracts a url string from the command line
arguments and passes it to the `w3m' command.  If a url is omitted, it
defaults to the value of `w3m-home-page' or \"about:\"."
  (let ((url (car command-line-args-left))
	(directives '("-f" "-funcall" "--funcall" "-e"))
	args)
    (if (and url (not (string-match "\\`-" url)))
	(progn
	  (setq command-line-args-left (cdr command-line-args-left))
	  (when (string-match "\\`[\t ]*\\'" url)
	    ;; emacs -f w3m '' ...
	    (setq url (or w3m-home-page "about:"))))
      (setq args (nthcdr (max (- (length command-line-args)
				 (length command-line-args-left)
				 2)
			      1)
			 command-line-args))
      (when (and (equal (cadr args) "w3m")
		 (member (car args) directives))
	(setq url (or w3m-home-page "about:"))))
    (unless
	(and command-line-args-left
	     (progn
	       (setq args (reverse command-line-args-left))
	       (while (and args
			   (not (and (setq args (cdr (member "w3m" args)))
				     (member (car args) directives)))))
	       args))
      (defalias 'w3m-examine-command-line-args (lambda nil)))
    ;; Inhibit the startup screen.
    (when (and url
	       ;; Since XEmacs provides `inhibit-startup-message' as
	       ;; a constant, we don't modify the value.
	       (not (featurep 'xemacs)))
      (let ((var (cond ((boundp 'inhibit-startup-screen)
			'inhibit-startup-screen)
		       ((boundp 'inhibit-startup-message)
			'inhibit-startup-message)))
	    fn)
	(when (and var
		   (not (symbol-value var)))
	  (set var t)
	  (setq fn (make-symbol "w3m-inhibit-startup-screen"))
	  (fset fn `(lambda nil
		      (set ',var nil)
		      (remove-hook 'window-setup-hook ',fn)
		      (fmakunbound ',fn)))
	  (add-hook 'window-setup-hook fn))))
    url))

;;;###autoload
(defun w3m (&optional url new-session interactive-p)
  "Visit World Wide Web pages using the external w3m command.

If no emacs-w3m session already exists: If POINT is at a url
string, visit that. Otherwise, if `w3m-home-page' is defined,
visit that. Otherwise, present a blank page. This behavior can be
over-ridden by setting variable `w3m-quick-start' to nil, in
which case you will always be prompted for a URL.

If an emacs-w3m session already exists: Pop to one of its windows
or frames. You can over-ride this behavior by setting
`w3m-quick-start' to nil, in order to always be prompted for a
URL.

In you have set `w3m-quick-start' to nil, but wish to over-ride
default behavior from the command line, either run this command
with a prefix argument or enter the empty string for the prompt.
In such cases, this command will visit a url at the point or,
lacking that, the URL set in variable `w3m-home-page' or, lacking
that, the \"about:\" page.

Any of five display styles are possible. See `w3m-display-mode'
for a description of those options.

You can also run this command in the batch mode as follows:

  emacs -f w3m http://emacs-w3m.namazu.org/ &

In that case, or if this command is called non-interactively, the
variables `w3m-pop-up-windows' and `w3m-pop-up-frames' will be ignored
\(treated as nil) and it will run emacs-w3m at the current (or the
initial) window.

If the optional NEW-SESSION is non-nil, this function creates a new
emacs-w3m buffer.  Besides that, it also makes a new emacs-w3m buffer
if `w3m-make-new-session' is non-nil and a user specifies a url string.

The optional INTERACTIVE-P is for the internal use; it is mainly used
to check whether Emacs 22 or later calls this function as an
interactive command in the batch mode."
  (interactive
   (let ((url
	  ;; Emacs 22 or later calls a Lisp command interactively even
	  ;; if it is in the batch mode.  If the following function
	  ;; returns non-nil value, it means this function is called in
	  ;; the batch mode, and we don't treat it as what it is called
	  ;; to interactively.
	  (w3m-examine-command-line-args))
	 new)
     (list
      ;; url
      (or url
	  (let ((default (or (w3m-url-at-point)
			     (if (w3m-alive-p) 'popup w3m-home-page))))
	    (setq new (if current-prefix-arg
			  default
			(w3m-input-url nil nil default w3m-quick-start
				       'feeling-searchy 'no-initial)))))
      ;; new-session
      (and w3m-make-new-session
	   (w3m-alive-p)
	   (not (eq new 'popup)))
      ;; interactive-p
      (not url))))
  (let ((nofetch (eq url 'popup))
	(alived (w3m-alive-p))
	(buffer (unless new-session (w3m-alive-p t)))
	(w3m-pop-up-frames (and interactive-p w3m-pop-up-frames))
	(w3m-pop-up-windows (and interactive-p w3m-pop-up-windows)))
    (unless (and (stringp url)
		 (> (length url) 0))
      (if buffer
	  (setq nofetch t)
	;; This command was possibly be called non-interactively or as
	;; the batch mode.
	(setq url (or (w3m-examine-command-line-args)
		      ;; Unlikely but this function was called with no url.
		      "about:")
	      nofetch nil)))
    (unless buffer
      ;; It means `new-session' is non-nil or there's no emacs-w3m buffer.
      ;; At any rate, we create a new emacs-w3m buffer in this case.
      (setq buffer (w3m-generate-new-buffer "*w3m*")))
    (w3m-popup-buffer buffer)
    (unless nofetch
      ;; `unwind-protect' is needed since a process may be terminated by C-g.
      (unwind-protect
	  (let* ((crash (and (not alived)
			     (w3m-session-last-crashed-session)))
		 (last (and (not alived)
			    (not crash)
			    (w3m-session-last-autosave-session))))
	    (w3m-goto-url url)
	    (when (or crash last)
	      (w3m-session-goto-session (or crash last))))
	;; Delete useless newly created buffer if it is empty.
	(w3m-delete-buffer-if-empty buffer)))))

(eval-when-compile
  (autoload 'browse-url-interactive-arg "browse-url"))

;;;###autoload
(defun w3m-browse-url (url &optional new-session refresh-if-exists)
  "Ask emacs-w3m to browse URL.
When called interactively, URL defaults to the string existing around
the cursor position and looking like a url.  If the prefix argument is
given[1] or NEW-SESSION is non-nil, create a new emacs-w3m session.
If REFRESH-IF-EXISTS is non-nil, refresh the page if it already exists
but is older than the site.

[1] More precisely the prefix argument inverts the boolean logic of
`browse-url-new-window-flag' that defaults to nil."
  (interactive (progn
		 (require 'browse-url)
		 (browse-url-interactive-arg "Emacs-w3m URL: ")))
  (when (stringp url)
    (setq url (w3m-canonicalize-url url))
    (if new-session
	(w3m-goto-url-new-session url)
      (w3m-goto-url
       url
       ;; Reload the page if it is already visited, older than the site,
       ;; and REFRESH-IF-EXISTS is non-nil.
       (let (buffer)
	 (and refresh-if-exists
	      (setq buffer (w3m-alive-p t))
	      (string-equal url (with-current-buffer buffer w3m-current-url))
	      (w3m-time-newer-p (let ((w3m-message-silent t))
				  (w3m-last-modified url t))
				(w3m-arrived-last-modified url))))
       nil nil nil nil nil nil t))))

;;;###autoload
(defun w3m-find-file (file)
  "Function used to open FILE whose name is expressed in ordinary format.
The file name will be converted into the file: scheme."
  (interactive "fFilename: ")
  (w3m-goto-url (w3m-expand-file-name-as-url file)
		nil
		(w3m-static-if (fboundp 'universal-coding-system-argument)
		    coding-system-for-read)
		nil nil nil nil nil t))

(defun w3m-cygwin-path (path)
  "Convert PATH in the win32 style into the cygwin format.
ex. c:/dir/file => //c/dir/file"
  (if (string-match "^\\([A-Za-z]\\):" path)
      (replace-match "//\\1" nil nil path)
    path))

;;;###autoload
(defun w3m-region (start end &optional url charset)
  "Render the region of the current buffer between START and END.
URL specifies the address where the contents come from.  It can be
omitted or nil when the address is not identified.  CHARSET is used
for decoding the contents.  If it is nil, this function attempts to
parse the meta tag to extract the charset."
  (interactive
   (list (region-beginning)
	 (region-end)
	 (w3m-expand-file-name-as-url
	  (or (buffer-file-name) default-directory))))
  (save-restriction
    (w3m-process-stop (current-buffer))
    (narrow-to-region start end)
    (w3m-clear-local-variables)
    (let ((w3m-current-buffer (current-buffer)))
      (unless charset
	(setq charset (w3m-correct-charset (w3m-detect-meta-charset))))
      (setq url (or url
		    w3m-buffer-local-url)
	    w3m-current-url url
	    w3m-current-base-url url
	    w3m-current-coding-system
	    (if charset
		(w3m-charset-to-coding-system charset)
	      w3m-coding-system)
	    w3m-current-title
	    (let (w3m-use-refresh)
	      (w3m-rendering-buffer charset)))
      (w3m-fontify)
      (when (w3m-display-inline-images-p)
	(and w3m-force-redisplay (sit-for 0))
	(w3m-toggle-inline-images 'force)))))

;;;###autoload
(defun w3m-buffer (&optional url charset)
  "Render the current buffer.
See `w3m-region' for the optional arguments."
  (interactive (list (w3m-expand-file-name-as-url (or (buffer-file-name)
						      default-directory))))
  (w3m-region (point-min) (point-max) url charset))

;;; About:
(defun w3m-about (url &rest args)
  (insert "<!doctype html public \"-//W3C//DTD HTML 3.2//EN\">
<html>
<head><title>About emacs-w3m</title></head>
<body>
<center>
Welcome to <a href=\"http://emacs-w3m.namazu.org/\">\
<img src=\"about://emacs-w3m.gif\" alt=\"emacs-w3m\" width=\"83\"
height=\"14\"></a>!<br><br>
emacs-w3m is an interface program of
<a href=\"http://w3m.sourceforge.net/\">w3m</a>,
works on Emacs.
</center>
</body>
</html>")
  "text/html")

(defun w3m-view-source (&optional arg)
  "Display an html source of a page visited in the current buffer.
ARG should be a number (a non-numeric value is treated as `1') which
controls how much to decode a source.  A number larger than or equal
to 4 (which the `C-u' prefix produces) means don't decode.  The number
2 or 3 means decode normal text.  The number 1 means decodes `&#nnn;'
entities in 128..159 and 160 in addition to normal text (the default).
A number less than or equal to zero means also encode urls containing
non-ASCII characters."
  (interactive "p")
  (if w3m-current-url
      (let ((w3m-prefer-cache t)
	    (w3m-view-source-decode-level (if (numberp arg) arg 0))
	    (w3m-history-reuse-history-elements t))
	(w3m-history-store-position)
	(cond
	 ((string-match "\\`about://source/" w3m-current-url)
	  (w3m-goto-url (substring w3m-current-url (match-end 0))))
	 ((string-match "\\`about://header/" w3m-current-url)
	  (w3m-goto-url (concat "about://source/"
				(substring w3m-current-url (match-end 0)))))
	 (t
	  (w3m-goto-url  (concat "about://source/" w3m-current-url))))
	(w3m-history-restore-position)
     t) ; <-- an improvement, but wrong if the above failed (BORUCH)
    (w3m--message t 'w3m-error "Can't view page source")))

(defun w3m-make-separator ()
  (if (string= w3m-language "Japanese")
      (make-string (/ (w3m-display-width) 2)
		   (make-char 'japanese-jisx0208 40 44))
    (make-string (w3m-display-width) ?-)))

(defun w3m-about-header (url &optional no-uncompress no-cache &rest args)
  (when (string-match "\\`about://header/" url)
    (setq url (substring url (match-end 0)))
    (insert "Page Information\n"
	    "\nTitle:          " (or (w3m-arrived-title
				      (w3m-url-strip-authinfo url))
				     "")
	    "\nURL:            " url
	    "\nDocument Type:  " (or (w3m-content-type url) "")
	    "\nLast Modified:  "
	    (let ((time (w3m-last-modified url)))
	      (if time (current-time-string time) "")))

    (let (anchor anchor-title
		 image-url image-alt image-size)
      (with-current-buffer w3m-current-buffer
	(when (equal url w3m-current-url)
	  (setq anchor (w3m-anchor)
		anchor-title (w3m-anchor-title)
		image-url (w3m-image)
		image-alt (w3m-image-alt)
		image-size (w3m-get-text-property-around 'w3m-image-size))))
      (if anchor
	  (insert "\nCurrent Anchor: " anchor))
      (if anchor-title
	  (insert "\nAnchor Title:   " anchor-title))
      (if image-url
	  (insert "\nImage:      " image-url))
      (if image-alt
	  (insert "\nImage Alt:  " image-alt))
      (if image-size
	  (insert (format "\nImage Size: %sx%s"
			  (car image-size) (cdr image-size)))))

    (let ((ct (w3m-arrived-content-type url))
	  (charset (w3m-arrived-content-charset url))
	  (separator (w3m-make-separator))
	  (case-fold-search t)
	  header ssl beg)
      (when (or ct charset)
	(insert "\n\n" separator "\n\nModifier Information\n")
	(insert "\nDocument Content-Type:  " (or ct ""))
	(insert "\nDocument Charset:       " (or charset "")))
      (when (and (not (w3m-url-local-p url))
		 (setq header (condition-case nil
				  (or (unless no-cache
					(w3m-cache-request-header url))
				      (w3m-process-with-wait-handler
				       (w3m-w3m-dump-head url handler)))
				(w3m-process-timeout nil))))
	(insert "\n\n" separator "\n\nHeader Information\n\n" header)
	(goto-char (point-min))
	(when (re-search-forward "^w3m-ssl-certificate: " nil t)
	  (setq beg (match-end 0))
	  (forward-line)
	  (while (and (not (eobp)) (looking-at "^[ \t]"))
	    (forward-line))
	  (setq ssl (buffer-substring beg (point)))
	  (delete-region beg (point))
	  (goto-char beg)
	  (insert "SSL\n")
	  (goto-char (point-max))
	  (insert separator "\n\nSSL Information\n\n")
	  (setq beg (point))
	  (insert ssl)
	  (goto-char beg)
	  (while (re-search-forward "^\t" nil t)
	    (delete-char -1)
	    (when (looking-at "Certificate:")
	      (insert "\n"))))))
    "text/plain"))

(defun w3m-view-header ()
  "Display the header of the current page."
  (interactive)
  (if w3m-current-url
      (let ((w3m-prefer-cache t)
	    (w3m-history-reuse-history-elements t)
	    (url (cond
		  ((string-match "\\`about://header/" w3m-current-url)
		   (substring w3m-current-url (match-end 0)))
		  ((string-match "\\`about://source/" w3m-current-url)
		   (let ((real-url (substring w3m-current-url (match-end 0))))
		     (unless (string-match "\\`about:" real-url)
		       (concat "about://header/" real-url))))
		  ((string-match "\\`about:" w3m-current-url)
		   nil)
		  (t
		   (concat "about://header/" w3m-current-url)))))
	(if url
	    (progn
	      (w3m-history-store-position)
	      (w3m-goto-url url)
	      (w3m-history-restore-position))
	  (w3m--message t 'w3m-error "Can't load a header for %s" w3m-current-url)))
    (w3m--message t 'w3m-error "Can't view page header")))

(defvar w3m-about-history-max-indentation '(/ (* (window-width) 2) 3)
  "*Number used to limit the identation level when showing a history.
This value is evaluated whenever a history page is displayed by the
`w3m-about-history' command.  So, it can be any s-expression returning
a number.")

(defvar w3m-about-history-indent-level 4
  "*Number used to specify the indentation level when showing a history.
A history page is invoked by the `w3m-about-history' command.")

(defun w3m-about-history (&rest args)
  "Render the current buffer's tree-structured browsing history in HTML."
  ;; ARGS is not used.  It is necessary in order to >/dev/null
  ;; unnecessary arguments because this function is one of several
  ;; called by `w3m-about-retrieve' using a generically constructed
  ;; `funcall'.
  (let (start history current)
    (with-current-buffer w3m-current-buffer
      (setq history w3m-history-flat
	    current (cadar w3m-history)))
    (insert "\
<head><title>URL history</title></head><body>
<h1>List of all the links you have visited in this tab.</h1><pre>\n")
    (setq start (point))
    (when history
      (let ((form
	     (format
	      "%%0%dd"
	      (length
	       (number-to-string
		(apply 'max
		       (apply 'append
			      (mapcar
			       ;; Don't use `caddr' here, since it won't
			       ;; be substituted by the compiler macro.
			       (lambda (e)
				 (car (cdr (cdr e))))
			       history)))))))
	    (cur (current-buffer))
	    (margin (if (> w3m-about-history-indent-level 1)
			1
		      0))
	    (max-indent (condition-case nil
			    ;; Force the value to be a number or nil.
			    (+ 0 (eval w3m-about-history-max-indentation))
			  (error nil)))
	    (last-indent -1)
	    (sub-indent 0)
	    element url about title position bol indent)
	(while history
	  (setq element (pop history)
		url (car element)
		;; FIXME: an ad-hoc workaround to avoid illegal-type errors.
		about (or (not (stringp url))
			  (string-match w3m-history-ignored-regexp url))
		title (plist-get (cadr element) :title)
		position (caddr element))
	  (when url
	    (insert (format "h%s %d %d <a href=\"%s\">%s%s%s %s</a>\n"
			    (mapconcat (lambda (d) (format form d))
				       position
				       "-")
			    (/ (1- (length position)) 2)
			    (if (equal current position) 1 0)
			    url
			    (if about "&lt;" "")
			    (if (or (not title)
				    (string-equal "<no-title>" title)
				    (string-match "^[\t 　]*$" title))
				url
			      (w3m-encode-specials-string title))
			    (if about "&gt;" "")
			    position))))
	(sort-fields 0 start (point-max))
	(goto-char start)
	(while (not (eobp))
	  (setq bol (point))
	  (skip-chars-forward "^ ")
	  (setq indent (read cur)
		sub-indent (if (= indent last-indent)
			       (1+ sub-indent)
			     0)
		last-indent indent
		indent (+ (* w3m-about-history-indent-level indent)
			  sub-indent))
	  (when (prog1
		    (= (read cur) 1)
		  (delete-region bol (point))
		  (insert-char ?\  (+ margin (if max-indent
						 (min max-indent indent)
					       indent))))
	    (beginning-of-line)
	    (delete-char 1)
	    (insert "&gt;"))
	  (forward-line 1))))
    (insert "</pre></body>")
    "text/html"))

(defvar w3m-db-history-align-to-column nil)

(defun w3m-about-db-history (url &rest args)
  "Render a flat chronological HTML list of all buffers' browsing history."
  ;; ARGS is not used. It is necessary in order to >/dev/null
  ;; unnecessary arguments because this function is one of several
  ;; called by `w3m-about-retrieve' using a generically constructed
  ;; `funcall'.
  (let* ((start 0)
	 (size 0)
	 (print-all t)
	 (width (- (w3m-display-width) (if (w3m-display-graphic-p) 18 19)))
	 (now (current-time))
	 (ellipsis "…")
	 title time alist prev next page total)
    (when (string-match "\\`about://db-history/\\?" url)
      (dolist (s (split-string (substring url (match-end 0)) "&"))
	(when (string-match "\\`\\(?:size\\|\\(start\\)\\)=" s)
	  (if (match-beginning 1)
	      (setq start (string-to-number (substring s (match-end 0))))
	    (setq size (string-to-number (substring s (match-end 0))))
	    (unless (zerop size) (setq print-all nil))))))
    (when w3m-arrived-db
      (mapatoms
       (lambda (sym)
	 (and sym
	      (setq url (symbol-name sym))
	      (not (string-match "#" url))
	      (not (string-match w3m-history-ignored-regexp url))
	      (push (cons url (w3m-arrived-time url)) alist)))
       w3m-arrived-db)
      (setq alist (sort alist
			(lambda (a b)
			  (w3m-time-newer-p (cdr a) (cdr b))))))
    (setq total (length alist))
    (setq alist (nthcdr start alist))
    (unless (zerop size)
      (when (> start 0)
	(setq prev
	      (format "about://db-history/?start=%d&size=%d"
		      (max 0 (- start size)) size)))
      (when (> (length alist) size)
	(setq next
	      (format "about://db-history/?start=%d&size=%d"
		      (+ start size) size)))
      (when (> total 0)
	(setq total (+ (/ total size) (if (> (% total size) 0) 1 0)))
	(setq page (1+ (/ start size)))))
    (insert "<html><head><title>URL history in DataBase</title>"
	    (if prev (format "<link rel=\"prev\" href=\"%s\">\n" prev) "")
	    (if next (format "<link rel=\"next\" href=\"%s\">\n" next) "")
	    (format "</head><body>\
<center><h1>Global URL history for all w3m buffers%s</h1></center>\n"
		    (if (and page total)
			(format " (page %d/%d)" page total) "")))
    (setq prev
	  (if (or prev next)
	      (setq next
		    (concat
		     "<table width=100%><tr>"
		     (if prev
			 (format "\
<td width=50%% align=\"left\">[<a href=\"%s\">Prev Page</a>]</td>" prev)
		       "<td width=50%%></td>")
		     (if next
			 (format "\
<td width=50%% align=\"right\">[<a href=\"%s\">Next Page</a>]</td>" next)
		       "<td width=50%%></td>")
		     "</tr></table>\n"))
	    ""))
    (if (null alist)
	(insert "<em>Nothing in DataBase.</em>\n")
      (insert prev "<table width=100% cellpadding=0>
<tr><td><h2>Title/URL</h2></td><td><h2>Time/Date</h2></td></tr>\n")
      (while (and alist (or (>= (decf size) 0) print-all))
	(setq url (car (car alist))
	      time (cdr (car alist))
	      alist (cdr alist)
	      title (w3m-arrived-title url))
	(cond
	 ((or (null title) (string= "<no-title>" title))
	  (setq title
		(concat
		 "&lt;"
		 (if (> (string-width url) (- width 2))
		     (w3m-truncate-string url (- width 3) nil ?  ellipsis)
		   url)
		 "&gt")))
	 (t
	  (setq title
		(w3m-encode-specials-string
		 (if (> (string-width title) width)
		     (w3m-truncate-string title (1- width) nil ?  ellipsis)
		   title)))))
	(insert (format "<tr><td><nobr><a href=\"%s\">%s</a></nobr></td>"
			url title))
	(when time
	  (insert "<td>"
		  (if (<= (w3m-time-lapse-seconds time now)
			  64800) ;; = (* 60 60 18) 18hours.
		      (format-time-string "%H:%M:%S&nbsp;Today" time)
		    (format-time-string "%H:%M:%S&nbsp;%Y-%m-%d" time))
		  "</td>"))
	(insert "</tr>\n"))
      (insert "</table>"
	      (if next "\n<br>\n<hr>\n" "")
	      prev))
    (insert "</body></html>\n")
    (setq w3m-db-history-align-to-column width))
  "text/html")

(defun w3m-history-highlight-current-url (url)
  "Highlight the current url if it is a page for the history.
It does manage history position data as well."
  (when (string-equal "about://history/" url)
    (let ((inhibit-read-only t)
	  (buffer (current-buffer))
	  start)
      ;; Make history position data invisible.
      (goto-char (point-min))
      (w3m-next-anchor)
      (while (progn
	       (setq start (point))
	       ;; Extend href anchor.
	       (put-text-property (point-at-bol) start
				  'w3m-href-anchor
				  (get-text-property start 'w3m-href-anchor))
	       (re-search-forward " (\\(?:[0-9]+ \\)*[0-9]+)$" nil t))
	(goto-char (match-beginning 0))
	(put-text-property start (match-beginning 0)
			   'history-position (read buffer))
	(add-text-properties (match-beginning 0) (match-end 0)
			     '(invisible t intangible t))
	(forward-char 2)
	(skip-chars-forward "\t "))
      ;; Highlight the current url.
      (goto-char (point-min))
      (when (search-forward "\n>" nil t)
	(w3m-next-anchor)
	(setq start (point))
	(end-of-line)
	(w3m-add-face-property start (point) 'w3m-history-current-url)
	(goto-char start)))
    (set-buffer-modified-p nil)))

(defcustom w3m-db-history-display-size
  (and (> w3m-keep-arrived-urls 500) 500)
  "*Maximum number of arrived URLs which are displayed per page."
  :group 'w3m
  :type '(radio (const :tag "All entries are displayed in single page." nil)
		(integer :format "%t: %v\n")))

(defcustom w3m-history-in-new-buffer nil
  "Whether to display URL histories in the current buffer."
  :group 'w3m
  :type 'boolean)

(defun w3m-db-history-fix-indentation (url)
  "Fix wrong indentation that `w3m -halfdump' may produce in db history.
Time/Date columns might nevertheless not align depending on the fonts
especially on TTY."
  (when (string-match "\\`about://db-history/" url)
    (let ((regexp "\\( +\\)\\(?:[012][0-9]:[0-5][0-9]:[0-5][0-9] \
\\(?:20[1-9][0-9]-[01][0-9]-[0-3][0-9]\\|Today\\)\\|Time/Date\\) *$")
	  (inhibit-read-only t)
	  (aspace (propertize
		  " " 'display
		  `(space :align-to ,w3m-db-history-align-to-column)))
	  (inhibit-read-only t)
	  num)
      (save-excursion
	(goto-char (point-min))
	(while (re-search-forward regexp nil t)
	  (delete-region (match-beginning 1) (goto-char (match-end 1)))
	  (when (> (setq num (- w3m-db-history-align-to-column
				(current-column)))
		   0)
	    (insert-char ?  (1- num))
	    (insert aspace))))
      (set-buffer-modified-p nil))))

(defun w3m-db-history (&optional start size)
  "Display a flat chronological list of all buffers' browsing history.

This is a flat (not hierarchial) presentation of all URLs visited
by ALL w3m buffers, and includes a timestamp for when the URL was
visited.  The list is presented in reverse-chronological order,
i.e., most recent URL first.

START is a positive integer for the point in the history list at
which to begin displaying, where 0 is the most recent entry.

SIZE is the maximum number of arrived URLs which are displayed
per page.  Variable `w3m-db-history-display-size' sets the
default.  Use 0 to display the entire history on a single page.

If this function is called interactively with the prefix argument,
prompt a user for START and SIZE if the prefix argument is not a
number (i.e., `C-u').  Otherwise if the prefix argument is a number
(i.e., `C-u NUM'), use it as START and leave SIZE nil, that will be
overridden by `w3m-db-history-display-size' or 0."
  (interactive "P")
  (when (and (w3m-interactive-p) start (not (natnump start)))
    (setq start (read-number
		 "How far back in the history to start displaying: "
		 0)
	  size (read-number
		"How many entries per page (0 for all on one page): "
		(or w3m-db-history-display-size 0))))
  (or start (setq start 0))
  (or size (setq size (or w3m-db-history-display-size 0)))
  (let ((url (format "about://db-history/?start=%d&size=%d" start size)))
    (if w3m-history-in-new-buffer
	(w3m-goto-url-new-session url)
      (w3m-goto-url url nil nil nil nil nil nil nil t))))

(defun w3m-history (&optional arg)
  "Display the current buffer's browsing history tree.

If called with the prefix argument, display a flat chronological
list of ALL buffers' browsing history.

A buffer's history tree is a hierarchal presentation of all
URLs visited by the current buffer and its \"parents\", meaning
that if the buffer was spawned using a command such as
`w3m-goto-url-new-session', its history will include that of the
prior w3m buffer.

The flat chronological list is not hierarchial, but includes all
URLs visited by ALL w3m buffers, as well as a timestamp for when
the URL was visited. "
  (interactive "P")
  (if arg
      (w3m-db-history nil w3m-db-history-display-size)
    (if w3m-history-in-new-buffer
	(w3m-goto-url-new-session "about://history/")
      (w3m-goto-url "about://history/" nil nil nil nil nil nil nil t))))

(defun w3m-w32-browser-with-fiber (url)
  (let ((proc (start-process "w3m-w32-browser-with-fiber"
			     (current-buffer)
			     "fiber.exe" "-s"
			     (if (w3m-url-local-p url)
				 (w3m-url-to-file-name url)
			       url))))
    (set-process-filter proc 'ignore)
    (set-process-sentinel proc 'ignore)))

(defun w3m-pipe-source (&optional url command)
  "Pipe the page source of url URL in binary to a shell command COMMAND.
For the interactive use, URL defaults to that of a link at the point;
if there are both a link to a page and a link to an image at the point,
the link to a page is preferred unless the prefix argument is given."
  (interactive
   (let ((url (or (if current-prefix-arg
		      (or (w3m-image) (w3m-anchor))
		    (or (w3m-anchor) (w3m-image)))
		  (and w3m-current-url
		       (prog1
			   (y-or-n-p (format "Pipe <%s> ? " w3m-current-url))
			 (message nil))
		       w3m-current-url)))
	 command)
     (if (and (w3m-url-valid url)
	      (progn
		(setq command (read-string "Command: "))
		(not (string-match "\\`[\000-\040]*\\'" command))))
	 (list url command)
       (list 'none nil))))
  (cond ((eq url 'none) nil)
	((and (stringp url)
	      (w3m-url-valid url)
	      (stringp command)
	      (not (string-match "\\`[\000-\040]*\\'" command)))
	 (w3m--message nil t "Pipe <%s> to \"| %s\"..." url command)
	 (with-temp-buffer
	   (set-buffer-multibyte nil)
	   (w3m-process-with-wait-handler
	     (w3m-retrieve (cond ((string-match "\\`about://source/" url)
				  url)
				 ((string-match "\\`about://header/" url)
				  (concat "about://source/"
					  (substring url (match-end 0))))
				 (t
				  (concat "about://source/" url)))))
	   (shell-command-on-region (point-min) (point-max) command nil)
	   (w3m--message t t "Pipe <%s> to \"| %s\"...done" url command)
	   (let ((buffer (get-buffer "*Shell Command Output*")))
	     (when (and buffer
			(not (zerop (buffer-size buffer))))
	       (display-buffer buffer)))))
	(t (error "Can't pipe page source"))))

;;; Interactive select buffer.
(defcustom w3m-select-buffer-horizontal-window t
  "*Non-nil means split windows horizontally to open selection pop-up windows."
  :group 'w3m
  :type 'boolean)

(defcustom w3m-select-buffer-window-ratio '(18 . 12)
  "*The percentage of the selection window to the whole frame.
The car is used when splitting windows horizontally and the cdr is for
splitting windows vertically."
  :group 'w3m
  :type '(cons (integer :format "H: %v[%%]  ")
	       (integer :format "V: %v[%%]\n")))

(defvar w3m-select-buffer-window nil)
(defconst w3m-select-buffer-message
  "n: next buffer, p: previous buffer, q: quit."
  "Help message used when the emacs-w3m buffers selection window is open.")

;; Why this function is here abruptly is because of `w-s-b-horizontal-window'.
(defun w3m-display-width ()
  "Return the maximum width which should display lines within the value."
  (if (< 0 w3m-fill-column)
      w3m-fill-column
    (+ (if (and w3m-select-buffer-horizontal-window
		(get-buffer-window w3m-select-buffer-name))
	   ;; Show pages as if there is no buffers selection window.
	   (frame-width)
	 (window-width))
       (or w3m-fill-column -1))))

(defun w3m--setup-popup-window (toggle buffer-name nomsg)
  "Create a generic w3m popup window and its buffer.

TOGGLE toggles the position of the window between being below or
beside the main window."
  (let ((selected-window (selected-window))
	(current-buffer (current-buffer)))
    (when toggle
      (setq w3m-select-buffer-horizontal-window
	    (not w3m-select-buffer-horizontal-window))
      (when (get-buffer-window buffer-name)
	(delete-windows-on buffer-name)))
    (unless (memq major-mode
		  '(w3m-mode w3m-select-buffer-mode w3m-session-select-mode))
      (let ((buffer (w3m-alive-p t)))
	(if buffer
	    (w3m-popup-buffer buffer)
	  (w3m-goto-url (or w3m-home-page "about:")))))
    (set-buffer (w3m-get-buffer-create buffer-name))
    (unless (eq nomsg 'update)
      (setq w3m-select-buffer-window selected-window))
    (let ((w (or (get-buffer-window buffer-name)
		 (split-window selected-window
			       (w3m-select-buffer-window-size)
			       w3m-select-buffer-horizontal-window))))
      (set-window-buffer w (current-buffer))
      (select-window w))))

(defun w3m-select-buffer (&optional toggle nomsg)
  "Pop-up an emacs-w3m buffers selection window.

Allows convenient switching between emacs-w3m buffers. With the
prefix-argument, toggles the position of the popup window between
being below or beside the main window.

The following command keys are available:

\\{w3m-select-buffer-mode-map}"
  (interactive "P")
  (let ((curbuf (current-buffer)))
    (w3m--setup-popup-window toggle w3m-select-buffer-name nomsg)
    (w3m-select-buffer-generate-contents curbuf)
    (w3m-select-buffer-mode)
    (or nomsg (w3m--message t t w3m-select-buffer-message))))

(defun w3m-select-buffer-update (&rest args)
  (when (get-buffer-window w3m-select-buffer-name)
    (save-selected-window
      (w3m-select-buffer nil 'update)))
  (when w3m-use-tab
    (w3m-force-window-update)))

(defun w3m-select-buffer-generate-contents (curbuf)
  (let ((i 0)
	(inhibit-read-only t))
    (delete-region (point-min) (point-max))
    (dolist (buffer (w3m-list-buffers))
      (put-text-property (point)
			 (progn
			   (insert (format "%d:%s %s\n" (incf i)
					   (if (w3m-unseen-buffer-p buffer)
					       "(u)" "   ")
					   (w3m-buffer-title buffer)))
			   (point))
			 'w3m-select-buffer buffer))
    (skip-chars-backward " \t\r\f\n")
    (delete-region (point) (point-max))
    (set-buffer-modified-p nil)
    (goto-char (or (text-property-any (point-min) (point-max)
				      'w3m-select-buffer curbuf)
		   (point-min)))))

(defvar w3m-select-buffer-mode-map nil)
(unless w3m-select-buffer-mode-map
  (let ((map (make-keymap)))
    (suppress-keymap map)
    (substitute-key-definition
     'next-line 'w3m-select-buffer-next-line map global-map)
    (substitute-key-definition
     'previous-line 'w3m-select-buffer-previous-line map global-map)
    (substitute-key-definition
     'w3m-copy-buffer 'w3m-select-buffer-copy-buffer map w3m-mode-map)
    (substitute-key-definition
     'w3m-next-buffer 'w3m-select-buffer-next-line map w3m-mode-map)
    (substitute-key-definition
     'w3m-previous-buffer 'w3m-select-buffer-previous-line map w3m-mode-map)
    (substitute-key-definition
     'w3m-delete-buffer 'w3m-select-buffer-delete-buffer map w3m-mode-map)
    (substitute-key-definition
     'w3m-delete-other-buffers
     'w3m-select-buffer-delete-other-buffers map w3m-mode-map)
    (substitute-key-definition
     'w3m-scroll-up-or-next-url
     'w3m-select-buffer-show-this-line map w3m-mode-map)
    (substitute-key-definition
     'w3m-scroll-down-or-previous-url
     'w3m-select-buffer-show-this-line-and-down map w3m-mode-map)
    (substitute-key-definition
     'w3m-select-buffer 'w3m-select-buffer-toggle-style map w3m-mode-map)
    (define-key map " " 'w3m-select-buffer-show-this-line)
    (define-key map "g" 'w3m-select-buffer-recheck)
    (define-key map "j" 'w3m-select-buffer-next-line)
    (define-key map "k" 'w3m-select-buffer-previous-line)
    (define-key map "n" 'w3m-select-buffer-next-line)
    (define-key map "p" 'w3m-select-buffer-previous-line)
    (define-key map "\C-c\C-n" 'w3m-select-buffer-move-next)
    (define-key map "\C-c\C-p" 'w3m-select-buffer-move-previous)
    (define-key map "q" 'w3m-select-buffer-quit)
    (define-key map "h" 'w3m-select-buffer-show-this-line-and-switch)
    (define-key map "w" 'w3m-select-buffer-show-this-line-and-switch)
    (define-key map "\C-m" 'w3m-select-buffer-show-this-line-and-quit)
    (define-key map "\C-c\C-c" 'w3m-select-buffer-show-this-line-and-quit)
    (define-key map "\C-c\C-k" 'w3m-select-buffer-quit)
    (define-key map "\C-c\C-q" 'w3m-select-buffer-quit)
    (define-key map "\C-g" 'w3m-select-buffer-quit)
    (define-key map "?" 'describe-mode)
    (setq w3m-select-buffer-mode-map map)))

(defun w3m-select-buffer-mode ()
  "Major mode for switching emacs-w3m buffers using the buffer list.

\\<w3m-select-buffer-mode-map>\
\\[w3m-select-buffer-next-line]\
	Advance to next buffer on the list.
\\[w3m-select-buffer-previous-line]\
	Advance to previous buffer on the list.

\\[w3m-select-buffer-show-this-line-and-switch]\
   Switch to the selected buffer, leaving the list displayed.

\\[w3m-select-buffer-show-this-line]\
	Scroll the selected buffer forward one page.
\\[w3m-select-buffer-show-this-line-and-down]\
   Scroll the selected buffer backward one page.

\\[w3m-select-buffer-copy-buffer]\
	Create a copy of the selected buffer.

\\[w3m-select-buffer-move-next]\
  Move the selected buffer down the list.
\\[w3m-select-buffer-move-previous]\
  Move the selected buffer up the list.

\\[w3m-select-buffer-delete-buffer]\
     Delete the selected buffer.
\\[w3m-select-buffer-delete-other-buffers]\
	Delete all buffers on the list, except for the selected one.

\\[w3m-select-buffer-toggle-style]\
	Toggle the list style between horizontal and vertical.

\\[w3m-select-buffer-recheck]\
	Refresh the list.

\\[w3m-select-buffer-show-this-line-and-quit]\
	Quit the buffers selection list.
\\[w3m-select-buffer-quit]\
	Quit the buffers selection list.
"
  (setq major-mode 'w3m-select-buffer-mode
	mode-name "w3m buffers"
	truncate-lines t
	buffer-read-only t)
  (use-local-map w3m-select-buffer-mode-map)
  (w3m-run-mode-hooks 'w3m-select-buffer-mode-hook))

(defun w3m-select-buffer-recheck ()
  "Do the roll call to all emacs-w3m buffers and regenerate the menu."
  (interactive)
  (let ((inhibit-read-only t))
    (erase-buffer))
  (w3m-select-buffer-generate-contents
   (window-buffer w3m-select-buffer-window))
  (w3m-select-buffer-show-this-line))

(defmacro w3m-select-buffer-current-buffer ()
  '(get-text-property (point-at-bol) 'w3m-select-buffer))

(defun w3m-select-buffer-show-this-line (&optional interactive-p)
  "Show the buffer on the current menu line or scroll it up."
  (interactive (list t))
  (forward-line 0)
  (let ((obuffer (and (window-live-p w3m-select-buffer-window)
		      (window-buffer w3m-select-buffer-window)))
	(buffer (w3m-select-buffer-current-buffer)))
    (unless buffer
      (error "No buffer at point"))
    (cond
     ((get-buffer-window buffer)
      (setq w3m-select-buffer-window (get-buffer-window buffer)))
     ((window-live-p w3m-select-buffer-window)
      ())
     ((one-window-p t)
      (setq w3m-select-buffer-window (selected-window))
      (select-window
       (split-window nil
		     (w3m-select-buffer-window-size)
		     w3m-select-buffer-horizontal-window)))
     (t (setq w3m-select-buffer-window (get-largest-window))))
    (set-window-buffer w3m-select-buffer-window buffer)
    (when (and interactive-p (eq obuffer buffer))
      (save-selected-window
	(pop-to-buffer buffer)
	(w3m-scroll-up-or-next-url nil)))
    (w3m-force-window-update w3m-select-buffer-window)
    (w3m--message t t w3m-select-buffer-message)
    buffer))

(defun w3m-select-buffer-show-this-line-and-down ()
  "Show the buffer on the current menu line or scroll it down."
  (interactive)
  (let ((obuffer (and (window-live-p w3m-select-buffer-window)
		      (window-buffer w3m-select-buffer-window)))
	(buffer (w3m-select-buffer-show-this-line)))
    (when (eq obuffer buffer)
      (save-selected-window
	(pop-to-buffer buffer)
	(w3m-scroll-down-or-previous-url nil)))))

(defun w3m-select-buffer-next-line (&optional n)
  "Move cursor vertically down N lines and show the buffer on the menu."
  (interactive "p")
  (forward-line n)
  (prog1
      (w3m-select-buffer-show-this-line)
    (w3m-static-when (featurep 'xemacs)
      (save-window-excursion
	;; Update gutter tabs.
	(select-window w3m-select-buffer-window)))))

(defun w3m-select-buffer-previous-line (&optional n)
  "Move cursor vertically up N lines and show the buffer on the menu."
  (interactive "p")
  (w3m-select-buffer-next-line (- n)))

(defun w3m-select-buffer-move-next (&optional n event)
  "Move the current buffer down the list (ie. higher number).
Use the prefix argument to move N positions.
EVENT is an internal arg for mouse control."
  (interactive (list (prefix-numeric-value current-prefix-arg)
                     last-command-event))
  (with-current-buffer (w3m-select-buffer-current-buffer)
    (w3m-tab-move-right n event)))

(defun w3m-select-buffer-move-previous (&optional n event)
  "Move the current buffer up the list (ie. lower number).
Use the prefix argument to move N positions.
EVENT is an internal arg for mouse control."
  (interactive (list (prefix-numeric-value current-prefix-arg)
                     last-command-event))
  (with-current-buffer (w3m-select-buffer-current-buffer)
    (w3m-tab-move-right (- n) event)))

(defun w3m-select-buffer-copy-buffer ()
  "Create a copy of the buffer on the current menu line, and show it."
  (interactive)
  (w3m-select-buffer-show-this-line)
  (let ((window (selected-window)))
    (select-window (get-buffer-window (w3m-select-buffer-current-buffer)))
    ;; The selection buffer will be updated automatically because
    ;; `w3m-copy-buffer' calls `w3m-select-buffer-update' by way of
    ;; `w3m-goto-url'.
    (w3m-copy-buffer)
    (select-window window)))

(defun w3m-select-buffer-delete-buffer (&optional force)
  "Delete the buffer on the current menu line.
If only one emacs-w3m buffer exists, it is assumed that the function
was called to terminate the emacs-w3m session.  In this case, the
optional prefix argument FORCE can be set non-nil to exit the session
without prompting for confirmation."
  (interactive "P")
  (let ((pos (point))
	(buffer (w3m-select-buffer-show-this-line)))
    (if (= 1 (count-lines (point-min) (point-max)))
	(w3m-quit force)
      (w3m-process-stop buffer)
      (w3m-idle-images-show-unqueue buffer)
      (kill-buffer buffer)
      (when w3m-use-form
	(w3m-form-kill-buffer buffer))
      (run-hooks 'w3m-delete-buffer-hook)
      (w3m-select-buffer-generate-contents
       (w3m-select-buffer-current-buffer))
      (w3m-select-buffer-show-this-line)
      (goto-char (min pos (point-max)))
      (beginning-of-line))))

(defun w3m-select-buffer-delete-other-buffers ()
  "Delete emacs-w3m buffers except for the buffer on the current menu."
  (interactive)
  (w3m-select-buffer-show-this-line)
  (w3m-delete-other-buffers (w3m-select-buffer-current-buffer)))

(defun w3m-select-buffer-quit ()
  "Quit the buffers selection."
  (interactive)
  (if (one-window-p t)
      (set-window-buffer (selected-window)
			 (or (w3m-select-buffer-current-buffer)
			     (w3m-alive-p)))
    (let ((buf (or (w3m-select-buffer-current-buffer)
		   (w3m-alive-p)))
	  pop-up-frames)
      (pop-to-buffer buf)
      (and (get-buffer-window w3m-select-buffer-name)
	   (delete-windows-on w3m-select-buffer-name)))))

(defun w3m-select-buffer-show-this-line-and-switch ()
  "Show the buffer on the menu and switch to the buffer."
  (interactive)
  (pop-to-buffer (w3m-select-buffer-show-this-line))
  (message nil))

(defun w3m-select-buffer-show-this-line-and-quit ()
  "Show the buffer on the menu and quit the buffers selection."
  (interactive)
  (w3m-select-buffer-show-this-line-and-switch)
  (and (get-buffer-window w3m-select-buffer-name)
       (delete-windows-on w3m-select-buffer-name)))

(defun w3m-select-buffer-close-window ()
  "Close the window which displays the buffers selection."
  (let ((window (get-buffer-window w3m-select-buffer-name)))
    (when window
      (if (one-window-p t)
	  (set-window-buffer window (other-buffer))
	(delete-window window)))))

(defun w3m-select-buffer-toggle-style()
  "Toggle the style of the selection between horizontal and vertical."
  (interactive)
  (w3m-select-buffer t))

(defun w3m-select-buffer-window-size ()
  (if w3m-select-buffer-horizontal-window
      (- (window-width)
	 (/ (* (frame-width) (car w3m-select-buffer-window-ratio)) 100))
    (- (window-height)
       (/ (* (frame-height) (cdr w3m-select-buffer-window-ratio)) 100))))


;;; Header line
(defcustom w3m-use-header-line t
  "*Non-nil means display the header line."
  :group 'w3m
  :type 'boolean)

(defcustom w3m-use-header-line-title nil
  "Display the current URI title on the header line.

This variable is ignored when using a tabbed display mode,
because in such cases the header line is used for the tab
list. (see `w3m-display-mode')."
  :group 'w3m
  :type 'boolean)

(defface w3m-header-line-location-title
  '((((class color) (background light))
     (:foreground "Blue" :background "Gray90"))
    (((class color) (background dark))
     (:foreground "Cyan" :background "Gray20")))
  "Face used to highlight title when displaying location in the header line."
  :group 'w3m-face)
;; backward-compatibility alias
(put 'w3m-header-line-location-title-face
     'face-alias 'w3m-header-line-location-title)

(defface w3m-header-line-location-content
  '((((class color) (background light))
     (:foreground "DarkGoldenrod" :background "Gray90"))
    (((class color) (background dark))
     (:foreground "LightGoldenrod" :background "Gray20")))
  "Face used to highlight url when displaying location in the header line."
  :group 'w3m-face)
;; backward-compatibility alias
(put 'w3m-header-line-location-content-face
     'face-alias 'w3m-header-line-location-content)

(defface w3m-message
  '((((class color) (background light)) (:foreground "Orange1"))
    (((class color) (background dark))  (:foreground "Yellow"))
    (t (:inverse-video t)))
  "Default face for messages in the echo area."
  :group 'w3m-face)
(when (featurep 'xemacs)
  (when (featurep 'tty)
    (set-face-reverse-p 'w3m-message t 'global '(default tty))))

(defface w3m-error
  '((((class color) (background light)) (:foreground "Red1" :bold t))
    (((class color) (background dark))  (:foreground "Pink" :bold t))
    (t (:inverse-video t :bold t)))
  "Face used to highlight errors and to denote failure."
  :group 'w3m-face)
(when (featurep 'xemacs)
  (when (featurep 'tty)
    (set-face-reverse-p 'w3m-error t 'global '(default tty))))

(defface w3m-warning
  '((((class color) (background light)) (:foreground "Orange1" :bold t))
    (((class color) (background dark))  (:foreground "Yellow" :bold t))
    (t (:inverse-video t :bold t)))
  "Face used to highlight warning messages in the echo area."
  :group 'w3m-face)
(when (featurep 'xemacs)
  (when (featurep 'tty)
    (set-face-reverse-p 'w3m-warning t 'global '(default tty))))

(defvar w3m-header-line-map nil)
(unless w3m-header-line-map
  (let ((map (make-sparse-keymap)))
    (set-keymap-parent map w3m-mode-map)
    (define-key map [mouse-2] 'w3m-goto-url)
    ;; Prevent tool-bar from being doubled under GNU Emacs.
    (define-key map [tool-bar] 'undefined)
    (setq w3m-header-line-map map)))

(defun w3m-header-line-insert ()
  "Put the header line into the current buffer."
  (when (and (or (featurep 'xemacs)
		 (w3m-use-tab-p))
	     w3m-use-header-line
	     w3m-current-url
	     (eq 'w3m-mode major-mode))
    (goto-char (point-min))
    (let ((ct (w3m-arrived-content-type w3m-current-url))
	  (charset (w3m-arrived-content-charset w3m-current-url)))
      (insert (format "Location%s: " (cond ((and ct charset) " [TC]")
					   (ct " [T]")
					   (charset " [C]")
					   (t "")))))
    (w3m-add-face-property (point-min) (point) 'w3m-header-line-location-title)
    (let ((start (point)))
      (insert (w3m-puny-decode-url
	       (if (string-match "[^\000-\177]" w3m-current-url)
		   w3m-current-url
		 (w3m-url-decode-string w3m-current-url
					w3m-current-coding-system
					"%\\([2-9a-f][0-9a-f]\\)"))))
      (w3m-add-face-property start (point) 'w3m-header-line-location-content)
      (w3m-add-text-properties start (point)
			       `(mouse-face highlight
				 keymap ,w3m-header-line-map
				 ,@(if (featurep 'xemacs)
				       '(help-echo
					 "button2 prompts to input URL"
					 balloon-help
					 "button2 prompts to input URL")
				     '(help-echo
				       "mouse-2 prompts to input URL"))))
      (setq start (point))
      (insert-char ?\  (max
			0
			(- (if (and w3m-select-buffer-horizontal-window
				    (get-buffer-window w3m-select-buffer-name))
			       (frame-width)
			     (window-width))
			   (current-column) 1)))
      (w3m-add-face-property start (point) 'w3m-header-line-location-content)
      (unless (eolp)
	(insert "\n")))))

;;; w3m-minor-mode
(defcustom w3m-goto-article-function nil
  "Function used to visit an article pointed to by a given URL
in `w3m-minor-mode' buffer.  Normally, this option is used only
when you follow a link in an html article.  A function set to
this variable must take one argument URL, and should display the
specified page.  It may return the symbol `w3m-goto-url' when it
fails displaying the page.  In this case, either `w3m-goto-url'
or `w3m-goto-url-new-session' is employed to display the page."
  :group 'w3m
  :type '(radio (const :tag "Use emacs-w3m" nil)
		(function :value browse-url)))

(defun w3m-safe-view-this-url (&optional force)
  "View the URL of the link under point.
This command is quite similar to `w3m-view-this-url' except for
four differences: [1]don't handle forms, [2]don't consider URL-like
string under the cursor, [3]compare URL with `w3m-safe-url-regexp'
first to check whether it is safe, and [4]the arguments list differs;
the optional FORCE, if it is non-nil, specifies URL is safe.  You
should use this command rather than `w3m-view-this-url' when viewing
doubtful pages that might contain vicious forms.

This command makes a new emacs-w3m buffer if `w3m-make-new-session' is
non-nil and a user invokes this command in a buffer not being running
the `w3m-mode', otherwise use an existing emacs-w3m buffer."
  (interactive "P")
  (let ((w3m-pop-up-windows nil)
	(url (w3m-url-valid (w3m-anchor)))
	safe-regexp)
    (cond
     (url
      (setq safe-regexp (get-text-property (point) 'w3m-safe-url-regexp))
      (if (or (not safe-regexp)
	      (w3m-buffer-local-url-p url)
	      (string-match safe-regexp url)
	      force)
	  (unless (and (functionp w3m-goto-article-function)
		       (not (eq 'w3m-goto-url
				(funcall w3m-goto-article-function url))))
	    (if (and w3m-make-new-session
		     (not (eq major-mode 'w3m-mode)))
		(w3m-goto-url-new-session url)
	      (w3m-goto-url url)))
	(when (w3m-interactive-p)
	  (w3m--message nil 'w3m-warning "\
This link is considered to be unsafe; use the prefix arg to view anyway"))))
     ((w3m-url-valid (w3m-image))
      (if (w3m-display-graphic-p)
	  (if (w3m-interactive-p)
	      (call-interactively 'w3m-toggle-inline-image)
	    (w3m-toggle-inline-image force))
	(w3m-view-image)))
     (t (w3m--message t 'w3m-error "No URL at point")))))

(defun w3m-mouse-safe-view-this-url (event)
  "Perform the command `w3m-safe-view-this-url' by the mouse event."
  ;; Note: a command invoked by [mouse-N] cannot accept the prefix
  ;; argument since [down-mouse-N] eats it.
  (interactive "e")
  (mouse-set-point event)
  (let ((url (w3m-url-valid (or (w3m-anchor) (w3m-image)))))
    (if url
	(let ((safe-regexp (get-text-property (point) 'w3m-safe-url-regexp))
	      (use-dialog-box t))
	  (when (or (not safe-regexp)
		    (w3m-buffer-local-url-p url)
		    (string-match safe-regexp url)
		    (y-or-n-p "\
This link is considered to be unsafe; continue? "))
	    (w3m-safe-view-this-url t)))
      (w3m--message t 'w3m-error "No URL at point"))))

(defconst w3m-minor-mode-command-alist
  '((w3m-next-anchor)
    (w3m-previous-anchor)
    (w3m-next-image)
    (w3m-previous-image)
    (w3m-toggle-inline-image)
    (w3m-toggle-inline-images)
    (w3m-view-this-url . w3m-safe-view-this-url)
    (w3m-mouse-view-this-url . w3m-mouse-safe-view-this-url)
    (w3m-print-this-url))
  "Alist of commands and commands to be defined in `w3m-minor-mode-map'.
Each element looks like (FROM-COMMAND . TO-COMMAND); those keys which
are defined as FROM-COMMAND in `w3m-mode-map' are redefined as
TO-COMMAND in `w3m-minor-mode-map'.  When TO-COMMAND is nil,
FROM-COMMAND is defined in `w3m-minor-mode-map' with the same key in
`w3m-mode-map'.")

(defun w3m-make-minor-mode-keymap ()
  "Return a keymap used for `w3m-minor-mode'."
  (let ((keymap (make-sparse-keymap)))
    (dolist (pair w3m-minor-mode-command-alist)
      (substitute-key-definition (car pair)
				 (or (cdr pair) (car pair))
				 keymap w3m-mode-map))
    (unless (featurep 'xemacs)
      ;; Inhibit the `widget-button-click' command when
      ;; `w3m-imitate-widget-button' is activated.
      (define-key keymap [down-mouse-2] 'undefined))
    keymap))

(defvar w3m-minor-mode-map (w3m-make-minor-mode-keymap)
  "*Keymap used when `w3m-minor-mode' is active.")

(defcustom w3m-minor-mode-hook nil
  "*Hook run after `w3m-minor-mode' initialization."
  :group 'w3m
  :type 'hook)

(defvar w3m-minor-mode nil "Non-nil if w3m minor mode is enabled.")
(make-variable-buffer-local 'w3m-minor-mode)
(unless (assq 'w3m-minor-mode minor-mode-alist)
  (push (list 'w3m-minor-mode " w3m") minor-mode-alist))
(unless (assq 'w3m-minor-mode minor-mode-map-alist)
  (push (cons 'w3m-minor-mode w3m-minor-mode-map) minor-mode-map-alist))

(defun w3m-minor-mode (&optional arg)
  "Minor mode to view text/html parts in articles."
  (interactive "P")
  (when (setq w3m-minor-mode
	      (if arg
		  (> (prefix-numeric-value arg) 0)
		(not w3m-minor-mode)))
    (run-hooks 'w3m-minor-mode-hook)))

(defcustom w3m-do-cleanup-temp-files nil
  "*Whether to clean up temporary files when emacs-w3m shutdown."
  :group 'w3m
  :type 'boolean)

(defcustom w3m-display-mode nil
  "How to display emacs-w3m buffers.

There exist five display modes for emacs-w3m when called
interactively: Plain, Tabbed, Dual-Pane, Dedicated-Frames, and
Tabbed-Dedicated-Frames. When emacs-w3m is run in batch mode or
non-interactively, only the Plain or Tabbed display modes are
available. In the past, these modes had been set by a combination
of three variables, `w3m-use-tab', `w3m-pop-up-windows' and
`w3m-pop-up-frames', but can now be set with this single setting
`w3m-display-mode'. When this variable is set, the other three
are ignored.

PLAIN: Each emacs-w3m buffer exists on its own and can appear in
any window in any frame, although a reasonable attempt will be
made to re-use an existing window. There is no tab bar. In the
past, this had been set by the combination: `w3m-use-tab' nil,
`w3m-pop-up-windows' nil, and `w3m-pop-up-frames' nil.

TABBED: A reasonable attempt is made to keep only one window
displaying emacs-w3m buffers. That window has a cliackable tab
bar along the top. Users can manually subvert this by explicitly
opening an emacs-w3m buffer in any number of other windows. In
the past, this had been set by the combination: `w3m-use-tab' t
`w3m-pop-up-windows' ignored, and `w3m-pop-up-frames' nil.

DUAL-PANE: Once more than one emacs-w3m buffer exists, a
reasonable attempt is made to present emacs-w3m in two windows on
the same frame. Any action to open a new emacs-w3m buffer, such
as `w3m-goto-url-new-session' or `w3m-search-new-session'
displays the new buffer in the unfocused pane, and transfers
focus there. In the past, this had been set by the combination:
`w3m-use-tab' nil `w3m-pop-up-windows' t, and `w3m-pop-up-frames'
nil.

DEDICATED-FRAMES: Each new emacs-w3m buffer is opened in a new
single-window frame. In the past, this had been set by the
combination: `w3m-use-tab' nil `w3m-pop-up-windows' ignored, and
`w3m-pop-up-frames' t.

TABBED-DEDICATED-FRAMES: Each new emacs-w3m buffer is opened in
the same window of the frame from which it was spawned, and is
not easily visible to emacs-w3m buffers associated with other
frames. The window includes a clickable tab bar along the top. In
the past, this had been set by the combination: `w3m-use-tab' t
`w3m-pop-up-windows' ignored, and `w3m-pop-up-frames' t."
  :type '(radio (symbol :format "Nil" nil)
		(symbol :format "Plain" plain)
		(symbol :format "Tabbed" tabbed)
		(symbol :format "Dual-pane" dual-pane)
		(symbol :format "Dedicated Frames" frames)
		(symbol :format "Tabbed Dedicated Frames" tabbed-frames)))

(defun w3m-display-mode (style)
  "Select how to display emacs-w3m buffers.

Refer to variable `w3m-display-mode' for details."
  (interactive
   (list
    (intern
     (let ((opts '("nil" "plain" "tabbed" "dual-pane" "frames" "tabbed-frames"))
	   (def (symbol-name w3m-display-mode)))
       (completing-read "Display mode: " opts nil t nil 'opts def)))))
  (setq w3m-display-mode style)
  (setq w3m-use-tab
	(if (memq style '(tabbed tabbed-frames)) t nil))
  (setq w3m-pop-up-windows
	(if (memq style '(dual-pane)) t nil))
  (setq w3m-pop-up-frames
	(if (memq style '(frames tabbed-frames)) t nil)))

(defun w3m-cleanup-temp-files ()
  (when w3m-do-cleanup-temp-files
    (dolist (f (directory-files w3m-profile-directory t "^w3m\\(cache\\|el\\|src\\|tmp\\)" t))
        (delete-file f))))

(defun w3m-show-form-hint ()
  "Show sending form hint when the cursor is in a form."
  (when w3m-use-form (w3m-form-unexpand-form))
  (let ((keys (where-is-internal 'w3m-submit-form)))
    (when (and (w3m-submit (point)) keys)
      (if (get-text-property (point) 'w3m-form-readonly)
	  (if (memq (car (w3m-action))
		    '(w3m-form-input w3m-form-input-textarea))
	      (progn
		(w3m-form-expand-form)
		(w3m--message nil t
		 "This form is not editable; type `c' to copy the contents"))
	    (w3m--message nil 'w3m-warning "This form is not accessible"))
	(w3m--message nil t "Press %s to send the current form"
		     (key-description (car keys)))))))

(provide 'w3m)

(unless noninteractive
  (when w3m-init-file
    (if (string-match "\\.el\\'" w3m-init-file)
	(or (load (concat w3m-init-file "c") t t t)
	    (load w3m-init-file t t t))
      (load w3m-init-file t t))))

(run-hooks 'w3m-load-hook)

;;; w3m.el ends here<|MERGE_RESOLUTION|>--- conflicted
+++ resolved
@@ -10067,18 +10067,10 @@
        ((and (string= file-part "") fragment-part)
 	(w3m-search-name-anchor fragment-part))
        ((not (string= file-part ""))
-<<<<<<< HEAD
 	(w3m-goto-url (w3m-expand-url (substring url (match-beginning 4))
 				      (concat "file://" default-directory))
 		      reload charset post-data referer handler element))
        (t (w3m--message t 'w3m-error "No URL at point")))))
-=======
-	(w3m-goto-url
-	 (w3m-expand-url (substring url (match-beginning 4))
-			 (concat "file://" default-directory))
-	 reload charset post-data referer handler element no-popup))
-       (t (w3m-message "No URL at point")))))
->>>>>>> 0cabba57
    ((w3m-url-valid url)
     (w3m--goto-url--valid-url url reload charset post-data referer handler
 			      element no-popup save-pos))
