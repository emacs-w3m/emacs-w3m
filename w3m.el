--- conflicted
+++ resolved
@@ -9383,7 +9383,6 @@
 (defun w3m--goto-torrent-url (url)
   "Process `.torrent' links and `magnet:' protocol URLs.
 
-<<<<<<< HEAD
 This handler is currently hard-coded to require the external
 command-line programs `transmission-daemon' and
 `transmission-remote', and to recommend the external NCURSES
@@ -9401,7 +9400,7 @@
   ;;       * investigate options for using `deluge', `ktorrent', or others.
   (if (not (and (executable-find "transmission-daemon")
                 (executable-find "transmission-remote")))
-    (w3m--message t 'w3m-error "Missing executable for processing torrents.")
+    (w3m-message "Missing executable for processing torrents.")
    (when url ;; sanity check
      (when (not (zerop (shell-command "pgrep -f transmission-daemon")))
        (shell-command (concat "transmission-daemon -w " w3m-default-save-directory))
@@ -9418,38 +9417,6 @@
              (when (string-match "finished" event)
                (kill-buffer))))
          (bury-buffer))))))
-=======
-This handler is currently hard-coded to require three specific external
-command-line programs `transmission-daemon', `transmission-remote', and
-`transmission-remote-cli'.  The `transmission-daemon' program initiates
-a web interface on `http://localhost:9091' from which one may view and
-manipulate torrents; however, that interface requires javascript, so is
-unavailable directly via `emacs-w3m'.  An alternative NCURSES interface
-is available using a third command-line program `transmission-remote-cli',
-so this function concludes by starting that external program in
-a dedicated `ansi-term' buffer, if one does not already exist."
-  ;; TODO: * don't hard-code for `transmission'
-  ;;       * investigate options for using `deluge', `ktorrent', or others.
-  (if (not (and (executable-find "transmission-daemon")
-		(executable-find "transmission-remote")
-		(executable-find "transmission-remote-cli")))
-      (w3m-message "Missing executable for processing torrents.")
-    (when url ;; sanity check
-      (when (not (zerop (shell-command "pgrep -f transmission-daemon")))
-	(shell-command (concat "transmission-daemon -w "
-			       w3m-default-save-directory))
-	(sit-for 1))
-      (shell-command (concat "transmission-remote -a " url))
-      (let ((buf-name "w3m-torrents"))
-	(when (not (get-buffer (concat "*" buf-name "*")))
-	  (ansi-term "transmission-remote-cli" buf-name)
-	  (set-process-sentinel
-	   (get-buffer-process (current-buffer))
-	   (lambda (process event)
-	     (when (string-match "finished" event)
-	       (kill-buffer))))
-	  (bury-buffer))))))
->>>>>>> bb10d2a3
 
 (defun w3m-goto-mailto-url (url &optional post-data)
   (let ((before (nreverse (buffer-list)))
