;;; w3m.el --- an Emacs interface to w3m -*- coding: utf-8; -*-

;; Copyright (C) 2000-2019 TSUCHIYA Masatoshi <tsuchiya@namazu.org>

;; Authors: TSUCHIYA Masatoshi <tsuchiya@namazu.org>,
;;          Shun-ichi GOTO     <gotoh@taiyo.co.jp>,
;;          Satoru Takabayashi <satoru-t@is.aist-nara.ac.jp>,
;;          Hideyuki SHIRAI    <shirai@meadowy.org>,
;;          Keisuke Nishida    <kxn30@po.cwru.edu>,
;;          Yuuichi Teranishi  <teranisi@gohome.org>,
;;          Akihiro Arisawa    <ari@mbf.sphere.ne.jp>,
;;          Katsumi Yamaoka    <yamaoka@jpl.org>,
;;          Tsuyoshi CHO       <tsuyoshi_cho@ybb.ne.jp>
;; Keywords: w3m, WWW, hypermedia

;; This file is the main part of emacs-w3m.

;; This program is free software; you can redistribute it and/or modify
;; it under the terms of the GNU General Public License as published by
;; the Free Software Foundation; either version 2, or (at your option)
;; any later version.

;; This program is distributed in the hope that it will be useful,
;; but WITHOUT ANY WARRANTY; without even the implied warranty of
;; MERCHANTABILITY or FITNESS FOR A PARTICULAR PURPOSE.  See the
;; GNU General Public License for more details.

;; You should have received a copy of the GNU General Public License
;; along with this program; see the file COPYING.  If not, write to
;; the Free Software Foundation, Inc., 51 Franklin Street, Fifth Floor,
;; Boston, MA 02110-1301, USA.


;;; Commentary:

;; Emacs-w3m is an Emacs interface to the w3m program.  For more
;; detail about w3m, see:
;;
;;    http://w3m.sourceforge.net/


;;; How to install:

;; See the README file in any case.  We also recommend you check
;; whether a newer version of w3m is released.
;;
;; The outline of installation is: run the `configure' script and type
;; `make install' in the top directory of the emacs-w3m distribution.


;;; Code:

;; Developers, you must not use the cl functions (e.g., `coerce',
;; `equalp', `merge', etc.) in any emacs-w3m or shimbun modules.  To
;; exclude run-time cl is the policy of emacs-w3m.  However, XEmacs
;; employs the cl package for all time, or those functions are
;; possibly provided in the other modules like APEL, so you may use
;; them only in w3m-xmas.el.  Note that `caaaar', for example, is not
;; a cl function if it is byte compiled; see cl-macs.el.
(eval-when-compile
  (require 'cl))

(eval-when-compile
  (unless (dolist (var nil t))
    ;; Override the `dolist' macro which may be faultily provided by
    ;; old egg.el.
    (load "cl-macs" nil t)))

;; The following variables will be referred to by the external modules
;; which bind such variables only when compiling themselves.  And also
;; some modules have the `defadvice' forms including them and run
;; `byte-compile' at run-time.
(eval-and-compile
  (defvar w3m-current-title nil
    "Title of a page visiting in the current buffer.")
  (defvar w3m-current-url nil
    "A url of a page visiting in the current buffer."))

(require 'w3m-util)
(require 'w3m-proc)

;; Silence the Emacs's byte-compiler that says ``might not be defined''.
(eval-when-compile
  (defalias 'w3m-setup-menu 'ignore))

(eval-and-compile
  (cond
   ((featurep 'xemacs)
    (require 'w3m-xmas))
   ((>= emacs-major-version 21)
    (require 'w3m-ems))
   (t
    (error "Emacs-w3m of this version no longer supports Emacs %s"
	   (mapconcat 'identity
		      (nbutlast (split-string emacs-version "\\."))
		      ".")))))

(unless (or (featurep 'xemacs) (< emacs-major-version 23))
  (require 'bookmark-w3m))

(require 'w3m-fb)
(require 'w3m-hist)
(require 'timezone)
(require 'image-mode nil t)

;; Add-on programs:
(eval-and-compile
  (autoload 'w3m-bookmark-view "w3m-bookmark"
    "Display the bookmark" t)
  (autoload 'w3m-bookmark-view-new-session "w3m-bookmark"
    "Display the bookmark on a new session" t)
  (autoload 'w3m-bookmark-add-this-url "w3m-bookmark"
    "Add a link under point to the bookmark." t)
  (autoload 'w3m-bookmark-add-current-url "w3m-bookmark"
    "Add a url of the current page to the bookmark." t)
  (autoload 'w3m-bookmark-add-all-urls "w3m-bookmark"
    "Add urls of all pages being visited to the bookmark." t)
  (autoload 'w3m-bookmark-add "w3m-bookmark" "Add URL to bookmark.")
  (autoload 'w3m-search "w3m-search"
    "Search a word using search engines." t)
  (autoload 'w3m-search-new-session "w3m-search"
    "Search a word using search engines in a new session." t)
  (autoload 'w3m-search-uri-replace "w3m-search")
  (autoload 'w3m-weather "w3m-weather"
    "Display a weather report." t)
  (autoload 'w3m-about-weather "w3m-weather")
  (autoload 'w3m-antenna "w3m-antenna"
    "Report changes of web sites." t)
  (autoload 'w3m-antenna-add-current-url "w3m-antenna"
    "Add a link address of the current page to the antenna database." t)
  (autoload 'w3m-about-antenna "w3m-antenna")
  (autoload 'w3m-dtree "w3m-dtree"
    "Display a directory tree." t)
  (autoload 'w3m-about-dtree "w3m-dtree")
  (autoload 'w3m-namazu "w3m-namazu"
    "Search files with Namazu." t)
  (autoload 'w3m-about-namazu "w3m-namazu")
  (autoload 'w3m-perldoc "w3m-perldoc"
    "View Perl documents" t)
  (autoload 'w3m-about-perldoc "w3m-perldoc")
  (autoload 'w3m-fontify-forms "w3m-form")
  (autoload 'w3m-fontify-textareas "w3m-form")
  (autoload 'w3m-form-textarea-file-cleanup "w3m-form")
  (autoload 'w3m-form-textarea-files-remove "w3m-form")
  (autoload 'w3m-form-kill-buffer "w3m-form")
  (autoload 'w3m-form-set-number "w3m-form")
  (autoload 'w3m-form-expand-form "w3m-form")
  (autoload 'w3m-form-unexpand-form "w3m-form")
  (autoload 'w3m-form-make-form-data "w3m-form")
  (autoload 'w3m-filter "w3m-filter")
  (autoload 'w3m-toggle-filtering "w3m-filter"
    "Toggle whether web pages will have their html modified by w3m's \
filters before being rendered."
    t)
  (autoload 'w3m-setup-tab-menu "w3m-tabmenu")
  (autoload 'w3m-setup-bookmark-menu "w3m-bookmark")
  (autoload 'w3m-switch-buffer "w3m-tabmenu")
  (autoload 'w3m-cookie-set "w3m-cookie")
  (autoload 'w3m-cookie-get "w3m-cookie")
  (autoload 'w3m-cookie "w3m-cookie")
  (autoload 'w3m-about-cookie "w3m-cookie")
  (autoload 'w3m-cookie-shutdown "w3m-cookie" nil t)
  (autoload 'report-emacs-w3m-bug "w3m-bug" nil t)
  (autoload 'w3m-replace-symbol "w3m-symbol" nil t)
  (autoload 'w3m-mail "w3m-mail" nil t)
  (autoload 'w3m-lnum-mode "w3m-lnum" nil t)
  (autoload 'w3m-lnum-follow "w3m-lnum" nil t)
  (autoload 'w3m-lnum-goto "w3m-lnum" nil t)
  (autoload 'w3m-lnum-universal "w3m-lnum" nil t)
  (autoload 'w3m-lnum-toggle-inline-image "w3m-lnum" nil t)
  (autoload 'w3m-lnum-view-image "w3m-lnum" nil t)
  (autoload 'w3m-lnum-external-view-this-url "w3m-lnum" nil t)
  (autoload 'w3m-lnum-edit-this-url "w3m-lnum" nil t)
  (autoload 'w3m-lnum-print-this-url "w3m-lnum" nil t)
  (autoload 'w3m-lnum-download-this-url "w3m-lnum" nil t)
  (autoload 'w3m-lnum-bookmark-add-this-url "w3m-lnum" nil t)
  (autoload 'w3m-lnum-zoom-in-image "w3m-lnum" nil t)
  (autoload 'w3m-lnum-zoom-out-image "w3m-lnum" nil t)
  (autoload 'w3m-session-select "w3m-session"
    "Select session from session list." t)
  (autoload 'w3m-session-save "w3m-session"
    "Save list of displayed session." t)
  (autoload 'w3m-setup-session-menu "w3m-session")
  (autoload 'w3m-session-automatic-save "w3m-session")
  (autoload 'w3m-session-deleted-save "w3m-session")
  (autoload 'w3m-session-last-autosave-session "w3m-session")
  (autoload 'w3m-session-goto-session "w3m-session")
  (autoload 'w3m-session-crash-recovery-save "w3m-session")
  (autoload 'w3m-session-last-crashed-session "w3m-session")
  (autoload 'w3m-save-buffer "w3m-save"
    "Save the current page and its image data locally."))

;; Avoid byte-compile warnings.
(eval-when-compile
  (autoload 'doc-view-mode "doc-view" nil t)
  (autoload 'doc-view-mode-p "doc-view")
  (autoload 'image-backward-hscroll "image-mode" nil t)
  (autoload 'image-bol "image-mode" nil t)
  (autoload 'image-eol "image-mode" nil t)
  (autoload 'image-forward-hscroll "image-mode" nil t)
  (autoload 'image-mode-setup-winprops "image-mode")
  (autoload 'image-scroll-down "image-mode" nil t)
  (autoload 'image-scroll-up "image-mode" nil t)
  (autoload 'quit-window "window" nil t)
  (autoload 'rfc2368-parse-mailto-url "rfc2368")
  (autoload 'widget-convert-button "wid-edit")
  (autoload 'widget-forward "wid-edit" nil t)
  (autoload 'widget-get "wid-edit")
  (autoload 'zone-call "zone")
  (unless (fboundp 'char-to-int)
    (defalias 'char-to-int 'identity))
  (defvar bidi-paragraph-direction)
  (defvar doc-view-mode-map)
  (defvar w3m-bookmark-mode)
  (defvar w3m-bookmark-menu-items)
  (defvar w3m-bookmark-menu-items-pre)
  (defvar w3m-tab-menubar-make-items-preitems)
  (defvar w3m-session-menu-items-pre)
  (defvar w3m-session-menu-items))

;; The version is decided by the final revision 1.1717 which was
;; hosted by the CVS repository.
(defconst emacs-w3m-version
  "1.4.632"
  "Version number of this package.")

(defgroup w3m nil
  "Emacs-w3m - the web browser of choice."
  :group 'hypermedia)

(defgroup w3m-face nil
  "Faces used for emacs-w3m."
  :group 'w3m
  :prefix "w3m-")

(defcustom w3m-command nil
  "*Name of the executable file of the w3m command.
You normally don't have to specify the value, since emacs-w3m looks
for the existing commands in order of w3m, w3mmee and w3m-m17n in the
`exec-path' directories in order if it is nil in the beginning.

If you want to use the other w3m command, specify the value of this
variable explicitly in the .emacs file or customize the value and save
it.  In this case, you need to restart Emacs and emacs-w3m.  That is,
there is currently no way to apply the changing of the w3m command to
all the emacs-w3m programs safely after loading the w3m.elc module."
  :group 'w3m
  :type '(radio (const :format "Not specified " nil)
		(string :format "Command: %v\n")))

(defcustom w3m-display-ins-del 'auto
  "*Value of `display_ins_del' option."
  :group 'w3m
  :type '(radio (const :format "Delect automatically" auto)
		(const :format "Use fontify" fontify)
		(const :format "Use tag" tag)
		(const :format "No have option" nil)))

(defvar w3m-type nil
  "Type of the w3m command.
The valid values include `w3m', `w3mmee', and `w3m-m17n'.")
(defvar w3m-compile-options nil
  "Compile options that the w3m command was built with.")
(defvar w3m-version nil
  "Version string of the w3m command.")

;; Set w3m-command, w3m-type, w3m-version and w3m-compile-options
(if noninteractive ;; Don't call the external command when compiling.
    (unless w3m-command
      (setq w3m-command "w3m"))
  (when (or (null w3m-command)
	    (null w3m-type)
	    (null w3m-version)
	    (null w3m-compile-options))
    (let ((command (or w3m-command
		       (w3m-which-command "w3m")
		       (w3m-which-command "w3mmee")
		       (w3m-which-command "w3m-m17n"))))
      (when command
	(setq w3m-command command)
	(with-temp-buffer
	  (call-process command nil t nil "-version")
	  (goto-char (point-min))
	  (when (re-search-forward "version \\(w3m/0\\.[3-9]\
\\(?:\\.[0-9\\]\\)*\\(?:rc[0-9]+\\)?\
\\(?:-stable\\|\\(?:\\+cvs\\(?:-[0-9]+\\.[0-9]+\\)?\\)\\)?\
\\(?:-inu\\|\\(-m17n\\|\\(\\+mee\\)\\)\\)?[^,]*\\)" nil t)
	    (setq w3m-version (match-string 1))
	    (setq w3m-type
		  (cond
		   ((match-beginning 3) 'w3mmee)
		   ((match-beginning 2) 'w3m-m17n)
		   ((match-beginning 1) 'w3m)
		   (t 'other))))
	  (when (re-search-forward "options +" nil t)
	    (setq w3m-compile-options
		  (or (split-string (buffer-substring (match-end 0)
						      (point-at-eol))
				    ",")
		      (list nil)))
	    (when (member "m17n" w3m-compile-options)
	      (setq w3m-type 'w3m-m17n))))))))

(when (not (stringp w3m-command))
  (error "\
Install w3m command in `exec-path' or set `w3m-command' variable correctly"))

(defcustom w3m-user-agent (concat "Emacs-w3m/" emacs-w3m-version
				  " " w3m-version)
  "String used for the User-Agent field.  See also `w3m-add-user-agent'."
  :group 'w3m
  :type 'string)

(defcustom w3m-add-user-agent t
  "Non-nil means add the User-Agent field to the request header.
The value of `w3m-user-agent' is used for the field body."
  :group 'w3m
  :type 'boolean)

(defvar w3m-user-agent-default-alist
  `(("Emacs-w3m (user default)" . w3m-user-agent)
    ("Emacs-w3m (package default)"
     . ,(concat "Emacs-w3m/" emacs-w3m-version " " w3m-version)))
  "An default alist of user agent strings.
This is used when offering the user the opportunity to change user
agent strings. This should normally not be modified; instead modify
`w3m-user-agent-alist'.")

(defcustom w3m-user-agent-alist
  '(("Android Webkit" . "\
Mozilla/5.0 (Linux; U; Android 4.0.3; ko-kr; LG-L160L Build/IML74K)\
 AppleWebkit/534.30 (KHTML, like Gecko) Version/4.0 Mobile Safari/534.30")
    ("Firefox 57" . "\
Mozilla/5.0 (Windows NT 10.0; Win64; x64; rv:57.0) Gecko/20100101 Firefox/57.0")
    ("IE Mobile" . "\
Mozilla/5.0 (compatible; MSIE 9.0; Windows Phone OS 7.5; Trident/5.0;\
 IEMobile/9.0)")
    ("Opera Mini 9.80" . "\
Opera/9.80 (J2ME/MIDP; Opera Mini/9.80 (S60; SymbOS; Opera Mobi/23.348; U; en)\
 Presto/2.5.25 Version/10.54")
    ("Opera Mobile 12" . "\
Opera/12.02 (Android 4.1; Linux; Opera Mobi/ADR-1111101157; U; en-US)\
 Presto/2.9.201 Version/12.02")
    ("Chrome 51" . "\
Mozilla/5.0 (Linux; Android 5.1.1; VS810PP Build/LMY47V) AppleWebKit/537.36\
 (KHTML, like Gecko) Chrome/51.0.2704.81 Mobile Safari/537.36"))
  "An alist of user agent strings.
Each entry should be a cons of a short descriptive string and
the user agent string."
  :group 'w3m
  :type '(repeat (cons (string :tag "Short Description")
		       (string :tag "User Agent string"))))

(defcustom w3m-user-agent-site-specific-alist nil
  "An alist of user-agent strings to be used for specific URLs.
Each entry should be a cons of a regexp for the URLs to be
covered by the rule, and a user-agent string to be used."
  :group 'w3m
  :type '(repeat (cons (string :tag "URL regexp")
		       (string :tag "User Agent string"))))

(defcustom w3m-language
  (if (and (boundp 'current-language-environment)
	   ;; In XEmacs 21.5 it may be the one like "Japanese (UTF-8)".
	   (string-match "\\`Japanese"
			 (symbol-value 'current-language-environment)))
      "Japanese")
  "*Your preferred language used in emacs-w3m sessions."
  :group 'w3m
  :type '(radio (const :format "%v " "Japanese")
		(const :tag "Other" nil))
  :get (lambda (symbol)
	 (let ((value (format "%s" (default-value symbol)))
	       (case-fold-search t))
	   (prog1
	       (setq value (if (string-match "\\`japan" value) "Japanese"))
	     (custom-set-default symbol value))))
  :set (lambda (symbol value)
	 (custom-set-default symbol (if (equal value "Japanese") "Japanese"))))

(defcustom w3m-command-arguments
  (if (eq w3m-type 'w3mmee) '("-o" "concurrent=0" "-F") nil)
  "*List of the default arguments passed to the w3m command.
See also `w3m-command-arguments-alist'."
  :group 'w3m
  :type '(repeat (string :format "Argument: %v\n")))

(defcustom w3m-command-arguments-alist nil
  "*Alist of regexps matching urls and additional arguments passed to w3m.
A typical usage of this variable is to specify whether to use the proxy
server for the particular hosts.  The first match made will be used.
Here is an example of how to set this variable:

\(setq w3m-command-arguments-alist
      '(;; Don't use the proxy server to visit local web pages.
	(\"^http://\\\\(?:[^/]*\\\\.\\\\)*your-company\\\\.com\\\\(?:/\\\\|$\\\\)\"
	 \"-no-proxy\")
	;; Use the proxy server to visit any foreign urls.
	(\"\"
	 \"-o\" \"http_proxy=http://proxy.your-company.com:8080/\")))

Where the first element matches the url that the scheme is \"http\" and
the hostname is either \"your-company.com\" or a name ended with
\".your-company.com\", and the proxy server is not used for those hosts.
If you are a novice on the regexps, you can use the
`w3m-no-proxy-domains' variable instead."
  :group 'w3m
  :type '(repeat (cons :format "%v" :indent 4
		       (regexp :format "%t: %v\n")
		       (repeat :tag "Arguments passed to w3m command"
			       (string :format "Arg: %v\n")))))

(defcustom w3m-no-proxy-domains nil
  "*List of domain names with which emacs-w3m will not use a proxy server.
Each element should be exactly a domain name which means the latter
common part of the host names, not a regexp."
  :group 'w3m
  :type '(repeat (string :format "Domain name: %v\n")))

(defcustom w3m-command-environment
  (delq nil
	(list
	 (if (eq w3m-type 'w3mmee)
	     (cons "W3MLANG" "ja_JP.kterm"))
	 (if (eq system-type 'windows-nt)
	     (cons "CYGWIN" "binmode"))
	 (cons "LC_ALL" "C")))
  "*Alist of environment variables for subprocesses to inherit."
  :group 'w3m
  :type '(repeat
	  (cons :format "%v" :indent 4
		(string :format "Name: %v\n")
		(string :format "    Value: %v\n"))))

(defcustom w3m-fill-column -1
  "*Integer used as the value for `fill-column' in emacs-w3m buffers.
If it is positive, pages will be displayed within the columns of that
number.  If it is zero or negative, the number of columns which
subtracted that number from the window width is applied to the maximum
width of pages.  Note that XEmacs does not always obey this setting."
  :group 'w3m
  :type 'integer)

(defcustom w3m-mailto-url-function nil
  "*Function used to handle the `mailto' urls.
Function is called with one argument, just a url.  If it is nil, a
function specified by the `mail-user-agent' variable will be used for
composing mail messages."
  :group 'w3m
  :type '(radio (const :tag "Not specified" nil)
		(function :format "%t: %v\n")))

(defcustom w3m-mailto-url-popup-function-alist
  '((cmail-mail-mode . pop-to-buffer)
    (mail-mode . pop-to-buffer)
    (message-mode . pop-to-buffer)
    (mew-draft-mode . pop-to-buffer)
    (mh-letter-mode . pop-to-buffer)
    (wl-draft-mode . pop-to-buffer))
  "*Alist of (MAJOR-MODE . FUNCTION) pairs used to pop to a mail buffer up.
If a user clicks on a `mailto' url and a mail buffer is composed by
`mail-user-agent' with the MAJOR-MODE, FUNCTION will be called with a
mail buffer as an argument.  Note that the variables
`display-buffer-alist' (or `special-display-buffer-names' and
`special-display-regexps' for old Emacsen), `same-window-buffer-names'
and `same-window-regexps' will be bound to nil while popping to
a buffer up."
  :group 'w3m
  :type '(repeat (cons :format "%v" :indent 11
		       (symbol :format "Major-mode: %v\n")
		       (function :format "%t: %v\n"))))

(defcustom w3m-use-mule-ucs
  (and (eq w3m-type 'w3m) (featurep 'un-define))
  "*Non-nil means use the multi-script support with Mule-UCS."
  :group 'w3m
  :type 'boolean
  :require 'w3m-ucs)

(when w3m-use-mule-ucs
  (condition-case nil
      (require 'w3m-ucs)
    (error (setq w3m-use-mule-ucs nil))))

(defcustom w3m-use-ange-ftp nil
  "*Non-nil means that `ange-ftp' or `efs' is used to access FTP servers."
  :group 'w3m
  :type 'boolean)

(defcustom w3m-doc-view-content-types
  (condition-case nil
      (delq nil (mapcar (lambda (type)
			  (if (doc-view-mode-p type)
			      (format "application/%s" type)))
			'(dvi postscript pdf)))
    (error nil))
  "List of content types for which to use `doc-view-mode' to view contents.
This overrides `w3m-content-type-alist'."
  :group 'w3m
  :type '(repeat (string :tag "Type" :value "application/")))

(defcustom w3m-imitate-widget-button '(eq major-mode 'gnus-article-mode)
  "*If non-nil, imitate the widget buttons on link (anchor) buttons.
It is useful for moving about in a Gnus article buffer using TAB key.
It can also be any Lisp form that should return a boolean value."
  :group 'w3m
  :type 'sexp)

(defcustom w3m-treat-image-size t
  "*Non-nil means let w3m mind the ratio of the size of images and text.

If it is non-nil, the w3m command will make a halfdump which reserves
rectangle spaces in which images will be put, and also `alt' texts
will be truncated or padded with spaces so that their display width
will be the same as the width of images.

See also `w3m-pixels-per-character' and `w3m-pixels-per-line'.  Those
values will be passed to the w3m command in order to compute columns
and lines which images occupy."
  :group 'w3m
  :type 'boolean)

(defcustom w3m-pixels-per-line 64
  "*Integer used for the `-ppl' argument of the w3m command.
If nil, the height of the default face is used.  It is valid only when
`w3m-treat-image-size' is non-nil.  Note that a small value may not
induce a good result.  If you want to use emacs-w3m in a character
terminal and make `w3m-treat-image-size' effective, you need to set
this variable properly."
  :group 'w3m
  :type '(choice (const :tag "Auto Detect" nil)
		 (integer :tag "Specify Pixels")))

(defcustom w3m-pixels-per-character nil
  "*Integer used for the `-ppc' argument of the w3m command.
If nil, the width of the default face is used.  It is valid only when
`w3m-treat-image-size' is non-nil.  If you want to use emacs-w3m in a
character terminal and make `w3m-treat-image-size' effective, you need
to set this variable properly."
  :group 'w3m
  :type '(radio (const :tag "Auto Detect" nil)
		(integer :format "Specify Pixels: %v\n")))

(defcustom w3m-image-default-background nil
  "Color name used as transparent color of image.
Nil means to use the background color of the Emacs frame.  Note that
this value is effective only to xbm and monochrome pbm images in Emacs
22 and greater."
  :group 'w3m
  :type '(radio (string :format "Color: %v\n"
			:match (lambda (widget value)
				 (and (stringp value) (> (length value) 0))))
		(const :tag "Use the background color of the Emacs frame" nil)
		(const :tag "Null string" "")))

(defvar w3m-accept-japanese-characters
  (and (not noninteractive)
       (featurep 'mule)
       (or (memq w3m-type '(w3mmee w3m-m17n))
	   ;; Examine whether the w3m command specified by `w3m-command'
	   ;; uses `euc-japan' for the internal character set.
	   (let ((str
		  (eval-when-compile
		    (format
		     (concat
		      "<!doctype html public \"-//W3C//DTD HTML 3.2//EN\">"
		      "<html><head><meta http-equiv=\"Content-Type\" "
		      "content=\"text/html; charset=ISO-2022-JP\">"
		      "</head><body>%s</body>\n")
		     (string 27 36 66 52 65 59 122 27 40 66)))))
	     (with-temp-buffer
	       (set-buffer-multibyte nil)
	       (insert str)
	       (let ((coding-system-for-write 'binary)
		     (coding-system-for-read 'binary)
		     (default-process-coding-system (cons 'binary 'binary)))
		 (call-process-region (point-min) (point-max) w3m-command
				      t t nil "-T" "text/html" "-halfdump")
		 (goto-char (point-min))
		 (and (re-search-forward (string ?\264 ?\301 ?\273 ?\372)
					 nil t)
		      t))))))
  "Non-nil means that the w3m command accepts Japanese characters.")

(defcustom w3m-coding-system (if (featurep 'mule)
				 (if (eq w3m-type 'w3mmee)
				     'iso-2022-7bit-ss2
				   'iso-2022-7bit)
			       'iso-8859-1)
  "*Default coding system used to communicate with the w3m command."
  :group 'w3m
  :type 'coding-system)

(defcustom w3m-terminal-coding-system
  (if w3m-accept-japanese-characters
      'euc-japan 'iso-8859-1)
  "*Default coding system used when writing to w3m processes.
It is just a default value to set process' coding system initially.
\(This variable name is analogically derived from the behavior of the
w3m command which accepts data from Emacs just like reads from the
terminal.)"
  :group 'w3m
  :type 'coding-system)

(defcustom w3m-output-coding-system
  (cond
   ((not (featurep 'mule)) 'iso-8859-1)
   ((eq w3m-type 'w3mmee) 'ctext)
   ((eq w3m-type 'w3m-m17n)
    (if (and (w3m-find-coding-system 'utf-8)
	     (not (and (equal "Japanese" w3m-language)
		       (featurep 'w3m-ems)
		       (= emacs-major-version 21))))
	'utf-8
      'iso-2022-7bit-ss2))
   (w3m-accept-japanese-characters 'w3m-euc-japan)
   (t 'w3m-iso-latin-1))
  "*Coding system used when reading from w3m processes."
  :group 'w3m
  :type 'coding-system)

(defcustom w3m-input-coding-system
  (if (memq w3m-type '(w3mmee w3m-m17n))
      w3m-output-coding-system
    (if w3m-accept-japanese-characters
	(if w3m-use-mule-ucs
	    'w3m-euc-japan-mule-ucs
	  (if (featurep 'w3m-ems)
	      'w3m-euc-japan
	    'euc-japan))
      (if w3m-use-mule-ucs
	  'w3m-iso-latin-1-mule-ucs
	(if (featurep 'w3m-ems)
	    'w3m-iso-latin-1
	  'iso-8859-1))))
  "*Coding system used when writing to w3m processes.
It overrides `coding-system-for-write' if it is not `binary'.
Otherwise, the value of the `w3m-current-coding-system' variable is
used instead."
  :group 'w3m
  :type 'coding-system)

(defcustom w3m-file-coding-system (if (featurep 'mule)
				      'iso-2022-7bit
				    'iso-8859-1)
  "*Coding system used when writing configuration files.
This value will be referred to by the `w3m-save-list' function."
  :group 'w3m
  :type 'coding-system)

(defvar w3m-file-coding-system-for-read nil
  "*Coding system used when reading configuration files.
It is strongly recommended that you do not set this variable if there
is no particular reason.  The value will be referred to by the
`w3m-load-list' function.")

(defcustom w3m-file-name-coding-system
  (if (memq system-type '(windows-nt OS/2 emx))
      'shift_jis 'euc-japan)
  "*Coding system used to convert pathnames when emacs-w3m accesses files."
  :group 'w3m
  :type 'coding-system)

(defcustom w3m-default-coding-system
  (if (equal "Japanese" w3m-language) 'shift_jis 'iso-8859-1)
  "*Default coding system used to encode url strings and post-data."
  :group 'w3m
  :type 'coding-system)

(defcustom w3m-coding-system-priority-list
  (if (equal "Japanese" w3m-language) '(shift_jis))
  "*Coding systems in order of priority used for emacs-w3m sessions."
  :group 'w3m
  :type '(repeat (coding-system :format "%t: %v\n")))

(defcustom w3m-url-coding-system-alist
  '(("\\`https?://\\(?:[^./?#]+\\.\\)+google\\(?:\\.[^./?#]+\\)+/"
     . (lambda (url)
	 (if (string-match "&ie=\\([^&]+\\)" url)
	     (w3m-charset-to-coding-system (match-string 1 url)))))
    (nil . utf-8))
  "Alist of url regexps and coding systems used to encode url to retrieve.
The form looks like:
  ((\"REGEXP\" . CODING) (\"REGEXP\" . CODING)...(nil . CODING))

Where REGEXP is a regular expression that matches a url.  REGEXP nil
means any url; element of which the car is nil, that is the default,
has to be the last item of this alist.
CODING is a coding system used to encode a url that REGEXP matches.
CODING nil means using the coding system corresponding to a charset
used to encode the current page.  CODING may also be a function that
takes one argument URL and returns a coding system.

If the example.com site requires a browser to use `shift_jis' to encode
url for example, you can add it to this variable as follows:

\(add-to-list
 'w3m-url-coding-system-alist
 '(\"\\\\`https?://\\\\(?:[^./?#]+\\\\.\\\\)*example\\\\.com/\" . shift_jis))"
  :group 'w3m
  :type '(repeat (cons :format "%v" :indent 2
		       (radio :format "%v"
			      (const :format "Any " nil)
			      regexp)
		       (radio :format "%v"
			      (const :format "Page's coding system " nil)
			      coding-system))))

(defcustom w3m-key-binding nil
  "*Type of key binding set used in emacs-w3m sessions.
The valid values include `info' which provides Info-like keys, and
nil which provides Lynx-like keys."
  :group 'w3m
  :type '(choice
	  (const :tag "Use Info-like key mapping." info)
	  (const :tag "Use Lynx-like key mapping." nil))
  ;; Since the following form won't be byte-compiled, you developers
  ;; should never use CL macros like `caaaar', `when', `unless' ...
  :set (lambda (symbol value)
	 (prog1
	     (custom-set-default symbol value)
	   (if (or noninteractive
		   ;; Loading w3m.elc is just in progress...
		   (not (featurep 'w3m)))
	       nil
	     (if (and;; Gnus binds `w3m-mode-map' for compiling.
		  (boundp 'w3m-mode-map)
		  (boundp 'w3m-info-like-map)
		  (boundp 'w3m-lynx-like-map))
		 ;; It won't be bound at the first time.
		 (eval
		  '(setq w3m-mode-map (if (eq value 'info)
					  w3m-info-like-map
					w3m-lynx-like-map)
			 w3m-minor-mode-map (w3m-make-minor-mode-keymap))))
	     (let ((buffers (buffer-list)))
	       (save-current-buffer
		 (while buffers
		   (set-buffer (car buffers))
		   (if (eq major-mode 'w3m-mode)
		       (condition-case nil
			   (progn
			     (use-local-map (symbol-value 'w3m-mode-map))
			     (w3m-setup-toolbar)
			     (w3m-setup-menu))
			 (error)))
		   (setq buffers (cdr buffers)))))))))

(defcustom w3m-use-cygdrive (eq system-type 'windows-nt)
  "*If non-nil, use the /cygdrive/ rule when performing `expand-file-name'."
  :group 'w3m
  :type 'boolean)

(eval-and-compile
  (defconst w3m-treat-drive-letter (memq system-type '(windows-nt OS/2 emx))
    "Say whether the system uses drive letters."))

(defcustom w3m-profile-directory
  (concat "~/." (file-name-sans-extension
		 (file-name-nondirectory w3m-command)))
  "*Directory where emacs-w3m config files are loaded from or saved to."
  :group 'w3m
  :type 'directory)

(defcustom w3m-init-file "~/.emacs-w3m"
  "*Your emacs-w3m startup file name.
If a file with the `.el' or `.elc' suffixes exists, it will be read
instead.  Nil means no init file will be loaded.

Note: This file is used as the startup configuration *NOT* for the w3m
command but for emacs-w3m.  In order to modify configurations for the
w3m command, edit the file named \"~/.w3m/config\" normally."
  :group 'w3m
  :type '(radio file (const :format "None " nil)))

(defcustom w3m-default-save-directory
  (concat "~/." (file-name-sans-extension
		 (file-name-nondirectory w3m-command)))
  "*Default directory where downloaded files will be saved to."
  :group 'w3m
  :type 'directory)

(defcustom w3m-external-view-temp-directory w3m-profile-directory
  "Directory where files are saved for the external file viewer."
  :group 'w3m
  :type 'directory)

(defcustom w3m-default-directory nil
  "*Directory used as the current directory in emacs-w3m buffers.
The valid values include a string specifying an existing directory,
a symbol of which the value specifies an existing directory,
a function which takes a url as an argument and returns a directory,
and nil.  If the specified directory does not exist or it is nil,
the value of `w3m-profile-directory' is used.

Note that there is an exception: if a page visits a local file or
visits a remote file using ftp, the directory in which the file exists
is used as the current directory instead."
  :group 'w3m
  :type '(radio (directory :format "%{%t%}: %v\n" :value "~/")
		(symbol :format "%{%t%}: %v\n"
			:match (lambda (widget value) value)
			:value default-directory)
		(function :format "%{%t%}: %v\n")
		(const nil)))

(defcustom w3m-accept-languages
  (let ((file (expand-file-name "config" w3m-profile-directory)))
    (or (when (file-readable-p file)
	  (with-temp-buffer
	    (insert-file-contents file)
	    (goto-char (point-min))
	    (when (re-search-forward "^accept_language[\t ]+\\(.+\\)$" nil t)
	      (delete "" (split-string (match-string 1)
				       "[ \t\r\f\n]*,[ \t\r\f\n]*")))))
	(when (string= w3m-language "Japanese")
	  '("ja" "en"))))
  "*List of acceptable languages in descending order of priority.
The default value is set according to the accept_language entry of the
w3m configuration file (normally \"~/.w3m/config\")."
  :group 'w3m
  :type '(repeat (string :format "Lang: %v\n")))

(defcustom w3m-delete-duplicated-empty-lines t
  "*Non-nil means display two or more continuous empty lines into single."
  :group 'w3m
  :type 'boolean)

(defvar w3m-display-inline-images nil
  "Internal variable controls whether to show images in emacs-w3m buffers.
This variable is buffer-local which defaults to the value of
`w3m-default-display-inline-images'.  Don't set it directly; modify
the `w3m-default-display-inline-images' variable or use the\
 `\\<w3m-mode-map>\\[w3m-toggle-inline-images]' command
to change the appearance of images.
See also `w3m-toggle-inline-images-permanently'.")
(make-variable-buffer-local 'w3m-display-inline-images)

(defcustom w3m-default-display-inline-images nil
  "*Non-nil means display images inline in emacs-w3m buffers.
You can toggle the visibility of images by the\
 `\\<w3m-mode-map>\\[w3m-toggle-inline-images]' command.
See also `w3m-toggle-inline-images-permanently'."
  :group 'w3m
  :type 'boolean)

(defcustom w3m-toggle-inline-images-permanently t
  "*Non-nil means let the visibility of images continue permanently.
The visibility of images is initialized according to
`w3m-default-display-inline-images' at the first time, and except that
it may be toggled by the `\\<w3m-mode-map>\\[w3m-toggle-inline-images]'\
 command, it does not change hereafter, if
it is non-nil.  Otherwise, whether images are visible is initialized
according to `w3m-default-display-inline-images' whenever you visit a
new page or reload the current page in an emacs-w3m buffer."
  :group 'w3m
  :type 'boolean)

(defcustom w3m-icon-directory
  (let (dir)
    (or
     (catch 'found-dir
       (let* ((path (locate-library "w3m"))
	      (paths (if path
			 (cons (file-name-directory path) load-path)
		       load-path)))
	 (while paths
	   (setq path (car paths)
		 paths (cdr paths))
	   (if path
	       (progn
		 (if (file-directory-p
		      (setq dir
			    (expand-file-name "../../etc/images/w3m/" path)))
		     (throw 'found-dir dir))
		 (if (file-directory-p
		      (setq dir
			    (expand-file-name "../etc/images/w3m/" path)))
		     (throw 'found-dir dir))
		 (if (file-directory-p
		      (setq dir
			    (expand-file-name "../../etc/w3m/icons/" path)))
		     (throw 'found-dir dir))
		 (if (file-directory-p
		      (setq dir
			    (expand-file-name "../etc/w3m/icons/" path)))
		     (throw 'found-dir dir)))))))
     (and (fboundp 'locate-data-directory)
	  (or (locate-data-directory "images/w3m")
	      (locate-data-directory "w3m")))
     (and (file-directory-p
	   (setq dir (expand-file-name "images/w3m/" data-directory)))
	  dir)
     (and (file-directory-p
	   (setq dir (expand-file-name "w3m/icons/" data-directory)))
	  dir)))
  "*Directory where emacs-w3m should find icon files."
  :group 'w3m
  :type '(radio (const :tag "Not specified")
		(directory :format "%t: %v\n")))

(defcustom w3m-broken-proxy-cache nil
  "*Set it to t if the proxy server seems not to work properly in caching.
Note that this may be the double-edged sword; setting it to t will
likely be harmful if the proxy server sends bad requests (e.g., not
including the Host header, see RFC2616 section 14.23) to foreign
servers when the w3m command specifies the \"no-cache\" directive.  Also
note that it may not be effective if you are using old w3m command."
  :group 'w3m
  :type 'boolean)

(defcustom w3m-quick-start t
  "*Non-nil means let emacs-w3m start quickly w/o requiring confirmation.
When you invoke the `w3m' command, it attempts to visit the page of a
string like url around the cursor or the value of `w3m-home-page'.
You won't be asked for the confirmation then if this value is non-nil.
Otherwise, you will be prompted for that url with the editing form."
  :group 'w3m
  :type 'boolean)

(defcustom w3m-home-page
  (or (getenv "HTTP_HOME")
      (getenv "WWW_HOME")
      "about:")
  "*This variable specifies the url string to open when emacs-w3m starts.
Don't say HP, which is the abbreviated name of a certain company. ;-)"
  :group 'w3m
  :type '(radio
	  :convert-widget w3m-widget-type-convert-widget
	  `(,@(if (getenv "HTTP_HOME")
		  `((const :format "HTTP_HOME: \"%v\"\n"
			   ,(getenv "HTTP_HOME"))))
	    ,@(if (getenv "WWW_HOME")
		  `((const :format "WWW_HOME: \"%v\"\n"
			   (getenv "WWW_HOME"))))
	    (const :tag "About emacs-w3m" "about:")
	    (const :tag "Blank page" "about:blank")
	    (string :format "URL: %v\n"))))

(defcustom w3m-arrived-file
  (expand-file-name ".arrived" w3m-profile-directory)
  "*Name of the file to keep the arrived URLs database."
  :group 'w3m
  :type 'file)

(defcustom w3m-keep-arrived-urls 500
  "*Maximum number of URLs which the arrived URLs database keeps."
  :group 'w3m
  :type 'integer)

(defcustom w3m-prefer-cache nil
  "*Non-nil means that cached contents are used without checking headers."
  :group 'w3m
  :type 'boolean)

(defcustom w3m-keep-cache-size 300
  "*Maximum number of pages to be cached in emacs-w3m."
  :group 'w3m
  :type 'integer)

(defcustom w3m-follow-redirection 9
  "*Maximum number of redirections which emacs-w3m honors and follows.
If nil, redirections are followed by the w3m command.  Don't set it to
nil if you allow to use cookies (i.e., you have set `w3m-use-cookies'
to non-nil) since cookies may be shared among many redirected pages."
  :group 'w3m
  :type '(radio (const :format "Ignore redirections " nil)
		integer))

(defcustom w3m-redirect-with-get t
  "*If non-nil, use the GET method after redirection.
It controls how emacs-w3m works when a server responds the code 301 or
302.  Here is an extract from RFC2616:

Note: RFC 1945 and RFC 2068 specify that the client is not allowed
to change the method on the redirected request.  However, most
existing user agent implementations treat 302 as if it were a 303
response, performing a GET on the Location field-value regardless
of the original request method."
  :group 'w3m
  :type 'boolean)

(defcustom w3m-resize-image-scale 50
  "*Number of steps in percent used when resizing images."
  :group 'w3m
  :type 'integer)

(defface w3m-anchor
  '((((class color) (background light)) (:foreground "blue"))
    (((class color) (background dark)) (:foreground "cyan"))
    (t (:underline t)))
  "Face used for displaying anchors."
  :group 'w3m-face)
;; backward-compatibility alias
(put 'w3m-anchor-face 'face-alias 'w3m-anchor)

(defface w3m-arrived-anchor
  '((((class color) (background light)) (:foreground "navy"))
    (((class color) (background dark)) (:foreground "LightSkyBlue"))
    (t (:underline t)))
  "Face used for displaying anchors which have already arrived."
  :group 'w3m-face)
;; backward-compatibility alias
(put 'w3m-arrived-anchor-face 'face-alias 'w3m-arrived-anchor)

(defface w3m-current-anchor
  '((t (:underline t :bold t)))
  "Face used to highlight the current anchor."
  :group 'w3m-face)
;; backward-compatibility alias
(put 'w3m-current-anchor-face 'face-alias 'w3m-current-anchor)

(defface w3m-image
  '((((class color) (background light)) (:foreground "ForestGreen"))
    (((class color) (background dark)) (:foreground "PaleGreen"))
    (t (:underline t)))
  "Face used for displaying alternate strings of images."
  :group 'w3m-face)
;; backward-compatibility alias
(put 'w3m-image-face 'face-alias 'w3m-image)

(defface w3m-image-anchor
  '((((class color) (background light)) (:background "light yellow"))
    (((class color) (background dark)) (:background "dark green"))
    (t (:underline t)))
  "Face used for displaying alternate strings of images which are in anchors."
  :group 'w3m-face)
;; backward-compatibility alias
(put 'w3m-image-anchor-face 'face-alias 'w3m-image-anchor)

(defface w3m-history-current-url
  ;; The following strange code compounds the attributes of the
  ;; `secondary-selection' face and the `w3m-arrived-anchor' face,
  ;; and generates the new attributes for this face.
  (let ((base 'secondary-selection)
	(fn (if (featurep 'xemacs)
		'face-custom-attributes-get
	      'custom-face-attributes-get));; What a perverseness it is.
	;; Both `face-custom-attributes-get' in XEmacs and
	;; `custom-face-attributes-get' in CUSTOM 1.9962 attempt to
	;; require `font' in Emacs/w3 and `cl' arbitrarily. :-/
	(features (cons 'font features))
	base-attributes attributes attribute)
    (setq base-attributes (funcall fn base nil)
	  attributes (funcall fn 'w3m-arrived-anchor nil))
    (while base-attributes
      (setq attribute (car base-attributes))
      (unless (memq attribute '(:foreground :underline))
	(setq attributes (plist-put attributes attribute
				    (cadr base-attributes))))
      (setq base-attributes (cddr base-attributes)))
    (list (list t attributes)))
  "Face used to highlight the current url in the \"about://history/\" page."
  :group 'w3m-face)
;; backward-compatibility alias
(put 'w3m-history-current-url-face 'face-alias 'w3m-history-current-url)

(defface w3m-bold '((t (:bold t)))
  "Face used for displaying bold text."
  :group 'w3m-face)
;; backward-compatibility alias
(put 'w3m-bold-face 'face-alias 'w3m-bold)

(defface w3m-italic '((((type nil)) (:underline t))
		      (t (:italic t)))
  "Face used for displaying italic text.
By default it will be a underline face on a non-window system."
  :group 'w3m-face)
;; backward-compatibility alias
(put 'w3m-italic-face 'face-alias 'w3m-italic)

(defface w3m-underline '((t (:underline t)))
  "Face used for displaying underlined text."
  :group 'w3m-face)
;; backward-compatibility alias
(put 'w3m-underline-face 'face-alias 'w3m-underline)

(defface w3m-strike-through
  `((((class color))
     ,(if (featurep 'xemacs)
	  '(:strikethru t)
	'(:strike-through t)))
    (t (:underline t)))
  "Face used for displaying strike-through text."
  :group 'w3m-face)
;; backward-compatibility alias
(put 'w3m-strike-through-face 'face-alias 'w3m-strike-through)

(defface w3m-insert
  '((((class color) (background light))
     (:foreground "purple"))
    (((class color) (background dark))
     (:foreground "orchid"))
    (t (:underline t)))
  "Face used for displaying insert text."
  :group 'w3m-face)
;; backward-compatibility alias
(put 'w3m-insert-face 'face-alias 'w3m-insert)

(defcustom w3m-mode-hook nil
  "*Hook run after `w3m-mode' initialization.
This hook is evaluated by the `w3m-mode' function."
  :group 'w3m
  :type 'hook)

(defcustom w3m-fontify-before-hook nil
  "*Hook run when starting to fontify emacs-w3m buffers.
This hook is evaluated by the `w3m-fontify' function."
  :group 'w3m
  :type 'hook)

(defcustom w3m-fontify-after-hook nil
  "*Hook run after fontifying emacs-w3m buffers.
This hook is evaluated by the `w3m-fontify' function."
  :group 'w3m
  :type 'hook)

(defcustom w3m-display-hook
  '(w3m-move-point-for-localcgi
    w3m-history-highlight-current-url)
  "*Hook run after displaying pages in emacs-w3m buffers.
Each function is called with a url string as the argument.  This hook
is evaluated by the `w3m-goto-url' function."
  :group 'w3m
  :type 'hook
  :initialize 'w3m-custom-hook-initialize)

(defcustom w3m-after-cursor-move-hook
  '(w3m-highlight-current-anchor
    w3m-show-form-hint
    w3m-print-this-url
    w3m-auto-show)
  "*Hook run each time after the cursor moves in emacs-w3m buffers.
This hook is called by the `w3m-check-current-position' function by
way of `post-command-hook'."
  :group 'w3m
  :type 'hook
  :initialize 'w3m-custom-hook-initialize)

(defcustom w3m-delete-buffer-hook
  '(w3m-pack-buffer-numbers)
  "*Hook run when every emacs-w3m buffer is deleted."
  :group 'w3m
  :type 'hook
  :initialize 'w3m-custom-hook-initialize)

(defcustom w3m-select-buffer-hook nil
  "*Hook run when a different emacs-w3m buffer is selected."
  :group 'w3m
  :type 'hook)

(defcustom w3m-async-exec t
  "*Non-nil means execute the w3m command asynchronously in Emacs process."
  :group 'w3m
  :type 'boolean)

;; As far as we know, Emacs 21 under Mac OS X[1] and XEmacs under
;; Solaris[2] won't run the asynchronous operations correctly when
;; both `w3m-async-exec' and `w3m-process-connection-type' are non-nil;
;; [1]the final kilobyte or so might get lost from raw data downloaded
;; from a web site; [2]XEmacs hangs up.

(defcustom w3m-process-connection-type
  (not (or (and (memq system-type '(darwin macos))
		(let ((ver (shell-command-to-string "uname -r")))
		  (and (string-match "^\\([0-9]+\\)\\." ver)
		       (< (string-to-number (match-string 1 ver)) 7))))
	   (and (featurep 'xemacs)
		(string-match "solaris" system-configuration))))
  "*Value for `process-connection-type' used when communicating with w3m."
  :group 'w3m
  :type 'boolean)

(defcustom w3m-async-exec-with-many-urls
  ;; XEmacs 21.5 tends to freeze when retrieving many urls at a time. :-<
  (not (and (featurep 'xemacs) (not (featurep 'sxemacs))
	    (= emacs-major-version 21) (= emacs-minor-version 5)))
  "Non-nil means allow retrieving many urls asynchronously.
The value affects how emacs-w3m will work with group:* urls and the
`w3m-session-select' feature.  If it is nil, the asynchronous operation
is inhibited in those cases even if `w3m-async-exec' is non-nil."
  :group 'w3m
  :type 'boolean)

(defcustom w3m-default-content-type "text/html"
  "*Default value assumed as the content type of local files."
  :group 'w3m
  :type 'string)

(require 'mailcap)
(mailcap-parse-mailcaps nil t)
(mailcap-parse-mimetypes nil t)

(defvar w3m-content-type-alist
  (let ((additions
	 '(("text/sgml" "\\.sgml?\\'" nil "text/plain")
	   ("text/xml" "\\.xml\\'" nil "text/plain")
	   ("text/x-markdown" "\\.md\\'" nil w3m-prepare-markdown-content)
	   ("application/xml" "\\.xml\\'" nil w3m-detect-xml-type)
	   ("application/rdf+xml" "\\.rdf\\'" nil "text/plain")
	   ("application/rss+xml" "\\.rss\\'" nil "text/plain")
	   ("application/xhtml+xml" nil nil "text/html")
	   ("application/x-bzip2" "\\.bz2\\'" nil nil)
	   ("application/x-gzip" "\\.gz\\'" nil nil)))
	(extensions (copy-sequence mailcap-mime-extensions))
	elem ext type exts tem viewer rest)
    ;; items w/ file extensions
    (while (setq elem (pop extensions))
      (setq ext (car elem)
	    type (cdr elem))
      (unless (zerop (length ext))
	(setq exts (list ext))
	(while (setq tem (rassoc type extensions))
	  (unless (or (zerop (length (car tem))) (member (car tem) exts))
	    (push (car tem) exts))
	  (setq extensions (delq tem extensions)))
	(setq viewer (mailcap-mime-info type))
	(push (list type
		    (concat (if (cdr exts)
				(regexp-opt exts)
			      (regexp-quote ext))
			    "\\'")
		    (when (stringp viewer) viewer)
		    nil)
	      rest)))
    ;; items w/o file extension
    (dolist (major mailcap-mime-data)
      (dolist (minor (cdr major))
	(unless (string-match "\\`\\.\\*\\'" (car minor))
	  (setq type (cdr (assq 'type (cdr minor)))
		viewer (cdr (assq 'viewer (cdr minor))))
	  (or (string-match "/\\*\\'" type)
	      (assoc type rest)
	      (push (list type nil (when (stringp viewer) viewer) nil)
		    rest)))))
    ;; convert viewers
    (dolist (elem rest)
      (when (setq viewer (car (cdr (cdr elem))))
	(dolist (v (prog1 (split-string viewer) (setq viewer nil)))
	  (push (cond ((string-equal "%s" v) 'file)
		      ((string-equal "%u" v) 'url)
		      (t v))
		viewer))
	(setcar (cdr (cdr elem)) (nreverse viewer))))
    ;; addition
    (dolist (elem additions)
      (if (setq tem (assoc (car elem) rest))
	  (setcdr tem (cdr elem)) ;; overkill?
	(push elem rest)))
    (nreverse rest))
  "*Alist of content types, regexps, commands to view, and filters.
Each element is a list which consists of the following data:

1. Content type.

2. Regexp matching a url or a file name.

3. Method to view contents.  The following three types may be used:
   a. Lisp function which takes the url to view as an argument.
   b. (\"COMMAND\" [ARG...]) -- where \"COMMAND\" is the external command
      and ARG's are the arguments passed to the command if any.  The
      symbols `file' and `url' that appear in ARG's will be replaced
      respectively with the name of a temporary file which contains
      the contents and the string of the url to view.
   c. nil which means to download the url into the local file.

4. Content type that overrides the one specified by `1. Content type'.
   Valid values include:
   a. Lisp function that takes three arguments URL, CONTENT-TYPE, and
      CHARSET, and returns a content type.
   b. String that specifies a content type.
   c. nil that means not to override the content type.")

;; FIXME: we need to rearrange the complicated and redundant relation of
;; `w3m-encoding-type-alist', `w3m-decoder-alist', and `w3m-encoding-alist'.
(defcustom w3m-encoding-type-alist
  '(("\\.gz\\'" . "gzip")
    ("\\.bz2?\\'" . "bzip"))
  "*Alist of file suffixes and content encoding types."
  :group 'w3m
  :type '(repeat
	  (cons :format "%v" :indent 14
		(string :format "Regexp of Suffixes: %v\n")
		(string :format "Encoding Type: %v\n"))))

(defcustom w3m-decoder-alist
  `((gzip "gzip" ("-d"))	;; Don't use "gunzip" and "bunzip2"
    (bzip "bzip2" ("-d"))	;; for broken OS and implementations.
    (deflate
      ,(if (not noninteractive)
	   (let ((exec-path
		  (let ((prefix (file-name-directory
				 (directory-file-name
				  (file-name-directory
				   (w3m-which-command w3m-command))))))
		    (list (expand-file-name "libexec/w3m" prefix)
			  (expand-file-name "lib/w3m" prefix)))))
	     (w3m-which-command "inflate")))
      nil))
  "Alist of encoding types, decoder commands, and arguments."
  :group 'w3m
  :type '(repeat
	  (group :indent 4
		 (radio :format "Encoding: %v"
			(const :format "%v " gzip)
			(const :format "%v " bzip)
			(const deflate))
		 (string :format "Command: %v\n")
		 (repeat :tag "Arguments" :extra-offset 2
			 (string :format "%v\n")))))

(defcustom w3m-charset-coding-system-alist
  (let ((rest
	 '((us_ascii      . raw-text)
	   (us-ascii      . raw-text)
	   (gb2312	  . cn-gb-2312)
	   (cn-gb	  . cn-gb-2312)
	   (iso-2022-jp-2 . iso-2022-7bit-ss2)
	   (iso-2022-jp-3 . iso-2022-7bit-ss2)
	   (tis-620	  . tis620)
	   (windows-874	  . tis-620)
	   (cp874	  . tis-620)
	   (x-ctext       . ctext)
	   (unknown       . undecided)
	   (x-unknown     . undecided)
	   (windows-1250  . cp1250)
	   (windows-1251  . cp1251)
	   (windows-1252  . cp1252)
	   (windows-1253  . cp1253)
	   (windows-1254  . cp1254)
	   (windows-1255  . cp1255)
	   (windows-1256  . cp1256)
	   (windows-1257  . cp1257)
	   (windows-1258  . cp1258)
	   (euc-jp	  . euc-japan)
	   (shift-jis     . shift_jis)
	   (shift_jis     . shift_jis)
	   (sjis	  . shift_jis)
	   (x-euc-jp      . euc-japan)
	   (x-shift-jis   . shift_jis)
	   (x-shift_jis   . shift_jis)
	   (x-sjis	  . shift_jis)))
	dest)
    (while rest
      (or (w3m-find-coding-system (car (car rest)))
	  (setq dest (cons (car rest) dest)))
      (setq rest (cdr rest)))
    dest)
  "Alist of MIME charsets and coding systems.
Both charsets and coding systems must be symbols."
  :group 'w3m
  :type '(repeat (cons :format "%v" :indent 2
		       (symbol :format "%t: %v\n")
		       (coding-system :format "%t: %v\n"))))

(defcustom w3m-correct-charset-alist
  '(("windows-874"  . "tis-620")
    ("cp874"	    . "tis-620")
    ("cp1250" . "windows-1250")
    ("cp1251" . "windows-1251")
    ("cp1252" . "windows-1252")
    ("cp1253" . "windows-1253")
    ("cp1254" . "windows-1254")
    ("cp1255" . "windows-1255")
    ("cp1256" . "windows-1256")
    ("cp1257" . "windows-1257")
    ("cp1258" . "windows-1258")
    ("shift-jis"    . "shift_jis")
    ("sjis"	    . "shift_jis")
    ("x-euc-jp"     . "euc-jp")
    ("x-shift-jis"  . "shift_jis")
    ("x-shift_jis"  . "shift_jis")
    ("x-sjis"	    . "shift_jis"))
  "Alist of MIME charsets; strange ones and standard ones."
  :group 'w3m
  :type '(repeat (cons :format "%v" :indent 11
		       (string :format "From: %v\n")
		       (string :format "To: %v\n"))))

(defcustom w3m-horizontal-scroll-columns 10
  "*Number of steps in columns used when scrolling a window horizontally."
  :group 'w3m
  :type 'integer)

(defcustom w3m-horizontal-shift-columns 2
  "*Number of steps in columns used when shifting a window horizontally.
The term `shifting' means a fine level scrolling."
  :group 'w3m
  :type 'integer)

(defcustom w3m-view-recenter 1
  "Recenter window contents when going to an anchor.
An integer is passed to `recenter', for instance the default 1
    means put the anchor on the second line of the screen.
t means `recenter' with no arguments, which puts it in the middle
    of the screen.
nil means don't recenter, let the display follow point in the
    usual way."
  :group 'w3m
  ;; radio items in the same order as in the docstring, and `integer' first
  ;; because it's the default
  :type '(radio (integer :format "%{%t%}: %v\n" :value 1 :size 1)
		(const :format "%t\n" t)
		(const :format "%t\n" nil)))

(defcustom w3m-clear-display-while-reading t
  "If non-nil, clear the display while reading a new page."
  :group 'w3m
  :type 'boolean)

(defcustom w3m-use-form t
  "*Non-nil means make it possible to use form extensions. (EXPERIMENTAL)"
  :group 'w3m
  :type 'boolean
  :require 'w3m-form)

(defcustom w3m-submit-form-safety-check nil
  "Non-nil means ask you for confirmation when submitting a form."
  :group 'w3m
  :type 'boolean)

(defcustom w3m-use-cookies t
  "*Non-nil means enable emacs-w3m to use cookies.  (EXPERIMENTAL)"
  :group 'w3m
  :type 'boolean)

(defcustom w3m-use-filter t
  "*Non-nil means use filter programs to convert web contents.
See also `w3m-filter-configuration'."
  :group 'w3m
  :type 'boolean
  :require 'w3m-filter)

(defcustom w3m-use-symbol
  (when (and (featurep 'mule)
	     (eq w3m-type 'w3m-m17n))
    (if (eq w3m-output-coding-system 'utf-8)
	(and (w3m-mule-unicode-p)
	     (or (featurep 'xemacs)
		 (< emacs-major-version 23))
	     'w3m-device-on-window-system-p)
      t))
  "*Non-nil means replace symbols that the <_SYMBOL> tags lead into.
It is meaningful only when the w3m-m17n command is used and (X)Emacs
handles unicode charsets."
  :group 'w3m
  :type 'boolean
  :require 'w3m-symbol)

(defcustom w3m-edit-function 'find-file
  "*Function used for editing local files.
It is used when either `w3m-edit-current-url' or `w3m-edit-this-url'
is invoked for local pages."
  :group 'w3m
  :type '(radio
	  (const :tag "Edit it in the current window" find-file)
	  (const :tag "Edit it in another window" find-file-other-window)
	  (const :tag "Edit it in another frame" find-file-other-frame)
	  (const :tag "View it in another window" view-file-other-window)
	  (function :format "Other function: %v\n" :value view-file)))

(defcustom w3m-edit-function-alist
  '(("\\`[^?]+/hiki\\.cgi\\?" . hiki-edit-url))
  "*Alist of functions used for editing pages.
This option is referred to decide which function should be used to
edit a specified page, when either `w3m-edit-current-url' or
`w3m-edit-this-url' is invoked.  When no suitable function is found
from this alist, `w3m-edit-function' is used."
  :group 'w3m
  :type '(repeat (cons :format "%v" :indent 3
		       (regexp :format "URL: %v\n")
		       (function))))

(defcustom w3m-url-local-directory-alist
  (when (boundp 'yahtml-path-url-alist)
    (mapcar
     (lambda (pair)
       (cons (cdr pair) (car pair)))
     (symbol-value 'yahtml-path-url-alist)))
  "*Alist of URLs and local directories.
If directory names of a given URL and the car of an element are the
same, emacs-w3m assumes that the file exists in the local directory
where the cdr of an element points to.  The default value will be set
to a value of the `yahtml-path-url-alist' variable which exchanged the
car and the cdr in each element if it is available."
  :type '(repeat
	  (cons :format "%v" :indent 3
		(string :format "URL: %v\n")
		(directory :format "%t: %v\n")))
  :group 'w3m)

(defcustom w3m-track-mouse t
  "*Whether to track the mouse and message the url under the mouse.
See also `show-help-function' if you are using GNU Emacs.

A tip for XEmacs users:

You can also use the `balloon-help' feature by the
`M-x balloon-help-mode' command with arg 1.  If the window manager
decorates the balloon-help frame, and that is not to your taste, you
may strip it off with the following directives:

For ol[v]wm use this in .Xdefaults:
   olvwm.NoDecor: balloon-help
     or
   olwm.MinimalDecor: balloon-help

For fvwm version 1 use this in your .fvwmrc:
   NoTitle balloon-help
or
   Style \"balloon-help\" NoTitle, NoHandles, BorderWidth 0

For twm use this in your .twmrc:
   NoTitle { \"balloon-help\" }

See the balloon-help.el file for more information."
  :group 'w3m
  :type 'boolean)

(defcustom w3m-use-title-buffer-name nil
  "Non-nil means use name of buffer included current title."
  :group 'w3m
  :type 'boolean)

(defcustom w3m-use-japanese-menu
  (and (equal "Japanese" w3m-language)
       ;; Emacs 21, XEmacs 21.4 and SXEmacs don't seem to support
       ;; non-ASCII text in the popup menu.
       (not (featurep 'sxemacs))
       (if (featurep 'xemacs)
	   (or (> emacs-major-version 21)
	       (and (= emacs-major-version 21)
		    (>= emacs-minor-version 5)))
	 (or (>= emacs-major-version 22)
	     (featurep 'meadow))))
  "Non-nil means use Japanese characters for Menu if possible."
  :group 'w3m
  :type 'boolean)

(defcustom w3m-menu-on-forefront nil
  "Non-nil means place the emacs-w3m menus on the forefront of the menu bar."
  :group 'w3m
  :type 'boolean
  :set (lambda (symbol value)
	 (prog1
	     (custom-set-default symbol value)
	   (unless noninteractive
	     (w3m-menu-on-forefront value)))))

(defcustom w3m-use-tab t
  "Use emacs-w3m in \"Tabbed\" display mode.

This variable is now DEPRECATED! Please use `w3m-display-mode'
instead.

When non-nil, emacs-w3m will make a reasonable effort to display
all its buffers in a single window, which has a clickable tab bar
along the top. See also `w3m-use-tab-menubar'."
  :group 'w3m
  :type 'boolean)

(defcustom w3m-add-tab-number nil
  "Non-nil means put sequential number to a title on tab."
  :group 'w3m
  :type 'boolean)

(defcustom w3m-use-tab-menubar t
  "Non-nil means use the TAB pull-down menu in the menubar.

This feature makes it possible to see a llst of emacs-w3m buffers in a
single window, and select one by clicking a mouse on it.

For web page titles written in non-ascii text, this feature
requires Emacs to have been built to be able to display
multilingual text in the menubar.

See also `w3m-display-mode'."
  :group 'w3m
  :type 'boolean)

(defcustom w3m-new-session-url "about:blank"
  "*Default url to be opened in a tab or a session which is created newly."
  :group 'w3m
  :type '(radio
	  :convert-widget w3m-widget-type-convert-widget
	  `((const :tag "About emacs-w3m" "about:")
	    (const :tag "Blank page" "about:blank")
	    (const :tag "Bookmark" "about://bookmark/")
	    (const :tag ,(format "Home page (%s)" w3m-home-page)
		   ,w3m-home-page)
	    (string :format "URL: %v\n"
		    :value "http://emacs-w3m.namazu.org"))))

(defcustom w3m-make-new-session nil
  "*Non-nil means making new emacs-w3m buffers when visiting new pages.
If it is non-nil and there are already emacs-w3m buffers, the `w3m'
command makes a new emacs-w3m buffer if a user specifies a url string
in the minibuffer, and the `w3m-safe-view-this-url' command also makes
a new buffer if a user invokes it in a buffer not being running the
`w3m-mode'."
  :group 'w3m
  :type 'boolean)

(defcustom w3m-use-favicon t
  "*Non-nil means show favicon images if they are available.
It will be set to nil automatically if ImageMagick's `convert' program
does not support the ico format."
  :get (lambda (symbol)
	 (and (not noninteractive)
	      (default-value symbol)
	      (w3m-favicon-usable-p)))
  :set (lambda (symbol value)
	 (custom-set-default symbol (and (not noninteractive)
					 value
					 (w3m-favicon-usable-p))))
  :group 'w3m
  :type 'boolean)

(defcustom w3m-show-graphic-icons-in-mode-line t
  "Non-nil means show graphic status indicators in the mode-line.
If it is nil, also the favicon won't be shown in the mode-line even if
`w3m-use-favicon' is non-nil."
  :set (lambda (symbol value)
	 (prog1
	     (custom-set-default symbol value)
	   (if (and (not noninteractive)
		    ;; Make sure it is not the first time.
		    (featurep 'w3m)
		    (fboundp 'w3m-initialize-graphic-icons))
	       (w3m-initialize-graphic-icons))))
  :group 'w3m
  :type 'boolean)

(defcustom w3m-show-graphic-icons-in-header-line t
  "Non-nil means show graphic status indicators in the header-line.
If it is nil, also the favicon won't be shown in the header-line even
if `w3m-use-favicon' is non-nil.  This variable is currently
meaningless under XEmacs."
  :group 'w3m
  :type 'boolean)

(defcustom w3m-pop-up-windows t
  "Use emacs-w3m in dual-pane mode.

This variable is now DEPRECATED! Please use `w3m-display-mode'
instead.

When non-nil, once more than one emacs-w3m buffer exists, a
reasonable attempt is made to present emacs-w3m in two windows on
the same frame. Any action to open a new emacs-w3m buffer, such
as `w3m-goto-url-new-session' or `w3m-search-new-session'
displays the new buffer in the unfocused pane, and transfers
focus there.

Note that this display mode setting is of the lowest priority, in
that if either `w3m-pop-up-frames' or `w3m-use-tab' is non-nil,
this setting will be ignored."
  :group 'w3m
  :type 'boolean)

(defcustom w3m-pop-up-frames nil
  "Use emacs-w3m in a dedicated frame mode.

This variable is now DEPRECATED! Please use `w3m-display-mode'
instead.

When non-nil, emacs-w3m makes a reasonable attempt to display its
buffers in dedicated frames, although you can manually subvert
that if you insist.

There are actually two types of dedicated frame display modes,
DEDICATED-FRAMES and TABBED-DEDICATED-FRAMES.

DEDICATED-FRAMES mode creates a new single-window frame for each
new emacs-w3m buffer you create.

TABBED-DEDICATED-FRAMES mode opens new emacs-w3m buffers in the
same window of the frame from which it was spawned, and those
buffers are not easily visible to emacs-w3m buffers associated
with other frames. The window includes a clickable tab bar along
the top. To enable this variant display mode under the old
scheme, you need to set this variable and also variable
`w3m-use-tab'. When using this display mode, you can still
manually create multiple emacs-w3m frames by using the basic
command `w3m'."
  :group 'w3m
  :type 'boolean)

(defcustom w3m-view-this-url-new-session-in-background nil
  "*Obsolete."
  :group 'w3m
  :type 'boolean)

(defcustom w3m-new-session-in-background
  w3m-view-this-url-new-session-in-background
  "*Say whether not to focus on a new tab or a new session in target.
It influences only when a new emacs-w3m buffer is created."
  :group 'w3m
  :type 'boolean)

(defcustom w3m-popup-frame-parameters nil
  "Alist of frame parameters used when creating a new emacs-w3m frame.
It allows not only the alist form but also XEmacs's plist form."
  :group 'w3m
  :type '(choice (group :inline t :tag "Frame Parameters (Emacs)"
			(repeat :inline t :tag "Frame Parameters (Emacs)"
				(cons :format "%v" :indent 3
				      (symbol :format "Parameter: %v\n")
				      (sexp :format "%t: %v\n"))))
		 (group :inline t :tag "Frame Plist (XEmacs)"
			(repeat :inline t :tag "Frame Plist (XEmacs)"
				(group :indent 2 :inline t
				       (symbol :format "Property: %v\n")
				       (sexp :format "%t: %v\n"))))))

(defcustom w3m-auto-show t
  "*Non-nil means provide the ability to horizontally scroll the window.
Automatic horizontal scrolling is made when the point gets away from
both ends of the window, but nothing occurs if `truncate-lines' is set
to nil.

This feature works with the specially made program in emacs-w3m; usual
`auto-hscroll-mode', `automatic-hscrolling', `auto-show-mode' or
`hscroll-mode' will all be invalidated in emacs-w3m buffers."
  :group 'w3m
  :type 'boolean)

(defcustom w3m-horizontal-scroll-division 4
  "*Integer used by the program making the point certainly visible.
The cursor definitely does not go missing even when it has been driven
out of the window while wandering around anchors and forms in an
emacs-w3m buffer.

Suppose that the value of this variable is N.  When the point is
outside the left of the window, emacs-w3m scrolls the window so that
the point may be displayed on the position within 1/N of the width of
the window from the left.  Similarly, when the point is outside the
right of the window, emacs-w3m scrolls the window so that the point
may be displayed on the position of 1/N of the width of the window
from the right.

This feature doesn't work if `w3m-auto-show' is nil.  The value must
be a larger integer than 1."
  :group 'w3m
  :type 'integer
  :set (lambda (symbol value)
	 (custom-set-default symbol (if (and (integerp value) (> value 1))
					value
				      4))))

(defcustom w3m-show-error-information t
  "*Non-nil means show an error information as a web page.
Page is made when the foreign server doesn't respond to a request to
retrieve data."
  :group 'w3m
  :type 'boolean)

(defcustom w3m-use-refresh t
  "*Non-nil means honor the REFRESH attribute in META tags.
Emacs-w3m arbitrarily takes you to a url specified by that attribute
except for search results of Google[1].
See also `w3m-refresh-minimum-interval'.

[1] URL `https://productforums.google.com/forum/#!topic/websearch/hpzglVb9B5M'"
  :group 'w3m
  :type 'boolean)

(defcustom w3m-refresh-minimum-interval 5
  "Number of seconds used to override the meta refresh a page specifies.
If the meta refresh seconds the page specifies is less than this value,
this will be used instead of that."
  :group 'w3m
  :type 'integer)

(defcustom w3m-mbconv-command "mbconv"
  "*Name of the \"mbconv\" command provided by the \"libmoe\" package.
The \"libmoe\" package is used when you use the w3mmee command instead
of the w3m command.  See also `w3m-command'."
  :group 'w3m
  :type 'string)

(defcustom w3m-markdown-converter
  (cond
   ((w3m-which-command "markdown")
    '("markdown"))
   ((w3m-which-command "grip")
    '("grip" "--quiet" "--title" "" "--export" "-")))
  "*List of COMMAND which convert markdown formed files into HTML
format and its ARGUMENTS."
  :group 'w3m
  :type '(cons (string :format "Command: %v\n")
	       (repeat (string :format "Arguments:\n%v\n"))))

(defcustom w3m-local-find-file-regexps
  (cons nil
	(concat "\\."
		(regexp-opt (append '("htm"
				      "html"
				      "shtm"
				      "shtml"
				      "xhtm"
				      "xhtml"
				      "txt")
				    (and w3m-markdown-converter '("md"))
				    (and (w3m-image-type-available-p 'jpeg)
					 '("jpeg" "jpg"))
				    (and (w3m-image-type-available-p 'gif)
					 '("gif"))
				    (and (w3m-image-type-available-p 'png)
					 '("png"))
				    (and (w3m-image-type-available-p 'xbm)
					 '("xbm"))
				    (and (w3m-image-type-available-p 'xpm)
					 '("xpm")))
			    t) ;; with surrounding parens (for old Emacsen).
		"\\'"))
  "*Cons of two regexps matching and not matching with local file names.
If a url of the `file:' scheme in which you entered matches the first
form and does not match the latter form, it will be opened by the
function specified by the `w3m-local-find-file-function' variable.
Nil for the regexp matches any file names.

For instance, the value `(nil . \"\\\\.[sx]?html?\\\\'\")' allows
\"file:///some/where/w3m.el\", not \"file:///any/where/index.html\", to
open by the function specified by `w3m-local-find-file-function'.  The
latter will be opened as a normal web page.  Furthermore, if you would
like to view some types of contents in the local system using the
viewers specified by the `w3m-content-type-alist' variable, you can
add regexps matching those file names to the second element of this
variable.  For example:

\(setq w3m-local-find-file-regexps
      '(nil . \"\\\\.\\\\(?:[sx]?html?\\\\|dvi\\\\|ps\\\\|pdf\\\\)\\\\'\"))

It is effective only when the `w3m-local-find-file-function' variable
is set properly."
  :group 'w3m
  :type '(cons (radio :tag "Match"
		      (const :format "All " nil)
		      (regexp :format "%t: %v\n"))
	       (radio :tag "Nomatch"
		      (const :format "All " nil)
		      (regexp :format "%t: %v\n"))))

(defcustom w3m-local-find-file-function
  '(if (w3m-popup-frame-p)
       'find-file-other-frame
     'find-file-other-window)
  "*Function used to open local files.
If a url of the `file:' scheme in which you entered agrees with the
rule of the `w3m-local-find-file-regexps' variable (which see), it is
used to open the file.

Function should take one argument, the string naming the local file.
It can also be any Lisp form returning a function.  Set this to nil if
you want to always use emacs-w3m to see local files."
  :group 'w3m
  :type 'sexp)

(defcustom w3m-local-directory-view-method 'w3m-cgi
  "*Symbol of the method to view a local directory tree.
The valid values include `w3m-cgi' using the CGI program specified by
the `w3m-dirlist-cgi-program' variable (which see), and `w3m-dtree'
using the w3m-dtree Lisp module."
  :group 'w3m
  :type '(radio (const :format "Dirlist CGI  " w3m-cgi)
		(const :tag "Directory tree" w3m-dtree)))

(defcustom w3m-dirlist-cgi-program
  (cond ((eq system-type 'windows-nt)
	 "c:/usr/local/lib/w3m/dirlist.cgi")
	((memq system-type '(OS/2 emx))
	 (expand-file-name "dirlist.cmd" (getenv "W3M_LIB_DIR")))
	(t nil))
  "*Name of the CGI program to list a local directory.
If it is nil, the dirlist.cgi module of the w3m command will be used."
  :group 'w3m
  :type `(radio
	  (const :tag "w3m internal CGI" nil)
	  (file :format "path of 'dirlist.cgi': %v\n"
		:value ,(if (not noninteractive)
			    (expand-file-name
			     (concat "../lib/"
				     (file-name-nondirectory w3m-command)
				     "/dirlist.cgi")
			     (file-name-directory
			      (w3m-which-command w3m-command)))))))

(defcustom w3m-add-referer
  (if (boundp 'w3m-add-referer-regexps)
      (symbol-value 'w3m-add-referer-regexps)
    (cons "\\`https?:" "\\`https?://\\(?:localhost\\|127\\.0\\.0\\.1\\)/"))
  "*Rule of sending referers.
There are five choices as the valid values of this option.

\(1\) nil: this means that emacs-w3m never send referers.
\(2\) t: this means that emacs-w3m always send referers.
\(3\) lambda: this means that emacs-w3m send referers only when both
    the current page and the target page are provided by the same
    server.
\(4\) a cons cell keeping two regular expressions: this means that
    emacs-w3m send referers when the url of the current page matches
    the first regular expression and does not match the second regular
    expression.  Nil for the regexp matches any url.
\(5\) a function: emacs-w3m send referers when this function which has
    two arguments, URL and REFERER, returns non-nil.

If you become nervous about leak of your private WEB browsing history,
set `nil' or `lambda' to this option.  When your computer belongs to a
secret network, you may set a pair of regular expressions to inhibit
sending referers which will disclose your private informations, as
follows:

\(setq w3m-add-referer
      '(\"\\\\`https?:\"
	. \"\\\\`https?://\\\\(?:[^./]+\\\\.\\\\)*example\\\\.net/\")\)
"
  :group 'w3m
  :type '(choice
	  (const :tag "Never send referers" nil)
	  (const :tag "Always send referers" t)
	  (const :tag "Send referers when accessing the same server" lambda)
	  (cons :tag "Send referers when URI matches:"
		(list :inline t :format "%v"
		      (radio :indent 2 :sample-face underline
			     :tag "Allow"
			     (regexp :format "%t: %v\n")
			     (const :tag "Don't allow all" nil))
		      (radio :indent 2 :sample-face underline
			     :tag "Don't allow"
			     (regexp :format "%t: %v\n")
			     (const :tag "Allow all" nil))))
	  (function :tag "Send referers when your function returns non-nil")))

(defcustom w3m-touch-command (w3m-which-command "touch")
  "*Name of the executable file of the touch command.
Note that the command is required to be able to modify file's
timestamp with the `-t' option."
  :group 'w3m
  :type 'string)

(defcustom w3m-puny-utf-16be
  (cond
   ((w3m-find-coding-system 'utf-16-be-no-signature)
    'utf-16-be-no-signature)
   ((w3m-find-coding-system 'utf-16be)
    'utf-16be)
   (t nil))
  "*Coding system for PUNY coding. if nil, don't use PUNY code."
  :group 'w3m
  :type '(radio (coding-system :tag "UTF-16BE without BOM")
		(const "Don't use" nil)))

(defcustom w3m-uri-replace-alist
  '(("\\`gg:" w3m-search-uri-replace "google")
    ("\\`ya:" w3m-search-uri-replace "yahoo")
    ("\\`bts:" w3m-search-uri-replace "debian-bts")
    ("\\`dpkg:" w3m-search-uri-replace "debian-pkg")
    ("\\`alc:"  w3m-search-uri-replace "alc")
    ("\\`urn:ietf:rfc:\\([0-9]+\\)" w3m-pattern-uri-replace
     "http://www.ietf.org/rfc/rfc\\1.txt"))
  "*Alist of regexps matching URIs, and some types of replacements.
It can be used universally to replace URI strings in the local rule to
the valid forms in the Internet.

Each element looks like the `(REGEXP FUNCTION OPTIONS...)' form.
FUNCTION takes one or more arguments, a uri and OPTIONS.  You can use
the grouping constructs \"\\\\(...\\\\)\" in REGEXP, and they can be
referred by the \"\\N\" forms in a replacement (which is one of OPTIONS).

Here are some predefined functions which can be used for those ways:

`w3m-pattern-uri-replace'
    Replace a URI using PATTERN (which is just an OPTION).  It is
    allowed that PATTERN contains the \"\\N\" forms in the same manner
    of `replace-match'.

`w3m-search-uri-replace'
    Generate the valid forms to query words to some specified search
    engines.  For example, the element

    (\"\\\\`gg:\" w3m-search-uri-replace \"google\")

    makes it possible to replace the URI \"gg:emacs\" to the form to
    query the word \"emacs\" to the Google site.\
"
  :group 'w3m
  :type '(repeat
	  :convert-widget w3m-widget-type-convert-widget
	  `((choice
	     :format "%[Value Menu%] %v" :tag "Replacing URI with"
	     (list :indent 4 :tag "Replacement Using Pattern"
		   (regexp :format "%t: %v\n")
		   (function-item :format "" w3m-pattern-uri-replace)
		   (string :format "Pattern: %v\n"))
	     (list :format "%t:\n%v" :indent 4 :tag "Quick Search"
		   (regexp :format "Prefix URI %t: %v\n" :value "")
		   (function-item :format "" w3m-search-uri-replace)
		   (string :format "Quick Search Engine: %v\n" :value ""))
	     ,@(progn
		 (require 'w3m-search)
		 (mapcar
		  (lambda (elem)
		    (let* ((engine (car elem))
			   (prefix (mapconcat 'identity
					      (split-string (downcase engine))
					      "-")))
		      `(list
			:format "Quick Search:\n%v"
			:indent 4
			:tag ,(concat "Quick Search: " prefix)
			(regexp :tag "Prefix URL Regexp"
				,(concat "\\`" (regexp-quote prefix) ":"))
			(function-item :format "" w3m-search-uri-replace)
			(string :tag "Quick Search Engine" ,engine))))
		  w3m-search-engine-alist))
	     (list :indent 4 :tag "User Defined Function"
		   (regexp :format "%t: %v\n")
		   (function
		    :format "%t: %v\n"
		    ;; Fix a bug in Emacs versions prior to 22.
		    :value-to-internal
		    (lambda (widget value)
		      (if (stringp value)
			  (if (string-match "\\`\".*\"\\'" value)
			      (substring value 1 -1)
			    value)
			(prin1-to-string value))))
		   (repeat :extra-offset 2 :tag "Options"
			   (sexp :format "%t: %v\n")))))))

(defcustom w3m-relationship-estimate-rules
  `((w3m-relationship-simple-estimate
     "\\`https?://\\(?:www\\|blogsearch\\|groups\\|news\\|images\\)\
\\.google\\.[^/]+/\\(?:\\(?:blog\\|code\\)?search\\|groups\\|news\\|images\
\\|cse\\?cx=\\|custom\\?\\(?:q\\|hl\\)=\\)"
     ,(concat "<a[^>]+?href=" w3m-html-string-regexp "[^>]*>[\t\n ]*"
	      "\\(?:\\(?:</?span[^>]*>[\t\n ]*\\)*<span[^>]+>Next</span>"
	      "\\|\\(?:</?span[^>]*>[\t\n ]*\\)*\\(?:<b>\\)?"
	      "\\(?:下一頁\\|&#19979;&#19968;&#38913;"
	      "\\|次へ\\|&#27425;&#12408;"
	      "\\|다음\\|&#45796;&#51020;\\)[\t\n ]*<\\)")
     ,(concat "<a[^>]+?href=" w3m-html-string-regexp "[^>]*>[\t\n ]*"
	      "\\(?:\\(?:</?span[^>]*>[\t\n ]*\\)*<span[^>]+>Previous</span>"
	      "\\|\\(?:</?span[^>]*>[\t\n ]*\\)*\\(?:<b>\\)?"
	      "\\(?:上一頁\\|&#19978;&#19968;&#38913;"
	      "\\|前へ\\|&#21069;&#12408;"
	      "\\|이전\\|&#51060;&#51204;\\)[\t\n ]*<\\)")
     nil nil)
    (w3m-relationship-simple-estimate
     "\\`https?://www\\.google\\.[^/]+/gwt/n\\?u="
     ,(concat "<a[^>]+?href=" w3m-html-string-regexp
	      "[ \t\n]+accesskey=\"3\">")
     ,(concat "<a[^>]+?href=" w3m-html-string-regexp
	      "[ \t\n]+accesskey=\"1\">")
     nil nil)
    (w3m-relationship-simple-estimate
     "\\`http://beta\\.search\\.yahoo\\.co\\.jp/"
     ,(concat "<a href=" w3m-html-string-regexp
	      "><img src=http://i\\.yimg\\.jp/images/common/ar_next\\.gif")
     ,(concat "<a href=" w3m-html-string-regexp
	      "><img src=http://i\\.yimg\\.jp/images/common/ar_prev\\.gif")
     nil nil)
    (w3m-relationship-simple-estimate
     "\\`http://www\\.zdnet\\.co\\.jp/news/"
     ,(concat "<a href=" w3m-html-string-regexp ">次のページ</a>")
     ,(concat "<a href=" w3m-html-string-regexp ">前のページ</a>")
     nil nil)
    (w3m-relationship-oddmuse-estimate)
    (w3m-relationship-magicpoint-estimate)
    (w3m-relationship-slashdot-estimate)
    (w3m-relationship-alc-estimate))
  "Rules to estimate relationships between a retrieved page and others.

This variable supports the emacs-w3m ability to navigate
structured websites, using shortcut keys, to a current page's
parent page (`w3m-view-parent-page'), or next / previous
pages (`w3m-scroll-up-or-next-url', `w3m-scroll-down-or-previous-url').

The variable is a list of RULES. Each RULE is sequence in the
form FUNCTION URL NEXT PREV START CONTENTS.

FUNCTION is the method to to be used to evaluate the other
fields. A FUNCTION should set variables `w3m-start-url',
`w3m-next-url', `w3m-previous-url', `w3m-contents-url'. Emacs-w3m
provides functions `w3m-relationship-simple-estimate',
`w3m-relationship-magicpoint-estimate',
`w3m-relationship-oddmuse-estimate',
`w3m-relationship-slashdot-estimate',
`w3m-relationship-alc-estimate', but of course you can add your
own.

URL is a regex defining the urls for which to use this rule.

NEXT, PREV, START and CONTENTS are regexs of html source code
from which to extract the values of variables `w3m-next-url',
`w3m-previous-url', `w3m-start-url', `w3m-contents-url'
respectively. The url to store should be defined as a regex
collection group."
  :group 'w3m
  :type '(repeat
	  (choice
	   :format "%[Value Menu%] %v"
	   (list :tag "Estimate relationships from anchors matching"
		 :indent 1
		 (const :format "Function: %v\n"
			w3m-relationship-simple-estimate)
		 (regexp :tag "URL")
		 (regexp :tag "Next")
		 (regexp :tag "Prev")
		 (radio :format "Start: %v"
			(const :format "%v " nil) regexp)
		 (radio :format "Contents: %v"
			(const :format "%v " nil) regexp))
	   (list :tag "Estimate with a user defined function"
		 :indent 1
		 function
		 (repeat :tag "Args" :extra-offset 1 (sexp :format "%v"))))))

(defcustom w3m-enable-feeling-searchy t
  "Non-nil enables you to enter any words as well as a url when prompted.
In that case, emacs-w3m uses the default search engine to search
for the words."
  :group 'w3m
  :type 'boolean)

(defconst w3m-entity-table
  (let ((table (make-hash-table :test 'equal)))
    (dolist (entity '(("nbsp" . " ")
		      ("gt" . ">")
		      ("lt" . "<")
		      ("amp" . "&")
		      ("quot" . "\"")
		      ("apos" . "'")
		      ("circ" . "^")
		      ("tilde" . "~")))
      (puthash (car entity) (cdr entity) table))
    (dolist (entity
	     '(;("nbsp" . 160)
	       ("iexcl" . 161) ("cent" . 162) ("pound" . 163) ("curren" . 164)
	       ("yen" . 165) ("brvbar" . 166) ("sect" . 167) ("uml" . 168)
	       ("copy" . 169) ("ordf" . 170) ("laquo" . 171) ("not" . 172)
	       ("shy" . 173) ("reg" . 174) ("macr" . 175) ("deg" . 176)
	       ("plusmn" . 177) ("sup2" . 178) ("sup3" . 179) ("acute" . 180)
	       ("micro" . 181) ("para" . 182) ("middot" . 183) ("cedil" . 184)
	       ("sup1" . 185) ("ordm" . 186) ("raquo" . 187) ("frac14" . 188)
	       ("frac12" . 189) ("frac34" . 190) ("iquest" . 191)
	       ("Agrave" . 192) ("Aacute" . 193) ("Acirc" . 194)
	       ("Atilde" . 195) ("Auml" . 196) ("Aring" . 197) ("AElig" . 198)
	       ("Ccedil" . 199) ("Egrave" . 200) ("Eacute" . 201)
	       ("Ecirc" . 202) ("Euml" . 203) ("Igrave" . 204) ("Iacute" . 205)
	       ("Icirc" . 206) ("Iuml" . 207) ("ETH"  . 208) ("Ntilde" . 209)
	       ("Ograve" . 210) ("Oacute" . 211) ("Ocirc" . 212)
	       ("Otilde" . 213) ("Ouml" . 214) ("times" . 215) ("Oslash" . 216)
	       ("Ugrave" . 217) ("Uacute" . 218) ("Ucirc" . 219) ("Uuml" . 220)
	       ("Yacute" . 221) ("THORN" . 222) ("szlig" . 223) ("agrave" . 224)
	       ("aacute" . 225) ("acirc" . 226) ("atilde" . 227) ("auml" . 228)
	       ("aring" . 229) ("aelig" . 230) ("ccedil" . 231) ("egrave" . 232)
	       ("eacute" . 233) ("ecirc" . 234) ("euml" . 235) ("igrave" . 236)
	       ("iacute" . 237) ("icirc" . 238) ("iuml" . 239) ("eth" . 240)
	       ("ntilde" . 241) ("ograve" . 242) ("oacute" . 243)
	       ("ocirc" . 244) ("otilde" . 245) ("ouml" . 246) ("divide" . 247)
	       ("oslash" . 248) ("ugrave" . 249) ("uacute" . 250)
	       ("ucirc" . 251) ("uuml" . 252) ("yacute" . 253) ("thorn" . 254)
	       ("yuml" . 255)))
      (puthash (car entity)
	       (char-to-string (make-char 'latin-iso8859-1 (cdr entity)))
	       table))
    (dolist (entity
	     '(("Alpha" . 65) ("Beta" . 66) ("Gamma" . 67) ("Delta" . 68)
	       ("Epsilon" . 69) ("Zeta" . 70) ("Eta" . 71) ("Theta" . 72)
	       ("Iota" . 73) ("Kappa" . 74) ("Lambda" . 75) ("Mu" . 76)
	       ("Nu" . 77) ("Xi" . 78) ("Omicron" . 79) ("Pi" . 80)
	       ("Rho" . 81)	; No ("Sigmaf" . 82)
	       ("Sigma" . 83) ("Tau" . 84) ("Upsilon" . 85) ("Phi" . 86)
	       ("Chi" . 87) ("Psi" . 88) ("Omega" . 89)
	       ("alpha" . 97) ("beta" . 98) ("gamma" . 99) ("delta" . 100)
	       ("epsilon" . 101) ("zeta" . 102) ("eta" . 103) ("theta" . 104)
	       ("iota" . 105) ("kappa" . 106) ("lambda" . 107) ("mu" . 108)
	       ("nu" . 109) ("xi" . 110) ("omicron" . 111) ("pi" . 112)
	       ("rho" . 113) ("sigmaf" . 114) ("sigma" . 115) ("tau" . 116)
	       ("upsilon" . 117) ("phi" . 118) ("chi" . 119) ("psi" . 120)
	       ("omega" . 121)))
      (puthash (car entity)
	       (char-to-string (make-char 'greek-iso8859-7 (cdr entity)))
	       table))
    (when (w3m-mule-unicode-p)
      (let ((latin-extended-a
	     '((32 . (("OElig" . 114) ("oelig" . 115)))
	       (33 . (("Scaron" . 32) ("scaron" . 33) ("Yuml" . 56)))))
	    (latin-extended-b '((33 . (("fnof" . 82)))))
	    ;;(spacing-modifier-letters '(36 . (("circ" . 120) ("tilde" . 124))))
	    (general-punctuation
	     '((114 .
		    (("ensp" . 98) ("emsp" . 99) ("thinsp" . 105) ("zwnj" . 108)
		     ("zwj" . 109) ("lrm" . 110) ("rlm" . 111) ("ndash" . 115)
		     ("mdash" . 116) ("lsquo" . 120) ("rsquo" . 121)
		     ("sbquo" . 122) ("ldquo" . 124) ("rdquo" . 125)
		     ("bdquo" . 126)))
	       (115 .
		    (("dagger" . 32) ("Dagger" . 33) ("permil" . 48)
		     ("lsaquo" . 57) ("rsaquo" . 58)
		     ("bull" . 34) ("hellip" . 38) ("prime" . 50) ("Prime" . 51)
		     ("oline" . 62) ("frasl" . 68)))
	       (116 .
		    (("euro" . 76)))))
	    (greek '((39 . (("thetasym" . 81) ("upsih" . 82) ("piv" . 86)))))
	    (letterlike-symbols
	     '((117 .
		    (("weierp" . 88) ("image" . 81) ("real" . 92)
		     ("trade" . 98) ("alefsym" . 117)))))
	    (arrows
	     '((118 .
		    (("larr" . 112) ("uarr" . 113) ("rarr" . 114) ("darr" . 115)
		     ("harr" . 116)))
	       (119 .
		    (("crarr" . 53) ("lArr" . 80) ("uArr" . 81) ("rArr" . 81)
		     ("dArr" . 83) ("hArr" . 84)))))
	    (mathematical-operators
	     '((120 .
		    (("forall" . 32) ("part" . 34) ("exist" . 35) ("empty" . 37)
		     ("nabla" . 39) ("isin" . 40) ("notin" . 41) ("ni" . 43)
		     ("prod" . 47) ("sum" . 49) ("minus" . 50) ("lowast" . 55)
		     ("radic" . 58) ("prop" . 61) ("infin" . 62) ("ang" . 64)
		     ("and" . 71) ("or" . 72) ("cap" . 73) ("cup" . 74)
		     ("int" . 75) ("there4" . 84) ("sim" . 92) ("cong" . 101)
		     ("asymp" . 104)))
	       (121 .
		    (("ne" . 32) ("equiv" . 33) ("le" . 36) ("ge" . 37)
		     ("sub" . 66) ("sup" . 67) ("nsub" . 68) ("sube" . 70)
		     ("supe" . 71) ("oplus" . 85) ("otimes" . 87)
		     ("perp" . 101)))
	       (122 . (("sdot" . 37)))))
	    (miscellaneous-technical
	     '((122 . (("lceil" . 104) ("rceil" . 105) ("lfloor" . 106)
		       ("rfloor" . 107)))
	       (123 . (("lang" . 41) ("rang" . 42)))))
	    (suit
	     '(("loz" . (34 . 42)) ("spades" . (35 . 96)) ("clubs" . (35 . 99))
	       ("hearts" . (35 . 101)) ("diams" . (35 . 102)))))
	(dolist (entities `(,@latin-extended-a
			    ,@latin-extended-b
			    ,@general-punctuation
			    ,@greek ,@letterlike-symbols ,@arrows
			    ,@mathematical-operators
			    ,@miscellaneous-technical))
	  (let ((code1 (car entities)))
	    (dolist (entity (cdr entities))
	      (puthash (car entity)
		       (char-to-string
			(make-char 'mule-unicode-0100-24ff
				   code1 (cdr entity)))
		       table))))
	(dolist (entity suit)
	  (puthash (car entity)
		   (char-to-string
		    (make-char 'mule-unicode-2500-33ff
			       (car (cdr entity)) (cdr (cdr entity))))
		   table))))
    table)
  "Table of html character entities and values.")

(defvar w3m-extra-numeric-character-reference
  (mapcar
   (lambda (item)
     (cons (car item) (string (w3m-ucs-to-char (cdr item)))))
   '((?\C-m . #x20) ;; [emacs-w3m:12378]
     (#x80 . #x20AC) (#x82 . #x201A) (#x83 . #x0192) (#x84 . #x201E)
     (#x85 . #x2026) (#x86 . #x2020) (#x87 . #x2021) (#x88 . #x02C6)
     (#x89 . #x2030) (#x8A . #x0160) (#x8B . #x2039) (#x8C . #x0152)
     (#x8E . #x017D) (#x91 . #x2018) (#x92 . #x2019) (#x93 . #x201C)
     (#x94 . #x201D) (#x95 . #x2022) (#x96 . #x2013) (#x97 . #x2014)
     (#x98 . #x02DC) (#x99 . #x2122) (#x9A . #x0161) (#x9B . #x203A)
     (#x9C . #x0153) (#x9E . #x017E) (#x9F . #x0178)))
  "*Alist of (numeric . string) pairs for numeric character reference
other than ISO 10646.")

(defconst w3m-entity-reverse-table
  (let ((table (make-hash-table :test 'equal)))
    (maphash (lambda (key val) (puthash val key table))
	     w3m-entity-table)
    table)
  "Revision table of html character entities and values.")

(defconst w3m-entity-regexp
  (let (buf)
    (maphash (lambda (key val) (push key buf))
	     w3m-entity-table)
    (concat "&\\("
	    (let ((max-specpdl-size (* 1024 1024))) ;; For old Emacsen.
	      (regexp-opt buf))
	    "\\|#\\(?:[xX][0-9a-fA-F]+\\|[0-9]+\\)\\)\\(\\'\\|[^0-9a-zA-Z]\\)"))
  "Regexp matching html character entities.")

(defconst w3m-encoding-alist
  (eval-when-compile
    (apply 'nconc
	   (mapcar (lambda (elem)
		     (mapcar (lambda (x) (cons x (car elem)))
			     (cdr elem)))
		   '((gzip . ("gzip" "x-gzip" "compress" "x-compress"))
		     (bzip . ("x-bzip" "bzip" "bzip2"))
		     (deflate . ("x-deflate" "deflate"))))))
  "Alist of content encoding types and decoder symbols.
Decoders are specified by `w3m-decoder-alist' (which see).")

(defconst w3m-emacs-w3m-icon "\
R0lGODlhUwAOAPIAAFUq/H8AvwC/AP8AAAAAv79/Af///wAAACH/C05FVFNDQVBFMi4wAwEA
AAAh+QQAIQD/ACwAAAAAUwAOAAADxmi63P4wykmrvXiWvbP/4NIpY2ieUFlSQRssrRG7DGET
DQEAzL5PAoEiSCo0RoOBIblkKmKyV/RFsymsBqzh99vyvBKiYbQaG5vKZFoZfUqhUO0C2613
gUJzsVhy+tkuNG2DWjd0Xw0+iEGMYgJGHWVjbH8KTlAMcThZm1iHEYwakKMOlU2WgFKZUp6d
m3YKdwtiEmRnfZS5qG5Ub6yuVzg+C1xfAES0EbZ7u6fOTlOqrcFzxcSyjRXLqGoLptAo4eLj
5OUNCQAh+QQAIQD/ACwAAAAAUwAOAAADImi63P4wykmrvTjrzbv/YCiOZGmeaKqubOu+cCzP
dG3fagIAIfkEACEA/wAsAAAAAFMADgAAAz5outz+MMpJq7046827/2AYBWSwkAZaimyFpiZs
rm0tvXj82rxT0rmekLE7xYZIRVF5TA5XQWfyJ61ar9hsAgAh+QQAIQD/ACwAAAAAUwAOAAAD
Vmi63P4wykmrvTjrzbv/YBgFZLCQBloyREs0rxiiqVmba6voBi//tKCN5lsUf7OSUEGM9VxO
ZNLR3MV4R6mHxqg+rVrpavktZ8MgpfHKNqLf8Lh8XkkAACH5BAAhAP8ALAAAAABTAA4AAANw
aLrc/jDKSau9OOvNu/9gGAVksJAGWjJESzQEADCyLGJoaurm2io/Q9BgsxFnx5slx9zlhoug
cWpULktNxfMFdHGrtJq1kmNsu2jhFznulE+7oHytoLY1q6w6/RPXZ1N3F1hRXHNRRWx+goyN
jo+QCQAh+QQAIQD/ACwAAAAAUwAOAAADhWi63P4wykmrvTjrzbv/YBgFZLCQBloyREs0BAAw
sjwJgoKHaGr6plVLMTQUDTYbcraU7ESKnvTXOy6KyqzyloMCV77o7+jCMhu1M2797EJ7jOrL
OC+aI2tvBX4a1/8KWoFnC096EitTRIB0S2dJTAA7hocjYI2YZJALNQxslaChoqOkDgkAIfkE
ACEA/wAsAAAAAFMADgAAA6doutz+MMpJq714lr2z/+DSKWNonlBZUkEbLK0RuwxhEw0BAMy+
TwKBIkgqNFaSmOy1fNFsCqhBavj9qjyshGgYIZERpZippC6k1/QVKOwa3UVw2DVWlHHRG37d
8y2CgFwCRh1gbxVKDHd5jFN7WQ+AGoSUJokwTFKajwpqDlwSXm9yLDNkmXibWJBWWQBEoBGi
RSB0Z6m4Z60Lfn+SFLMowsPExcbFCQAh+QQAIQD/ACwAAAAAUwAOAAADxmi63P4wykmrvXiW
vbP/4NIpY2ieUFlSQRssrRG7DGETDQEAzL5PAoEiSCo0RoOBIblkKmKyV/RFsymsBqzh99vy
vBKiYbQaG5vKZFoZfUqhUO0C2613gUJzsVhy+tkuNG2DWjd0Xw0+iEGMYgJGHWVjbH8KTlAM
cThZm1iHEYwakKMOlU2WgFKZUp6dm3YKdwtiEmRnfZS5qG5Ub6yuVzg+C1xfAES0EbZ7u6fO
TlOqrcFzxcSyjRXLqGoLptAo4eLj5OUNCQA7"
  "A small image to be displayed in the about: page.
It is encoded in the optimized interlaced endlessly animated gif format
and base64.  Emacs can display only the 1st frame of an animation, but
XEmacs can fully display it with the help of the gifsicle program.")

(defcustom w3m-process-modeline-format " loaded: %s"
  "*Format used when displaying the progress of the external w3m process.
It shows a percentage of the data loaded from the web server."
  :group 'w3m
  :type '(choice (string :tag "Format") function))

(defcustom w3m-ignored-image-url-regexp nil
  "*Regexp matching image urls which you don't want to view.
It is effective even if `w3m-display-inline-images' is non-nil.
For instance, the value \"^https?://www\\.google\\.com/\" conceals
Google's logo and navigation images, but display YouTube's
thumbnail."
  :group 'w3m
  :type '(radio (const :format "Accept any image\n" nil)
		(regexp :format "URL regexp: %v\n")))

(defvar w3m-modeline-process-status-on "<PRC>"
  "Modeline control for displaying the status when the process is running.
The value will be modified for displaying the graphic icon.")

(defvar w3m-modeline-image-status-on "[IMG]"
  "Modeline control to display the status when inline images are turned on.
The value will be modified for displaying the graphic icon.")

(defvar w3m-modeline-status-off "[ - ]"
  "Modeline control for displaying the status for the default.
The value will be modified for displaying the graphic icon.")

(defvar w3m-modeline-ssl-image-status-on "[IMG(SSL)]"
  "Modeline control for displaying the status when images and SSL are on.
The value will be modified for displaying the graphic icon.")

(defvar w3m-modeline-ssl-status-off "[SSL]"
  "Modeline control for displaying the status when SSL is turned on.
The value will be modified for displaying the graphic icon.")

(defvar w3m-modeline-separator " / "
  "String used to separate a status and a title in the modeline.")

(defvar w3m-modeline-favicon nil
  "Modeline control for displaying a favicon.
This variable will be made buffer-local.")

(defvar w3m-favicon-image nil
  "Favicon image of the page.
This variable will be made buffer-local")

(defvar w3m-current-process nil
  "Flag used to say whether the external process is running in the buffer.
This variable will be made buffer-local.")
(make-variable-buffer-local 'w3m-current-process)

(defvar w3m-refresh-timer nil
  "Variable used to keep a timer object for refreshing a page.
It will be supplied by the REFRESH attribute in the META tag, and made
buffer-local in each emacs-w3m buffer.")
(make-variable-buffer-local 'w3m-refresh-timer)

(defvar w3m-mail-user-agents '(gnus-user-agent
			       message-user-agent
			       mew-user-agent
			       vm-user-agent
			       wl-user-agent)
  "List of mail user agents that `w3m-mail' supports.
See also w3m-mail.el.")

(defvar w3m-current-base-url nil
  "URL specified by <base...> tag in <head> element of the page source.")
(defvar w3m-current-forms nil
  "Variable used to keep forms data for the current emacs-w3m buffer.")
(defvar w3m-current-coding-system nil
  "Coding system used when decoding the current emacs-w3m buffer.")
(defvar w3m-current-content-charset nil
  "Content charset of the page specified by the server or the META tag.")
(defvar w3m-icon-data nil
  "Cons of icon data and its image-type for the current emacs-w3m buffer.
It is used for favicon data.  The type is often `ico'.")
(defvar w3m-next-url nil
  "URL as the next document in the author-defined sequence.")
(defvar w3m-previous-url nil
  "URL as the previous document in the author-defined sequence.")
(defvar w3m-start-url nil
  "URL as the first document in the author-defined sequence.")
(defvar w3m-contents-url nil
  "URL as the table of contents for the current page.")
(defvar w3m-max-anchor-sequence nil
  "Maximum number of the anchor sequence in the current page.")
(defvar w3m-current-refresh nil
  "Cons of number of seconds and a url specified by the REFRESH attribute.")
(defvar w3m-current-ssl nil
  "SSL certification indicator for the current emacs-w3m buffer.")
(defvar w3m-name-anchor-from-hist nil
  "List of the points of where `w3m-search-name-anchor' come from.")

(make-variable-buffer-local 'w3m-current-url)
(make-variable-buffer-local 'w3m-current-base-url)
(make-variable-buffer-local 'w3m-current-title)
(make-variable-buffer-local 'w3m-current-forms)
(make-variable-buffer-local 'w3m-current-coding-system)
(make-variable-buffer-local 'w3m-current-content-charset)
(make-variable-buffer-local 'w3m-icon-data)
(make-variable-buffer-local 'w3m-next-url)
(make-variable-buffer-local 'w3m-previous-url)
(make-variable-buffer-local 'w3m-start-url)
(make-variable-buffer-local 'w3m-contents-url)
(make-variable-buffer-local 'w3m-max-anchor-sequence)
(make-variable-buffer-local 'w3m-current-refresh)
(make-variable-buffer-local 'w3m-current-ssl)
(make-variable-buffer-local 'w3m-name-anchor-from-hist)

(defun w3m-clear-local-variables ()
  (setq w3m-current-url nil
	w3m-current-base-url nil
	w3m-current-title nil
	w3m-current-coding-system nil
	w3m-current-content-charset nil
	w3m-icon-data nil
	w3m-next-url nil
	w3m-previous-url nil
	w3m-start-url nil
	w3m-contents-url nil
	w3m-max-anchor-sequence nil
	w3m-current-refresh nil
	w3m-current-ssl nil
	w3m-name-anchor-from-hist nil))

(defun w3m-copy-local-variables (from-buffer)
  (let (url base title cs char icon next prev start toc hseq refresh ssl)
    (with-current-buffer from-buffer
      (setq url w3m-current-url
	    base w3m-current-base-url
	    title w3m-current-title
	    cs w3m-current-coding-system
	    char w3m-current-content-charset
	    icon w3m-icon-data
	    next w3m-next-url
	    prev w3m-previous-url
	    start w3m-start-url
	    toc w3m-contents-url
	    hseq w3m-max-anchor-sequence
	    refresh w3m-current-refresh
	    ssl w3m-current-ssl))
    (setq w3m-current-url url
	  w3m-current-base-url base
	  w3m-current-title title
	  w3m-current-coding-system cs
	  w3m-current-content-charset char
	  w3m-icon-data icon
	  w3m-next-url next
	  w3m-previous-url prev
	  w3m-start-url start
	  w3m-contents-url toc
	  w3m-max-anchor-sequence hseq
	  w3m-current-refresh refresh
	  w3m-current-ssl ssl)))

(defvar w3m-safe-url-regexp nil
  "Regexp matching urls which are considered to be safe.
The nil value means all urls are considered to be safe.

Note: The value, that might be bound to a certain value while rendering
contents, will be held by the `w3m-safe-url-regexp' text property that
is set over the rendered contents in a buffer.  So, programs that use
the value to test whether a url of a link in a buffer is safe should
use the value of the text property, not the value of this variable.
See the function definitions of `w3m-toggle-inline-image',
`w3m-toggle-inline-images', `w3m-safe-view-this-url', and
`w3m-mouse-safe-view-this-url'.")

(defvar w3m-current-buffer nil)
(defvar w3m-cache-buffer nil)
(defvar w3m-cache-articles nil)
(defvar w3m-cache-hashtb nil)
(defvar w3m-input-url-history nil)

(defvar w3m-http-status-alist
  '((400 . "Bad Request")
    (401 . "Unauthorized")
    (402 . "Payment Required")
    (403 . "Forbidden")
    (404 . "Not Found")
    (405 . "Method Not Allowed")
    (406 . "Not Acceptable")
    (407 . "Proxy Authentication Required")
    (408 . "Request Time-out")
    (409 . "Conflict")
    (410 . "Gone")
    (411 . "Length Required")
    (412 . "Precondition Failed")
    (413 . "Request Entity Too Large")
    (414 . "Request-URI Too Large")
    (415 . "Unsupported Media Type")
    (500 . "Internal Server Error")
    (501 . "Not Implemented")
    (502 . "Bad Gateway")
    (503 . "Service Unavailable")
    (504 . "Gateway Time-out")
    (505 . "HTTP Version not supported"))
  "Alist of HTTP status codes.")

(defvar w3m-http-status nil)

(defconst w3m-arrived-db-size 1023)
(defvar w3m-arrived-db nil
  "Hash table, the arrived URLs database.
The name of each symbol represents a url, the arrival time in the
Emacs style (a list of three integers) is stored as the value, and
informations including a title, a modification time, a content charset
and a content type are stored as the properties of the symbol.  The
nil value means it has not been initialized.")

(defvar w3m-arrived-setup-functions nil
  "Hook functions run after setting up the arrived URLs database.")
(defvar w3m-arrived-shutdown-functions nil
  "Hook functions run after saving the arrived URLs database.")

(defconst w3m-image-type-alist
  '(("image/jpeg" . jpeg)
    ("image/gif" . gif)
    ("image/png" . png)
    ("image/tiff" . tiff)
    ("image/x-xbm" . xbm)
    ("image/x-xpm" . xpm))
  "Alist of content types and image types defined as the Emacs's features.")

(defconst w3m-toolbar-buttons
  '("back" "parent" "forward" "reload" "open" "home" "search" "image"
    "copy" "weather" "antenna" "save" "history" "db-history")
  "List of prefix strings for the toolbar buttons.")

(defconst w3m-toolbar
  (if (equal "Japanese" w3m-language)
      (let ((a "ア"))
	`([w3m-toolbar-back-icon w3m-view-previous-page
				 (w3m-history-previous-link-available-p)
				 "前のページに戻る"]
	  [w3m-toolbar-parent-icon w3m-view-parent-page
				   (w3m-parent-page-available-p)
				   "上のディレクトリへ移動する"]
	  [w3m-toolbar-forward-icon w3m-view-next-page
				    (w3m-history-next-link-available-p)
				    "次のページに進む"]
	  [w3m-toolbar-reload-icon w3m-reload-this-page
				   w3m-current-url
				   "サーバからページをもう一度読み込む"]
	  [w3m-toolbar-open-icon w3m-goto-url t "URL を入力してページを開く"]
	  [w3m-toolbar-home-icon w3m-gohome w3m-home-page
				 "ホームページへジャンプ"]
	  [w3m-toolbar-search-icon w3m-search t "インターネット上を検索"]
	  [w3m-toolbar-image-icon w3m-toggle-inline-images t
				  "画像の表示をトグルする"]
	  [w3m-toolbar-copy-icon w3m-copy-buffer t
				 "このセッションのコピーを作る"]
	  [w3m-toolbar-weather-icon w3m-weather t "天気予報を見る"]
	  [w3m-toolbar-antenna-icon w3m-antenna t
				    ,(concat a "ンテナで受信する")]
	  [w3m-toolbar-save-icon w3m-save-buffer (w3m-url-savable-p)
				 "セーブ..."]
	  [w3m-toolbar-history-icon w3m-history t "ヒストリー"]
	  [w3m-toolbar-db-history-icon w3m-db-history t
				       "過去に訪問した URL の履歴を見る"]))
    '([w3m-toolbar-back-icon w3m-view-previous-page
			     (w3m-history-previous-link-available-p)
			     "Back to Previous Page"]
      [w3m-toolbar-parent-icon w3m-view-parent-page
			       (w3m-parent-page-available-p)
			       "View the parent page"]
      [w3m-toolbar-forward-icon w3m-view-next-page
				(w3m-history-next-link-available-p)
				"Forward to Next Page"]
      [w3m-toolbar-reload-icon w3m-reload-this-page
			       w3m-current-url
			       "Reload This Page"]
      [w3m-toolbar-open-icon w3m-goto-url t "Go to..."]
      [w3m-toolbar-home-icon w3m-gohome w3m-home-page "Go to Home Page"]
      [w3m-toolbar-search-icon w3m-search t "Search the Internet"]
      [w3m-toolbar-image-icon w3m-toggle-inline-images t "Toggle Images"]
      [w3m-toolbar-copy-icon w3m-copy-buffer t "Make a Copy of This Session"]
      [w3m-toolbar-weather-icon w3m-weather t "Weather Forecast"]
      [w3m-toolbar-antenna-icon w3m-antenna t "Investigate with Antenna"]
      [w3m-toolbar-save-icon w3m-save-buffer (w3m-url-savable-p) "Save to..."]
      [w3m-toolbar-history-icon w3m-history t "History"]
      [w3m-toolbar-db-history-icon w3m-db-history t "View Arrived URLs"]))
  "Toolbar definition for emacs-w3m.")

;; "View" is page viewing
;; "Show" is link list showing
(defconst w3m-menubar
  (let ((a (when w3m-use-japanese-menu "ア")))
    `("w3m"
      [,(w3m-make-menu-item "この URL を新しいセッションで開く"
	  "Open This URL in a new session")
       w3m-view-this-url-new-session (or (w3m-anchor) (w3m-image))]
      [,(w3m-make-menu-item "この URL をダウンロードする" "Download This URL")
       w3m-download-this-url (or (w3m-anchor) (w3m-image))]
      [,(w3m-make-menu-item "ダウンロード..." "Download to...")
       w3m-download t]
      [,(w3m-make-menu-item "この URL をセーブする..." "Save to...")
       w3m-save-buffer (w3m-url-savable-p)]
      "----" ;; separator
      [,(w3m-make-menu-item "前のページに戻る" "Back to Previous Page")
       w3m-view-previous-page
       (w3m-history-previous-link-available-p)]
      [,(w3m-make-menu-item "次のページに移動する" "Forward to Next Page")
       w3m-view-next-page
       (w3m-history-next-link-available-p)]
      [,(w3m-make-menu-item "上の階層に移動する" "Up to Parent Page")
       w3m-view-parent-page
       (w3m-parent-page-available-p)]
      "----" ;; separator
      [,(w3m-make-menu-item "現在のページを browse-url で開く"
	  "Open The Current Page using browse-url")
       w3m-view-url-with-browse-url w3m-current-url]
      [,(w3m-make-menu-item "このリンクを browse-url で開く"
	  "Open This Link using browse-url")
       w3m-view-url-with-browse-url (or (w3m-anchor) (w3m-image))]
      [,(w3m-make-menu-item "このページのソースをコマンドに送る..."
	  "Pipe Page Source to Command...")
       w3m-pipe-source  w3m-current-url]
      "----" ;; separator
      (,(w3m-make-menu-item "再表示" "Redisplay")
       [,(w3m-make-menu-item "このページを再取得する" "Reload This Page")
	w3m-reload-this-page w3m-current-url]
       [,(w3m-make-menu-item "すべてのページを再取得する" "Reload All Pages")
       w3m-reload-all-pages (cdr (w3m-list-buffers))]
       "----" ;; separator
       [,(w3m-make-menu-item "画像表示の切替(全部)" "Toggle Images")
	w3m-toggle-inline-images (w3m-display-graphic-p)]
       [,(w3m-make-menu-item "画像表示の切替(この画像)" "Toggle This Image")
	w3m-toggle-inline-image (w3m-image)]
       [,(w3m-make-menu-item "画像表示を止める" "Turn off Images")
	w3m-turnoff-inline-images (w3m-display-graphic-p)]
       "----" ;; separator
       [,(w3m-make-menu-item "再描画する" "Redisplay This Page")
	w3m-redisplay-this-page w3m-current-url]
       [,(w3m-make-menu-item "Charset を指定して再描画する"
	   "Redisplay This Page with Charset")
	w3m-redisplay-with-charset w3m-current-url]
       [,(w3m-make-menu-item "Content-type を指定して再描画する"
	   "Redisplay This Page with Content-type")
	w3m-redisplay-with-content-type w3m-current-url]
       [,(w3m-make-menu-item "指定した Charset と Content-type を破棄する"
	   "Reset Charset and Content-type")
	w3m-redisplay-and-reset w3m-current-url]
       ) ;; end redisplay
      [,(w3m-make-menu-item "ホームページへ移動" "Go to Home Page")
       w3m-gohome w3m-home-page]
      (,(w3m-make-menu-item "ブックマーク" "Bookmark")
       [,(w3m-make-menu-item "ブックマークを表示" "View Bookmark")
	w3m-bookmark-view t]
       [,(w3m-make-menu-item "新しいセッションでブックマークを表示"
			     "View Bookmark in a New Session")
	w3m-bookmark-view-new-session t])
      [,(w3m-make-menu-item "移動..." "Go to...")
       w3m-goto-url t]
      "----" ;; separator
      (,(w3m-make-menu-item "履歴" "History")
       [,(w3m-make-menu-item "木構造で履歴を表示" "Show a Visited URLs Tree")
	w3m-history t]
       [,(w3m-make-menu-item "リストで履歴を表示" "Show an Arrived URLs List")
	w3m-db-history t]
       ) ;; end history
      [,(w3m-make-menu-item "インターネットでの検索..."
			    "Search the Internet...")
       w3m-search t]
      [,(w3m-make-menu-item "新しいセッションで検索..."
			    "Search the Internet in a New Session...")
       w3m-search-new-session t]
      [,(w3m-make-menu-item "天気予報" "Weather Forecast")
       w3m-weather t]
      [,(w3m-make-menu-item (concat a "ンテナで取得")
			    "Investigate with Antenna")
       w3m-antenna t]
      (,(w3m-make-menu-item "ヘルプ" "Resource")
       [,(w3m-make-menu-item "プロセスを中止する" "Cancel Process")
	w3m-process-stop w3m-current-process]
       [,(w3m-make-menu-item "ソースを見る" "View Source")
	w3m-view-source t]
       [,(w3m-make-menu-item "ヘッダーを見る" "View Header")
	w3m-view-header t]
       ) ;; end resource
      "----" ;; separator
      [,(w3m-make-menu-item "このページをメールで送る" "Mail this page")
       w3m-mail (memq mail-user-agent w3m-mail-user-agents)]
      "----" ;; separator
      [,(w3m-make-menu-item "バグレポートを送る" "Send a Bug Report")
       report-emacs-w3m-bug t]
      "----" ;; separator
      [,(w3m-make-menu-item "この URL を表示する" "Print the Current URL")
       w3m-print-current-url t]
      [,(w3m-make-menu-item "w3m を閉じる" "Close w3m")
       w3m-close-window t]
      [,(w3m-make-menu-item "w3m を終了する" "Quit w3m")
       w3m-quit t]
      )) ;; end w3m
  "Menubar definition for emacs-w3m.")

(defvar w3m-rmouse-menubar
  `("w3m"
    [,(w3m-make-menu-item "前のページに戻る" "Back to Previous Page")
     w3m-view-previous-page
     (w3m-history-previous-link-available-p)]
    [,(w3m-make-menu-item "次のページに移動する" "Forward to Next Page")
     w3m-view-next-page
     (w3m-history-next-link-available-p)]
    [,(w3m-make-menu-item "上の階層に移動する" "Up to Parent Page")
     w3m-view-parent-page
     (w3m-parent-page-available-p)]
    "----" ;; separator
    [,(w3m-make-menu-item "このページを再取得する" "Reload This Page")
     w3m-reload-this-page w3m-current-url]
    [,(w3m-make-menu-item "すべてのページを再取得する" "Reload All Pages")
     w3m-reload-all-pages (cdr (w3m-list-buffers))]
    [,(w3m-make-menu-item "プロセスを中止する" "Cancel Process")
     w3m-process-stop w3m-current-process])
  "*Menubar for click the right mouse button.")

(defvar w3m-cid-retrieve-function-alist nil)
(defvar w3m-force-redisplay t)

(defvar w3m-work-buffer-list nil)
(defconst w3m-work-buffer-name " *w3m-work*")
(defconst w3m-select-buffer-name " *w3m buffers*")

(defconst w3m-dump-head-source-command-arguments
  (cond ((eq w3m-type 'w3mmee)
	 (list "-dump=extra,head,source"))
	(t
	 (list
	  '(if w3m-accept-languages
	       '("-o"
		 (concat "accept_language="
			 (mapconcat 'identity w3m-accept-languages ","))))
	  "-dump_extra")))
  "Arguments passed to the w3m command to run \"dump_extra\".")

(defvar w3m-halfdump-command nil
  "Alternative w3m command used to run \"halfdump\".
If it is nil, the command specified to `w3m-command' is used.")

(defconst w3m-halfdump-command-arguments
  (cond ((eq w3m-type 'w3mmee)
	 (list '(if w3m-treat-image-size
		    "-dump=half-buffer,single-row-image"
		  "-dump=half-buffer")
	       '(if (eq w3m-input-coding-system 'ctext)
		    (list "-I" "x-ctext")
		  (when (and (eq w3m-input-coding-system 'binary)
			     charset)
		    (list "-I" 'charset)))
	       "-o" "concurrent=0"))
	((eq w3m-type 'w3m-m17n)
	 (list "-halfdump"
	       "-o" "ext_halfdump=1"
	       "-o" "strict_iso2022=0"
	       "-o" "fix_width_conv=1"
	       "-o" "use_jisx0201=0"
	       "-o" "ucs_conv=1"
	       '(if (eq w3m-input-coding-system 'binary)
		    (if charset (list "-I" 'charset))
		  (list "-I" (cond
			      ((eq w3m-input-coding-system 'utf-8)
			       "UTF-8")
			      ((eq w3m-input-coding-system 'iso-8859-1)
			       "ISO-8859-1")
			      (t
			       "ISO-2022-JP-2"))))
	       "-O"
	       '(cond
		 ((eq w3m-output-coding-system 'utf-8)
		  "UTF-8")
		 ((eq w3m-output-coding-system 'iso-8859-1)
		  "ISO-8859-1")
		 (t
		  "ISO-2022-JP-2"))))
	((eq w3m-input-coding-system 'w3m-euc-japan)
	 (list "-halfdump" "-I" "e"))
	(t (list "-halfdump")))
  "Arguments passed to the w3m command to run \"halfdump\".")

(defconst w3m-halfdump-command-common-arguments
  (list "-T" "text/html" "-t" tab-width "-cols" '(w3m-display-width)
	'(cond
	  ((and (eq w3m-display-ins-del 'fontify)
		(w3m-device-on-window-system-p))
	   (list "-o" "display_ins_del=2"))
	  ((or (eq w3m-display-ins-del 'tag)
	       (and (eq w3m-display-ins-del 'fontify)
		    (not (w3m-device-on-window-system-p))))
	   (list "-o" "display_ins_del=1"))))
  "Arguments used in common by the w3m command variants to run \"halfdump\".")

(defconst w3m-arrived-ignored-regexp
  "\\`about:\\(?://\\(?:header\\|source\\|history\\|\
db-history\\|antenna\\|namazu\\|dtree\\)/.*\\)?\\'\
\\|\\`about:/*blank/?\\'"
  "Regexp matching urls which aren't stored in the arrived URLs database.")

(defconst w3m-history-ignored-regexp
  "\\`about:\\(?://\\(?:header\\|source\\|history\\|\
db-history\\|antenna\\|namazu\\|dtree\\)/.*\\)?\\'\
\\|\\`about:/*blank/?\\'"
  "Regexp matching urls which aren't stored in the history.")

(defvar w3m-mode-map nil "Keymap for emacs-w3m buffers.")

(defvar w3m-url-completion-map (let ((map (make-sparse-keymap)))
				 (define-key map " " 'self-insert-command)
				 (define-key map "?" 'self-insert-command)
				 map)
  "*Keymap that overrides the default keymap when `w3m-input-url' runs.
By default SPC and \"?\" are bound to `self-insert-command' since those
are common url characters.  Use TAB for completion.")

(defvar w3m-link-map nil "Keymap used on links.")

(defvar w3m-doc-view-map nil
  "Keymap used in `doc-view-mode' that emacs-w3m launches.
`doc-view-mode-map' gets to be its parent keymap.")

(defvar w3m-mode-setup-functions nil
  "Hook functions run after setting up the `w3m-mode'.")
(defvar w3m-display-functions nil
  "Hook functions run after displaying pages in emacs-w3m buffers.
Each function is called with a url string as the argument.  This hook
is evaluated just before evaluating `w3m-display-hook'.")

(defvar w3m-load-hook nil
  "*Hook run after loading the w3m.elc module.
It is not recommended that you use this hook instead of writing into
`w3m-init-file' for customization.")


;; Generic functions:
(defun w3m-url-to-file-name (url)
  "Return the file name which is pointed to by URL.
When URL does not point to any local files, it returns nil.  The
actual performance of this function is to strip off the scheme part
and the net_loc part from URL.  It is meaningless to give an argument
whose net_loc part is not empty, a null string or the localhost name
to this function."
  (cond
   ((string-match "\\`\\(\\(file:/\\{0,2\\}\\)\\|about://dtree\\)/" url)
    (setq url (substring url (match-end 1)))
    (when (and (match-beginning 2) ;; file:
	       (< (match-end 2) 7) ;; file:// or file:/
	       (string-match "\\`\\(/[^/]+[^/:|]\\)/" url))
      (cond ((file-directory-p (match-string 0 url))
	     ) ;; The directory "/hostname/" exists.
	    ((string-match (concat "\\`/\\(localhost\\|127\\.0\\.0\\.1\\|"
				   (regexp-quote (system-name)) "\\)/")
			   url)
	     ;; Strip the localhost name.
	     (setq url (substring url (match-end 1))))
	    (t
	     ;; Make it a Tramp url: /hostname:/...
	     ;; See `tramp-default-method' and `tramp-default-method-alist'.
	     (setq url (concat (substring url 0 (match-end 1))
			       ":"
			       (substring url (match-end 1)))))))
    ;; Process abs_path part in Windows.
    (when (and w3m-treat-drive-letter
	       (string-match
		"\\`/\\(?:\\([a-zA-Z]\\)[|:]?\\|cygdrive/\\([a-zA-Z]\\)\\)/"
		url))
      (setq url (concat (or (match-string 1 url) (match-string 2 url))
			":/"
			(substring url (match-end 0)))))
    (if (string-match "\\`/[^/:]\\{2,\\}:/" url)
	;; Don't check for a Tramp url.
	url
      (if (file-exists-p url)
	  url
	(let ((x (w3m-url-decode-string url w3m-file-name-coding-system)))
	  (if (file-exists-p x) x url)))))
   ((string-match "\\`\\(?:[~/]\\|[a-zA-Z]:/\\|\\.\\.?/\\)" url) url)
   (t
    (catch 'found-file
      (dolist (pair w3m-url-local-directory-alist)
	(and (string-match (concat "\\`"
				   (regexp-quote
				    (file-name-as-directory (car pair))))
			   url)
	     (let ((file (expand-file-name (substring url (match-end 0))
					   (cdr pair))))
	       (when (or (file-exists-p file)
			 (file-exists-p
			  (setq file (w3m-url-decode-string
				      file w3m-file-name-coding-system))))
		 (throw 'found-file file)))))))))

(defun w3m-expand-file-name-as-url (file &optional directory)
  "Return a url string which points to the FILE.
Optional DIRECTORY is a directory to start with if FILE is relative
\(i.e., FILE doesn't start with slash).  It defaults to the current
directory."
  (setq file (expand-file-name file directory))
  (concat "file://"
	  (if (string-match "\\`\\([a-zA-Z]\\):" file)
	      (format (if w3m-use-cygdrive "/cygdrive/%s%s" "/%s|%s")
		      (match-string 1 file)
		      (substring file (match-end 0)))
	    file)))


;;; Managing the arrived URLs database:
(defmacro w3m-arrived-intern (url &optional soft)
  "Normalize URL by stripping last / and intern it into `w3m-arrived-db'.
If SOFT is non-nil, use `intern-soft' instead."
  (let ((fn (if soft 'intern-soft 'intern))
	(str (if (consp url)
		 `(let* ((url ,url)
			 (len (length url)))
		    (if (and (not (zerop len))
			     (eq (aref url (1- len)) ?/))
			(substring url 0 -1)
		      url))
	       `(if (let ((len (length ,url)))
		      (and (not (zerop len))
			   (eq (aref ,url (1- len)) ?/)))
		    (substring ,url 0 -1)
		  ,url))))
    `(,fn ,str w3m-arrived-db)))

(defun w3m-arrived-add (url &optional title modification-time
			    arrival-time content-charset content-type)
  "Add URL to the arrived URLs database.
Optional TITLE, MODIFICATION-TIME, ARRIVAL-TIME, CONTENT-CHARSET and
CONTENT-TYPE are also be added."
  (unless (string-match w3m-arrived-ignored-regexp url)
    (let ((ident (w3m-arrived-intern url)))
      (if (string-match "\\`\\([^#]+\\)#" url)
	  (w3m-arrived-add (substring url 0 (match-end 1))
			   title modification-time arrival-time
			   content-charset content-type)
	(when title
	  (put ident 'title title))
	(when modification-time
	  (put ident 'last-modified modification-time))
	(when content-charset
	  (put ident 'content-charset content-charset))
	(when content-type
	  (put ident 'content-type content-type)))
      (set ident arrival-time))))

(defun w3m-arrived-p (url)
  "Return non-nil if a page of URL has arrived."
  (or (string-match w3m-arrived-ignored-regexp url)
      (w3m-arrived-intern url t)))

(defun w3m-arrived-time (url)
  "Return the arrival time of a page of URL if it has arrived.
Otherwise return nil."
  (let ((v (w3m-arrived-intern url t)))
    (and v (boundp v) (symbol-value v))))
(defsetf w3m-arrived-time (url) (value)
  (list 'w3m-arrived-add url nil nil value))

(defun w3m-arrived-put (url property value)
  "Store VALUE in the arrived URLs database as the PROPERTY of URL.
Return VALUE if a page of URL has arrived.  Otherwise, VALUE is
ignored and return nil."
  (let ((symbol (w3m-arrived-intern url t)))
    (and symbol (put symbol property value))))

(defun w3m-arrived-get (url property)
  "Return the value of URL's PROPERTY stored in the arrived URLs database.
If a page of URL has not arrived, return nil."
  (let ((symbol (w3m-arrived-intern url t)))
    (and symbol (get symbol property))))

(defsetf w3m-arrived-get w3m-arrived-put)

(defmacro w3m-arrived-title (url)
  "Return the title of URL having stored in the arrived URLs database."
  `(w3m-arrived-get ,url 'title))

(defmacro w3m-arrived-last-modified (url)
  "Return the mod time of URL having stored in the arrived URLs database.
If a page of URL has not arrived yet, return nil."
  `(w3m-arrived-get ,url 'last-modified))

(defmacro w3m-arrived-content-charset (url)
  "Return the content charset of URL stored in the arrived URLs database.
If it has not been specified or a page of URL has not arrived yet,
return nil."
  `(w3m-arrived-get ,url 'content-charset))

(defmacro w3m-arrived-content-type (url)
  "Return the content type of URL stored in the arrived URLs database.
If it has not been specified or a page of URL has not arrived yet,
return nil."
  `(w3m-arrived-get ,url 'content-type))

(defun w3m-arrived-load-list ()
  "Load the arrived URLs database file.
The file is specified by `w3m-arrived-file'.  If the data is in old
format, they will simply be ignored."
  (let ((list (w3m-load-list w3m-arrived-file)))
    (when (or
	   ;; Before the revision 1.120, every element of the list was
	   ;; a string that represented an arrived URL.
	   (stringp (car list))
	   ;; Before the revision 1.135, every element was a cons
	   ;; cell: its car kept a URL, and its cdr kept a time when
	   ;; the URL was arrived.
	   ;; Before the revision 1.178, every element was a 4-tuple
	   ;; that consisted of a URL, a title, a modification time,
	   ;; and an arrival time.
	   ;; An element of the modern database is a 6-tuple that
	   ;; consisted of a URL, a title, a modification time, an
	   ;; arrival time, a charset, and a content type.
	   ;; Thus, the following condition eliminates the revision
	   ;; 1.177 and olders.
	   (<= (length (car list)) 4))
      (setq list nil)
      (when (file-exists-p w3m-arrived-file)
	(delete-file w3m-arrived-file)))
    list))

(defun w3m-arrived-setup ()
  "Load the arrived URLs database file and set up the hashed database.
It is performed only when `w3m-arrived-db' has not been initialize yet.
The file is specified by `w3m-arrived-file'."
  (unless w3m-arrived-db
    (setq w3m-arrived-db (make-vector w3m-arrived-db-size 0))
    (let ((list (w3m-arrived-load-list)))
      (dolist (elem list)
	;; Ignore an element that lacks an arrival time information.
	(when (nth 3 elem)
	  (w3m-arrived-add (if (string-match "\\`/" (car elem))
			       (w3m-expand-file-name-as-url (car elem))
			     (car elem))
			   (nth 1 elem)
			   (nth 2 elem)
			   (nth 3 elem)
			   (when (stringp (nth 4 elem)) (nth 4 elem))
			   (nth 5 elem))))
      (unless w3m-input-url-history
	(setq w3m-input-url-history (mapcar (function car) list))))
    (run-hooks 'w3m-arrived-setup-functions)))

(defun w3m-arrived-shutdown ()
  "Save the arrived URLs database in the file.
The database `w3m-arrived-db' will be cleared after saving.  The file
is specified by `w3m-arrived-file'."
  (when w3m-arrived-db
    ;; Don't error out no matter what happens
    ;; since `kill-emacs-hook' runs this function.
    (condition-case err
	(progn
	  ;; Re-read the database file, and if there are data which another
	  ;; Emacs process registered, merge them to the current database.
	  (dolist (elem (w3m-arrived-load-list))
	    (when (w3m-time-newer-p (nth 3 elem) (w3m-arrived-time (car elem)))
	      (w3m-arrived-add (if (string-match "\\`/" (car elem))
				   (w3m-expand-file-name-as-url (car elem))
				 (car elem))
			       (nth 1 elem)
			       (nth 2 elem)
			       (nth 3 elem)
			       (when (stringp (nth 4 elem)) (nth 4 elem))
			       (nth 5 elem))))
	  ;; Convert current database to a list.
	  (let (list)
	    (mapatoms
	     (lambda (sym)
	       (and sym
		    (boundp sym)
		    (symbol-value sym) ; Ignore an entry lacks an arrival time.
		    (push (list (symbol-name sym)
				(get sym 'title)
				(get sym 'last-modified)
				(symbol-value sym)
				(get sym 'content-charset)
				(get sym 'content-type))
			  list)))
	     w3m-arrived-db)
	    (w3m-save-list w3m-arrived-file
			   (w3m-sub-list
			    (sort list
				  (lambda (a b)
				    (if (equal (nth 3 a) (nth 3 b))
					(string< (car a) (car b))
				      (w3m-time-newer-p (nth 3 a) (nth 3 b)))))
			    w3m-keep-arrived-urls)
			   nil t))
	  (setq w3m-arrived-db nil)
	  (run-hooks 'w3m-arrived-shutdown-functions))
      (error
       (w3m--message t 'w3m-error "Error while running w3m-arrived-shutdown: %s"
		(error-message-string err))))))

(add-hook 'kill-emacs-hook 'w3m-arrived-shutdown)
(add-hook 'w3m-arrived-shutdown-functions 'w3m-cleanup-temp-files)

;;; Generic macros and inline functions:
(defun w3m-attributes (url &optional no-cache handler)
  "Return a list of attributes corresponding to URL.
Return nil if it failed in retrieving of the header.
Otherwise, return a list which includes the following elements:

 0. Type of contents.
 1. Charset of contents.
 2. Size in bytes.
 3. Encoding of contents.
 4. Last modification time.
 5. Real URL.

If the optional argument NO-CACHE is non-nil, cache is not used."
  (if (not handler)
      (condition-case nil
	  (w3m-process-with-wait-handler
	    (w3m-attributes url no-cache handler))
	(w3m-process-timeout nil))
    (setq url (w3m-url-strip-fragment url))
    (cond
     ((string= "about://emacs-w3m.gif" url)
      (list "image/gif" nil nil nil nil url url))
     ((string-match "\\`about://source/" url)
      (lexical-let ((src (substring url (match-end 0))))
	(w3m-process-do
	    (attrs (w3m-attributes src no-cache handler))
	  (list "text/plain"
		(or (w3m-arrived-content-charset (w3m-url-strip-authinfo src))
		    (cadr attrs))
		(nth 2 attrs)
		(nth 3 attrs)
		(nth 4 attrs)
		(concat "about://source/" (nth 5 attrs))))))
     ((string-match "\\`about:" url)
      (list "text/html" w3m-coding-system nil nil nil url))
     ((string-match "\\`cid:" url)
      (let ((w3m-current-buffer (current-buffer)))
	(w3m-process-do-with-temp-buffer
	    (type (w3m-cid-retrieve url nil nil))
	  (list type nil nil nil nil url url))))
     ((string-match "\\`data:" url)
      (let ((w3m-current-buffer (current-buffer)))
	(w3m-process-do-with-temp-buffer
	    (type (w3m-data-retrieve url nil nil))
	  (list type nil nil nil nil url url))))
     ((w3m-url-local-p url)
      (w3m-local-attributes url))
     (t
      (w3m-w3m-attributes url no-cache handler)))))

(defmacro w3m-content-type (url &optional no-cache handler)
  (if handler
      `(let ((handler ,handler))
	 (w3m-process-do
	     (attrs (w3m-attributes ,url ,no-cache handler))
	   (car attrs)))
    `(car (w3m-attributes ,url ,no-cache))))
(defmacro w3m-content-charset (url &optional no-cache handler)
  (if handler
      `(let ((handler ,handler))
	 (w3m-process-do
	     (attrs (w3m-attributes ,url ,no-cache handler))
	   (nth 1 attrs)))
    `(nth 1 (w3m-attributes ,url ,no-cache))))
(defmacro w3m-content-length (url &optional no-cache handler)
  (if handler
      `(let ((handler ,handler))
	 (w3m-process-do
	     (attrs (w3m-attributes ,url ,no-cache handler))
	   (nth 2 attrs)))
    `(nth 2 (w3m-attributes ,url ,no-cache))))
(defmacro w3m-content-encoding (url &optional no-cache handler)
  (if handler
      `(let ((handler ,handler))
	 (w3m-process-do
	     (attrs (w3m-attributes ,url ,no-cache handler))
	   (nth 3 attrs)))
    `(nth 3 (w3m-attributes ,url ,no-cache))))
(defmacro w3m-last-modified (url &optional no-cache handler)
  (if handler
      `(let ((handler ,handler))
	 (w3m-process-do
	     (attrs (w3m-attributes ,url ,no-cache handler))
	   (nth 4 attrs)))
    `(nth 4 (w3m-attributes ,url ,no-cache))))
(defmacro w3m-real-url-1 (url &optional no-cache handler)
  (if handler
      `(let ((handler ,handler))
	 (w3m-process-do
	     (attrs (w3m-attributes ,url ,no-cache handler))
	   (nth 5 attrs)))
    `(nth 5 (w3m-attributes ,url ,no-cache))))

(defun w3m-real-url (url &optional no-cache handler)
  (w3m-string-match-url-components url)
  (let ((name (match-string 9 url))
	(real (w3m-real-url-1 url no-cache handler)))
    (w3m-string-match-url-components real)
    (cond ((match-beginning 8) real)
	  (name (concat real "#" name))
	  (t real))))

(defmacro w3m-make-help-echo (property)
  "Make a function returning a string used for the `help-echo' message.
PROPERTY is a symbol (which doesn't need to be quoted) of a text
property (in XEmacs, it is an extent) with the value of a string which
should be in the place where having to show a help message.  If you
need to know what function will be made, use `macroexpand'."
  (if (featurep 'xemacs)
      (let ((str `(get-text-property (extent-start-position extent)
				     ',property)))
	`(lambda (extent)
	   (if (and w3m-track-mouse
		    (eq (extent-object extent) (current-buffer)))
	       (w3m-url-readable-string ,str))))
    `(lambda (window object pos)
       (if w3m-track-mouse
	   (let ((deactivate-mark nil))
	     (message nil)	; Clear the echo area.
	     (w3m-url-readable-string
	      (get-text-property pos ',property
				 (window-buffer window))))))))

(defmacro w3m-make-balloon-help (property)
  "Make a function returning a string used for the `balloon-help' message.
Functions made are used only when emacs-w3m is running under XEmacs.
It returns an interned symbol of a function.  PROPERTY is a symbol
\(which doesn't need to be quoted) of an extent with the value of a
string which should be in the place where having to show a help
message."
  (when (featurep 'xemacs)
    (let ((str `(get-text-property (extent-start-position extent)
				   ',property)))
      `(let ((fn (intern (format "w3m-balloon-help-for-%s"
				 ',property))))
	 (prog1
	     fn
	   (unless (fboundp fn)
	     (defalias fn
	       (lambda (extent)
		 (if (and w3m-track-mouse
			  (eq (extent-object extent) (current-buffer)))
		     (w3m-url-readable-string ,str)))))
	   (when (and (featurep 'bytecomp)
		      (not (compiled-function-p (symbol-function fn))))
	     (byte-compile fn)))))))

(defvar w3m--current-message nil
  "The string currently displayed by `w3m--message' in the echo area.")
(defvar w3m--message-timeout 2
  "The internal default timeout value for `w3m-message-timeout'.")
(defvar w3m--message-silent nil
  "If bound to non-nil, suppress all `w3m--message's.
Functions in the code locally set this value to over-ride the
default.")

(defcustom w3m-verbose nil
  "Whether to log`w3m--message's to the *Messages* buffer.
Use `w3m-message-timeout' to control display of `w3m--message's
in the echo area."
  :group 'w3m
  :type 'boolean)

(defcustom w3m-message-timeout t
  "How many seconds to display messages in the echo area.

The value may be either an integer or floating-point number. You
may also opt not to have messages time-out, or to use the system
defaults. A value time-out of zero means to never display messages."
; TODO : be sure to properly handle zero
  :type '(choice (const :tag "Use system defaults" t)
                 (const :tag "Don't time-out messages" nil)
                 (number :tag "Specify number of seconds")))

(defun w3m--message (timeout face &rest args)
  "Display a message in the echo area.

TIMEOUT is the maximum seconds for the message to display. It may
be in floating point, but is over-ridden by variable
`w3m-message-timeout'. A TIMEOUT value NIL means do not time-out,
a non-numeric value means use the system default value
`w3m--message-timeout', and a zero value means to never display
messages.

FACE is the colorization face, if any, to apply to the message.

Otherwise, this function behaves like `message' if `w3m-verbose'
is non-nil. In that case, the message also goes into the
\"*Messages*\" buffer if `message-log-max' is non-nil.

If `w3m-verbose' is nil, this function only displays the message,
does not log the message into the \"*Messages*\" buffer (no
matter what `message-log-max' is).

If `w3m--message-silent' is temporarily bound to non-nil, this
function neither displays nor logs the message."
  (let ((msg (if (not face)
               (apply 'format args)
              (propertize (apply 'format args)
                'face (if (facep face) 'w3m-message)))))
   ;; Clear previous message in order to shrink
   ;; the window height of the echo area.
   (unless (or (featurep 'xemacs)
               (< emacs-major-version 22)
               (< (string-width (or (current-message) "")) (window-width)))
     (message nil))
   ;; Produce the message
   (unless w3m--message-silent
     (if w3m-verbose
         (apply (function message) args)
       (if (when w3m-process-background
             (or (window-minibuffer-p (selected-window))
                 (when (current-message)
                   (not (equal (current-message) w3m--current-message)))))
           (apply (function format) args)
         (w3m-static-if (featurep 'xemacs)
             (progn
               (setq w3m--current-message msg)
               (display-message 'no-log w3m--current-message))
           (let (message-log-max)
             (setq w3m--current-message (apply 'message (list msg))))))))
   ;; Deal with the TIMEOUT options
   (when (and w3m-message-timeout timeout)
     (run-at-time
       (if (numberp w3m-message-timeout) w3m-message-timeout
         (if (numberp timeout) timeout w3m--message-timeout))
       nil
       (lambda (msg)
         (when (equal msg (current-message))
            (message nil)))
         msg))))  ; ARG 1 to lambda

(defun w3m-time-parse-string (string)
  "Parse the time-string STRING into a time in the Emacs style."
  (ignore-errors
    (let ((x (timezone-fix-time string nil nil)))
      (encode-time (aref x 5) (aref x 4) (aref x 3)
		   (aref x 2) (aref x 1) (aref x 0)
		   (aref x 6)))))

;; When a buggy timezone.el is loaded, we use parse-time.el instead.
(unless (equal (w3m-time-parse-string "Thursday, 01-Jan-1970 00:00:00 GMT")
	       '(0 0))
  (ignore-errors
    (require 'parse-time))
  (defun w3m-time-parse-string (string)
    "Parse the time-string STRING and return its time as Emacs style."
    (ignore-errors
      (let ((fn (when (fboundp 'parse-time-string)
		  'parse-time-string)))
	(when fn
	  (apply (function encode-time) (funcall fn string)))))))

(defun w3m-sub-list (list n)
  "Return a list of the first N elements of LIST.
If N is negative, return a list of the last N elements of LIST."
  (if (integerp n)
      (if (< n 0)
	  ;; N is negative, extract the last items
	  (if (>= (- n) (length list))
	      (copy-sequence list)
	    (nthcdr (+ (length list) n) (copy-sequence list)))
	;; N is positive, extract the first items
	(if (>= n (length list))
	    (copy-sequence list)
	  (nreverse (nthcdr (- (length list) n) (reverse list)))))
    (copy-sequence list)))

(defun w3m-load-list (file &optional coding-system)
  "Read an emacs-w3m data file FILE and return contents as a list.
It is used for loading `w3m-arrived-file', `w3m-cookie-file',
`w3m-favicon-cache-file' and `w3m-antenna-file' (which see).
CODING-SYSTEM is used to read FILE which defaults to the value of
`w3m-file-coding-system-for-read'."
  (when (and (file-readable-p file)
	     ;; XEmacs 21.4 might crash when inserting a directory.
	     (not (file-directory-p file)))
    (with-temp-buffer
      (when (condition-case nil
		(let ((coding-system-for-read
		       (or coding-system w3m-file-coding-system-for-read)))
		  (insert-file-contents file))
	      (error
	       (w3m--message t 'w3m-error "Error while loading %s" file)
	       nil))
	;; point is not always moved to the beginning of the buffer
	;; after `insert-file-contents' is done.
	(goto-char (point-min))
	(condition-case err
	    (read (current-buffer))
	  (error
	   (w3m--message t 'w3m-error "Error while reading %s; %s"
		    file (error-message-string err))
	   nil))))))

(defun w3m-save-list (file list &optional coding-system escape-ctl-chars)
  "Save a LIST form into the emacs-w3m data file FILE.
Contents will be encoded with CODING-SYSTEM which defaults to the
value of `w3m-file-coding-system'.  Optional ESCAPE-CTL-CHARS if it is
non-nil, control chars will be represented with ^ as `cat -v' does."
  (when (and list (file-writable-p file))
    (with-temp-buffer
      (let ((coding-system-for-write (or coding-system w3m-file-coding-system))
	    (standard-output (current-buffer))
	    (print-fn (if escape-ctl-chars
			  'w3m-prin1
			'prin1))
	    element print-length print-level)
	(insert (format "\
;;; %s  -*- mode: emacs-lisp%s -*-
;; This file is generated automatically by emacs-w3m v%s.

"
			(file-name-nondirectory file)
			(if coding-system-for-write
			    (format "; coding: %s" coding-system-for-write)
			  "")
			emacs-w3m-version))
	(insert "(")
	(while list
	  (setq element (car list)
		list (cdr list))
	  (if (consp element)
	      (progn
		(insert "(")
		(funcall print-fn (car element))
		(insert "\n")
		(while (setq element (cdr element))
		  (insert "  ")
		  (funcall print-fn (car element))
		  (insert "\n"))
		(backward-delete-char 1)
		(insert ")\n "))
	    (funcall print-fn element)
	    (insert "\n")))
	(skip-chars-backward "\n ")
	(delete-region (point) (point-max))
	(insert ")\n")
	(let ((mode (and (file-exists-p file)
			 (file-modes file))))
	  (write-region (point-min) (point-max) file nil 'nomsg)
	  (when mode (set-file-modes file mode)))))))

(defun w3m-url-coding-system (url)
  "Return coding system suitable to URL to retrieve."
  (let ((alist w3m-url-coding-system-alist)
	(case-fold-search t)
	elt coding)
    (while alist
      (setq elt (pop alist))
      (if (or (not (car elt))
	      (and (stringp (car elt)) (string-match (car elt) url)))
	  (setq coding (cdr elt)
		alist nil)))
    (when (functionp coding)
      (setq coding (funcall coding url)))
    (or coding
	w3m-current-coding-system
	(cdr (assq nil w3m-url-coding-system-alist))
	w3m-default-coding-system)))

(defun w3m-url-encode-string (str &optional coding encode-space)
  (apply (function concat)
	 (mapcar
	  (lambda (ch)
	    (cond
	     ((eq ch ?\n)		; newline
	      "%0D%0A")
	     ((string-match "[-a-zA-Z0-9_.]" (char-to-string ch)) ; xxx?
	      (char-to-string ch))	; printable
	     ((and (char-equal ch ?\x20); space
		   encode-space)
	      "+")
	     (t
	      (format "%%%02X" ch))))	; escape
	  (encode-coding-string (or str "")
				(or coding (w3m-url-coding-system str))))))

(defun w3m-url-encode-string-2 (str)
  "Encode `(' and `)', apt to be misidentified as boundaries."
  (w3m-replace-in-string (w3m-replace-in-string str "(" "%28") ")" "%29"))

(defun w3m-url-decode-string (str &optional coding regexp)
  (or regexp (setq regexp "%\\(?:\\([0-9a-f][0-9a-f]\\)\\|0d%0a\\)"))
  (let ((start 0)
	(case-fold-search t))
    (with-temp-buffer
      (set-buffer-multibyte nil)
      (while (string-match regexp str start)
	(insert (substring str start (match-beginning 0))
		(if (match-beginning 1)
		    (string-to-number (match-string 1 str) 16)
		  ?\n))
	(setq start (match-end 0)))
      (insert (substring str start))
      (decode-coding-string
       (buffer-string)
       (or (if (listp coding)
	       (w3m-detect-coding-region (point-min) (point-max) coding)
	     coding)
	   w3m-default-coding-system
	   w3m-coding-system
	   'iso-2022-7bit)))))

(defun w3m-url-readable-string (url)
  "Return a readable string for a given encoded URL."
  (when (stringp url)
    (setq url (w3m-puny-decode-url url))
    (if (string-match "[^\000-\177]" url)
	url
      (w3m-url-decode-string url (unless (let ((case-fold-search t))
					   (string-match "\\`mailto:" url))
				   (w3m-url-coding-system url))))))

(defun w3m-url-transfer-encode-string (url &optional coding)
  "Encode non-ascii characters in URL into the sequence of escaped octets.
Optional CODING is a coding system, that defaults to the one determined
according to URL and `w3m-url-coding-system-alist', used to encode URL.

This function is designed for conversion for safe transmission of URL,
i.e., it handles only non-ASCII characters that can not be transmitted
safely through the network.  For the other general purpose, you should
use `w3m-url-encode-string' instead."
  (setq url (w3m-puny-encode-url url))
  (unless coding
    (setq coding (w3m-url-coding-system url)))
  (let ((start 0)
	buf)
    (while (string-match "[^\x21-\x7e]+" url start)
      (setq buf
	    (cons (apply 'concat
			 (mapcar
			  (lambda (c) (format "%%%02X" c))
			  (encode-coding-string (match-string 0 url) coding)))
		  (cons (substring url start (match-beginning 0))
			buf))
	    start (match-end 0)))
    (apply 'concat
	   (nreverse (cons (substring url start) buf)))))

;;; HTML character entity handling:
(defun w3m-entity-value (name)
  "Get a char corresponding to NAME from the html char entities database.
The database is kept in `w3m-entity-table'."
  ;; Return a value of the specified entity, or nil if it is unknown.
  (or (gethash name w3m-entity-table)
      (and (eq (aref name 0) ?#)
	   (let ((num (if (memq (aref name 1) '(?X ?x))
			  (string-to-number (substring name 2) 16)
			(string-to-number (substring name 1)))))
	     (or (cdr (assq num w3m-extra-numeric-character-reference))
		 (string (w3m-ucs-to-char num)))))))

(defun w3m-fontify-bold ()
  "Fontify bold text in the buffer containing halfdump."
  (goto-char (point-min))
  (while (search-forward "<b>" nil t)
    (let ((start (match-beginning 0)))
      (delete-region start (match-end 0))
      (when (re-search-forward "</b[ \t\r\f\n]*>" nil t)
	(delete-region (match-beginning 0) (match-end 0))
	(w3m-add-face-property start (match-beginning 0) 'w3m-bold)))))

(defun w3m-fontify-italic ()
  "Fontify italic text in the buffer containing halfdump."
  (goto-char (point-min))
  (while (search-forward "<i>" nil t)
    (let ((start (match-beginning 0)))
      (delete-region start (match-end 0))
      (when (re-search-forward "</i[ \t\r\f\n]*>" nil t)
	(delete-region (match-beginning 0) (match-end 0))
	(w3m-add-face-property start (match-beginning 0) 'w3m-italic)))))

(defun w3m-fontify-underline ()
  "Fontify underline text in the buffer containing halfdump."
  (goto-char (point-min))
  (while (search-forward "<u>" nil t)
    (let ((start (match-beginning 0)))
      (delete-region start (match-end 0))
      (when (re-search-forward "</u[ \t\r\f\n]*>" nil t)
	(delete-region (match-beginning 0) (match-end 0))
	(w3m-add-face-property start (match-beginning 0) 'w3m-underline)))))

(defun w3m-fontify-strike-through ()
  "Fontify strike-through text in the buffer containing halfdump."
  (goto-char (point-min))
  (cond
   ((and (eq w3m-display-ins-del 'fontify)
	 (w3m-device-on-window-system-p))
    (while (search-forward "<s>" nil t)
      (let ((start (match-beginning 0)))
	(delete-region start (match-end 0))
	(when (re-search-forward "</s[ \t\r\f\n]*>" nil t)
	  (delete-region (match-beginning 0) (match-end 0))
	  (w3m-add-face-property start (match-beginning 0)
				 'w3m-strike-through)))))
   ((w3m-device-on-window-system-p)
    (while (re-search-forward
	    (concat "<U>\\(?:\\(?::\\(?:\\(?:DEL\\|S\\)]\\)\\|"
		    "\\[\\(?:\\(?:DEL\\|S\\):\\)\\)</U>\\)")
	    nil t)
      (w3m-add-face-property (match-beginning 0) (match-end 0)
			     'w3m-strike-through)))))

(defun w3m-fontify-insert ()
  "Fontify insert text in the buffer containing halfdump."
  (goto-char (point-min))
  (cond
   ((and (eq w3m-display-ins-del 'fontify)
	 (w3m-device-on-window-system-p))
    (while (search-forward "<ins>" nil t)
      (let ((start (match-beginning 0)))
	(delete-region start (match-end 0))
	(when (re-search-forward "</ins[ \t\r\f\n]*>" nil t)
	  (delete-region (match-beginning 0) (match-end 0))
	  (w3m-add-face-property start (match-beginning 0) 'w3m-insert)))))
   ((w3m-device-on-window-system-p)
    (while (re-search-forward "<U>\\(?:\\(?::INS]\\|\\[INS:\\)</U>\\)"
			      nil t)
      (w3m-add-face-property (match-beginning 0) (match-end 0) 'w3m-insert)))))

(defun w3m-decode-anchor-string (str)
  ;; FIXME: This is a quite ad-hoc function to process encoded url string.
  ;; More discussion about timing &-sequence decode is required.  The
  ;; following article (written in Japanese) is the origin of this issue:
  ;;
  ;; [emacs-w3m:00150] <URL:http://emacs-w3m.namazu.org/ml/msg00149.html>
  ;;
  ;; Takaaki MORIYAMA wrote in the article that the string "&amp;" which
  ;; is replaced from "&" and embedded in the w3m's halfdump should be
  ;; restored into "&" some time.
  (let ((start 0) (buf))
    (while (string-match "\\(&amp;\\)\\|\\([\t\r\f\n]+\\)" str start)
      (setq buf (cons (if (match-beginning 1) "&" " ")
		      (cons (substring str start (match-beginning 0)) buf))
	    start (match-end 0)))
    (apply (function concat)
	   (nreverse (cons (substring str start) buf)))))

(defun w3m-image-type (content-type)
  "Return an image type which corresponds to CONTENT-TYPE."
  (cdr (assoc content-type w3m-image-type-alist)))

(defun w3m-imitate-widget-button ()
  "Return a boolean value corresponding to the variable of the same name."
  (if (listp w3m-imitate-widget-button)
      (condition-case nil
	  (eval w3m-imitate-widget-button)
	(error nil))
    (and w3m-imitate-widget-button t)))

(defun w3m-fontify-anchors ()
  "Fontify anchor tags in the buffer which contains halfdump."
  (let ((help (w3m-make-help-echo w3m-balloon-help))
	(balloon (w3m-make-balloon-help w3m-balloon-help))
	prenames start end bhhref)
    (goto-char (point-min))
    (setq w3m-max-anchor-sequence 0)	;; reset max-hseq
    (while (re-search-forward "<_id[ \t\r\f\n]+" nil t)
      (setq start (match-beginning 0))
      (setq prenames (get-text-property start 'w3m-name-anchor))
      (w3m-parse-attributes (id)
	(delete-region start (point))
	(w3m-add-text-properties start (point-max)
				 (list 'w3m-name-anchor
				       (cons (w3m-decode-entities-string id)
					     prenames)))))
    (goto-char (point-min))
    (while (re-search-forward "<a[ \t\r\f\n]+" nil t)
      (setq start (match-beginning 0))
      (setq prenames (get-text-property start 'w3m-name-anchor2))
      (w3m-parse-attributes (href name id charset title
				  (rel :case-ignore) (hseq :integer))
	(unless name
	  (setq name id))
	(when href
	  (setq href (w3m-decode-anchor-string href)))
	(when rel
	  (setq rel (split-string rel))
	  (cond
	   ((member "next" rel) (setq w3m-next-url href))
	   ((or (member "prev" rel) (member "previous" rel))
	    (setq w3m-previous-url href))
	   ((member "start" rel) (setq w3m-start-url href))
	   ((member "contents" rel) (setq w3m-contents-url href))))
	(delete-region start (point))
	(cond
	 (href
	  (when (re-search-forward "[ \t\r\f\n]*\\(</a>\\)" nil t)
	    (setq end (match-beginning 0))
	    (delete-region (match-beginning 1) (match-end 1))
	    (setq href (w3m-expand-url href))
	    (unless (or (w3m-url-local-p href)
			(let ((case-fold-search t))
			  (string-match "\\`mailto:" href)))
	      (w3m-string-match-url-components href)
	      (setq href (if (match-beginning 8)
			     (let ((tmp (match-string 9 href)))
			       (concat (w3m-url-transfer-encode-string
					(substring href 0 (match-beginning 8)))
				       "#" tmp))
			 (w3m-url-transfer-encode-string href))))
	    (setq hseq (or (and (null hseq) 0) (abs hseq)))
	    (setq w3m-max-anchor-sequence (max hseq w3m-max-anchor-sequence))
	    (w3m-add-face-property start end (if (w3m-arrived-p href)
						 'w3m-arrived-anchor
					       'w3m-anchor))
	    (if title
		(progn
		  (setq title (w3m-decode-entities-string title))
		  (setq bhhref (concat (w3m-decode-anchor-string title)
				       "\n"
				       (w3m-url-readable-string href))))
	      (setq bhhref (w3m-url-readable-string href)))
	    (w3m-add-text-properties start end
				     (list 'w3m-href-anchor href
					   'w3m-balloon-help bhhref
					   'w3m-anchor-title title
					   'mouse-face 'highlight
					   'w3m-anchor-sequence hseq
					   'help-echo help
					   'balloon-help balloon
					   'keymap w3m-link-map))
	    (when (w3m-imitate-widget-button)
	      (require 'wid-edit)
	      (let ((widget-button-face (if (w3m-arrived-p href)
					    'w3m-arrived-anchor
					  'w3m-anchor))
		    (widget-mouse-face 'highlight)
		    w)
		(setq w (widget-convert-button 'default start end
					       :button-keymap nil
					       :help-echo href))
		(w3m-static-unless (featurep 'xemacs)
		  (overlay-put (widget-get w :button-overlay) 'evaporate t))))
	    (when name
	      (w3m-add-text-properties
	       start (point-max)
	       (list 'w3m-name-anchor2
		     (cons (w3m-decode-entities-string name)
			   prenames))))))
	 (name
	  (w3m-add-text-properties
	   start (point-max)
	   (list 'w3m-name-anchor2
		 (cons (w3m-decode-entities-string name)
		       prenames)))))))
    (when w3m-icon-data
      (setq w3m-icon-data (cons (and (car w3m-icon-data)
				     (w3m-expand-url (car w3m-icon-data)))
				(or (w3m-image-type (cdr w3m-icon-data))
				    'ico))))
    (when w3m-next-url
      (setq w3m-next-url (w3m-expand-url w3m-next-url)))
    (when w3m-previous-url
      (setq w3m-previous-url (w3m-expand-url w3m-previous-url)))
    (when w3m-start-url
      (setq w3m-start-url (w3m-expand-url w3m-start-url)))
    (when w3m-contents-url
      (setq w3m-contents-url (w3m-expand-url w3m-contents-url)))))

(eval-and-compile
  (unless (featurep 'xemacs)
    (defun w3m-setup-menu ()
      "Define menubar buttons for Emacsen."
      (w3m-menu-on-forefront w3m-menu-on-forefront t)
      (unless (keymapp (lookup-key w3m-mode-map [menu-bar w3m]))
	(let ((map (make-sparse-keymap (car w3m-menubar))))
	  (define-key w3m-mode-map [menu-bar] (make-sparse-keymap))
	  (w3m-setup-session-menu)
	  (when w3m-use-tab-menubar (w3m-setup-tab-menu))
	  (w3m-setup-bookmark-menu)
	  (define-key w3m-mode-map [menu-bar w3m] (cons (car w3m-menubar) map))
	  (require 'easymenu)
	  (easy-menu-define
	    w3m-mode-menu w3m-mode-map
	    "w3m menu item" w3m-menubar)
	  (easy-menu-add w3m-mode-menu))
	(let ((map (make-sparse-keymap)))
	  (easy-menu-define
	    w3m-rmouse-menu map
	    "w3m rmouse menu item" w3m-rmouse-menubar))))))

(defun w3m-fontify-images ()
  "Fontify img_alt strings of images in the buffer containing halfdump."
  (goto-char (point-min))
  (let ((balloon (w3m-make-balloon-help w3m-balloon-help))
	upper start end help src1)
    (while (re-search-forward "<\\(img_alt\\)[^>]+>" nil t)
      (setq upper (string= (match-string 1) "IMG_ALT")
	    start (match-beginning 0)
	    end (match-end 0))
      (goto-char (match-end 1))
      (w3m-parse-attributes (src
			     (width :integer)
			     (height :integer)
			     title
			     usemap)
	(delete-region start end)
	(setq src (w3m-expand-url (w3m-decode-anchor-string src)))
	;; Use the identical Lisp object for a string used as the value of
	;; the `w3m-image' property.  A long title string will be chopped in
	;; w3m's halfdump; since it makes `next-single-property-change' not
	;; work properly, XEmacs didn't display images in shimbun articles.
	(if (equal src src1)
	    (setq src src1)
	  (setq src1 src))
	(when (search-forward "</img_alt>" nil t)
	  (delete-region (setq end (match-beginning 0)) (match-end 0))
	  (setq help (get-text-property start 'w3m-balloon-help))
	  (cond
	   ((and help title)
	    (setq help (format "%s\nalt: %s\nimg: %s" help title src)))
	   (help
	    (setq help (format "%s\nimg: %s" help src)))
	   (title
	    (setq help (format "alt: %s\nimg: %s" title src)))
	   (t
	    (setq help (format "img: %s" src))))
	  (w3m-add-text-properties start end
				   (list 'w3m-image src
					 'w3m-image-size
					 (when (or width height)
					   (cons width height))
					 'w3m-image-alt title
					 'w3m-balloon-help help
					 'w3m-image-usemap usemap
					 'w3m-image-status 'off
					 'w3m-image-redundant upper
					 'keymap w3m-link-map))
	   (unless (w3m-action start)
	     ;; No need to use `w3m-add-text-properties' here.
	     (w3m-add-face-property start end
				    (if (w3m-anchor start)
					'w3m-image-anchor
				      'w3m-image))
	     (unless (w3m-anchor start)
	       (add-text-properties start end
				    (list 'mouse-face 'highlight
					  'help-echo help
					  'balloon-help balloon)))))))))

(defvar w3m-idle-images-show-timer nil)
(defvar w3m-idle-images-show-list nil)
(defvar w3m-idle-images-show-interval 1)

(defun w3m-idle-images-show ()
  (let ((repeat t)
	(onbuffer (member (current-buffer) (w3m-list-buffers))))
    (while (and repeat w3m-idle-images-show-list)
      (let* ((item (or
		    (and
		     onbuffer
		     (or (get-text-property (point) 'w3m-idle-image-item)
			 (let* ((prev (previous-single-property-change
				       (point) 'w3m-idle-image-item))
				(next (next-single-property-change
				       (point) 'w3m-idle-image-item))
				(prev-diff (and prev (abs (- (point) prev))))
				(next-diff (and next (abs (- (point) next)))))
			   (cond
			    ((and prev next)
			     (get-text-property
			      (if (< prev-diff next-diff) prev next)
			      'w3m-idle-image-item))
			    (prev
			     (get-text-property prev
						'w3m-idle-image-item))
			    (next
			     (get-text-property next
						'w3m-idle-image-item))
			    (t nil)))))
		    (car (last w3m-idle-images-show-list))))
	     (start    (nth 0 item))
	     (end      (nth 1 item))
	     (iurl     (nth 2 item))
	     (url      (nth 3 item))
	     (no-cache (nth 4 item))
	     (size     (nth 5 item)))
	(setq w3m-idle-images-show-list
	      (delete item w3m-idle-images-show-list))
	(if (buffer-live-p (marker-buffer start))
	    (with-current-buffer (marker-buffer start)
	      (save-restriction
		(widen)
		(let ((inhibit-read-only t))
		  (remove-text-properties start end '(w3m-idle-image-item))
		  (set-buffer-modified-p nil))
		(w3m-process-with-null-handler
		  (lexical-let ((start start)
				(end end)
				(iurl iurl)
				(url url))
		    (w3m-process-do
			(image (let ((w3m-current-buffer (current-buffer))
				     (w3m--message-silent t))
				 (w3m-create-image
				  iurl no-cache
				  url
				  size handler)))
		      (when (buffer-live-p (marker-buffer start))
			(with-current-buffer (marker-buffer start)
			  (save-restriction
			    (widen)
			    (if image
				(when (equal url w3m-current-url)
				  (let ((inhibit-read-only t))
				    (w3m-insert-image start end image iurl))
				  ;; Redisplay
				  (when w3m-force-redisplay
				    (sit-for 0)))
			      (let ((inhibit-read-only t))
				(w3m-add-text-properties
				 start end '(w3m-image-status off))))
			    (set-buffer-modified-p nil))
			  (set-marker start nil)
			  (set-marker end nil))))))))
	  (set-marker start nil)
	  (set-marker end nil)
	  (w3m-idle-images-show-unqueue (marker-buffer start))))
      (setq repeat (sit-for 0.1 t)))
    (if w3m-idle-images-show-list
	(when (input-pending-p)
	  (cancel-timer w3m-idle-images-show-timer)
	  (setq w3m-idle-images-show-timer
		(run-with-idle-timer w3m-idle-images-show-interval
				     t
				     'w3m-idle-images-show)))
      (cancel-timer w3m-idle-images-show-timer)
      (setq w3m-idle-images-show-timer nil))))

(defun w3m-idle-images-show-unqueue (buffer)
  (when w3m-idle-images-show-timer
    (cancel-timer w3m-idle-images-show-timer)
    (setq w3m-idle-images-show-timer nil)
    (setq w3m-idle-images-show-list
	  (delq nil
		(mapcar (lambda (x)
			  (and (not (eq buffer (marker-buffer (nth 0 x))))
			       x))
			w3m-idle-images-show-list)))
    (when w3m-idle-images-show-list
      (setq w3m-idle-images-show-timer
	    (run-with-idle-timer w3m-idle-images-show-interval
				 t
				 'w3m-idle-images-show)))))

(defcustom w3m-confirm-leaving-secure-page t
  "If non-nil, you'll be asked for confirmation when leaving secure pages.
This option controls whether the confirmation is made also when
retrieving data (typically images) in a secure page from non-secure
pages.  It is STRONGLY recommended to set non-nil value to this option.
You MUST understand what you want to do completely before switching
off this option."
  :group 'w3m
  :type 'boolean)

(defvar w3m-image-no-idle-timer nil)
(defun w3m-toggle-inline-images-internal (status
					  &optional no-cache url
					  begin-pos end-pos
					  safe-regexp)
  "Toggle displaying of inline images on current buffer.
STATUS is current image status.
If NO-CACHE is non-nil, cache is not used.
If URL is specified, only the image with URL is toggled."
  (let ((cur-point (point))
	(inhibit-read-only t)
	(end (or begin-pos (point-min)))
	(allow-non-secure-images (not w3m-confirm-leaving-secure-page))
        (confirm-msg "You are retrieving non-secure image(s).  Continue? ")
	start iurl image size)
    (unless end-pos (setq end-pos (point-max)))
    (save-excursion
      (if (equal status 'off)
	  (while (< (setq start
			  (if (w3m-image end)
			      end
			    (next-single-property-change end 'w3m-image
							 nil end-pos)))
		    end-pos)
	    (setq end (or (next-single-property-change start 'w3m-image)
			  (point-max))
		  iurl (w3m-image start)
		  size (get-text-property start 'w3m-image-size))
	    (when (and (or (and (not url)
				(or (not w3m-ignored-image-url-regexp)
				    (not (string-match
					  w3m-ignored-image-url-regexp
					  iurl))))
			   ;; URL is specified and is same as the image URL.
			   (string= url iurl))
		       (not (eq (get-text-property start 'w3m-image-status)
				'on)))
	      (w3m-add-text-properties start end '(w3m-image-status on))
	      (if (get-text-property start 'w3m-image-redundant)
		  (progn
		    ;; Insert a dummy string instead of a redundant image.
		    (setq image (make-string
				 (string-width (buffer-substring start end))
				 ? ))
		    (w3m-add-text-properties start end '(invisible t))
		    (goto-char end)
		    (w3m-add-text-properties
		     end (progn (insert image) (point))
		     '(w3m-image-dummy t w3m-image "dummy"))
		    (setq end (point)))
		(goto-char cur-point)
		(when (and (w3m-url-valid iurl)
			   (or (null safe-regexp)
			       (string-match safe-regexp iurl))
			   (not (and (not (w3m-url-local-p w3m-current-url))
				     (w3m-url-local-p iurl)))
			   (or (not w3m-current-ssl)
			       (string-match "\\`\\(?:ht\\|f\\)tps://" iurl)
			       allow-non-secure-images
			       (and (prog1
                                      (y-or-n-p confirm-msg)
                                      (message nil))
                                    (setq allow-non-secure-images t))))
		  (if (or w3m-image-no-idle-timer
			  (and (null (and size w3m-resize-images))
			       (or (string-match "\\`\\(?:cid\\|data\\):" iurl)
				   (w3m-url-local-p iurl)
				   (w3m-cache-available-p iurl))))
		      (w3m-process-with-null-handler
			(lexical-let ((start (set-marker (make-marker) start))
				      (end (set-marker (make-marker) end))
				      (iurl iurl)
				      (url w3m-current-url))
			  (w3m-process-do
			      (image
			       (let ((w3m-current-buffer (current-buffer)))
				 (w3m-create-image
				  iurl no-cache w3m-current-url	size handler)))
			    (when (buffer-live-p (marker-buffer start))
			      (with-current-buffer (marker-buffer start)
				(if image
				    (when (equal url w3m-current-url)
				      (let ((inhibit-read-only t))
					(w3m-insert-image start end image iurl))
				      ;; Redisplay
				      (when w3m-force-redisplay
					(sit-for 0)))
				  (let ((inhibit-read-only t))
				    (w3m-add-text-properties
				     start end '(w3m-image-status off))))
				(set-buffer-modified-p nil)))
			    (set-marker start nil)
			    (set-marker end nil))))
		    (let ((item (list (set-marker (make-marker) start)
				      (set-marker (make-marker) end)
				      (w3m-url-transfer-encode-string iurl)
				      w3m-current-url
				      no-cache
				      size)))
		      (setq w3m-idle-images-show-list
			    (cons item w3m-idle-images-show-list))
		      (w3m-add-text-properties
		       start end
		       `(w3m-idle-image-item ,item))
		      (unless w3m-idle-images-show-timer
			(setq w3m-idle-images-show-timer
			      (run-with-idle-timer
			       w3m-idle-images-show-interval
			       t 'w3m-idle-images-show)))))))))
	;; Remove.
	(while (< (setq start (if (w3m-image end)
				  end
				(next-single-property-change end 'w3m-image
							     nil end-pos)))
		  end-pos)
	  (setq end (or (next-single-property-change start 'w3m-image)
			(point-max))
		iurl (w3m-image start))
	  ;; IMAGE-ALT-STRING DUMMY-STRING
	  ;; <--------w3m-image---------->
	  ;; <---redundant--><---dummy--->
	  ;; <---invisible-->
	  (when (and (or (not url)
			 ;; URL is specified and is not same as the image URL.
			 (string= url iurl))
		     (not (eq (get-text-property start 'w3m-image-status)
			      'off)))
	    (cond
	     ((get-text-property start 'w3m-image-redundant)
	      ;; Remove invisible property.
	      (put-text-property start end 'invisible nil))
	     ((get-text-property start 'w3m-image-dummy)
	      ;; Remove dummy string.
	      (delete-region start end)
	      (setq end start))
	     (t (w3m-remove-image start end)))
	    (w3m-add-text-properties
	     start end
	     '(w3m-image-status off w3m-idle-image-item nil))))
	(set-buffer-modified-p nil)))))

(defun w3m-toggle-inline-image (&optional force no-cache)
  "Toggle the visibility of an image under point or images in the region.
If FORCE is non-nil, displaying an image is forced.  If NO-CACHE is
non-nil, cached data will not be used."
  (interactive "P")
  (unless (w3m-display-graphic-p)
    (error "Can't display images in this environment"))
  (let (toggle-list begin end)
    (if (w3m-region-active-p)
	(let ((p (region-beginning))
	    iurl)
	  (setq begin (region-beginning)
		end (region-end))
	  (w3m-deactivate-region)
	  (while (< p end)
	    (setq p (next-single-property-change p 'w3m-image nil end))
	    (when (and (< p end)
		       (setq iurl (w3m-image p))
		       (not (assoc iurl toggle-list)))
	    (setq toggle-list (cons (cons iurl p) toggle-list)))))
      (setq toggle-list (and (w3m-image)
			     `(,(cons (w3m-image) (point))))))
    (if toggle-list
	(dolist (x toggle-list)
	  (let* ((url (car x))
		 (pos (cdr x))
		 (status (get-text-property pos 'w3m-image-status))
		 safe-regexp)
	    (if (and (get-text-property pos 'w3m-image-scale)
		     (equal status 'off))
		(w3m-zoom-in-image 0)
	      (if (w3m-url-valid url)
		  (if (eq status 'on)
		      (progn
			(if force (setq status 'off))
			(w3m-toggle-inline-images-internal
			 status no-cache url
			 (or begin (point-min))
			 (or end (point-max))))
		    (setq safe-regexp
			  (get-text-property (point) 'w3m-safe-url-regexp))
		    (if (or force
			    (not safe-regexp)
			    (string-match safe-regexp url))
			(w3m-toggle-inline-images-internal
			 status no-cache url
			 (or begin (point-min))
			 (or end (point-max)))
		      (when (w3m-interactive-p)
			(w3m--message nil 'w3m-warn "This image is considered to be unsafe;\
 use the prefix arg to force display"))))))))
      (if begin
	  (w3m--message t 'w3m-error "No images in region")
	(w3m--message t 'w3m-error "No image at point")))))

(defun w3m-turnoff-inline-images ()
  "Turn off to display all images in the buffer or in the region."
  (interactive)
  (w3m-toggle-inline-images 'turnoff))

(defun w3m-toggle-inline-images (&optional force no-cache)
  "Toggle the visibility of all images in the buffer or in the region.
If FORCE is neither nil nor `turnoff', displaying images is forced.
The value `turnoff' is special; it turns displaying images off anyway.
If NO-CACHE is non-nil, cached data will not be used.

Note that the status of whether images are visible is kept hereafter
even in new sessions if the `w3m-toggle-inline-images-permanently'
variable is non-nil (default=t)."
  (interactive "P")
  (unless (w3m-display-graphic-p)
    (error "Can't display images in this environment"))
  (let ((status (cond ((eq force 'turnoff) t)
		      (force nil)
		      (t w3m-display-inline-images)))
	(safe-p t)
	beg end safe-regexp pos url)
    (if (w3m-region-active-p)
	(progn
	  (setq beg (region-beginning)
		end (region-end))
	  (w3m-deactivate-region))
      (setq beg (point-min)
	    end (point-max)))
    (unless status
      (when (setq safe-regexp (get-text-property (point) 'w3m-safe-url-regexp))
	;; Scan the buffer for searching for an insecure image url.
	(setq pos beg)
	(setq
	 safe-p
	 (catch 'done
	   (when (setq url (get-text-property pos 'w3m-image))
	     (unless (string-match safe-regexp url)
	       (throw 'done nil))
	     (setq pos (next-single-property-change pos 'w3m-image)))
	   (while (< pos end)
	     (when (and
		    (setq pos (next-single-property-change pos 'w3m-image
							   nil end))
		    (setq url (get-text-property pos 'w3m-image)))
	       (unless (string-match safe-regexp url)
		 (throw 'done nil)))
	     (setq pos (next-single-property-change pos 'w3m-image
						    nil end)))
	   t))))
    (if (or force
	    status
	    (not safe-regexp)
	    safe-p)
	(progn
	  (unwind-protect
	      (w3m-toggle-inline-images-internal (if status 'on 'off)
						 no-cache nil beg end
						 (unless (w3m-interactive-p)
						   safe-regexp))
	    (setq w3m-display-inline-images (not status))
	    (when status
	      (w3m-process-stop (current-buffer))
	      (w3m-idle-images-show-unqueue (current-buffer)))
	    (force-mode-line-update)))
      (w3m--message nil 'w3m-warn "There are some images considered unsafe;\
 use the prefix arg to force display"))))

(defun w3m-resize-inline-image-internal (url rate)
  "Resize an inline image on the cursor position.
URL is a url of an image.  RATE is a number of percent used when
resizing an image."
  (let* ((inhibit-read-only t)
	 (start (point))
	 (end (or (next-single-property-change start 'w3m-image)
		  (point-max)))
	 (iurl (w3m-image start))
	 (size (get-text-property start 'w3m-image-size))
	 (iscale (or (get-text-property start 'w3m-image-scale) '100))
	 (allow-non-secure-images (not w3m-confirm-leaving-secure-page))
         (confirm-msg "You are retrieving non-secure image(s).  Continue? ")
	 scale image)
    (w3m-add-text-properties start end '(w3m-image-status on))
    (setq scale (* iscale rate 0.01))
    (w3m-add-text-properties start end (list 'w3m-image-scale scale))
    (setq scale (round scale))
    (if (get-text-property start 'w3m-image-redundant)
	(progn
	  ;; Insert a dummy string instead of a redundant image.
	  (setq image (make-string
		       (string-width (buffer-substring start end))
		       ? ))
	  (w3m-add-text-properties start end '(invisible t))
	  (w3m-add-text-properties (point)
				   (progn (insert image) (point))
				   '(w3m-image-dummy t
						     w3m-image "dummy")))
      (when (and (w3m-url-valid iurl)
		 (or (not w3m-current-ssl)
		     (string-match "\\`\\(?:ht\\|f\\)tps://" iurl)
		     allow-non-secure-images
		     (and (prog1
                            (y-or-n-p confirm-msg)
                            (message nil))
			  (setq allow-non-secure-images t))))
	(w3m-process-with-null-handler
	  (lexical-let ((start (set-marker (make-marker) start))
			(end (set-marker (make-marker) end))
			(iurl iurl)
			(rate scale)
			(url w3m-current-url))
	    (w3m-process-do
		(image (let ((w3m-current-buffer (current-buffer)))
			 (w3m-create-resized-image
			  iurl
			  rate
			  w3m-current-url
			  size handler)))
	      (when (buffer-live-p (marker-buffer start))
		(with-current-buffer (marker-buffer start)
		  (if image
		      (when (equal url w3m-current-url)
			(let ((inhibit-read-only t))
			  (w3m-static-when (featurep 'xemacs)
			    (w3m-remove-image start end))
			  (w3m-insert-image start end image iurl)
			  (w3m-image-animate image))
			;; Redisplay
			(when w3m-force-redisplay
			  (sit-for 0)))
		    (let ((inhibit-read-only t))
		      (w3m-add-text-properties
		       start end '(w3m-image-status off))))
		  (set-buffer-modified-p nil))
		(set-marker start nil)
		(set-marker end nil)))))))))

(defun w3m-resize-image-interactive (image &optional rate changed-rate)
  "Interactively resize IMAGE.
If RATE is not given, use `w3m-resize-image-scale'.
CHANGED-RATE is currently changed rate / 100."
  (let* ((msg-prompt "Resize: [+ =] enlarge [-] shrink [0] original [q] quit")
         (changed-rate (or changed-rate 1))
         (rate (or (and rate (min rate 99)) w3m-resize-image-scale))
         char)
    (while
      (cond
       ((memq
          (setq char
            (w3m-static-if (featurep 'xemacs)
              (progn
<<<<<<< HEAD
                 (w3m--message nil t msg-prompt)
=======
                 (w3m-message msg-prompt)
>>>>>>> 7fa00f90
                 (char-octet (read-char-exclusive)))
             (read-char-exclusive
               (propertize msg-prompt 'face 'w3m-lnum-minibuffer-prompt))))
          '(?+ ?=))
        (let ((percent (+ 100 rate)))
          (w3m-resize-inline-image-internal image percent)
          (setq changed-rate (* changed-rate
                                (/ percent 100.0)))))
       ((eq char ?-)
        (let ((percent (/ 10000.0 (+ 100 rate))))
          (w3m-resize-inline-image-internal image percent)
          (setq changed-rate (* changed-rate
                                (/ percent 100.0)))))
       ((eq char ?0)
        (w3m-resize-inline-image-internal image
                                          (/ 100.0 changed-rate))
        (setq changed-rate 1))
       (t nil)))))
<<<<<<< HEAD

=======
>>>>>>> 7fa00f90

(defun w3m-zoom-in-image (&optional rate)
  "Zoom in an image on the point.
Numeric prefix specifies how many percent the image is enlarged by
\(30 means enlarging the image by 130%).  The default is the value of
the `w3m-resize-image-scale' variable."
  (interactive "P")
  (unless (w3m-display-graphic-p)
    (error "Can't display images in this environment"))
  (unless (w3m-imagick-convert-program-available-p)
    (error "ImageMagick's `convert' program is required"))
  (let ((url (w3m-image)))
    (if url
	(w3m-resize-inline-image-internal
	 url
	 (+ 100 (or rate w3m-resize-image-scale)))
      (w3m--message t 'w3m-error "No image at point"))))

(defun w3m-zoom-out-image (&optional rate)
  "Zoom out an image on the point.
Numeric prefix specifies how many percent the image is shrunk by.
The default is the value of the `w3m-resize-image-scale'
variable.

The shrink percentage is interpreted as if the current image size
is 100+percent and it is to be reduced back to 100.  This is the
inverse of `w3m-zoom-in-image' so zooming in then back out gives
the original again."

  (interactive "P")
  (unless (w3m-display-graphic-p)
    (error "Can't display images in this environment"))
  (unless (w3m-imagick-convert-program-available-p)
    (error "ImageMagick's `convert' program is required"))
  (let ((url (w3m-image)))
    (if url
	(w3m-resize-inline-image-internal
	 url
	 (/ 10000.0 (+ 100 (or rate w3m-resize-image-scale))))
      (w3m--message t 'w3m-error "No image at point"))))

(defun w3m-decode-entities (&optional keep-properties)
  "Decode entities in the current buffer.
If optional KEEP-PROPERTIES is non-nil, text property is reserved."
  (save-excursion
    (goto-char (point-min))
    ;; Character entity references are case-sensitive.
    ;; cf. http://www.w3.org/TR/1999/REC-html401-19991224/charset.html#h-5.3.2
    (let (case-fold-search start fid prop value)
      (while (re-search-forward w3m-entity-regexp nil t)
	(setq start (match-beginning 0)
	      fid (get-text-property start 'w3m-form-field-id))
	(unless (and fid
		     (save-match-data
		       (string-match "/type=\\(?:text\\|select\\)/name=[^/]+/"
				     fid)))
	  (when keep-properties
	    (setq prop (text-properties-at start)))
	  (unless (eq (char-after (match-end 1)) ?\;)
	    (goto-char (match-end 1)))
	  ;; Note that `w3m-entity-value' breaks `match-data' at the 1st
	  ;; time in XEmacs because of the autoloading unicode.elc for
	  ;; the `ucs-to-char' function.
	  (when (setq value (w3m-entity-value (match-string 1)))
	    (delete-region start (point))
	    (insert value))
	  (when prop
	    (w3m-add-text-properties start (point) prop)))))))

(defun w3m-decode-entities-string (str)
  "Decode entities in the string STR."
  (save-match-data
    ;; Character entity references are case-sensitive.
    ;; cf. http://www.w3.org/TR/1999/REC-html401-19991224/charset.html#h-5.3.2
    (let ((case-fold-search) (pos 0) (buf))
      (while (string-match w3m-entity-regexp str pos)
	(setq buf (cons (or (w3m-entity-value (match-string 1 str))
			    (match-string 1 str))
			(cons (substring str pos (match-beginning 0))
			      buf))
	      pos (if (eq (aref str (match-end 1)) ?\;)
		      (match-end 0)
		    (match-end 1))))
      (if buf
	  (apply 'concat (nreverse (cons (substring str pos) buf)))
	str))))

(defun w3m-encode-specials-string (str)
  "Encode special characters in the string STR."
  (let ((pos 0)
	(buf))
    (while (string-match "[<>&]" str pos)
      (setq buf
	    (cons ";"
		  (cons (gethash (match-string 0 str) w3m-entity-reverse-table)
			(cons "&"
			      (cons (substring str pos (match-beginning 0))
				    buf))))
	    pos (match-end 0)))
    (if buf
	(apply 'concat (nreverse (cons (substring str pos) buf)))
      str)))

(defun w3m-fontify ()
  "Fontify the current buffer."
  (let ((case-fold-search t)
	(inhibit-read-only t))
    (w3m--message t t "Fontifying...")
    (run-hooks 'w3m-fontify-before-hook)
    ;; Remove hidden anchors like "<a href=url> </a>".
    (goto-char (point-min))
    (while (re-search-forward "<a[\t\n ]+[^>]+>[\t\n ]*</a>" nil t)
      (delete-region (match-beginning 0) (match-end 0)))
    ;; Delete <?xml ... ?> tag
    (goto-char (point-min))
    (if (search-forward "<?xml" nil t)
	(let ((start (match-beginning 0)))
	  (search-forward "?>" nil t)
	  (delete-region start (match-end 0))
	  (goto-char (point-min))))
    ;; Delete extra title tag.
    (let (start)
      (and (search-forward "<title>" nil t)
	   (setq start (match-beginning 0))
	   (search-forward "</title>" nil t)
	   (delete-region start (match-end 0))))
    (w3m-fontify-bold)
    (w3m-fontify-italic)
    (w3m-fontify-strike-through)
    (w3m-fontify-insert)
    (w3m-fontify-underline)
    (when w3m-use-symbol
      (w3m-replace-symbol))
    (w3m-fontify-anchors)
    (when w3m-use-form
      (w3m-fontify-forms))
    (w3m-fontify-images)
    ;; Remove other markups.
    (goto-char (point-min))
    (while (re-search-forward "</?[A-Za-z_][^>]*>" nil t)
      (let* ((start (match-beginning 0))
	     (fid (get-text-property start 'w3m-form-field-id)))
	(if (and fid (string-match "/type=text\\(?:area\\)?/" fid))
	    (goto-char (1+ start))
	  (delete-region start (match-end 0)))))
    ;; Decode escaped characters (entities).
    (w3m-decode-entities 'reserve-prop)
    (when w3m-use-form
      (w3m-fontify-textareas))
    (goto-char (point-min))
    (when w3m-delete-duplicated-empty-lines
      (while (re-search-forward "^[ \t]*\n\\(?:[ \t]*\n\\)+" nil t)
	(delete-region (match-beginning 0) (1- (match-end 0)))))

    ;; FIXME: The code above reduces number of empty lines but one line
    ;; remains.  While such empty lines might have been inserted for
    ;; making sure of rooms for displaying images, they all should be
    ;; removed since they are useless for emacs-w3m.  However, currently
    ;; we don't have a proper way to identify whether they were inserted
    ;; intentionally by the author or not.  So, we decided to remove only
    ;; that one at the beginning of the buffer though it is unwillingness.
    (goto-char (point-min))
    (skip-chars-forward "\t\n 　")
    (delete-region (point-min) (point-at-bol))

    (w3m-header-line-insert)
    (put-text-property (point-min) (point-max)
		       'w3m-safe-url-regexp w3m-safe-url-regexp)
    (w3m--message t t "Fontifying...done")
    (run-hooks 'w3m-fontify-after-hook)))

(defun w3m-refontify-anchor (&optional buff)
  "Refontify anchors as they have already arrived.
It replaces the faces on the arrived anchors from `w3m-anchor' to
`w3m-arrived-anchor'."
  (with-current-buffer (or buff (current-buffer))
    (let (prop)
      (when (and (eq major-mode 'w3m-mode)
		 (get-text-property (point) 'w3m-anchor-sequence)
		 (setq prop (get-text-property (point) 'face))
		 (listp prop)
		 (member 'w3m-anchor prop))
	(let ((start)
	      (end (next-single-property-change (point) 'w3m-anchor-sequence))
	      (inhibit-read-only t))
	  (when (and end
		     (setq start (previous-single-property-change
				  end 'w3m-anchor-sequence))
		     (w3m-arrived-p (get-text-property (point)
						       'w3m-href-anchor)))
	    (w3m-remove-face-property start end 'w3m-anchor)
	    (w3m-remove-face-property start end 'w3m-arrived-anchor)
	    (w3m-add-face-property start end 'w3m-arrived-anchor))
	  (set-buffer-modified-p nil))))))

(defun w3m-url-completion (url predicate flag)
  "Completion function for URL."
  (if (string-match "\\`\\(?:file:\\|[/~]\\|\\.\\.?/\\|[a-zA-Z]:\\)" url)
      (if (eq flag 'lambda)
	  (file-exists-p (w3m-url-to-file-name url))
	(let* ((partial
		(expand-file-name
		 (cond
		  ((string-match "\\`file:[^/]" url)
		   (substring url 5))
		  ((string-match "/\\(~\\)" url)
		   (substring url (match-beginning 1)))
		  (t (w3m-url-to-file-name url)))))
	       (collection
		(let ((dir (file-name-directory partial)))
		  (mapcar
		   (lambda (f)
		     (list (w3m-expand-file-name-as-url f dir)))
		   (file-name-all-completions (file-name-nondirectory partial)
					      dir)))))
	  (setq partial
		(if (string-match "/\\.\\'" url)
		    (concat (file-name-as-directory
			     (w3m-expand-file-name-as-url partial))
			    ".")
		  (w3m-expand-file-name-as-url partial)))
	  (cond
	   ((not flag)
	    (try-completion partial collection predicate))
	   ((eq flag t)
	    (all-completions partial collection predicate)))))
    (cond
     ((not flag)
      (try-completion url w3m-arrived-db))
     ((eq flag t)
      (all-completions url w3m-arrived-db))
     ((eq flag 'lambda)
      (if (w3m-arrived-p url) t nil)))))

(defun w3m-shr-url-at-point ()
  "Return a url that shr.el provides at point."
  (w3m-get-text-property-around 'shr-url))

(defun w3m-header-line-url ()
  "Return w3m-current-url if point stays at header line."
  (let ((faces (get-text-property (point) 'face)))
    (when (and (eq major-mode 'w3m-mode)
	       (listp faces)
	       (or (memq 'w3m-header-line-location-title faces)
		   (memq 'w3m-header-line-location-content faces))
	       w3m-current-url)
      w3m-current-url)))

(eval-and-compile
  (autoload 'ffap-url-at-point "ffap")
  (cond ((featurep 'emacs)
	 (defun w3m-url-at-point ()
	   (or (w3m-shr-url-at-point)
	       (w3m-header-line-url)
	       (ffap-url-at-point))))
	((featurep 'mule)
	 (defun w3m-url-at-point ()
	   "\
Like `ffap-url-at-point', except that text props will be stripped and
iso646 characters are unified into ascii characters."
	   (or (w3m-header-line-url)
	       (let ((left (buffer-substring-no-properties (point-at-bol)
							   (point)))
		     (right (buffer-substring-no-properties (point)
							    (point-at-eol)))
		     (regexp (format "[%c-%c]"
				     (make-char 'latin-jisx0201 33)
				     (make-char 'latin-jisx0201 126)))
		     (diff (- (char-to-int (make-char 'latin-jisx0201 33))
			      33))
		     index)
		 (while (setq index (string-match regexp left))
		   (aset left index (- (aref left index) diff)))
		 (while (setq index (string-match regexp right))
		   (aset right index (- (aref right index) diff)))
		 (with-temp-buffer
		   (insert right)
		   (goto-char (point-min))
		   (insert left)
		   (ffap-url-at-point))))))
	(t
	 (defun w3m-url-at-point ()
	   "Like `ffap-url-at-point', except that text props will be stripped."
	   (or (w3m-header-line-url)
	       (unless (fboundp 'ffap-url-at-point)
		 ;; It is necessary to bind `ffap-xemacs'.
		 (load "ffap" nil t))
	       (let (ffap-xemacs)
		 (ffap-url-at-point)))))))

(defvar ffap-url-regexp)
(eval-after-load "ffap"
  '(progn
     ;; Under XEmacs, `ffap-url-regexp' won't match to https urls.
     (if (and ffap-url-regexp
	      (not (string-match ffap-url-regexp "https://foo"))
	      (string-match "\\((\\|\\\\|\\)\\(http\\)\\(\\\\|\\|\\\\)\\)"
			    ffap-url-regexp))
	 (setq ffap-url-regexp (replace-match "\\1\\2s?\\3"
					      nil nil ffap-url-regexp)))
     ;; Add nntp:.
     (if (and ffap-url-regexp
	      (not (string-match ffap-url-regexp "nntp://bar"))
	      (string-match "\\(\\\\(news\\\\(post\\\\)\\?:\\)\\(\\\\|\\)"
			    ffap-url-regexp))
	 (setq ffap-url-regexp (replace-match "\\1\\\\|nntp:\\2"
					      nil nil ffap-url-regexp)))))

(defun w3m-active-region-or-url-at-point (&optional default-to)
  "Return an active region or a url around the cursor.
In Transient Mark mode, deactivate the mark.
If DEFAULT-TO is `never', only return a url found in the specified
region if any.  If it is nil, default to a url that an anchor at
the point points to.  If it is neither `never' nor nil, default to
a url of the current page as the last resort."
  (if (w3m-region-active-p)
      (prog1
	  (let ((string (buffer-substring-no-properties
			 (region-beginning) (region-end))))
	    (with-temp-buffer
	      (insert string)
	      (skip-chars-backward "\t\n\f\r 　")
	      (delete-region (point) (point-max))
	      (goto-char (point-min))
	      (skip-chars-forward "\t\n\f\r 　")
	      (delete-region (point-min) (point))
	      (while (re-search-forward "\
\\(?:[\t\f\r 　]+\n[\t\f\r 　]*\\|[\t\f\r 　]*\n[\t\f\r 　]+\\)+" nil t)
		(delete-region (match-beginning 0) (match-end 0)))
	      (buffer-string)))
	(w3m-deactivate-region))
    (unless (eq default-to 'never)
      (or (w3m-anchor)
	  (unless w3m-display-inline-images
	    (w3m-image))
	  (w3m-url-at-point)
	  (and default-to
	       (stringp w3m-current-url)
	       (if (string-match "\\`about://\\(?:header\\|source\\)/"
				 w3m-current-url)
		   (substring w3m-current-url (match-end 0))
		 (let ((name
			(or
			 (car (get-text-property (point) 'w3m-name-anchor))
			 (car (get-text-property (point) 'w3m-name-anchor2)))))
		   (if name
		       (concat w3m-current-url "#" name)
		     w3m-current-url))))))))

(declare-function w3m-search-do-search "w3m-search")
(defvar w3m-search-default-engine)

(defun w3m-canonicalize-url (url &optional feeling-searchy)
  "Fix URL that does not look like a valid url.
For a query that neither has a scheme part nor is an existing
local file, return a search url for the default search engine.
Also fix URL that fails to have put a separator following a
domain name."
  (if (string-match "\\`\\(https?://[-.0-9a-z]+\\)\\([#?].*\\)" url)
      (concat (match-string 1 url) "/" (match-string 2 url))
    (let (replaced)
      (cond
       ((and (setq replaced (ignore-errors (w3m-uri-replace url)))
	     (not (string= url replaced)))
	replaced)
       ((file-exists-p url)
	(concat "file://" (expand-file-name url)))
       ((progn (w3m-string-match-url-components url) (match-beginning 1))
	url)
       (feeling-searchy
	(require 'w3m-search)
	(w3m-search-do-search (lambda (url &rest rest) url)
			      w3m-search-default-engine url))
       (t
	(concat "https://" url))))))

(defcustom w3m-input-url-provide-initial-content nil
  "Provide an initial minibuffer content (if any) when entering a url.
A url string is not worth editing in most cases since a url thing is
generally a list of arbitrary letters, not a human readable one.  So,
we provide no initial content when prompting you for a url by default.
But sometimes there will be a case to be convenient if you can modify
the url string of [1]the link under the cursor or of [2]the current
page.  In that case, you can type the `M-n' key [1]once or [2]twice to
fill the minibuffer with an initial content if you use Emacs 23 and up.
Otherwise, set this variable to a non-nil value to always provide
an initial content."
  :group 'w3m
  :type 'boolean)

(defun w3m-input-url-default-add-completions ()
  "Use the current url string (if any) as the next history by default.
This function is used as `minibuffer-default-add-function'."
  (w3m-static-when (fboundp 'minibuffer-default-add-completions)
    (let* ((to-add (with-current-buffer
		       (window-buffer (minibuffer-selected-window))
		     (or (w3m-active-region-or-url-at-point) w3m-current-url)))
	   (def minibuffer-default)
	   (all (all-completions ""
				 minibuffer-completion-table
				 minibuffer-completion-predicate))
	   (add2 (if (listp to-add) to-add (list to-add)))
	   (def2 (if (listp def) def (list def))))
      (append def2 add2
	      (delete def2 (delete def (delete add2 (delete to-add all))))))))

(defun w3m-input-url (&optional prompt initial default quick-start
				feeling-searchy no-initial)
  "Read a url from the minibuffer, prompting with string PROMPT."
  (let ((url
	 ;; Check whether the region is active.
	 (w3m-active-region-or-url-at-point 'never)))
    (w3m-arrived-setup)
    (cond ((null initial)
	   (when (setq initial
		       (or url
			   (when (or w3m-input-url-provide-initial-content
				     (not no-initial))
			     (w3m-active-region-or-url-at-point t))))
	     (if (string-match "\\`about:" initial)
		 (setq initial nil)
	       (unless (string-match "[^\000-\177]" initial)
		 (setq
		  initial
		  (w3m-url-decode-string initial
					 (or (w3m-url-coding-system initial)
					     w3m-current-coding-system)
					 "%\\([2-9a-f][0-9a-f]\\)"))))))
	  ((string= initial "")
	   (setq initial nil)))
    (when initial
      (setq initial (w3m-puny-decode-url initial)))
    (cond ((null default)
	   (setq default (or url
			     (w3m-active-region-or-url-at-point)
			     w3m-home-page)))
	  ((string= default "")
	   (setq default nil)))
    (if (and quick-start
	     default
	     (not initial))
	default
      (unless w3m-enable-feeling-searchy
	(setq feeling-searchy nil))
      (setq url (let ((minibuffer-setup-hook
		       (append minibuffer-setup-hook
			       (list (lambda ()
				       (set
					(make-local-variable
					 'minibuffer-default-add-function)
					'w3m-input-url-default-add-completions)
				       (beginning-of-line)
				       (if (looking-at "[a-z]+:\\(?:/+\\)?")
					   (goto-char (match-end 0)))))))
		      (keymap (copy-keymap w3m-url-completion-map))
		      (minibuffer-completion-table 'w3m-url-completion)
		      (minibuffer-completion-predicate nil)
		      (minibuffer-completion-confirm nil))
		  (set-keymap-parent keymap minibuffer-local-completion-map)
		  (read-from-minibuffer
		   (if prompt
		       (if default
			   (progn
			     (when (string-match " *: *\\'" prompt)
			       (setq prompt
				     (substring prompt 0
						(match-beginning 0))))
			     (concat prompt " (default "
				     (cond ((equal default "about:blank")
					    "BLANK")
					   ((equal default w3m-home-page)
					    "HOME")
					   ((equal default w3m-current-url)
					    "CURRENT")
					   (t default))
				     "): "))
			 prompt)
		     (if default
			 (format "URL %s(default %s): "
				 (if feeling-searchy "or Keyword " "")
				 (if (stringp default)
				     (cond ((string= default "about:blank")
					    "BLANK")
					   ((string= default w3m-home-page)
					    "HOME")
					   (t default))
				   (prin1-to-string default)))
		       (if feeling-searchy "URL or Keyword: " "URL: ")))
		   initial keymap nil 'w3m-input-url-history default)))
      (if (string-equal url "")
	  (or default "")
	(if (stringp url)
	    (progn
	      ;; remove duplication
	      (setq w3m-input-url-history
		    (cons url (delete url w3m-input-url-history)))
	      (w3m-canonicalize-url url feeling-searchy))
	  ;; It may be `popup'.
	  url)))))

;;; Cache:
(defun w3m-cache-setup ()
  "Initialize the variables for managing the cache."
  (unless (and (bufferp w3m-cache-buffer)
	       (buffer-live-p w3m-cache-buffer))
    (with-current-buffer (w3m-get-buffer-create " *w3m cache*")
      (buffer-disable-undo)
      (set-buffer-multibyte nil)
      (setq buffer-read-only t
	    w3m-cache-buffer (current-buffer)
	    w3m-cache-hashtb (make-vector 1021 0)))))

(defun w3m-cache-shutdown ()
  "Clear all the variables managing the cache, and the cache itself."
  (when (buffer-live-p w3m-cache-buffer)
    (kill-buffer w3m-cache-buffer))
  (setq w3m-cache-hashtb nil
	w3m-cache-articles nil))

(defun w3m-cache-header-delete-variable-part (header)
  (let (buf flag)
    (dolist (line (split-string header "\n+"))
      (if (string-match "\\`\\(?:Date\\|Server\\|W3m-[^:]+\\):" line)
	  (setq flag t)
	(unless (and flag (string-match "\\`[ \t]" line))
	  (setq flag nil)
	  (push line buf))))
    (mapconcat (function identity) (nreverse buf) "\n")))

(defun w3m-cache-header (url header &optional overwrite)
  "Store HEADER into the cache so that it corresponds to URL.
If OVERWRITE is non-nil, it forces the storing even if there has
already been the data corresponding to URL in the cache."
  (w3m-cache-setup)
  (setq url (w3m-w3m-canonicalize-url url))
  (let ((ident (intern url w3m-cache-hashtb)))
    (if (boundp ident)
	(if (and
	     (not overwrite)
	     (string=
	      (w3m-cache-header-delete-variable-part header)
	      (w3m-cache-header-delete-variable-part (symbol-value ident))))
	    (symbol-value ident)
	  (w3m-cache-remove url)
	  (set ident header))
      (set ident header))))

(defun w3m-cache-request-header (url)
  "Return the header string of URL when it is stored in the cache."
  (w3m-cache-setup)
  (let ((ident (intern (w3m-w3m-canonicalize-url url) w3m-cache-hashtb)))
    (and (boundp ident)
	 (symbol-value ident))))

(defun w3m-cache-remove-oldest ()
  (with-current-buffer w3m-cache-buffer
    (goto-char (point-min))
    (unless (zerop (buffer-size))
      (let ((ident (get-text-property (point) 'w3m-cache))
	    (inhibit-read-only t))
	;; Remove the ident from the list of articles.
	(when ident
	  (setq w3m-cache-articles (delq ident w3m-cache-articles)))
	;; Delete the article itself.
	(delete-region (point)
		       (next-single-property-change
			(1+ (point)) 'w3m-cache nil (point-max)))))))

(defun w3m-cache-remove (url)
  "Remove the data coresponding to URL from the cache."
  (w3m-cache-setup)
  (let ((ident (intern url w3m-cache-hashtb))
	beg end)
    (when (memq ident w3m-cache-articles)
      ;; It was in the cache.
      (with-current-buffer w3m-cache-buffer
	(let ((inhibit-read-only t))
	  (when (setq beg (text-property-any
			   (point-min) (point-max) 'w3m-cache ident))
	    ;; Find the end (i. e., the beginning of the next article).
	    (setq end (next-single-property-change
		       (1+ beg) 'w3m-cache (current-buffer) (point-max)))
	    (delete-region beg end)))
	(setq w3m-cache-articles (delq ident w3m-cache-articles))))))

(defun w3m-cache-contents (url buffer)
  "Store the contents of URL into the cache.
The contents are assumed to be in BUFFER.  Return a symbol which
identifies the data in the cache."
  (w3m-cache-setup)
  (setq url (w3m-w3m-canonicalize-url url))
  (let ((ident (intern url w3m-cache-hashtb)))
    (w3m-cache-remove url)
    ;; Remove the oldest article, if necessary.
    (and (numberp w3m-keep-cache-size)
	 (>= (length w3m-cache-articles) w3m-keep-cache-size)
	 (w3m-cache-remove-oldest))
    ;; Insert the new article.
    (with-current-buffer w3m-cache-buffer
      (let ((inhibit-read-only t))
	(goto-char (point-max))
	(let ((b (point)))
	  (insert-buffer-substring buffer)
	  ;; Tag the beginning of the article with the ident.
	  (when (> (point-max) b)
	    (w3m-add-text-properties b (1+ b) (list 'w3m-cache ident))
	    (setq w3m-cache-articles (cons ident w3m-cache-articles))
	    ident))))))

(defun w3m-cache-request-contents (url &optional buffer)
  "Insert contents of URL into BUFFER.
Return t if the contents are found in the cache, otherwise nil.  When
BUFFER is nil, all contents will be inserted in the current buffer."
  (w3m-cache-setup)
  (let ((ident (intern (w3m-w3m-canonicalize-url url) w3m-cache-hashtb)))
    (when (memq ident w3m-cache-articles)
      ;; It was in the cache.
      (let (beg end)
	(with-current-buffer w3m-cache-buffer
	  (if (setq beg (text-property-any
			 (point-min) (point-max) 'w3m-cache ident))
	      ;; Find the end (i.e., the beginning of the next article).
	      (setq end (next-single-property-change
			 (1+ beg) 'w3m-cache (current-buffer) (point-max)))
	    ;; It wasn't in the cache after all.
	    (setq w3m-cache-articles (delq ident w3m-cache-articles))))
	(and beg
	     end
	     (with-current-buffer (or buffer (current-buffer))
	       (let ((inhibit-read-only t))
		 (insert-buffer-substring w3m-cache-buffer beg end))
	       t))))))

;; FIXME: we need to check whether contents were updated in remote servers.
(defun w3m-cache-available-p (url)
  "Return non-nil if a content of URL has already been cached."
  (w3m-cache-setup)
  (when (stringp url)
    (let ((ident (intern (w3m-w3m-canonicalize-url url) w3m-cache-hashtb)))
      (and
       (memq ident w3m-cache-articles)
       (or
	w3m-prefer-cache
	(save-match-data
	  (let ((case-fold-search t)
		(head (and (boundp ident) (symbol-value ident)))
		time expire)
	    (cond
	     ((and (string-match "^\\(?:date\\|etag\\):[ \t]" head)
		   (or (string-match "^pragma:[ \t]+no-cache\n" head)
		       (string-match "\
^cache-control:\\(?:[^\n]+\\)?[ \t,]\\(?:no-cache\\|max-age=0\\)[,\n]"
				     head)))
	      nil)
	     ((and
	       (string-match "^date:[ \t]\\([^\n]+\\)\n" head)
	       (setq time (match-string 1 head))
	       (setq time (w3m-time-parse-string time))
	       (string-match "\
^cache-control:\\(?:[^\n]+\\)?[ \t,]max-age=\\([1-9][0-9]*\\)"
			     head)
	       (setq expire (string-to-number (match-string 1 head))))
	      (setq time (decode-time time))
	      (setcar time (+ (car time) expire))
	      ;; Work around too large integer.
	      (when (floatp (car time))
		(setcar time (eval '(lsh -1 -1))))
	      (setq expire (apply 'encode-time time))
	      (w3m-time-newer-p expire (current-time)))
	     ((and
	       (string-match "^expires:[ \t]+\\([^\n]+\\)\n" head)
	       (setq expire (match-string 1 head))
	       (setq expire (w3m-time-parse-string expire)))
	      (w3m-time-newer-p expire (current-time)))
	     (t
	      ;; Adhoc heuristic rule: pages with neither
	      ;; Last-Modified header and ETag header are treated as
	      ;; dynamically-generated pages.
	      (string-match "^\\(?:last-modified\\|etag\\):" head))))))
       ident))))

(defun w3m-read-file-name (&optional prompt dir default existing)
  (unless prompt
    (setq prompt (if (and default (not (string-equal default "")))
		     (format "Save to (%s): " default)
		   "Save to: ")))
  (setq dir (file-name-as-directory (or dir w3m-default-save-directory)))
  (let ((default-directory dir)
	(file (read-file-name prompt dir nil existing default)))
    (if (not (file-directory-p file))
	(setq w3m-default-save-directory
	      (or (file-name-directory file) w3m-default-save-directory))
      (setq w3m-default-save-directory file)
      (if default
	  (setq file (expand-file-name default file))))
    (expand-file-name file)))

;;; Handling character sets:
(defun w3m-charset-to-coding-system (charset)
  "Return a coding system which is most suitable to CHARSET.
CHARSET is a symbol whose name is MIME charset.
This function is imported from mcharset.el."
  (if (stringp charset)
      (setq charset (intern (downcase charset))))
  (let ((cs (assq charset w3m-charset-coding-system-alist)))
    (w3m-find-coding-system (if cs (cdr cs) charset))))

(defun w3m-coding-system-to-charset (coding-system)
  "Return the MIME charset corresponding to CODING-SYSTEM."
  (when coding-system
    (w3m-static-if (featurep 'xemacs)
	(when (or (fboundp 'coding-system-to-mime-charset)
		  (progn
		    (require 'mcharset)
		    (fboundp 'coding-system-to-mime-charset)))
	  (defalias 'w3m-coding-system-to-charset
	    'coding-system-to-mime-charset)
	  (w3m-coding-system-to-charset coding-system))
      (or (coding-system-get coding-system :mime-charset)
	  (coding-system-get coding-system 'mime-charset)))))

;; FIXME: we need to investigate the kind of Content-Charsets being
;; actually possible.
(defun w3m-read-content-charset (prompt &optional default)
  "Read a content charset from the minibuffer, prompting with string PROMPT.
The second argument DEFAULT is the default value, which is used as the
value to return if the user enters the empty string."
  (let ((charset (completing-read
		  prompt
		  (nconc
		   (mapcar (lambda (c) (cons (symbol-name c) c))
			   (coding-system-list))
		   (mapcar (lambda (c) (cons (symbol-name (car c)) c))
			   w3m-charset-coding-system-alist))
		  nil t)))
    (if (string= "" charset)
	default
      charset)))


;;; Handling encoding of contents:
(defun w3m-decode-encoded-contents (encoding)
  "Decode encoded contents in the current buffer.  Return t if successful.
This function supports the encoding types gzip, bzip, and deflate."
  (let ((x (and (stringp encoding)
		(assoc (downcase encoding) w3m-encoding-alist))))
    (or (and (eq (cdr x) 'gzip) (fboundp 'zlib-available-p) (zlib-available-p)
	     (zlib-decompress-region (point-min) (point-max)))
	(not (and x (setq x (cdr (assq (cdr x) w3m-decoder-alist)))))
	(let ((coding-system-for-write 'binary)
	      (coding-system-for-read 'binary)
	      (default-process-coding-system (cons 'binary 'binary)))
	  (w3m-process-with-environment w3m-command-environment
	    (zerop (apply 'call-process-region
			  (point-min) (point-max)
			  (w3m-which-command (car x))
			  t '(t nil) nil (cadr x))))))))

(defmacro w3m-correct-charset (charset)
  `(or (and ,charset (stringp ,charset)
	    (cdr (assoc (downcase ,charset) w3m-correct-charset-alist)))
       ,charset))

(defun w3m-detect-meta-charset ()
  (let ((case-fold-search t))
    (goto-char (point-min))
    (catch 'found
      (while (re-search-forward "\\(<!--\\)\\|<meta[ \t\r\f\n]+" nil t)
	(if (match-beginning 1)
	    (w3m-end-of-tag)
	  (w3m-parse-attributes ((http-equiv :case-ignore)
				 (content :case-ignore))
	    (when (and (string= http-equiv "content-type")
		       content
		       (string-match ";[ \t\n]*charset=\\([^\";]+\\)" content))
	      (throw 'found (match-string 1 content)))))))))

(defun w3m-detect-xml-charset ()
  (let ((case-fold-search t))
    (goto-char (point-min))
    (when (looking-at "[ \t\r\f\n]*<\\?xml[ \t\r\f\n]+")
      (goto-char (match-end 0))
      (or (w3m-parse-attributes ((encoding :case-ignore))
	    encoding)
	  "utf-8"))))

(defvar w3m-compatible-encoding-alist
  '((gb2312 . gbk)
    (iso-8859-1 . windows-1252)
    (iso-8859-8 . windows-1255)
    (iso-8859-9 . windows-1254))
  "Alist of encodings and those supersets.
The cdr of each element is used to decode data if it is available when
the car is what the data specify as the encoding.  Or, the car is used
for decoding when the cdr that the data specify is not available.")

(defvar w3m-view-source-decode-level 0
  "Say whether `w3m-view-source' decodes html sources.
Users should never modify the value.  See also `w3m-view-source'.")

(defun w3m-decode-buffer (url &optional content-charset content-type)
  (let* ((sourcep (string-match "\\`about://source/" url))
	 (level (if sourcep w3m-view-source-decode-level 0))
	 cs)
    (unless (>= level 4)
      (unless content-type
	(setq content-type (w3m-content-type url)))
      (unless content-charset
	(setq content-charset
	      (or (w3m-content-charset url)
		  (when (or (string= "text/html" content-type) sourcep)
		    (w3m-detect-meta-charset))
		  (w3m-detect-xml-charset))))
      (cond
       ((or (and (stringp content-charset)
		 (string= "x-moe-internal" (downcase content-charset)))
	    (eq content-charset 'x-moe-internal))
	(setq cs (w3m-x-moe-decode-buffer))
	(setq content-charset (symbol-name cs)))
       (content-charset
	(setq content-charset (w3m-correct-charset content-charset))
	(setq cs (w3m-charset-to-coding-system content-charset))))
      (setq w3m-current-content-charset content-charset)
      (unless cs
	(setq cs (w3m-detect-coding-region
		  (point-min) (point-max) (if (w3m-url-local-p url)
					      nil
					    w3m-coding-system-priority-list))))
      (setq w3m-current-coding-system
	    (or (w3m-find-coding-system
		 (cdr (assq cs w3m-compatible-encoding-alist)))
		(w3m-find-coding-system cs)
		(w3m-find-coding-system
		 (car (rassq cs w3m-compatible-encoding-alist)))))
      ;; Decode `&#nnn;' entities in 128..159 and 160.
      (when (and (<= level 1)
		 (rassq w3m-current-coding-system
			w3m-compatible-encoding-alist))
	(goto-char (point-min))
	(let ((case-fold-search t))
	  (while (re-search-forward "\
\\(?:&#\\(12[89]\\|1[3-5][0-9]\\)\;\\)\\|\\(?:&#x\\([89][0-9a-f]\\)\;\\)"
				    nil t)
	    (insert (prog1
			(if (match-beginning 1)
			    (string-to-number (match-string 1))
			  (string-to-number (match-string 2) 16))
		      (delete-region (match-beginning 0) (match-end 0)))))
	  (goto-char (point-min))
	  (while (re-search-forward "\240\\|&#160;\\|&#xa0;" nil t)
	    (replace-match "&nbsp;"))))
      (insert
       (prog1
	   (decode-coding-string (buffer-string) w3m-current-coding-system)
	 (erase-buffer)
	 (set-buffer-multibyte t))))))

(defun w3m-x-moe-decode-buffer ()
  (let ((args '("-i" "-cs" "x-moe-internal"))
	(coding-system-for-read 'binary)
	(coding-system-for-write 'binary)
	(default-process-coding-system (cons 'binary 'binary))
	charset)
    (if (w3m-find-coding-system 'utf-8)
	(setq args (append args '("-o" "-cs" "utf-8"))
	      charset 'utf-8)
      (setq args
	    (append args (list "-o" "-cs" (symbol-name w3m-coding-system))))
      (setq charset w3m-coding-system))
    (w3m-process-with-environment w3m-command-environment
      (apply 'call-process-region (point-min) (point-max)
	     w3m-mbconv-command t t nil args))
    charset))

(defun w3m-safe-decode-buffer (url &optional content-charset content-type)
  (and (not w3m-current-coding-system)
       (stringp content-type)
       (string-match "\\`text/" content-type)
       (w3m-decode-buffer url content-charset content-type)))

;;; Retrieving local data:
(defun w3m-local-file-type (url)
  "Return the content type and the content encoding of URL."
  (setq url (or (w3m-url-to-file-name url)
		(file-name-nondirectory url)))
  (if (or (and (file-name-absolute-p url)
	       (file-directory-p url))
	  (string-match "\\`news:" url)) ;; FIXME: isn't this a kludge?
      (cons "text/html" nil)
    (let ((encoding
	   (catch 'encoding-detected
	     (dolist (elem w3m-encoding-type-alist)
	       (when (string-match (car elem) url)
		 (setq url (substring url 0 (match-beginning 0)))
		 (throw 'encoding-detected (cdr elem)))))))
      (cons (catch 'type-detected
	      (dolist (elem w3m-content-type-alist)
		(when (and (cadr elem) (string-match (cadr elem) url))
		  (throw 'type-detected (car elem))))
	      "unknown")
	    encoding))))

(defmacro w3m-local-content-type (url)
  `(car (w3m-local-file-type ,url)))

(defun w3m-local-attributes (url &rest args)
  "Return a list of attributes corresponding to URL.
Return nil if it failed in retrieving of the header.
Otherwise, return a list which includes the following elements:

 0. Type of contents.
 1. Charset of contents.
 2. Size in bytes.
 3. Encoding of contents.
 4. Last modification time.
 5. Real URL.
"
  (let* ((file (w3m-url-to-file-name url))
	 (attr (when (file-exists-p file)
		 (file-attributes file)))
	 (type (w3m-local-file-type url)))
    (list (or (w3m-arrived-content-type url) (car type))
	  nil
	  (nth 7 attr)
	  (cdr type)
	  (nth 5 attr)
	  (w3m-expand-file-name-as-url (file-truename file)))))

(defun w3m-local-retrieve (url &optional no-uncompress &rest args)
  "Retrieve contents of local URL and put it into the current buffer.
This function will return the content-type of URL as a string when
retrieval is successful."
  (let ((file (w3m-url-to-file-name url)))
    (when (file-readable-p file)
      (if (file-directory-p file)
	  (w3m-local-dirlist-cgi url)
	(let ((coding-system-for-read 'binary))
	  (if no-uncompress
	      (let (jka-compr-compression-info-list
		    format-alist)
		(insert-file-contents file))
	    (insert-file-contents file))))
      (or (w3m-arrived-content-type url)
	  (w3m-local-content-type file)))))

(defun w3m-local-dirlist-cgi (url)
  (w3m--message nil t "Reading %s..." (w3m-url-readable-string url))
  (if w3m-dirlist-cgi-program
      (if (file-executable-p w3m-dirlist-cgi-program)
	  (let ((coding-system-for-read 'binary)
		(default-process-coding-system
		  (cons 'binary 'binary))
		(lcookie (make-temp-name
			  (format "%s.%d." (user-login-name) (emacs-pid))))
		(cfile (make-temp-name
			(expand-file-name "w3melck" w3m-profile-directory)))
		(env (copy-sequence w3m-command-environment))
		file)
	    (with-temp-buffer
	      (insert lcookie)
	      (write-region (point-min) (point-max) cfile 'nomsg))
	    (w3m-process-with-environment
		(append
		 (list
		  (cons "LOCAL_COOKIE" lcookie)
		  (cons "LOCAL_COOKIE_FILE" cfile)
		  (cons "QUERY_STRING"
			(format
			 "dir=%s&cookie=%s"
			 (encode-coding-string (w3m-url-to-file-name url)
					       w3m-file-name-coding-system)
			 lcookie)))
		 (delq (assoc "LOCAL_COOKIE" env)
		       (delq (assoc "LOCAL_COOKIE_FILE" env)
			     (delq (assoc "QUERY_STRING" env) env))))
	      (call-process w3m-dirlist-cgi-program nil t nil))
	    ;; delete local cookie file
	    (when (and (file-exists-p cfile) (file-writable-p cfile))
	      (delete-file cfile))
	    (goto-char (point-min))
	    (when (re-search-forward "^<html>" nil t)
	      (delete-region (point-min) (match-beginning 0))
	      (while (re-search-forward "<a href=\"\\([^\"]+\\)\"\\(?:>\\| \\)"
					nil t)
		(setq file (match-string 1))
		(delete-region (goto-char (match-beginning 1)) (match-end 1))
		(if (file-directory-p file)
		    (setq file (w3m-expand-file-name-as-url
				(file-name-as-directory file)))
		  (setq file (w3m-expand-file-name-as-url file)))
		(insert (encode-coding-string
			 (w3m-url-decode-string file
						w3m-file-name-coding-system)
			 w3m-file-name-coding-system)))))
	(error "Can't execute: %s" w3m-dirlist-cgi-program))
    ;; execute w3m internal CGI
    (w3m-process-with-wait-handler
      (setq w3m-current-url url)
      (w3m-process-start handler
			 w3m-command
			 (append w3m-command-arguments
				 (list "-dump_source" url)))))
  ;; bind charset to w3m-file-name-coding-system
  (let ((charset (or (car (rassq w3m-file-name-coding-system
				 w3m-charset-coding-system-alist))
		     w3m-file-name-coding-system))
	beg)
    (goto-char (point-min))
    (when (search-forward "<head>" nil t)
      (insert "\n<meta http-equiv=\"CONTENT-TYPE\" "
	      "content=\"text/html; charset="
	      (symbol-name charset)
	      "\">"))
    (goto-char (point-min))
    ;; Remove <form>...</form>
    (when (search-forward "<form " nil t)
      (setq beg (match-beginning 0))
      (when (search-forward "</form>" nil t)
	(delete-region beg (match-end 0)))))
  (w3m--message t t "Reading %s...done" (w3m-url-readable-string url)))

;;; Retrieving data via HTTP:
(defun w3m-remove-redundant-spaces (str)
  "Remove leading and trailing whitespace from STR."
  (save-match-data
    (when (string-match "\\`[ \t\r\f\n]+" str)
      (setq str (substring str (match-end 0))))
    (if (string-match "[ \t\r\f\n]+\\'" str)
	(substring str 0 (match-beginning 0))
      str)))

(defun w3m-w3m-parse-header (url header)
  "Parse a given string HEADER as a MIME header of URL.
Return a list which includes:

 0. Status code.
 1. Type of contents.
 2. Charset of contents.
 3. Size in bytes.
 4. Encoding of contents.
 5. Last modification time.
 6. Real URL.
"
  (let ((case-fold-search t)
	(headers)
	(status))
    (dolist (line (split-string header "[ \f\t\r]*\n"))
      (cond
       ((string-match "\\`HTTP/1\\.[0-9] \\([0-9][0-9][0-9]\\)\\b" line)
	(setq status (string-to-number (match-string 1 line))))
       ((string-match (eval-when-compile
			(concat "\\`\\("
				(regexp-opt
				 '(;; MEMO: ファイルをダウンロードする
				   ;; ときの 適切なデフォルト名を決定
				   ;; するためには content-disposition
				   ;; の解釈が必要．
				   "content-disposition"
				   "content-encoding"
				   "content-length"
				   ;; MEMO: See [emacs-w3m:02341].
				   "content-transfer-encoding"
				   "content-type"
				   "last-modified"
				   "location"
				   "w3m-current-url"
				   "w3m-document-charset"
				   "w3m-ssl-certificate"
				   "x-w3m-content-encoding"
				   "alternates"))
				"\\):[ \t]*"))
		      line)
	(push (cons (downcase (match-string 1 line))
		    (substring line (match-end 0)))
	      headers))))
    (let (alt real-url type charset xmoe)
      (when (and (setq alt (cdr (assoc "alternates" headers)))
		 (string-match "\\`{[\t ]*\"\\(.+\\)\"" alt))
	(setq real-url (w3m-expand-url (match-string 1 alt) url))
	(when (string-match "{[\t ]*type[\t ]+\\([^\t }]+\\)" alt)
	  (setq type (downcase (match-string 1 alt))))
	(when (string-match "{[\t ]*charset[\t ]+\\([^\t }]+\\)" alt)
	  (setq charset (downcase (match-string 1 alt)))))
      (when (and (not type)
		 (setq type (cdr (assoc "content-type" headers))))
	(if (string-match ";[ \t]*charset=\"?\\([^\"]+\\)\"?" type)
	    (setq charset (w3m-remove-redundant-spaces
			   (match-string 1 type))
		  type (w3m-remove-redundant-spaces
			(substring type 0 (match-beginning 0))))
	  (setq type (w3m-remove-redundant-spaces type)))
	(when (string-match ";" type)
	  (setq type (substring type 0 (match-beginning 0))))
	(setq type (downcase type)))
      (setq w3m-current-ssl (cdr (assoc "w3m-ssl-certificate" headers)))
      (when (string-match "\\`ftps?:" url)
	(setq url (or (cdr (assoc "w3m-current-url" headers))
		      url)))
      (when (and (setq xmoe (cdr (assoc "w3m-document-charset" headers)))
		 (string= xmoe "x-moe-internal"))
	(setq charset xmoe))
      (list status
	    (if (string-match "\\`ftps?:.*/\\'" url)
		"text/html"
	      (or type (w3m-local-content-type url)))
	    (if (string-match "\\`ftps?:.*/\\'" url)
		(if w3m-accept-japanese-characters
		    "w3m-euc-japan" "w3m-iso-latin-1")
	      charset)
	    (let ((v (cdr (assoc "content-length" headers))))
	      (and v (setq v (string-to-number v)) (> v 0) v))
	    (cdr (or (assoc "content-encoding" headers)
		     (assoc "x-w3m-content-encoding" headers)))
	    (let ((v (cdr (assoc "last-modified" headers))))
	      (and v (w3m-time-parse-string v)))
	    (or real-url
		(let ((v (cdr (assoc "location" headers))))
		  ;; RFC2616 says that the field value of the Location
		  ;; response-header consists of a single absolute
		  ;; URI.  However, some broken servers return
		  ;; relative URIs.
		  (and v (w3m-expand-url v url)))
		url)))))

(defun w3m-w3m-dump-head (url handler)
  "Return the header string of URL."
  (lexical-let ((url url)
		(silent w3m--message-silent))
    (w3m--message nil t "Request sent, waiting for response...")
    (w3m-process-do-with-temp-buffer
	(success (progn
		   (setq w3m-current-url url
			 url (w3m-url-strip-authinfo url))
		   (w3m-process-start handler
				      w3m-command
				      (append w3m-command-arguments
					      (list "-o" "follow_redirection=0"
						    "-dump_head" url)))))
      (let ((w3m--message-silent silent))
	(w3m--message t t "Request sent, waiting for response...done")
	(when success
	  (buffer-string))))))

(defun w3m-w3m-canonicalize-url (url)
  "Add a slash to an URL, when its server part is not ended with a slash."
  ;; Because URLs encountered in WEB documents are no less reliable
  ;; than URLs given by users, a minimum canonicalization may be
  ;; required in the backend side.  For more detail, please see
  ;; [emacs-w3m:07000].
  (if (string-match "\\`\\(?:ht\\|f\\)tps?://[^/]+\\'" url)
      (concat url "/")
    url))

(defun w3m-w3m-attributes (url no-cache handler)
  "Return a list of attributes corresponding to URL.
Return nil if it failed in retrieving of the header.
Otherwise, return a list which includes the following elements:

 0. Type of contents.
 1. Charset of contents.
 2. Size in bytes.
 3. Encoding of contents.
 4. Last modification time.
 5. Real URL.

If the optional argument NO-CACHE is non-nil, cache is not used."
  (w3m-w3m-attributes-1 (w3m-w3m-canonicalize-url url)
			no-cache
			(or w3m-follow-redirection 0)
			handler))

(defun w3m-w3m-attributes-1 (url no-cache counter handler)
  "A subroutine for `w3m-w3m-attributes'."
  (lexical-let ((url url)
		(no-cache no-cache)
		(counter counter))
    (w3m-process-do
	(header (or (unless no-cache
		      (w3m-cache-request-header url))
		    (w3m-w3m-dump-head url handler)))
      (when header
	(let ((attr (w3m-w3m-parse-header url header)))
	  (w3m-cache-header url header)
	  (if (memq (car attr) '(301 302 303 304 305 306 307))
	      (if (zerop counter)
		  ;; Redirect counter exceeds `w3m-follow-redirection'.
		  (list "text/html" "us-ascii" nil nil nil url)
		;; Follow redirection.
		(w3m-w3m-attributes-1 (nth 6 attr) no-cache
				      (1- counter) handler))
	    (cdr attr)))))))

(defun w3m-w3m-expand-arguments (arguments)
  (apply 'append
	 (mapcar
	  (lambda (x)
	    (cond
	     ((stringp x) (list x))
	     ((setq x (eval x))
	      (cond ((stringp x)
		     (list x))
		    ((listp x)
		     (w3m-w3m-expand-arguments x))
		    (t
		     (let (print-level print-length)
		       (list (prin1-to-string x))))))))
		arguments)))

(defun w3m--dump-extra--handler-function (url silent success)
  (let ((w3m--message-silent silent))
    (w3m--message t t "Reading %s...done" (w3m-url-readable-string url))
    (when success
      (goto-char (point-min))
      (let ((case-fold-search t))
	(when (and (re-search-forward "^w3m-current-url:" nil t)
		   (progn
		     (delete-region (point-min) (match-beginning 0))
		     (search-forward "\n\n" nil t)))
	  (let ((header (buffer-substring (point-min) (point))))
	    (when w3m-use-cookies
	      (w3m-cookie-set url (point-min) (point)))
	    (delete-region (point-min) (point))
	    (w3m-cache-header url header)
	    (w3m-cache-contents url (current-buffer))
	    (w3m-w3m-parse-header url header)))))))

(defun w3m-w3m-dump-extra (url handler)
  "Retrive headers and contents pointed to by URL"
  (lexical-let ((url url)
		(silent w3m--message-silent))
    (setq w3m-current-url url
	  url (w3m-url-strip-authinfo url))
    (w3m--message nil t "Reading %s...%s"
		 (w3m-url-readable-string url)
		 (if (and w3m-async-exec (not w3m-process-waited))
		     (substitute-command-keys "\
\n (Type `\\<w3m-mode-map>\\[w3m-process-stop]' to stop asynchronous process)")
		   ""))
    (w3m-process-do
	(success (w3m-process-start
		  handler w3m-command
		  (append w3m-command-arguments
			  (w3m-w3m-expand-arguments
			   w3m-dump-head-source-command-arguments)
			  (list url))))
      (w3m--dump-extra--handler-function url silent success))))

(defun w3m-additional-command-arguments (url)
  "Return a list of additional arguments passed to the w3m command.
You may specify additional arguments for the particular urls using the
option `w3m-command-arguments-alist', or using `w3m-no-proxy-domains'
to add the option \"-no-proxy\"."
  (let ((defs w3m-command-arguments-alist)
	def args host)
    (while (and defs
		(null args))
      (setq def (car defs)
	    defs (cdr defs))
      (when (string-match (car def) url)
	(setq args (cdr def))))
    (when (and w3m-no-proxy-domains
	       (not (member "-no-proxy" args))
	       (string-match "^[a-z]+://\\([^/:]+\\)" url)
	       (catch 'domain-match
		 (setq host (match-string 1 url))
		 (dolist (domain w3m-no-proxy-domains)
		   (when (string-match (concat "\\(?:^\\|\\.\\)"
					       (regexp-quote domain)
					       "$")
				       host)
		     (throw 'domain-match t)))))
      (push "-no-proxy" args))
    args))

(defun w3m-add-referer-p (url referer)
  "Return non-nil when URL and REFERER satisfies the condition
specified by `w3m-add-referer'."
  (when (stringp referer)
    (cond
     ((eq w3m-add-referer 'lambda)
      (let (host)
	(w3m-string-match-url-components url)
	(when (match-beginning 4)
	  (setq host (match-string 4 url))
	  (w3m-string-match-url-components referer)
	  (when (match-beginning 4)
	    (string= host (match-string 4 referer))))))
     ((consp w3m-add-referer)
      (and (not (and (cdr w3m-add-referer)
		     (string-match (cdr w3m-add-referer) referer)))
	   (car w3m-add-referer)
	   (string-match (car w3m-add-referer) referer)))
     ((functionp w3m-add-referer)
      (funcall w3m-add-referer url referer))
     (t w3m-add-referer))))

;; Currently, -request argument is supported only by w3mmee.
(defun w3m-request-arguments (method url temp-file
				     &optional body referer content-type)
  "Make the arguments for `-request' or `-header' option passed to w3m.
METHOD is an HTTP method name.
TEMP-FILE is a name of temporary file to write request content to.
Optional BODY is the body content string.
Second optional REFERER is the Referer: field content.
Third optional CONTENT-TYPE is the Content-Type: field content."
  (with-temp-buffer
    (let ((modes (default-file-modes))
	  (cookie (and w3m-use-cookies (w3m-cookie-get url))))
      (if (and (null cookie)(null body)
	       (null content-type))
	  (append
	   (list "-header" (concat "User-Agent:"
				   (if w3m-add-user-agent
				       (or (w3m-user-agent-site-specific url)
					   w3m-user-agent)
				     "?")))
	   (when (w3m-add-referer-p url referer)
	     (list "-header" (concat "Referer: " referer)))
	   (when w3m-accept-languages
	     (list "-header" (concat
			      "Accept-Language: "
			      (mapconcat 'identity w3m-accept-languages
					 " ")))))
	(insert "User-Agent: " (if w3m-add-user-agent w3m-user-agent "?") "\n")
	(when (w3m-add-referer-p url referer)
	  (insert "Referer: " referer "\n"))
	(when w3m-accept-languages
	  (insert "Accept-Language: "
		  (mapconcat 'identity w3m-accept-languages " ") "\n"))
	(when cookie
	  (insert "Cookie: " cookie "\n"))
	(when content-type
	  (insert "Content-Type: " content-type "\n"))
	(insert "\n")
	(when body
	  (insert body))
	(unwind-protect
	    (let ((coding-system-for-write 'binary))
	      (set-default-file-modes (* 64 6))
	      (write-region (point-min) (point-max) temp-file nil 'silent))
	  (set-default-file-modes modes))
	(list "-request" (concat method ":" temp-file))))))

;; Currently, w3m uses this function.
(defun w3m-header-arguments (method url temp-file
				    &optional body referer content-type)
  "Make the arguments for the `-header' option passed to the w3m command.
METHOD is an HTTP method name.
TEMP-FILE is a name of temporary file to write post body to.
Optional BODY is the post body content string.
Optional second REFERER is the Referer: field content.
Third optional CONTENT-TYPE is the Content-Type: field content."
  (let ((modes (default-file-modes))
	(cookie (and w3m-use-cookies (w3m-cookie-get url)))
	args)
    (setq args (nconc args
      (list "-o" (concat "user_agent="
			 (if w3m-add-user-agent
			     (or (w3m-user-agent-site-specific url)
				 w3m-user-agent)
			   "?")))))
    (when cookie
      (setq args (nconc args
			(list "-header" (concat "Cookie: " cookie)))))
    (when (and (string= method "post") temp-file)
      (with-temp-buffer
	(set-buffer-multibyte nil)
	(when body (insert body))
	(unwind-protect
	    (let ((coding-system-for-write 'binary))
	      (set-default-file-modes (* 64 6))
	      (write-region (point-min) (point-max) temp-file nil 'silent))
	  (set-default-file-modes modes)))
      (setq args (nconc args
			(when content-type
			  (list "-header" (concat "Content-Type: "
						  content-type)))
			(list "-post" temp-file))))
    (when (w3m-add-referer-p url referer)
      (setq args (nconc args (list "-header" (concat "Referer: " referer)))))
    args))

(defun w3m--retrieve--handler-function (url silent no-uncompress current-buffer
					    attr)
  (setq w3m-http-status (car-safe attr))
  (let ((w3m--message-silent silent))
    (when attr
      (cond
       ((eq attr 'redirection-exceeded)
	"X-w3m-error/redirection")
       ((or (not (string-match "\\`https?:" url))
	    (memq (car attr) '(200 300)))
	(if (or no-uncompress
		(w3m-decode-encoded-contents (nth 4 attr)))
	    (let ((temp-buffer (current-buffer)))
	      (with-current-buffer current-buffer
		(insert-buffer-substring temp-buffer))
	      (goto-char (point-min))
	      (cadr attr))
	  (ding)
	  (w3m--message t 'w3m-error "Can't decode encoded contents: %s" url)
	  nil))
       (t nil)))))

(defun w3m-w3m-retrieve (url no-uncompress no-cache post-data referer handler)
  "Retrieve web contents pointed to by URL using the external w3m command.
It will put the retrieved contents into the current buffer.  See
`w3m-retrieve' for how does it work asynchronously with the arguments."
  (lexical-let ((url (w3m-w3m-canonicalize-url url))
		(no-uncompress no-uncompress)
		(current-buffer (current-buffer))
		(silent w3m--message-silent))
    (w3m-process-do-with-temp-buffer
	(attr (progn
		(set-buffer-multibyte nil)
		(w3m-w3m-retrieve-1 url post-data referer no-cache
				    (or w3m-follow-redirection 0) handler)))
      (w3m--retrieve--handler-function url silent no-uncompress current-buffer
				       attr))))

(defun w3m--retrieve-1--handler-function (url post-data referer no-cache
					      counter handler temp-file attr)
  (and temp-file
       (file-exists-p temp-file)
       (delete-file temp-file))
  (if (memq (car attr) '(301 302 303 304 305 306 307))
      (if (zerop counter)
	  ;; Redirect counter exceeds `w3m-follow-redirection'.
	  'redirection-exceeded
	;; Follow redirection.
	(erase-buffer)
	(unless (and post-data
		     (cond
		      ((memq (car attr) '(301 302))
		       (if w3m-redirect-with-get
			   (setq post-data nil)
			 (not (y-or-n-p
			       (format "Send POST data to `%s'?" url)))))
		      ((eq (car attr) 303) ; => See Other
		       (setq post-data nil))
		      ((eq (car attr) 307) ; => Temporary redirection
		       (not (y-or-n-p
			     (format "Send POST data to `%s'?" url))))))
	  (w3m-w3m-retrieve-1
	   (nth 6 attr) post-data referer no-cache (1- counter) handler)))
    (if (and (eq (car attr) 406)
	     (not (equal url (nth 6 attr))))
	;; Attempt to retrieve an alternative url.
	(progn
	  (erase-buffer)
	  (w3m-w3m-retrieve-1 (nth 6 attr) post-data referer no-cache
			      counter handler))
      (or (w3m-w3m-onload-redirection attr counter) attr))))

(defun w3m-w3m-retrieve-1 (url post-data referer no-cache counter handler)
  "A subroutine for `w3m-w3m-retrieve'."
  (let ((w3m-command-arguments
	 (append w3m-command-arguments
		 (when (member "cookie" w3m-compile-options)
		   (list "-no-cookie"))
		 (list "-o" "follow_redirection=0")
		 (w3m-additional-command-arguments url)))
	(cachep (w3m-cache-available-p url))
	temp-file)
    (when (and w3m-broken-proxy-cache
	       (or no-cache (not cachep)))
      (setq w3m-command-arguments
	    (append w3m-command-arguments '("-o" "no_cache=1"))))
    (setq temp-file
	  (when (or (eq w3m-type 'w3mmee) post-data)
	    (make-temp-name
	     (expand-file-name "w3mel" w3m-profile-directory))))
    (setq w3m-command-arguments
	  (append w3m-command-arguments
		  (apply (if (eq w3m-type 'w3mmee)
			     'w3m-request-arguments
			   'w3m-header-arguments)
			 (list (if post-data "post" "get")
			       url
			       temp-file
			       (if (consp post-data)
				   (cdr post-data)
				 post-data)
			       referer
			       (if (consp post-data) (car post-data))))))
    (lexical-let ((url url)
		  (post-data post-data)
		  (referer referer)
		  (no-cache no-cache)
		  (counter counter)
		  (temp-file temp-file))
      (w3m-process-do
	  (attr (or (unless no-cache
		      (and cachep
			   (w3m-cache-request-contents url)
			   (w3m-w3m-parse-header
			    url (w3m-cache-request-header url))))
		    (w3m-w3m-dump-extra url handler)))
	(w3m--retrieve-1--handler-function
	 url post-data referer no-cache counter handler temp-file attr)))))

(defvar w3m-onload-url nil "Url redirected to by onload.")

(defun w3m-w3m-onload-redirection (attr counter)
  "Do the onload redirection in the current buffer.  Return ATTR or nil.
Run recursively together with `w3m-w3m-retrieve-1' and replace ATTR's
and the buffer's contents with new data if redirection is done within
COUNTER times.  ATTR is a list of attributions of raw contents having
retrieved in the buffer."
  (and w3m-use-form
       w3m-use-cookies
       (eq (car attr) 200)
       (equal (cadr attr) "text/html")
       (let ((case-fold-search t)
	     decoded form xurl post-data)
	 (w3m-decode-encoded-contents (nth 4 attr))
	 (setf (nth 4 attr) nil)
	 (goto-char (point-min))
	 ;; FIXME: Is there any other name that does not end
	 ;; with ".submit" for the function used to sumbit?
	 (when (re-search-forward "\
<body[\t\n\r ]+\\(?:[^\t\n\r >]+[\t\n\r ]+\\)*onload=\
[^\t\n\r ()>]+\\.submit()" nil t)
	   (setq decoded (buffer-string))
	   (w3m-region (point-min) (point-max))
	   (erase-buffer)
	   (if (and (setq form (car w3m-current-forms))
		    (setq xurl (aref form 2))
		    (setq post-data (w3m-form-make-form-data form)))
	       (prog2
		   (w3m--message nil t "Redirect to %s..." xurl)
		   (setq attr (w3m-process-with-wait-handler
				(w3m-w3m-retrieve-1 xurl post-data (nth 6 attr)
						    t counter handler)))
		 (setq w3m-onload-url (ignore-errors (nth 6 attr))))
	     (insert decoded)
	     nil)))))

(defun w3m-about-retrieve (url &optional no-uncompress no-cache
			       post-data referer handler)
  "Retrieve the about: page which is pointed to by URL.
It will put the retrieved contents into the current buffer.  See
`w3m-retrieve' for how does it work asynchronously with the arguments."
  (cond
   ((string= "about://emacs-w3m.gif" url)
    (let ((icon (base64-decode-string w3m-emacs-w3m-icon)))
      (if (featurep 'xemacs)
	  (insert icon)
	(set-buffer-multibyte (multibyte-string-p icon))
	(insert icon)
	(set-buffer-multibyte nil)))
    "image/gif")
   ((string-match "\\`about://source/" url)
    (lexical-let ((url (substring url (match-end 0))))
      (w3m-process-do
	  (type (w3m-retrieve
		 url no-uncompress no-cache post-data referer handler))
	(cond
	 (type "text/plain")
	 ((w3m-cache-request-contents url)
	  (w3m-decode-encoded-contents (w3m-content-encoding url))
	  "text/plain")
	 (t nil)))))
   ((string-match "\\`about:/*blank/?\\'" url)
    "text/plain")
   (t
    (lexical-let ((output-buffer (current-buffer)))
      (w3m-process-do-with-temp-buffer
	  (type (let (func)
		  (setq w3m-current-url url)
		  (set-buffer-multibyte t)
		  (if (and (string-match "\\`about://\\([^/]+\\)/" url)
			   (setq func
				 (intern-soft (concat "w3m-about-"
						      (match-string 1 url))))
			   (fboundp func))
		      (funcall func url no-uncompress no-cache
			       post-data referer handler)
		    (w3m-about url no-uncompress no-cache))))
	(when type
	  (when (string-match "\\`text/" type)
	    (encode-coding-region (point-min) (point-max) w3m-coding-system))
	  (set-buffer-multibyte nil)
	  (when (buffer-name output-buffer)
	    (let ((temp-buffer (current-buffer)))
	      (with-current-buffer output-buffer
		(insert-buffer-substring temp-buffer))))
	  type))))))

(defun w3m-cid-retrieve (url &optional no-uncompress no-cache)
  "Retrieve contents pointed to by URL prefixed with the cid: scheme.
This function is mainly used when displaying text/html MIME parts in
message user agents, e.g., Gnus, Mew, T-gnus, Wanderlust, and possibly
VM.

It calls a function according to the `major-mode' of the buffer
specified by `w3m-current-buffer'.  Functions to be called are
specified by the `w3m-cid-retrieve-function-alist' variable.

Each function in that variable should take three arguments passed
through this function, extract and insert contents specified by URL
\(which can be found in the raw message itself) into the current buffer,
and return the content type of the data.

The optional two arguments can be omitted by functions; NO-UNCOMPRESS
specifies whether functions should not uncompress extracted contents;
NO-CACHE specifies whether functions should not use cached contents."
  (let ((func (cdr (assq (with-current-buffer w3m-current-buffer major-mode)
			 w3m-cid-retrieve-function-alist))))
    (when func (funcall func url no-uncompress no-cache))))

(defun w3m-data-retrieve (url &optional no-uncompress no-cache)
  "Retrieve contents pointed to by URL prefixed with the data: scheme.
See RFC2397."
  (let ((case-fold-search t) (mime-type "text/plain")
	(coding nil) (encode nil) (param "")
	data-string)
    (when (string-match
	   "data:\\(\\([^/;,]+\\(/[^;,]+\\)?\\)\\(;[^;,]+\\)*\\)?,\\(.*\\)"
	   url)
      (setq  mime-type (or (match-string-no-properties 2 url)
			   mime-type)
	     param (or (match-string-no-properties 4 url)
		       param)
	     data-string (match-string-no-properties 5 url))
      (when (string-match "^.*\\(;[ \t]*base64\\)$" param)
	(setq param (substring param 0 (match-beginning 1)))
	(setq encode 'base64))
      (when (string-match "charset=\\([^;]+\\)" param)
	(setq coding (w3m-charset-to-coding-system
		      (match-string-no-properties 1 param))))
      (when data-string
	(erase-buffer)
	(let (decode-string)
	  (setq decode-string
		(cond
		 ((eq encode 'base64)
		  (base64-decode-string
		   (w3m-url-decode-string data-string 'us-ascii)))
		 (t
		  (w3m-url-decode-string
		   data-string coding))))
	  (set-buffer-multibyte nil)
	  (if (featurep 'xemacs)
	      (insert decode-string)
	    (set-buffer-multibyte (multibyte-string-p decode-string))
	    (insert decode-string)
	    (set-buffer-multibyte nil)))))
    mime-type))

;;;###autoload
(defun w3m-retrieve (url &optional no-uncompress no-cache
			 post-data referer handler)
  "Retrieve web contents pointed to by URL.
It will put the retrieved contents into the current buffer.

If HANDLER is nil, this function will retrieve web contents, return
the content type of the retrieved data, and then come to an end.  This
behavior is what is called a synchronous operation.  You have to
specify HANDLER in order to make this function show its real ability,
which is called an asynchronous operation.

If HANDLER is a function, this function will come to an end in no time.
In this case, contents will be retrieved by the asynchronous process
after a while.  And after finishing retrieving contents successfully,
HANDLER will be called on the buffer where this function starts.  The
content type of the retrieved data will be passed to HANDLER as a
string argument.

NO-UNCOMPRESS specifies whether this function should not uncompress contents.
NO-CACHE specifies whether this function should not use cached contents.
POST-DATA and REFERER will be sent to the web server with a request."
  (set (make-local-variable 'w3m-http-status) nil)
  (if (not handler)
      (condition-case nil
	  (w3m-process-with-wait-handler
	    (w3m-retrieve url
			  no-uncompress no-cache post-data referer handler))
	(w3m-process-timeout nil))
    (unless (and w3m-safe-url-regexp
		 (not (string-match w3m-safe-url-regexp url)))
      (setq url (w3m-url-strip-fragment url))
      (set-buffer-multibyte nil)
      (cond
       ((string-match "\\`about:" url)
	(w3m-about-retrieve url
			    no-uncompress no-cache post-data referer handler))
       ((string-match "\\`cid:" url)
	(w3m-cid-retrieve url no-uncompress no-cache))
       ((string-match "\\`data:" url)
	(w3m-data-retrieve url no-uncompress no-cache))
       ((w3m-url-local-p url)
	(w3m-local-retrieve url no-uncompress))
       (t
	(w3m-w3m-retrieve
	 url no-uncompress no-cache post-data referer handler))))))

(defvar w3m-touch-file-available-p 'undecided)

(eval-and-compile
  (if (fboundp 'set-file-times)
      (defalias 'w3m-touch-file 'set-file-times)
    (defun w3m-touch-file (file time)
      "Change the access and/or modification TIME of the specified FILE."
      ;; Check the validity of `touch' command.
      (when (eq w3m-touch-file-available-p 'undecided)
	(let ((file (make-temp-name
		     (expand-file-name "w3mel" w3m-profile-directory)))
	      time timefile)
	  (while (progn
		   (setq time (list (abs (% (random) 8192))
				    (abs (% (random) 65536)))
			 timefile (expand-file-name
				   (format-time-string "%Y%m%d%H%M.%S" time)
				   w3m-profile-directory))
		   (file-exists-p timefile)))
	  (unwind-protect
	      (setq w3m-touch-file-available-p
		    (when (w3m-which-command w3m-touch-command)
		      (with-temp-buffer
			(insert "touch check")
			(write-region (point-min) (point-max) file nil 'nomsg))
		      (and (let ((default-directory w3m-profile-directory)
				 (w3m-touch-file-available-p t))
			     (w3m-touch-file file time))
			   (zerop (w3m-time-lapse-seconds
				   time (nth 5 (file-attributes file)))))))
	    (when (file-exists-p file)
	      (ignore-errors (delete-file file)))
	    (when (file-exists-p timefile)
	      (ignore-errors (delete-file timefile))))))
      (and w3m-touch-file-available-p
	   time
	   (w3m-which-command w3m-touch-command)
	   (file-exists-p file)
	   (zerop (let ((default-directory (file-name-directory file))
			(coding-system-for-write
			 (or
			  (and (boundp 'file-name-coding-system)
			       (symbol-value 'file-name-coding-system))
			  (and (boundp 'default-file-name-coding-system)
			       (symbol-value 'default-file-name-coding-system))
			  ;; Some versions of X*macsen seem touched.
			  (and (boundp 'coding-system-for-write)
			       (symbol-value 'coding-system-for-write)))))
		    (call-process w3m-touch-command nil nil nil
				  "-t"
				  (format-time-string "%Y%m%d%H%M.%S" time)
				  file)))))))

;;;###autoload
(defun w3m-download (&optional url filename no-cache handler post-data)
  "Download contents of URL to a file named FILENAME.
NO-CACHE (which the prefix argument gives when called interactively)
specifies not using the cached data."
  (interactive (list nil nil current-prefix-arg))
  (unless url
    (while (string-equal (setq url (w3m-input-url
				    "Download URL: " nil
				    (or (w3m-active-region-or-url-at-point) "")
				    nil nil 'no-initial))
			 "")
      (w3m--message t 'w3m-error "A url is required")
      (sit-for 1)))
  (unless filename
    (let ((basename (file-name-nondirectory (w3m-url-strip-query url))))
      (when (string-match "^[\t ]*$" basename)
	(when (string-match "^[\t ]*$"
			    (setq basename (file-name-nondirectory url)))
	  (setq basename "index.html")))
      (setq filename
	    (w3m-read-file-name (format "Download %s to: " url)
				w3m-default-save-directory basename))))
  (if (and w3m-use-ange-ftp (string-match "\\`ftp://" url))
      (w3m-goto-ftp-url url filename)
    (lexical-let ((url url)
		  (filename filename)
		  (page-buffer (current-buffer)))
      (w3m-process-do-with-temp-buffer
	  (type (progn
		  (w3m-clear-local-variables)
		  (setq w3m-current-url url)
		  (w3m-retrieve url t no-cache post-data nil handler)))
	(if type
	    (let ((buffer-file-coding-system 'binary)
		  (coding-system-for-write 'binary)
		  jka-compr-compression-info-list
		  format-alist)
	      (when (or (not (file-exists-p filename))
			(prog1 (y-or-n-p
				(format "File(%s) already exists. Overwrite? "
					filename))
			  (message nil)))
		(write-region (point-min) (point-max) filename)
		(w3m-touch-file filename (w3m-last-modified url))
		t))
	  (ding)
	  (with-current-buffer page-buffer
	    (w3m--message t 'w3m-error "Cannot retrieve URL: %s%s" url
		     (cond ((and w3m-process-exit-status
				 (not (equal w3m-process-exit-status 0)))
			    (format " (exit status: %s)"
				    w3m-process-exit-status))
			   (w3m-http-status
			    (format " (http status: %s)" w3m-http-status))
			   (t ""))))
	  nil)))))

;;; Retrieve data:
(w3m-make-ccl-coding-system
 'w3m-euc-japan ?E
 "ISO 2022 based EUC encoding for Japanese with w3m internal characters.
  (generated by `w3m')"
 'w3m-euc-japan-decoder
 'w3m-euc-japan-encoder)

(w3m-make-ccl-coding-system
 'w3m-iso-latin-1 ?1
 "ISO 2022 based 8-bit encoding for Latin-1 with w3m internal characters.
  (generated by `w3m')"
 'w3m-iso-latin-1-decoder
 'w3m-iso-latin-1-encoder)

(defun w3m-remove-comments ()
  "Remove HTML comments in the current buffer."
  (goto-char (point-min))
  (let (beg)
    (while (search-forward "<!--" nil t)
      (setq beg (match-beginning 0))
      (if (search-forward "-->" nil t)
	  (delete-region beg (point))))))

(defun w3m-remove-invisible-image-alt ()
  "Remove alt=\"whitespace\" attributes in img tags.
Such attributes not only obscure them but also might make images not
be displayed especially in shimbun articles."
  (goto-char (point-min))
  (let ((case-fold-search t)
	start end)
    (while (and (re-search-forward "\\(<img\\)[\t\n\f\r ]+" nil t)
		(progn
		  (setq start (match-end 1))
		  (search-forward ">" nil t))
		(progn
		  (setq end (match-beginning 0))
		  (goto-char start)
		  (re-search-forward "[\t\n\f\r ]+alt=\"[\t\n\f\r ]*\""
				     end t)))
      (delete-region (match-beginning 0) (match-end 0)))))

(defun w3m-check-header-tags ()
  "Process header tags (<LINK>,<BASE>) in the current buffer."
  (let ((case-fold-search t)
	tag)
    (goto-char (point-min))
    (when (re-search-forward "</head\\(?:[ \t\r\f\n][^>]*\\)?>" nil t)
      (save-restriction
	(narrow-to-region (point-min) (point))
	(goto-char (point-min))
	(while (re-search-forward "<\\(link\\|base\\)[ \t\r\f\n]+" nil t)
	  (setq tag (downcase (match-string 1)))
	  (cond
	   ((string= tag "link")
	    (w3m-parse-attributes ((rel :case-ignore) href type)
	      (when rel
		(setq rel (split-string rel))
		(cond
		 ((member "icon" rel) (setq w3m-icon-data (cons href type)))
		 ((member "next" rel) (setq w3m-next-url href))
		 ((or (member "prev" rel) (member "previous" rel))
		  (setq w3m-previous-url href))
		 ((member "start" rel) (setq w3m-start-url href))
		 ((member "contents" rel) (setq w3m-contents-url href))))))
	   ;; <base> ought to be absolute but if not then absolutize for
	   ;; w3m-current-base-url.  Helps bad <base href="/foo/bar/"> seen
	   ;; from from archive.org circa 2015.
	   ((string= tag "base")
	    (w3m-parse-attributes (href)
	      (when (< 0 (length href))
		(setq w3m-current-base-url (w3m-expand-url href)))))))))))

(defun w3m-check-refresh-attribute ()
  "Get REFRESH attribute in META tags."
  (setq w3m-current-refresh nil)
  (when w3m-use-refresh
    (let ((case-fold-search t)
	  (refurl w3m-current-url)
	  sec)
      (goto-char (point-min))
      (catch 'found
	(while (re-search-forward "<meta[ \t\r\f\n]+" nil t)
	  (w3m-parse-attributes ((http-equiv :case-ignore) content)
	    (when (string= http-equiv "refresh")
	      (cond
	       ((string-match "\\`[0-9]+\\'" content)
		(setq sec (match-string-no-properties 0 content)))
	       ((string-match
		 "\\([^;]+\\);[ \t\n]*url=[\"']?\\([^\"']+\\)"
		 content)
		(setq sec (match-string-no-properties 1 content))
		(setq refurl (w3m-decode-entities-string
			      (match-string-no-properties 2 content)))
		(when (string-match "\\`[\"']\\(.*\\)[\"']\\'" refurl)
		  (setq refurl (match-string 1 refurl)))))
	      (when (and sec (string-match "\\`[0-9]+\\'" sec))
		(throw 'found
		       (setq w3m-current-refresh
			     (cons (string-to-number sec)
				   (w3m-expand-url refurl))))))))))))

(defun w3m-remove-meta-charset-tags ()
  (let ((case-fold-search t))
    (goto-char (point-min))
    (catch 'found
      (when (re-search-forward "<meta[ \t\r\f\n]+" nil t)
	(let ((start (match-beginning 0)))
	  (w3m-parse-attributes ((http-equiv :case-ignore)
				 (content :case-ignore))
	    (when (and (string= http-equiv "content-type")
		       content
		       (string-match ";[ \t\n]*charset=" content))
	      (delete-region start (point))
	      (throw 'found nil))))))))

(defun w3m-fix-illegal-blocks ()
  "Replace <div>...</div> within <a>...</a> with <span>...<br></span>.
<div> is a block element that should not appear within inline elements
like <a>, however some web sites, e.g., news.google.com.tw, do so and
w3m regards it as an incomplete <a> tag that is not closed."
  (let ((case-fold-search t))
    (goto-char (point-min))
    (while (re-search-forward "<a[\t\n ]" nil t)
      (save-restriction
	(narrow-to-region (match-beginning 0)
			  (or (w3m-end-of-tag "a") (point-max)))
	(goto-char (point-min))
	(while (re-search-forward "<div[\t\n >]" nil t)
	  (when (w3m-end-of-tag "div")
	    (replace-match (concat "<span" (substring (buffer-substring
						       (match-beginning 0)
						       (match-end 1)) 4)
				   "<br></span>")
			   t t)
	    (goto-char (match-beginning 0))))
	(goto-char (point-max))))))

(defun w3m-rendering-extract-title ()
  "Extract the title from the halfdump and put it into the current buffer."
  (goto-char (point-min))
  (or (when (re-search-forward "<title_alt[ \t\n]+title=\"\\([^\"]+\\)\">"
			       nil t)
	(prog1 (w3m-decode-entities-string
		(mapconcat 'identity
			   (save-match-data (split-string (match-string 1)))
			   " "))
	  (delete-region (match-beginning 0) (match-end 0))))
      (when (and (stringp w3m-current-url)
		 (string-match "/\\([^/]+\\)/?\\'" w3m-current-url))
	(match-string 1 w3m-current-url))
      "<no-title>"))

(defun w3m-set-display-ins-del ()
  (when (eq w3m-display-ins-del 'auto)
    (with-temp-buffer
      (let* ((coding-system-for-read w3m-output-coding-system)
	     (coding-system-for-write (if (eq 'binary w3m-input-coding-system)
					  w3m-current-coding-system
					w3m-input-coding-system))
	     (default-process-coding-system
	       (cons coding-system-for-read coding-system-for-write))
	     (env (copy-sequence w3m-command-environment))
	     type)
	(setq w3m-display-ins-del nil)
	(w3m-process-with-environment (cons '("LANG" . "C")
					    (delq (assoc "LANG" env) env))
	  (call-process (or w3m-halfdump-command w3m-command) nil t nil "-o")
	  (goto-char (point-min))
	  (when (re-search-forward "display_ins_del=<\\([^>]+\\)>" nil t)
	    (setq type (match-string 1))
	    (cond
	     ((string= type "number")
	      (setq w3m-display-ins-del 'fontify))
	     ((string= type "bool")
	      (setq w3m-display-ins-del 'tag)))))))))

(defun w3m-rendering-half-dump (charset)
  ;; `charset' is used by `w3m-w3m-expand-arguments' to generate
  ;; arguments for w3mmee and w3m-m17n from `w3m-halfdump-command-arguments'.
  (w3m-set-display-ins-del)
  (let* ((coding-system-for-read w3m-output-coding-system)
	 (coding-system-for-write (if (eq 'binary w3m-input-coding-system)
				      w3m-current-coding-system
				    w3m-input-coding-system))
	 (default-process-coding-system
	   (cons coding-system-for-read coding-system-for-write)))
    (w3m-process-with-environment w3m-command-environment
      (apply 'call-process-region
	     (point-min)
	     (point-max)
	     (or w3m-halfdump-command w3m-command)
	     t t nil
	     (w3m-w3m-expand-arguments
	      (append w3m-halfdump-command-arguments
		      w3m-halfdump-command-common-arguments
		      ;; Image size conscious rendering
		      (when (member "image" w3m-compile-options)
			(if (and w3m-treat-image-size
				 (or (w3m-display-graphic-p)
				     (and w3m-pixels-per-line
					  w3m-pixels-per-character)))
			    (list "-o" "display_image=on"
				  "-ppl" (number-to-string
					  (or w3m-pixels-per-line
					      (w3m-static-if
						  (featurep 'xemacs)
						  (font-height
						   (face-font 'default))
						(frame-char-height))))
				  "-ppc" (number-to-string
					  (or w3m-pixels-per-character
					      (w3m-static-if
						  (featurep 'xemacs)
						  (font-width
						   (face-font 'default))
						(frame-char-width)))))
			  (list "-o" "display_image=off")))))))))

(defun w3m-markup-urls-nobreak ()
  "Make things that look like urls unbreakable.
This function prevents non-link long urls from being broken (w3m tries
to fold them).  Things in textarea won't be modified."
  (let ((case-fold-search t)
	(beg (point-min))
	(regexp
	 (eval-when-compile
	   ;; A copy of `gnus-button-url-regexp'.
	   (concat
	    "\\b\\(\\(www\\.\\|\\(s?https?\\|ftp\\|file\\|gopher\\|"
	    "nntp\\|news\\|telnet\\|wais\\|mailto\\|info\\):\\)"
	    "\\(//[-a-z0-9_.]+:[0-9]*\\)?"
	    (if (string-match "[[:digit:]]" "1") ;; Support POSIX?
		(let ((chars "-a-z0-9_=#$@~%&*+\\/[:word:]")
		      (punct "!?:;.,"))
		  (concat
		   "\\(?:"
		   ;; Match paired parentheses, e.g. in Wikipedia URLs:
		   ;; <https://lists.gnu.org/archive/html/bug-gnu-emacs/2013-07/msg00890.html>
		   "[" chars punct "]+" "(" "[" chars punct "]+" "[" chars "]*)"
		   "\\(?:" "[" chars punct "]+" "[" chars "]" "\\)?"
		   "\\|"
		   "[" chars punct "]+" "[" chars "]"
		   "\\)"))
	      (concat ;; XEmacs 21.4 doesn't support POSIX.
	       "\\([-a-z0-9_=!?#$@~%&*+\\/:;.,]\\|\\w\\)+"
	       "\\([-a-z0-9_=#$@~%&*+\\/]\\|\\w\\)"))
	    "\\)")))
	(nd (make-marker))
	st)
    (goto-char beg)
    (while beg
      (save-restriction
	(narrow-to-region
	 beg
	 (if (re-search-forward "[\t\n ]*\\(<textarea[\t\n ]\\)" nil t)
	     (prog1
		 (match-beginning 0)
	       (goto-char beg)
	       (setq beg (match-beginning 1)))
	   (point-max)))
	(while (re-search-forward regexp nil t)
	  (set-marker nd (match-end 0))
	  (setq st (goto-char (match-beginning 0)))
	  (if (and (re-search-backward "\\(<\\)\\|>" nil t)
		   (match-beginning 1))
	      (goto-char nd)
	    (goto-char st)
	    (skip-chars-backward "\t\f ")
	    (if (string-match "&lt;" (buffer-substring (max (- (point) 4)
							    (point-min))
						       (point)))
		(forward-char -4)
	      (goto-char st))
	    (insert "<nobr>")
	    (goto-char nd)
	    (when (looking-at "[\t\f ]*&gt;")
	      (goto-char (match-end 0)))
	    (insert "</nobr>")))
	(goto-char (point-max)))
      (setq beg (and (not (eobp))
		     (progn
		       (goto-char beg)
		       (w3m-end-of-tag "textarea")))))
    (set-marker nd nil)))

(defun w3m-rendering-buffer (&optional charset)
  "Do rendering of contents in the currenr buffer as HTML and return title."
  (w3m--message nil t "Rendering...")
  (w3m-remove-comments)
  (w3m-remove-invisible-image-alt)
  (w3m-check-header-tags)
  (w3m-check-refresh-attribute)
  (unless (eq w3m-type 'w3m-m17n)
    (w3m-remove-meta-charset-tags))
  (w3m-fix-illegal-blocks)
  (w3m-markup-urls-nobreak)
  (w3m-rendering-half-dump charset)
  (w3m--message t t "Rendering...done")
  (w3m-rendering-extract-title))

(defun w3m--retrieve-and-render--handler-function (url silent page-buffer
						       arrival-time charset
						       type)
  (when w3m-onload-url
    (setq url w3m-onload-url
	  w3m-onload-url nil))
  (let ((w3m--message-silent silent))
    (when (buffer-live-p page-buffer)
      (setq url (w3m-url-strip-authinfo url))
      (if type
	  (if (string= type "X-w3m-error/redirection")
	      (when (w3m-show-redirection-error-information url page-buffer)
		(w3m-arrived-add url nil (current-time) (current-time))
		(w3m--message t 'w3m-error "Cannot retrieve URL: %s" url))
	    (let ((modified-time (w3m-last-modified url)))
	      (w3m-arrived-add url nil modified-time arrival-time)
	      (unless modified-time
		(setf (w3m-arrived-last-modified url) nil))
	      (let ((real (w3m-real-url url)))
		(unless (string= url real)
		  (w3m-arrived-add url nil nil arrival-time)
		  (setf (w3m-arrived-title real)
			(w3m-arrived-title url))
		  (setf (w3m-arrived-last-modified real)
			(w3m-arrived-last-modified url))
		  (setq url real)))
	      (prog1 (w3m-create-page
		      url
		      (or (w3m-arrived-content-type url)
			  type)
		      (or charset
			  (w3m-arrived-content-charset url)
			  (w3m-content-charset url))
		      page-buffer)
		(w3m-force-window-update-later page-buffer 1e-9)
		(unless (get-buffer-window page-buffer)
		  (w3m--message t t "The content (%s) has been retrieved in %s"
			       url (buffer-name page-buffer))))))
	(when (and w3m-clear-display-while-reading
		   (string-match "\\`file:" url))
	  (with-current-buffer page-buffer
	    (let ((inhibit-read-only t))
	      (when (ignore-errors (require 'zone))
		(sit-for 0.5)
		(zone-call 'zone-pgm-dissolve 1))
	      (erase-buffer)
	      (insert-char ?\n (/ (window-height) 2))
	      (insert-char ?  (max 0 (/ (- (window-width) (length url) 15) 2)))
	      (insert "Reading " url " ")
	      (put-text-property (point) (progn
					   (insert "failed!")
					   (point))
				 'face 'w3m-error)
	      (setq w3m-current-url url
		    w3m-current-title "Fail"))))
	(w3m-arrived-add url nil (current-time) (current-time))
	(ding)
	(when (eq (car w3m-current-forms) t)
	  (setq w3m-current-forms (cdr w3m-current-forms)))
	(prog1 (when (and w3m-show-error-information
			  (not (or (w3m-url-local-p url)
				   (string-match "\\`about:" url))))
		 (w3m-show-error-information url charset page-buffer))
	  (with-current-buffer page-buffer
	    (w3m--message nil 'w3m-error
	     "Cannot retrieve URL: %s%s" url
	     (cond ((and w3m-process-exit-status
			 (not (equal w3m-process-exit-status 0)))
		    (format " (exit status: %s)" w3m-process-exit-status))
		   (w3m-http-status
		    (format " (http status: %s)" w3m-http-status))
		   (t "")))))))))

(defun w3m-retrieve-and-render (url &optional no-cache charset
				    post-data referer handler)
  "Retrieve contents of URL and render them in the current buffer.
It returns a `w3m-process' object and comes to an end immediately.
The HANDLER function will be called when rendering is complete.  When
a new content is retrieved in the buffer, the HANDLER function will be
called with t as an argument.  Otherwise, it will be called with nil."
  (when (and w3m-clear-display-while-reading
	     (get-buffer-window (current-buffer) 'visible)
	     (not (string-match "\\`about:" url)))
    ;; Clear the current display while reading a new page.
    (set-window-hscroll nil 0)
    (let ((inhibit-read-only t))
      (erase-buffer)
      (w3m-display-progress-message url)))
  (unless (and w3m-current-ssl
	       w3m-confirm-leaving-secure-page
	       ;; Permit leaving safe pages without confirmation for
	       ;; several safe commands.  For more detail of
	       ;; definition of safe commands, see the thread
	       ;; beginning at [emacs-w3m:09767].
	       (not
		(or (memq this-command
			  '(w3m
			    w3m-goto-url w3m-redisplay-this-page
			    w3m-reload-this-page w3m-history
			    w3m-view-next-page w3m-view-previous-page
			    w3m-view-header w3m-view-source))
		    (string-match "\\`\\(?:ht\\|f\\)tps://" url)
		    (prog1
			(y-or-n-p "You are leaving secure page.  Continue? ")
		      (message nil)))))
    (lexical-let ((url (w3m-url-strip-fragment url))
		  (charset charset)
		  (page-buffer (current-buffer))
		  (arrival-time (current-time))
		  (silent w3m--message-silent))
      (w3m-process-do-with-temp-buffer
	  (type (progn
		  (w3m-clear-local-variables)
		  (w3m-retrieve url nil no-cache post-data referer handler)))
	(w3m--retrieve-and-render--handler-function
	 url silent page-buffer arrival-time charset type)))))

(defun w3m-show-error-information (url charset page-buffer)
  "Create and prepare the error information."
  (let ((case-fold-search t)
	(header (w3m-cache-request-header url))
	exit-status http-status errmsg)
    (with-current-buffer page-buffer
      (setq exit-status w3m-process-exit-status
	    http-status w3m-http-status))
    (setq errmsg
	  (concat
	   "<br><h1>Cannot retrieve URL: <a href=\""
	   url "\">" url "</a></h1>\n"
	   (cond
	    ((and exit-status (not (equal exit-status 0)))
	     (format "<br><br><h2>%s exits with the code %s</h2>\n"
		     w3m-command exit-status))
	    (http-status
	     (format "<br><br><h2>%s %s</h2>\n"
		     http-status
		     (or (cdr (assq http-status w3m-http-status-alist))
			 ""))))))
    (if (or (null header)
	    (string-match "\\`w3m: Can't load " header))
	(progn
	  (insert errmsg)
	  (unless http-status
	    (insert "\
<br><br>Something seems to be wrong with URL or this system.\n")
	    (when (string-match "\\`news:" url)
	      (insert "\
<br>Also verify the value of the <b>NNTPSERVER</b> environment variable\
 that should be the address of the <b>NNTP</b> server.\n")))
	  (save-restriction
	    (narrow-to-region (point) (point))
	    (when (w3m-cache-request-contents url)
	      (w3m-decode-encoded-contents
	       (setq charset (w3m-content-encoding url)))
	      (goto-char (point-min))
	      (insert "<br><br><hr><br>\n<h2>Contents</h2><br>\n"))))
      (goto-char (point-min))
      (or (search-forward "<body>" nil t)
	  (search-forward "<html>" nil t))
      (unless (bolp) (insert "\n"))
      (insert errmsg)
      (save-restriction
	(narrow-to-region (point) (point))
	(when (w3m-cache-request-contents url)
	  (w3m-decode-encoded-contents
	   (setq charset (w3m-content-encoding url)))
	  (goto-char (point-min))
	  (insert "<br><br><hr><br>\n")
	  (goto-char (point-max))))
      (unless (eobp) (insert "<br><br><hr><br>\n"))
      (when header
	(or (search-forward "</body>" nil t)
	    (search-forward "</html>" nil 'max))
	(unless (bolp) (insert "\n"))
	(insert "<br><br><hr><br><br><h2>Header information</h2><br>\n<pre>"
		header "</pre>\n"))))
  (w3m-create-page url "text/html" charset page-buffer)
  nil)

(defun w3m-show-redirection-error-information (url page-buffer)
  (erase-buffer)
  (insert
   (format "\n<br><h1>Cannot retrieve URL: %s</h1><br><br>%s"
	   (format "<a href=\"%s\">%s</a>" url url) "\
The number of redirections has exceeded a limit.  This may have<br>\n
happened due to the server side miss-configuration.  Otherwise,<br>\n
try increasing the limit, the value of <b>`w3m-follow-redirection'</b>.<br>\n"))
  (w3m-create-page url "text/html" "us-ascii" page-buffer))

(defun w3m-prepare-content (url type charset)
  "Prepare contents in the current buffer according to TYPE.
URL is assumed to be a place where the contents come from.  CHARSET is
passed to the filter function  corresponding to TYPE if it is
specified in the `w3m-content-type-alist' variable."
  (let ((filter (nth 3 (assoc type w3m-content-type-alist))))
    (cond
     ; Filter function is specified.
     ((functionp filter) (funcall filter url type charset))
     ; Equivalent type is specified.
     ((stringp filter) filter)
     ; No filter is specified.
     ((not filter) type)
     ; Failed.
     (t ""))))

(defun w3m-prepare-markdown-content (url type charset)
  (if w3m-markdown-converter
      (let ((coding-system-for-read 'utf-8)
	    (coding-system-for-write 'utf-8))
	(w3m-decode-buffer url charset type)
	(apply (function call-process-region)
	       (point-min)
	       (point-max)
	       (car w3m-markdown-converter)
	       t '(t nil) nil
	       (cdr w3m-markdown-converter))
	"text/html")
    "text/plain"))

(defun w3m-detect-xml-type (url type charset)
  "Check if the type of xml contents of URL is xhtml+xml.
If so return \"text/html\", otherwise \"text/plain\"."
  (with-temp-buffer
    (w3m-retrieve url)
    (w3m-decode-buffer url charset type)
    (goto-char (point-min))
    (setq case-fold-search t)
    (if (re-search-forward
	 "<[\t\n ]*html\\(?:\\(?:[\t\n ]+[^>]+\\)?>\\|[\t\n ]*>\\)"
	 nil t)
	"text/html"
      "text/plain")))

(defun w3m-create-text-page (url type charset page-buffer)
  (w3m-safe-decode-buffer url charset type)
  (setq w3m-current-url (if (w3m-arrived-p url)
			    (w3m-real-url url)
			  url)
	w3m-current-title
	(if (string= "text/html" type)
	    (let ((title (w3m-rendering-buffer charset)))
	      (setf (w3m-arrived-title url) title)
	      title)
	  (or (when (string-match "\\`about://\\(?:source\\|header\\)/" url)
		(w3m-arrived-title (substring url (match-end 0))))
	      (file-name-nondirectory (if (string-match "/\\'" url)
					  (directory-file-name url)
					url)))))
  (let ((result-buffer (current-buffer)))
    (with-current-buffer page-buffer
      (let ((inhibit-read-only t))
	(widen)
	(delete-region (point-min) (point-max))
	(insert-buffer-substring result-buffer)
	(goto-char (point-min))
	(w3m-copy-local-variables result-buffer)
	(set-buffer-file-coding-system w3m-current-coding-system)
	(when (string= "text/html" type)
	  (w3m-fontify)
	  (when (string-match "\\`about://db-history/" url)
	    (w3m-db-history-fix-indentation)))
	'text-page))))

(defsubst w3m-image-page-displayed-p ()
  (and (fboundp 'image-mode-setup-winprops)
       w3m-current-url
       (string-match "\\`image/" (w3m-content-type w3m-current-url))
       (eq (get-text-property (point-min) 'w3m-image-status) 'on)))

(defun w3m-create-image-page (url type charset page-buffer)
  (when (w3m-image-type-available-p (w3m-image-type type))
    (with-current-buffer page-buffer
      (let ((inhibit-read-only t))
	(w3m-clear-local-variables)
	(setq w3m-current-url (w3m-real-url url)
	      w3m-current-title (file-name-nondirectory url))
	(widen)
	(delete-region (point-min) (point-max))
	(insert w3m-current-title)
	(w3m-add-face-property (point-min) (point-max) 'w3m-image)
	(w3m-add-text-properties (point-min) (point-max)
				 (list 'w3m-image url
				       'mouse-face 'highlight))
	(when (fboundp 'image-mode-setup-winprops)
	  (image-mode-setup-winprops))
	'image-page))))

(defun w3m-create-page (url type charset page-buffer)
  ;; Select a content type.
  (unless (and (stringp type)
	       (assoc type w3m-content-type-alist))
    (let ((cur (current-buffer))
	  (mb enable-multibyte-characters)
	  dots cont)
      (with-temp-buffer
	(rename-buffer " *Raw Contents*" t)
	(set-buffer-multibyte mb)
	(save-window-excursion
	  (pop-to-buffer (current-buffer))
	  (delete-other-windows)
	  (ding)

	  ;; Display the raw contents briefly.
	  (sit-for 0)
	  (setq truncate-lines t
		dots (make-string (/ (- (window-width) 6) 2) ?.))
	  (with-current-buffer cur
	    (cond ((< (count-lines (point-min) (point-max)) (window-height))
		   (setq cont (buffer-string)))
		  ((< (window-height) 10)
		   (goto-char (point-min))
		   (forward-line (max 0 (- (window-height) 2)))
		   (setq cont
			 (concat
			  (buffer-substring (point-min) (point))
			  "\n[" dots "snip" dots "]")))
		  (t
		   (goto-char (point-min))
		   (forward-line (/ (- (window-height) 4) 2))
		   (setq cont (concat (buffer-substring (point-min) (point))
				      "\n[" dots "snip" dots "]\n\n"))
		   (goto-char (point-max))
		   (forward-line (/ (- 4 (window-height)) 2))
		   (setq cont (concat
			       cont
			       (buffer-substring (point) (point-max)))))))
	  (insert cont)
	  (goto-char (point-min))

	  (setq type
		(condition-case nil
		    (completing-read
		     (format "Content type for %s (%s): "
			     (file-name-nondirectory url)
			     (if (zerop (length type))
				 "default download or external-view"
			       (concat "`" type "' is unknown;\
 default download or external-view")))
		     (cons "Download_or_External-view"
			   w3m-content-type-alist)
		     nil t)
		  ;; The user forced terminating the session with C-g.
		  (quit
		   (w3m-process-stop page-buffer) ;; Needless?
		   (with-current-buffer page-buffer
		     (setq w3m-current-process nil))
		   (keyboard-quit))))
	  (unless (member type '("" "Download_or_External-view"))
	    (setf (w3m-arrived-content-type url) type))))))
  (setq w3m-current-coding-system nil)	; Reset decoding status of this buffer.
  (setq type (w3m-prepare-content url type charset))
  (w3m-safe-decode-buffer url charset type)
  (setq charset (or charset w3m-current-content-charset))
  (when w3m-use-filter (w3m-filter url))
  (w3m-relationship-estimate url)
  ;; Create pages.
  (cond
   ((string-match "\\`text/" type)
    (w3m-create-text-page url type charset page-buffer))
   ((and (w3m-display-graphic-p) (string-match "\\`image/" type))
    (w3m-create-image-page url type charset page-buffer))
   ((and (w3m-display-graphic-p) (member type w3m-doc-view-content-types))
    (with-current-buffer page-buffer
      (setq w3m-current-url (if (w3m-arrived-p url)
				(w3m-real-url url)
			      url)))
    (w3m-doc-view url))
   (t
    (with-current-buffer page-buffer
      (setq w3m-current-url (if (w3m-arrived-p url)
				(w3m-real-url url)
			      url)
	    w3m-current-title (file-name-nondirectory w3m-current-url))
      (let ((inhibit-read-only t))
	(erase-buffer)
	(insert (format "This display does not support %s:\n<%s>"
			(if (string-match "\\`image/" type)
			    "image" type)
			url))
	(center-region (point-min) (point))
	(goto-char (point-min))
	(insert-char ?\n (/ (- (window-height) 3) 2)))
      (goto-char (point-min))
      (w3m-external-view url)
      'external-view))))

(defun w3m-relationship-estimate (url)
  "Estimate relationships between a page and others."
  (save-excursion
    (save-match-data
      (catch 'estimated
	(dolist (rule w3m-relationship-estimate-rules)
	  (when (apply (car rule) url (cdr rule))
	    (throw 'estimated t)))))))

(defun w3m-relationship-simple-estimate (url regexp &optional next previous
					     start contents)
  "Search relationships with given patterns
when the URL of the retrieved page matches the REGEXP."
  (when (string-match regexp url)
    (w3m-relationship-search-patterns url next previous start contents)))

(defun w3m-relationship-magicpoint-estimate (url)
  "Search relationships for pages generated by MagicPoint."
  (goto-char (point-max))
  (when (search-backward
	 "Generated by <A HREF=\"http://www.mew.org/mgp/\">MagicPoint</A>"
	 nil t)
    (goto-char (point-min))
    (w3m-relationship-search-patterns
     url
     (eval-when-compile
       (concat "<A HREF=" w3m-html-string-regexp ">\\[next&gt;\\]</A>"))
     (eval-when-compile
       (concat "<A HREF=" w3m-html-string-regexp ">\\[&lt;prev\\]</A>"))
     (eval-when-compile
       (concat "<A HREF=" w3m-html-string-regexp ">\\[&lt;&lt;start\\]</A>"))
     (eval-when-compile
       (concat "<A HREF=" w3m-html-string-regexp ">\\[index\\]</A>")))))

(defun w3m-relationship-oddmuse-estimate (url)
  (when (string-match "/wiki\\?search=.*" url)
    (goto-char (point-min))
    (and (re-search-forward "href=\"\\([^\"]+\\)\">Previous</a>" nil t)
	 (setq w3m-previous-url (match-string 1)))
    (and (re-search-forward "href=\"\\([^\"]+\\)\">Next</a>" nil t)
	 (setq w3m-next-url (match-string 1)))))

(defun w3m-relationship-slashdot-estimate (url)
  (goto-char (point-min))
  (when (and (string-match
	      "slashdot\\.org/\\(article\\|comments\\)\\.pl\\?"
	      url)
	     (search-forward "<div class=\"linkCommentPage\">" nil t))
    (let ((min (point)) (max (save-excursion (search-forward "</div>" nil t))))
      ;; move to the position of the current page indicator and then search
      ;; for the next and previous link within the current <div>
      (when (and max (re-search-forward "<b>\\(([0-9]+)\\)</b>" max t))
	(let ((re (concat "<a href=" w3m-html-string-regexp ">")))
	  (when (save-excursion (re-search-backward re min t))
	    (setq w3m-previous-url
		  (w3m-expand-url (w3m-decode-anchor-string
				   (or (match-string 2)
				       (match-string 3)
				       (match-string 1))))))
	  (when (re-search-forward re max t)
	    (setq w3m-next-url
		  (w3m-expand-url (w3m-decode-anchor-string
				   (or (match-string 2)
				       (match-string 3)
				       (match-string 1)))))))))))

(defun w3m-relationship-alc-estimate (url)
  ;; use filter
  (when (string-match "\\`http://eow\\.alc\\.co\\.jp/[^/]+/UTF-8/" url)
    (when (re-search-forward
	   (concat "<a href=\\\"http://eow\\.alc\\.co\\.jp/[^/]+/UTF-8/"
		   "\\(\\?pg=[0-9]+\\)\\\">前へ</a>")
	   nil t)
      (setq w3m-previous-url
	    (w3m-expand-url (match-string 1) url)))
    (when (re-search-forward
	   (concat "<a href=\\\"http://eow\\.alc\\.co\\.jp/[^/]+/UTF-8/"
		   "\\(\\?pg=[0-9]+\\)\\\">次へ</a>")
	   nil t)
      (setq w3m-next-url
	    (w3m-expand-url (match-string 1) url)))
    (unless (or w3m-previous-url w3m-next-url)
      ;; no use filter
      (goto-char (point-min))
      (when (re-search-forward
	     "<a href='javascript:goPage(\"\\([0-9+]\\)\")'>前へ</a>"
	     nil t)
	(setq w3m-previous-url
	      (w3m-expand-url (format "?pg=%s" (match-string 1)) url)))
      (when (re-search-forward
	     "<a href='javascript:goPage(\"\\([0-9+]\\)\")'>次へ</a>"
	     nil t)
	(setq w3m-next-url
	      (w3m-expand-url (format "?pg=%s" (match-string 1)) url))))))

(defun w3m-relationship-search-patterns (url next previous
					     &optional start contents)
  "Search relationships with given patterns."
  (goto-char (point-min))
  (and next
       (re-search-forward next nil t)
       (setq w3m-next-url
	     (w3m-expand-url (w3m-decode-anchor-string (or (match-string 2)
							   (match-string 3)
							   (match-string 1)))
			     url))
       (goto-char (point-min)))
  (and previous
       (re-search-forward previous nil t)
       (setq w3m-previous-url
	     (w3m-expand-url (w3m-decode-anchor-string (or (match-string 2)
							   (match-string 3)
							   (match-string 1)))
			     url))
       (goto-char (point-min)))
  (and start
       (re-search-forward start nil t)
       (setq w3m-start-url
	     (w3m-expand-url (w3m-decode-anchor-string (or (match-string 2)
							   (match-string 3)
							   (match-string 1)))
			     url))
       (goto-char (point-min)))
  (and contents
       (re-search-forward contents nil t)
       (setq w3m-contents-url
	     (w3m-expand-url (w3m-decode-anchor-string (or (match-string 2)
							   (match-string 3)
							   (match-string 1)))
			     url))))

(defun w3m-search-name-anchor (name &optional quiet no-record)
  (interactive "sName: ")
  (let ((pos (point-min))
	(cur-pos (point))
	oname found)
    (catch 'found
      (while (not found)
	(while (setq pos (next-single-property-change pos 'w3m-name-anchor))
	  (when (member name (get-text-property pos 'w3m-name-anchor))
	    (goto-char pos)
	    (when (eolp) (forward-line))
	    (w3m-horizontal-on-screen)
	    (throw 'found (setq found t))))
	(setq pos (point-min))
	(while (setq pos (next-single-property-change pos 'w3m-name-anchor2))
	  (when (member name (get-text-property pos 'w3m-name-anchor2))
	    (goto-char pos)
	    (when (eolp) (forward-line))
	    (w3m-horizontal-on-screen)
	    (throw 'found (setq found t))))
	(if oname
	    (progn
	      (unless quiet
		(w3m--message t 'w3m-error "No such anchor: %s" oname))
	      (throw 'found nil))
	  (setq pos (point-min)
		oname name
		name (w3m-url-decode-string name)))))

    (when (and found
	       (not no-record)
	       (/= (point) cur-pos))
      (setq w3m-name-anchor-from-hist
	    (append (list 1 nil (point) cur-pos)
		    (and (integerp (car w3m-name-anchor-from-hist))
			 (nthcdr (1+ (car w3m-name-anchor-from-hist))
				 w3m-name-anchor-from-hist)))))
    (when found
      (w3m-recenter))
    found))

(defun w3m-parent-page-available-p ()
  (if (null w3m-current-url)
      nil
    (save-match-data
      (string-match "\\`[a-z]+://?[^/]+/." w3m-current-url))))

(defun w3m-url-savable-p ()
  "Return non-nil if the current page is able to be saved."
  (and w3m-current-url
       (or (not (string-match "\\`\\(?:about\\|file\\):"
			      w3m-current-url))
	   (string-match "\\`about://\\(?:header\\|source\\)/"
			 w3m-current-url))))

(defun w3m-view-parent-page (&optional count)
  "Attempt to move to the parent directory of the page currently displayed.
For instance, it will let you visit \"http://foo/bar/\" if you are currently
viewing \"http://foo/bar/baz\".
If COUNT is a integer, you will visit the parent directory to step up the COUNT.
If COUNT is zero, you will visit the top of this site."
  (interactive "p")
  (unless (integerp count)
    (setq count 1))
  (setq count (abs count))
  (w3m-history-store-position)
  (cond
   ((and w3m-current-url
	 (eq count 0)
	 (string-match "\\`[a-z]+:///?[^/]+/" w3m-current-url))
    (w3m-goto-url (match-string 0 w3m-current-url)))
   (w3m-start-url (w3m-goto-url w3m-start-url))
   (w3m-contents-url (w3m-goto-url w3m-contents-url))
   (w3m-current-url
    (let ((parent-url w3m-current-url))
      (catch 'loop
	(while (not (zerop count))
	  (setq count (1- count))
	  ;; Check whether http://foo/bar/ or http://foo/bar
	  (if (string-match "/$" parent-url)
	      (if (string-match "\\(.*\\)/[^/]+/$" parent-url)
		  ;; http://foo/bar/ -> http://foo/
		  (setq parent-url (concat (match-string 1 parent-url) "/")))
	    (if (string-match "\\(.*\\)/.+$" parent-url)
		;; http://foo/bar -> http://foo/
		(setq parent-url (concat (match-string 1 parent-url) "/"))))
	  ;; Ignore "http:/"
	  (cond
	   ((string-match "\\`[a-z]+:///?[^/]+/\\'" parent-url)
	    (throw 'loop t))
	   ((and parent-url
		 (string-match "\\`[a-z]+:/+\\'" parent-url))
	    (setq parent-url nil)
	    (throw 'loop nil)))))
      (if parent-url
	  (w3m-goto-url parent-url)
	(error "No parent page for: %s" w3m-current-url))))
   (t (error "w3m-current-url is not set"))))

(defun w3m-view-previous-page (&optional count)
  "Move back COUNT pages in the history.
If COUNT is a positive integer, move backward COUNT times in the
history.  If COUNT is a negative integer, moving forward is performed.
COUNT is treated as 1 by default if it is omitted."
  (interactive "p")
  (unless w3m-current-url
    ;; This page may have not been registered in the history since an
    ;; accident has probably occurred, so we should skip the page.
    (if (integerp count)
	(when (> count 0)
	  (decf count))
      (setq count 0)))
  (let ((index (car w3m-name-anchor-from-hist))
	pos)
    (if (and (integerp count)
	     (integerp index)
	     (< 0 (setq index (+ index count)))
	     (setq pos (nth index w3m-name-anchor-from-hist)))
	(progn
	  (when (and (= (point) pos)
		     (nth (1+ index) w3m-name-anchor-from-hist))
	    (setq index (1+ index)))
	  (goto-char (nth index w3m-name-anchor-from-hist))
	  (setcar w3m-name-anchor-from-hist index)
	  ;; Restore last position.
	  (w3m-history-restore-position))
      (let ((hist ;; Cons of a new history element and position pointers.
	     (if (integerp count)
		 (w3m-history-backward count)
	       (w3m-history-backward)))
	    ;; Inhibit sprouting of a new history.
	    (w3m-history-reuse-history-elements t))
	(if (caar hist)
	    (let ((w3m-prefer-cache t))
	      ;; Save last position.
	      (w3m-history-store-position)
	      (w3m-goto-url (caar hist) nil nil
			    (w3m-history-plist-get :post-data)
			    (w3m-history-plist-get :referer)
			    nil
			    (w3m-history-element (caddr hist) t))
	      ;; Set the position pointers in the history.
	      (setcar w3m-history (cdr hist))
	      ;; Restore last position.
	      (w3m-history-restore-position))
	  (if (and (equal w3m-current-url "about://cookie/")
		   (> (length (w3m-list-buffers t)) 1))
	      (w3m-delete-buffer)
	    (w3m--message t 'w3m-error "There's no more history")))))))

(defun w3m-view-next-page (&optional count)
  "Move forward COUNT pages in history.
If COUNT is a positive integer, move forward COUNT times in the
history.  If COUNT is a negative integer, moving backward is performed.
COUNT is treated as 1 by default if it is omitted."
  (interactive "p")
  (w3m-view-previous-page (if (integerp count) (- count) -1)))

(defun w3m-expand-path-name (file base)
  (let ((input (if (eq (elt file 0) ?/)
		   file
		 (concat base file)))
	(output ""))
    (save-match-data
      (while (string-match "^\\(?:\\.\\.?/\\)+" input)
	(setq input (substring input (match-end 0))))
      (while (not (zerop (length input)))
	(cond
	 ((string-match "^/\\.\\(?:/\\|$\\)" input)
	  (setq input (concat "/" (substring input (match-end 0)))))
	 ((string-match "^/\\.\\.\\(?:/\\|$\\)" input)
	  (setq input (concat "/" (substring input (match-end 0))))
	  (when (string-match "/?[^/]+$" output)
	    (setq output (substring output 0 (match-beginning 0)))))
	 ((string-match "^\\.\\.?$" input)
	  (setq input ""))
	 (t
	  (let ((end (and (string-match "^/[^/]*" input)
			  (match-end 0))))
	    (setq output
		  (concat output (substring input 0 end)))
	    (setq input
		  (substring input end))))))
      output)))

(defconst w3m-url-hierarchical-schemes
  '("http" "https" "ftp" "ftps" "file")
  "List of schemes which may have hierarchical parts.
This list is refered to by `w3m-expand-url' to keep backward
compatibility which is described in Section 5.2 of RFC 2396.")

(defconst w3m-buffer-local-url "buffer://")
(defun w3m-buffer-local-url-p (url)
  (save-match-data
    (string-match (concat "^" w3m-buffer-local-url) url)))

(defun w3m-expand-url (url &optional base)
  "Convert URL to the absolute address, and canonicalize it."
  (save-match-data
    (if base
	(if (progn
	      (w3m-string-match-url-components base)
	      (match-beginning 1))
	    (and (not (match-beginning 3))
		 (member (downcase (match-string 2 base))
			 w3m-url-hierarchical-schemes)
		 (setq base (concat
			     (substring base 0 (match-end 1))
			     "//"
			     (substring base (match-beginning 5)))))
	  (error "BASE must have a scheme part: %s" base))
      (setq base (or w3m-current-base-url
		     w3m-current-url
		     ;; Make url absolutely invalid.  See `w3m-url-valid'.
		     w3m-url-invalid-base)))
    (w3m-string-match-url-components url)
    ;; Remove an empty fragment part.
    (when (and (match-beginning 8)
	       (= (match-beginning 9) (length url)))
      (setq url (substring url 0 (match-beginning 8)))
      (w3m-string-match-url-components url))
    ;; Remove an empty query part.
    (when (and (match-beginning 6)
	       (= (match-beginning 7) (or (match-beginning 8)
					  (length url))))
      (setq url (concat (substring url 0 (match-beginning 6))
			(if (match-beginning 8)
			    (substring url (match-beginning 8))
			  ""))
	    base (progn (w3m-string-match-url-components base)
			(substring base 0 (match-beginning 6))))
      (w3m-string-match-url-components url))
    (cond
     ((match-beginning 1)
      ;; URL has a scheme part. => URL may have an absolute spec.
      (if (or (match-beginning 3)
	      (and (< (match-beginning 5) (length url))
		   (eq ?/ (aref url (match-beginning 5)))))
	  ;; URL has a net-location part or an absolute hierarchical
	  ;; part. => URL has an absolute spec.
	  url
	(let ((scheme (match-string 2 url)))
	  (if (and (member (downcase scheme) w3m-url-hierarchical-schemes)
		   (progn
		     (w3m-string-match-url-components base)
		     (equal scheme (match-string 2 base))))
	      (w3m-expand-url (substring url (match-end 1)) base)
	    url))))
     ((match-beginning 3)
      ;; URL has a net-location part. => The hierarchical part of URL
      ;; has an absolute spec.
      (w3m-string-match-url-components base)
      (concat (substring base 0 (match-end 1)) url))
     ((> (match-end 5) (match-beginning 5))
      (let ((path-end (match-end 5)))
	(if (string-equal base w3m-buffer-local-url)
	    (if (eq (aref url 0) ?#)
		(concat base url)
	      ;; Assume url omits the scheme, that is http.
	      (concat "http://" url))
	  (w3m-string-match-url-components base)
	  (concat
	   (substring base 0 (match-beginning 5))
	   (if (and (match-beginning 2)
		    (member (downcase (match-string 2 base))
			    w3m-url-hierarchical-schemes))
	       (w3m-expand-path-name
		(substring url 0 path-end)
		(or
		 ;; Avoid file name handlers; cf.
		 ;; <https://lists.gnu.org/archive/html/tramp-devel/2004-05/msg00016.html>
		 (let (file-name-handler-alist)
		   (file-name-directory (match-string 5 base)))
		 "/"))
	     (substring url 0 path-end))
	   (substring url path-end)))))
     ((match-beginning 6)
      ;; URL has a query part.
      (w3m-string-match-url-components base)
      (concat (substring base 0 (match-end 5)) url))
     (t
      ;; URL has only a fragment part.
      (w3m-string-match-url-components base)
      (concat (substring base 0 (match-beginning 8))
	      url)))))

(defun w3m-display-progress-message (url)
  "Show \"Reading URL...\" message in the middle of a buffer."
  (let ((indent (make-string (max 0 (/ (- (window-width) (length url) 11) 2))
			     ? )))
    (insert-char ?\n (max 0 (- (/ (window-height) 2) 3)))
    ;; (insert-char ?\n (max 0 (/ (1- (window-height)) 2)))
    (insert
     (substitute-command-keys
      (concat
       ;; indent "Reading " url " ...\n\n"
       indent "\
Reading " (w3m-url-readable-string (w3m-url-strip-authinfo url)) " ...\n\n"
       indent "\
`\\<w3m-mode-map>\\[w3m-process-stop]' to abort this operation, or\n"
       indent "\
`\\<w3m-mode-map>\\[w3m-search-new-session]' to perform a search\
 in a new buffer, or\n"
       indent "\
`\\<w3m-mode-map>\\[w3m-goto-url-new-session]' to visit a URL\
 in a new buffer, or\n"
       indent "do any emacs work in any other buffer, or just wait ... ")))
    (put-text-property (point-min) (point-max) 'w3m-progress-message t)
    (sit-for 0)))

(defun w3m-view-this-url-1 (url reload new-session)
  (lexical-let ((url url)
		pos buffer)
    (if new-session
	(let ((empty
	       ;; If a new url has the #name portion, we simply copy
	       ;; the buffer's contents to the new session, otherwise
	       ;; creating an empty buffer.
	       (not (and (progn
			   (w3m-string-match-url-components url)
			   (match-beginning 8))
			 (string-equal w3m-current-url
				       (substring url
						  0 (match-beginning 8)))))))
	  (setq pos (point-marker)
		buffer (w3m-copy-buffer
			nil nil nil empty w3m-new-session-in-background t))
	  (when w3m-new-session-in-background
	    (set-buffer buffer))
	  (when empty
	    (w3m-display-progress-message url)))
      (setq buffer (current-buffer)))
    (let (handler)
      (w3m-process-do
	  (success (w3m-goto-url url reload nil nil w3m-current-url handler
				 nil w3m-new-session-in-background))
	(set-window-hscroll (selected-window) 0)
	;; Delete the newly created buffer if it's been made empty.
	(when (and pos
		   (buffer-name buffer))
	  (w3m-delete-buffer-if-empty buffer))
	(when pos ;; the new session is created.
	  ;; FIXME: what we should actually do is to modify the `w3m-goto-url'
	  ;; function so that it may return a proper value, and checking it.
	  (when (and (marker-buffer pos) (buffer-name (marker-buffer pos)))
	    (with-current-buffer (marker-buffer pos)
	      (save-excursion
		(goto-char pos)
		(w3m-refontify-anchor)))))
	(w3m-recenter)))))

(defun w3m-view-this-url (&optional arg new-session)
  "Display the page pointed to by the link under point.
If ARG is the number 2 or the list of the number 16 (you may produce
this by typing `C-u' twice) or NEW-SESSION is non-nil and the link is
an anchor, this function makes a copy of the current buffer in advance.
Otherwise, if ARG is non-nil, it forces to reload the url at point."
  (interactive (if (member current-prefix-arg '(2 (16)))
		   (list nil t)
		 (list current-prefix-arg nil)))
  ;; Store the current position in the history structure.
  (w3m-history-store-position)
  (let ((w3m-prefer-cache
	 (or w3m-prefer-cache
	     (and (stringp w3m-current-url)
		  (string-match "\\`about://\\(?:db-\\)?history/"
				w3m-current-url))))
	act url)
    (cond
     ((setq act (w3m-action))
      (let ((w3m-form-new-session new-session)
	    (w3m-form-download nil))
	(eval act)))
     ((setq url (w3m-url-valid (w3m-anchor)))
      (w3m-view-this-url-1 url arg new-session))
     ((w3m-url-valid (w3m-image))
      (if (w3m-display-graphic-p)
	  (w3m-toggle-inline-image)
	(w3m-view-image)))
     ((setq url (w3m-active-region-or-url-at-point 'never))
      (unless (eq 'quit (setq url (w3m-input-url nil url 'quit nil
						 'feeling-searchy 'no-initial)))
	(w3m-view-this-url-1 url arg new-session)))
     (t (w3m--message t 'w3m-error "No URL at point")))))

(eval-and-compile
  (autoload 'mouse-set-point "mouse"))

(defun w3m-mouse-view-this-url (event &optional arg)
  "Follow the link under the mouse pointer."
  (interactive "e\nP")
  (mouse-set-point event)
  (w3m-view-this-url arg))

(defun w3m-open-all-links-in-new-session (start end &optional arg)
  "Open all http links between START and END as new sessions.
If the page looks like Google's search result and the START point is
the beginning of a line, only the links displayed in the beginning of
lines are picked up.  If ARG is non-nil, it forces to reload all links.
If Transient Mark mode, deactivate the mark."
  (interactive "r\nP")
  (when (w3m-region-active-p)
    (w3m-deactivate-region))
  (let ((buffer (current-buffer))
	(prev start)
	(url (w3m-url-valid (w3m-anchor start)))
	urls all)
    (when url
      (setq urls (list url)))
    (save-excursion
      (goto-char start)
      (setq all (not
		 (and (bolp)
		      w3m-current-url
		      (string-match "\\`https?://\\(?:[^/]+\\.\\)*google\\."
				    w3m-current-url))))
      (while (progn
	       (w3m-next-anchor)
	       (and (> (point) prev)
		    (< (point) end)))
	(setq prev (point))
	(when (and (setq url (w3m-url-valid (w3m-anchor)))
		   (string-match "\\`https?:" url)
		   (or all
		       (bolp)))
	  (push url urls))))
    (setq urls (nreverse urls))
    (while urls
      (setq url (car urls)
	    urls (cdr urls))
      (set-buffer buffer)
      (w3m-view-this-url-1 url arg t))))

(defun w3m-view-this-url-new-session ()
  "Display the page of the link under point in a new session.
If the region is active, use the `w3m-open-all-links-in-new-session'
command instead."
  (interactive)
  (if (w3m-region-active-p)
      (call-interactively 'w3m-open-all-links-in-new-session)
    (w3m-view-this-url nil t)))

(defun w3m-mouse-view-this-url-new-session (event)
  "Follow the link under the mouse pointer in a new session."
  (interactive "e")
  (mouse-set-point event)
  (w3m-view-this-url nil t))

(defun w3m-submit-form (&optional new-session)
  "Submit the form at point."
  (interactive "P")
  (let ((submit (w3m-submit)))
    (if (and submit
	     w3m-current-url
	     (w3m-url-valid w3m-current-url)
	     (if w3m-submit-form-safety-check
		 (prog1 (y-or-n-p "Submit? ") (message nil))
	       t))
	(let ((w3m-form-new-session new-session)
	      (w3m-form-download nil))
	  (eval submit))
      (w3m--message t 'w3m-error "Can't submit form at this point"))))

(defun w3m-external-view (url &optional no-cache handler)
  (when (w3m-url-valid url)
    (lexical-let ((url url)
		  (no-cache no-cache))
      (w3m-process-do
	  (type (w3m-content-type url no-cache handler))
	(when type
	  (lexical-let ((method
			 (or (nth 2 (assoc type w3m-content-type-alist))
			     (nth 2 (assoc (w3m-prepare-content url type nil)
					   w3m-content-type-alist))))
			(default
			  (nth 2 (assoc "text/html" w3m-content-type-alist))))
	    (when (and (not method) default)
	      (setq method default))
	    (cond
	     ((not method)
	      (if (w3m-url-local-p url)
		  (error "\
No method to view `%s' is registered. Use `w3m-edit-this-url'"
			 (file-name-nondirectory (w3m-url-to-file-name url)))
		(w3m-download url nil no-cache handler)))
	     ((functionp method)
	      (funcall method url))
	     ((consp method)
	      (lexical-let
		  ((command (w3m-which-command (car method)))
		   (arguments (cdr method))
		   (file (make-temp-name (expand-file-name
					  "w3mel"
					  w3m-external-view-temp-directory)))
		   suffix)
		(setq suffix (file-name-nondirectory url))
		(when (string-match "\\.[a-zA-Z0-9]+" suffix)
		  (setq suffix (match-string 0 suffix))
		  (when (< (length suffix) 5)
		    (setq file (concat file suffix))))
		(cond
		 ((and command (memq 'file arguments))
		  (let ((w3m-current-buffer (current-buffer)))
		    (w3m-process-do
			(success (w3m-download url file no-cache handler))
		      (when success
			(w3m-external-view-file command file url arguments)))))
		 (command
		  (w3m-external-view-file command nil url arguments))
		 (t
		  (w3m-download url nil no-cache handler))))))))))))

(defun w3m-external-view-file (command file url arguments)
  ;; The 3rd argument `url' is necessary to handle the constant `url'
  ;; included in the 4th argument `arguments' which is provided by
  ;; `w3m-content-type-alist'.
  (lexical-let ((file file))
    (let (proc)
      (unwind-protect
	  (with-current-buffer
	      (generate-new-buffer " *w3m-external-view*")
	    (setq proc
		  (apply 'start-process
			 "w3m-external-view"
			 (current-buffer)
			 command
			 (mapcar (function eval) arguments)))
	    (w3m--message nil t "Start %s..." (file-name-nondirectory command))
	    (set-process-sentinel
	     proc
	     (lambda (proc event)
	       (let ((buffer (process-buffer proc)))
		 (when (string-match "^\\(?:finished\\|exited\\)" event)
		   ;; Some program lies that the process has been finished
		   ;; even though it has not read the temp file yet, so
		   ;; it is necessary to delay deleting of the file.
		   (run-at-time 1 nil
				(lambda (file buffer)
				  (when (file-exists-p file)
				    (delete-file file))
				  (when (buffer-name buffer)
				    (kill-buffer buffer))
				  (message nil))
				file buffer))))))
	(and (stringp file)
	     (file-exists-p file)
	     (unless (and (processp proc)
			  (memq (process-status proc) '(run stop)))
	       (delete-file file)))))))

(defun w3m-view-image ()
  "Display the image under point in the external viewer.
The viewer is defined in `w3m-content-type-alist' for every type of an
image."
  (interactive)
  (let ((url (w3m-url-valid (w3m-image))))
    (if url
	(w3m-external-view url)
      (w3m--message t 'w3m-error "No image at point"))))

(defun w3m-save-image ()
  "Save the image under point to a file.
The default name will be the original name of the image."
  (interactive)
  (let ((url (w3m-url-valid (w3m-image))))
    (if url
	(w3m-download url)
      (w3m--message t 'w3m-error "No image at point"))))

(defun w3m-external-view-this-url ()
  "Launch the external browser and display the link an point."
  ;; This command was listed in the menu bar and a link menu till
  ;; 2013-10-17.  As someone may still need it, don't delete it even
  ;; if emacs-w3m no longer uses.
  (interactive)
  (let ((url (w3m-url-valid (or (w3m-anchor) (w3m-image)))))
    (if url
	(w3m-external-view url)
      (w3m--message t 'w3m-error "No URL at point"))))

(defun w3m-external-view-current-url ()
  "Launch the external browser and display the current URL."
  ;; This command was listed in the menu bar till 2013-10-17.
  ;; As someone may still need it, don't delete it even if emacs-w3m
  ;; no longer uses.
  (interactive)
  (if w3m-current-url
      (w3m-external-view w3m-current-url)
    (w3m--message t 'w3m-error "No URL at this page")))

(defun w3m-view-url-with-external-browser (&optional url)
  "Launch the external browser and display the same web page.
If the cursor points to a link, it visits the url of the link instead
of the url currently displayed.  The browser is defined in
`w3m-content-type-alist' for every type of a url."
  ;; This command bound the M key and was listed in the tab menu till
  ;; 2013-10-17.  As someone may still need it, don't delete it even
  ;; if emacs-w3m no longer uses.
  (interactive (list (w3m-input-url "URL to view externally: "
				    nil
				    (or (w3m-anchor)
					(unless w3m-display-inline-images
					  (w3m-image))
					w3m-current-url)
				    nil nil 'no-initial)))
  (when (w3m-url-valid url)
    (w3m--message nil t "Browsing <%s>..." url)
    (w3m-external-view url)))

(defun w3m-view-url-with-browse-url (url)
  "Run `browse-url' to open URL."
  (interactive (list (let ((w3m-display-inline-images t))
		       (w3m-active-region-or-url-at-point t))))
  (if (and (stringp url)
	   (not (string-match "\\`about:" url)))
      (progn
	(w3m--message nil t "Browsing %s..." url)
	(browse-url url))
    (w3m--message t 'w3m-error "No url at point")))

(defun w3m-download-this-url ()
  "Download the file or the page pointed to by the link under point."
  (interactive)
  (let ((url (or (w3m-anchor) (w3m-image))) act)
    (cond
     ((w3m-url-valid url)
      (lexical-let ((pos (point-marker))
		    (curl w3m-current-url))
	(w3m-process-with-null-handler
	  (w3m-process-do
	      (success (w3m-download url nil nil handler))
	    (and success
		 (buffer-name (marker-buffer pos))
		 (with-current-buffer (marker-buffer pos)
		   (when (equal curl w3m-current-url)
		     (goto-char pos)
		     (w3m-refontify-anchor))))))))
     ((setq act (w3m-action))
      (let ((w3m-form-download t))
	(eval act)))
     (t
      (w3m--message t 'w3m-error "No URL at point")))))

(defun w3m-download-this-image ()
  "Download the image under point."
  (interactive)
  (let ((url (w3m-image)) act)
    (cond
     ((w3m-url-valid url)
      (lexical-let ((pos (point-marker))
		    (curl w3m-current-url))
	(w3m-process-with-null-handler
	  (w3m-process-do
	      (success (w3m-download url nil nil handler))
	    (and success
		 (buffer-name (marker-buffer pos))
		 (with-current-buffer (marker-buffer pos)
		   (when (equal curl w3m-current-url)
		     (goto-char pos)
		     (w3m-refontify-anchor))))))))
     ((setq act (w3m-action))
      (let ((w3m-form-download t))
	(eval act)))
     (t
      (w3m--message t 'w3m-error "No image at point")))))

(defun w3m-print-current-url ()
  "Display the current url in the echo area and put it into `kill-ring'."
  (interactive)
  (when w3m-current-url
    (let ((deactivate-mark nil))
      (kill-new (w3m-url-encode-string-2 w3m-current-url))
      (w3m--message t t "%s" (w3m-url-readable-string w3m-current-url)))))

(defvar message-truncate-lines)

(defun w3m-print-this-url (&optional interactive-p)
  "Display the url under point in the echo area and put it into `kill-ring'."
  (interactive (list t))
  (let ((deactivate-mark nil)
	(url (if interactive-p
		 (or (w3m-anchor)
		     (w3m-image)
		     (and (stringp w3m-current-url)
			  (let ((name (or (car (get-text-property
						(point) 'w3m-name-anchor))
					  (car (get-text-property
						(point)
						'w3m-name-anchor2)))))
			    (when name
			      (concat w3m-current-url "#" name)))))
	       (or (w3m-anchor (point)) (w3m-image (point)))))
	(alt (if interactive-p
		 (w3m-image-alt)
	       (w3m-image-alt (point))))
	(title (if interactive-p
		   (w3m-anchor-title)
		 (w3m-anchor-title (point)))))
    (when (or url interactive-p)
      (and url interactive-p (kill-new (w3m-url-encode-string-2 url)))
      (cond
       ((setq url (w3m-url-readable-string url))
         (w3m--message nil t "%s"
           (cond
	    ((> (length alt) 0)
	     (concat alt ": " url))
	    ((> (length title) 0)
	     ;; XEmacs21 doesn't have `message-truncate-lines'
	     ;; and always truncates messages, so one line in
	     ;; that case.
	     (let ((str (concat title " (" url ")")))
	       (if (or (not (boundp 'message-truncate-lines))
	   	    message-truncate-lines
	   	    (< (string-width str) (- (frame-width) 2)))
	   	;; one line if fits or truncating
	   	str
	         ;; or two lines if bigger than frame-width
	         (concat title "\n" url))))
	    (t url))))
       ((w3m-action)
         (w3m--message t 'w3m-error "Point is at a form"))
       (t
         (w3m--message t 'w3m-error "There is no url under point"))))))

(defun w3m-print-this-image-url (&optional interactive-p)
  "Display image url under point in echo area and put it into `kill-ring'."
  (interactive (list t))
  (let ((deactivate-mark nil)
	(url (if interactive-p
		 (w3m-image)
	       (w3m-image (point))))
	(alt (if interactive-p
		 (w3m-image-alt)
	       (w3m-image-alt (point)))))
    (when (or url interactive-p)
      (and url interactive-p (kill-new (w3m-url-encode-string-2 url)))
      (cond
       ((setq url (w3m-url-readable-string url))
         (w3m--message t t
           "%s%s"
           (if (zerop (length alt)) "" (concat alt ": "))
           url))
       ((w3m-action)
         (w3m--message t 'w3m-error "Point is at a form"))
       (t
         (w3m--message t 'w3m-error "There is no image under point"))))))

(defmacro w3m-delete-all-overlays ()
  "Delete all momentary overlays."
  '(dolist (overlay (overlays-in (point-min) (point-max)))
     (if (overlay-get overlay 'w3m-momentary-overlay)
	 (delete-overlay overlay))))

(defun w3m-highlight-current-anchor-1 (seq)
  "Highlight an anchor in the line if the anchor sequence is the same as SEQ.
Return t if highlighting is successful."
  (let ((limit (point-at-eol))
	ov beg pos pseq)
    (save-excursion
      (beginning-of-line)
      (setq pos (point))
      (while (and pos
		  (< pos limit)
		  (not (eq seq (setq pseq (w3m-anchor-sequence pos)))))
	(setq pos (next-single-property-change pos 'w3m-anchor-sequence)))
      (when (and pos (< pos limit) (eq seq pseq))
	(setq beg pos)
	(setq pos (next-single-property-change pos 'w3m-anchor-sequence))
	(setq ov (make-overlay beg pos))
	(overlay-put ov 'face 'w3m-current-anchor)
	(overlay-put ov 'w3m-momentary-overlay t)
	(overlay-put ov 'evaporate t)
	t))))

(defun w3m-highlight-current-anchor ()
  "Highlight an anchor under point."
  (when (let ((ovs (overlays-at (point))) ov)
	  ;; If the anchor is already highlighted, it does nothing.
	  (or (null ovs)
	      (null (progn (while ovs
			     (if (overlay-get (car ovs) 'w3m-momentary-overlay)
				 (setq ov (car ovs)
				       ovs nil))
			     (setq ovs (cdr ovs)))
			   ov))))
    (w3m-delete-all-overlays)
    (save-excursion
      (let ((seq (w3m-anchor-sequence))
	    (pos (point)))
	(when (and seq
		   (w3m-highlight-current-anchor-1 seq)
		   (zerop (forward-line 1)))
	  (while (and (w3m-highlight-current-anchor-1 seq)
		      (zerop (forward-line 1))))
	  (goto-char pos)
	  (while (and (zerop (forward-line -1))
		      (w3m-highlight-current-anchor-1 seq))))))))

(defun w3m-edit-url (url)
  "Edit the source code of URL."
  (interactive (list (w3m-input-url)))
  (when (string-match "\\`about://\\(?:header\\|source\\)/" url)
    (setq url (substring url (match-end 0))))
  (catch 'found
    (dolist (pair w3m-edit-function-alist)
      (when (and (string-match (car pair) url)
		 (fboundp (cdr pair)))
	(throw 'found (funcall (cdr pair) url))))
    (funcall w3m-edit-function
	     (or (w3m-url-to-file-name url)
		 (call-interactively 'w3m-save-buffer)
		 (error "URL:%s is not a local file" url)))))

(defun w3m-edit-current-url ()
  "Edit the source code of the file that the current buffer is viewing."
  (interactive)
  (if w3m-current-url
      (w3m-edit-url w3m-current-url)
    (w3m--message t 'w3m-error "No URL")))

(defun w3m-edit-this-url ()
  "Edit the source code of the file linked from the anchor at point."
  (interactive)
  (let ((url (w3m-url-valid (w3m-anchor))))
    (if url
	(w3m-edit-url url)
      (w3m--message t 'w3m-error "No URL at point"))))

(defvar w3m-goto-anchor-hist nil)
(make-variable-buffer-local 'w3m-goto-anchor-hist)

(defun w3m-goto-next-anchor ()
  (let ((hseq (w3m-anchor-sequence))
	(pos (next-single-property-change (point) 'w3m-anchor-sequence)))
    (if (or (not hseq) (< hseq 1))
	(and pos (goto-char pos))
      (setq pos
	    ;; hseq is not sequence in form.
	    (catch 'loop
	      (setq hseq (1+ hseq))
	      (while (<= hseq w3m-max-anchor-sequence)
		(setq pos (text-property-any
			   (point-min) (point-max) 'w3m-anchor-sequence hseq))
		(when pos (throw 'loop pos))
		(setq hseq (1+ hseq)))))
      (and pos (goto-char pos)))))

(defun w3m-next-anchor (&optional arg)
  "Move the point to the next anchor."
  (interactive "p")
  (w3m-keep-region-active)
  (unless arg (setq arg 1))
  (if (null (memq last-command '(w3m-next-anchor w3m-previous-anchor)))
      (when (setq w3m-goto-anchor-hist (w3m-anchor-sequence))
	(setq w3m-goto-anchor-hist (list w3m-goto-anchor-hist)))
    (when (and (eq last-command 'w3m-previous-anchor) w3m-goto-anchor-hist)
      (setcdr w3m-goto-anchor-hist nil)))
  (if (< arg 0)
      (w3m-previous-anchor (- arg))
    (let (pos)
      (while (> arg 0)
	(unless (w3m-goto-next-anchor)
	  (setq w3m-goto-anchor-hist nil)
	  (if (w3m-imitate-widget-button)
	      (widget-forward 1)
	    (when (setq pos (text-property-any
			     (point-min) (point-max) 'w3m-anchor-sequence 1))
	      (goto-char pos))))
	(setq arg (1- arg))
	(if (member (w3m-anchor-sequence) w3m-goto-anchor-hist)
	    (setq arg (1+ arg))
	  (push (w3m-anchor-sequence) w3m-goto-anchor-hist))))
    (w3m-horizontal-on-screen)
    (w3m-print-this-url)))

(defun w3m-goto-previous-anchor ()
  (let ((hseq (w3m-anchor-sequence))
	(pos (previous-single-property-change (point) 'w3m-anchor-sequence)))
    (cond
     ((and (not hseq) pos)
      (if (w3m-anchor-sequence pos)
	  (goto-char pos)
	(setq pos (previous-single-property-change pos 'w3m-anchor-sequence))
	(and pos (goto-char pos))))
     ((or (not pos) (< hseq 2)) nil)
     (t
      (setq pos
	    ;; hseq is not sequence in form.
	    (catch 'loop
	      (setq hseq (1- hseq))
	      (while (> hseq 0)
		(setq pos (text-property-any
			   (point-min) (point-max) 'w3m-anchor-sequence hseq))
		(when pos (throw 'loop pos))
		(setq hseq (1- hseq)))))
      (and pos (goto-char pos))))))

(defun w3m-previous-anchor (&optional arg)
  "Move the point to the previous anchor."
  (interactive "p")
  (w3m-keep-region-active)
  (unless arg (setq arg 1))
  (if (null (memq last-command '(w3m-next-anchor w3m-previous-anchor)))
      (when (setq w3m-goto-anchor-hist (w3m-anchor-sequence))
	(setq w3m-goto-anchor-hist (list w3m-goto-anchor-hist)))
    (when (and (eq last-command 'w3m-next-anchor) w3m-goto-anchor-hist)
      (setcdr w3m-goto-anchor-hist nil)))
  (if (< arg 0)
      (w3m-next-anchor (- arg))
    (let (pos)
      (while (> arg 0)
	(unless (w3m-goto-previous-anchor)
	  (setq w3m-goto-anchor-hist nil)
	  (if (w3m-imitate-widget-button)
	      (widget-forward -1)
	    (when (setq pos (and w3m-max-anchor-sequence
				 (text-property-any
				  (point-min) (point-max)
				  'w3m-anchor-sequence
				  w3m-max-anchor-sequence)))
	      (goto-char pos))))
	(setq arg (1- arg))
	(if (member (w3m-anchor-sequence) w3m-goto-anchor-hist)
	    (setq arg (1+ arg))
	  (push (w3m-anchor-sequence) w3m-goto-anchor-hist))))
    (w3m-horizontal-on-screen)
    (w3m-print-this-url)))

(defun w3m-goto-next-form ()
  ;; Move the point to the end of the current form.
  (when (w3m-action (point))
    (goto-char (next-single-property-change (point) 'w3m-action)))
  ;; Find the next form.
  (or (w3m-action (point))
      (let ((pos (next-single-property-change (point) 'w3m-action)))
	(when pos
	  (goto-char pos)
	  t))))

(defun w3m-next-form (&optional arg)
  "Move the point to the next form."
  (interactive "p")
  (w3m-keep-region-active)
  (unless arg (setq arg 1))
  (if (null (memq last-command '(w3m-next-form w3m-previous-form)))
      (when (setq w3m-goto-anchor-hist (w3m-action (point)))
	(setq w3m-goto-anchor-hist (list w3m-goto-anchor-hist)))
    (when (and (eq last-command 'w3m-previous-form) w3m-goto-anchor-hist)
      (setcdr w3m-goto-anchor-hist nil)))
  (if (< arg 0)
      (w3m-previous-form (- arg))
    (while (> arg 0)
      (unless (w3m-goto-next-form)
	;; Make a search from the beginning of the buffer.
	(setq w3m-goto-anchor-hist nil)
	(goto-char (point-min))
	(w3m-goto-next-form))
      (setq arg (1- arg))
      (if (member (w3m-action (point)) w3m-goto-anchor-hist)
	  (setq arg (1+ arg))
	(push (w3m-action (point)) w3m-goto-anchor-hist)))
    (w3m-horizontal-on-screen)
    (w3m-print-this-url)))

(defun w3m-goto-previous-form ()
  ;; Move the point to the beginning of the current form.
  (when (w3m-action (point))
    (goto-char (previous-single-property-change (1+ (point))
						'w3m-action)))
  ;; Find the previous form.
  (let ((pos (previous-single-property-change (point) 'w3m-action)))
    (if pos
	(goto-char
	 (if (w3m-action pos)
	     pos
	   (previous-single-property-change pos 'w3m-action))))))

(defun w3m-previous-form (&optional arg)
  "Move the point to the previous form."
  (interactive "p")
  (w3m-keep-region-active)
  (unless arg (setq arg 1))
  (if (null (memq last-command '(w3m-next-form w3m-previous-form)))
      (when (setq w3m-goto-anchor-hist (w3m-action (point)))
	(setq w3m-goto-anchor-hist (list w3m-goto-anchor-hist)))
    (when (and (eq last-command 'w3m-next-form) w3m-goto-anchor-hist)
      (setcdr w3m-goto-anchor-hist nil)))
  (if (< arg 0)
      (w3m-next-form (- arg))
    (while (> arg 0)
      (unless (w3m-goto-previous-form)
	;; search from the end of the buffer
	(setq w3m-goto-anchor-hist nil)
	(goto-char (point-max))
	(w3m-goto-previous-form))
      (setq arg (1- arg))
      (if (member (w3m-action (point)) w3m-goto-anchor-hist)
	  (setq arg (1+ arg))
	(push (w3m-action (point)) w3m-goto-anchor-hist)))
    (w3m-horizontal-on-screen)
    (w3m-print-this-url)))

(defun w3m-goto-next-image ()
  ;; Move the point to the end of the current image.
  (when (w3m-image (point))
    (goto-char (next-single-property-change (point) 'w3m-image)))
  ;; Find the next form or image.
  (or (w3m-image (point))
      (let ((pos (next-single-property-change (point) 'w3m-image)))
	(when pos
	  (goto-char pos)
	  t))))

(defun w3m-next-image (&optional arg)
  "Move the point to the next image."
  (interactive "p")
  (w3m-keep-region-active)
  (unless arg (setq arg 1))
  (if (null (memq last-command
		  '(w3m-next-image w3m-previous-image)))
      (when (setq w3m-goto-anchor-hist (w3m-image (point)))
	(setq w3m-goto-anchor-hist (list w3m-goto-anchor-hist)))
    (when (and (eq last-command 'w3m-previous-image)
	       w3m-goto-anchor-hist)
      (setcdr w3m-goto-anchor-hist nil)))
  (if (< arg 0)
      (w3m-previous-image (- arg))
    (while (> arg 0)
      (unless (w3m-goto-next-image)
	;; Make a search for an image from the beginning of the buffer.
	(setq w3m-goto-anchor-hist nil)
	(goto-char (point-min))
	(w3m-goto-next-image))
      (setq arg (1- arg))
      (if (member (w3m-image (point)) w3m-goto-anchor-hist)
	  (setq arg (1+ arg))
	(push (w3m-image (point)) w3m-goto-anchor-hist)))
    (w3m-horizontal-on-screen)
    (w3m-print-this-url)))

(defun w3m-goto-previous-image ()
  ;; Move the point to the beginning of the current image.
  (when (w3m-image (point))
    (goto-char (previous-single-property-change (1+ (point))
						'w3m-image)))
  ;; Find the previous form or image.
  (let ((pos (previous-single-property-change (point) 'w3m-image)))
    (if pos
	(goto-char
	 (if (w3m-image pos) pos
	   (previous-single-property-change pos 'w3m-image))))))

(defun w3m-previous-image (&optional arg)
  "Move the point to the previous image."
  (interactive "p")
  (w3m-keep-region-active)
  (unless arg (setq arg 1))
  (if (null (memq last-command '(w3m-next-image w3m-previous-image)))
      (when (setq w3m-goto-anchor-hist (w3m-image (point)))
	(setq w3m-goto-anchor-hist (list w3m-goto-anchor-hist)))
    (when (and (eq last-command 'w3m-next-image)
	       w3m-goto-anchor-hist)
      (setcdr w3m-goto-anchor-hist nil)))
  (if (< arg 0)
      (w3m-next-image (- arg))
    (while (> arg 0)
      (unless (w3m-goto-previous-image)
	;; Make a search from the end of the buffer.
	(setq w3m-goto-anchor-hist nil)
	(goto-char (point-max))
	(w3m-goto-previous-image))
      (setq arg (1- arg))
      (if (member (w3m-image (point)) w3m-goto-anchor-hist)
	  (setq arg (1+ arg))
	(push (w3m-image (point)) w3m-goto-anchor-hist)))
    (w3m-horizontal-on-screen)
    (w3m-print-this-url)))

(defun w3m-copy-buffer (&optional buffer newname just-copy empty background
				  last)
  "Copy an emacs-w3m BUFFER, and return the new buffer.

If BUFFER is nil, the current buffer is assumed. If NEWNAME is
nil, it defaults to the name of the current buffer.

If JUST-COPY is nil, then after performing the copy, the new
buffer becomes the current buffer and pops up as a new window or
a new frame depending upon the `w3m-display-mode'.

If EMPTY is nil, a page of the same url will be re-rendered in
the new buffer, otherwise an empty buffer is created. If
BACKGROUND is non-nil, you will not leave the current buffer. If
LAST is non-nil, the new buffer will be made the last in order of
the w3m buffers, otherwise it will be made the next of the
current buffer.

Note that this function should be called on the window displaying the
original buffer BUFFER even if JUST-COPY is non-nil in order to render
a page in a new buffer with the correct width."
  (interactive (list (current-buffer)
		     (if current-prefix-arg (read-string "Name: "))
		     t))
  (unless buffer
    (setq buffer (current-buffer)))
  (unless newname
    (setq newname (buffer-name buffer)))
  (when (string-match "<[0-9]+>\\'" newname)
    (setq newname (substring newname 0 (match-beginning 0))))
  (let (url coding images init-frames new)
    (save-current-buffer
      (set-buffer buffer)
      (setq url (or w3m-current-url
		    (car (w3m-history-element (cadar w3m-history))))
	    coding w3m-current-coding-system
	    images w3m-display-inline-images
	    init-frames (when (w3m-popup-frame-p)
			  (copy-sequence w3m-initial-frames)))
      (unless url
	(setq empty t))
      ;;
      (w3m-history-store-position)
      (set-buffer (setq new (w3m-generate-new-buffer newname (not last))))
      ;; Make copies of `w3m-history' and `w3m-history-flat'.
      (w3m-history-copy buffer)
      (setq w3m-current-coding-system coding
	    w3m-initial-frames init-frames
	    w3m-display-inline-images
	    (if w3m-toggle-inline-images-permanently
		images
	      w3m-default-display-inline-images)))
    (cond
     ((and empty (not background))
      ;; Pop to a window or a frame up because `w3m-goto-url' is not called.
      (w3m-popup-buffer new))
     (empty
      ;; When empty and just-copy, stay origianl buffer.
      )
     (t
      ;; Need to change to the `new' buffer in which `w3m-goto-url' runs.
      (set-buffer new)
      ;; Render a page.
      (let ((positions (copy-sequence (car w3m-history)))
	    (w3m-history-reuse-history-elements t)
	    (w3m-prefer-cache t))
	(w3m-process-with-wait-handler
	  (w3m-goto-url url 'redisplay nil nil nil handler
			;; Pass the properties of the history elements,
			;; although it is currently always nil.
			(w3m-history-element (cadr positions))))
	(setcar w3m-history positions))
      (when (and w3m-new-session-in-background
		 just-copy
		 (not (get-buffer-window buffer)))
	(set-window-buffer (selected-window) buffer))))
    new))

(defvar w3m-previous-session-buffer nil
  "A buffer of the session having selected just before this session.
This will be the session to be selected after `w3m-delete-buffer'
deletes the current session.")
(make-variable-buffer-local 'w3m-previous-session-buffer)

(defun w3m-next-buffer (arg &optional buffer)
  "Turn ARG pages of emacs-w3m buffers ahead.
If BUFFER is specified, switch to it regardless of ARG."
  (interactive "p")
  (when (and (eq major-mode 'w3m-mode)
	     (or (and (buffer-live-p buffer)
		      (with-current-buffer buffer (eq major-mode 'w3m-mode)))
		 (progn
		   (unless arg (setq arg 1))
		   (when (/= arg 0)
		     (let* ((buffers (w3m-list-buffers))
			    (len (length buffers)))
		       (setq buffer (nth
				     (mod
				      (+ arg
					 (- len (length (memq (current-buffer)
							      buffers))))
				      len)
				     buffers)))))))
    (w3m-history-store-position)
    (let ((prev (current-buffer)))
      (switch-to-buffer buffer)
      (setq w3m-previous-session-buffer prev))
    (w3m-history-restore-position)
    (run-hooks 'w3m-select-buffer-hook)
    (w3m-select-buffer-update)))

(defun w3m-previous-buffer (arg)
  "Turn ARG pages of emacs-w3m buffers behind."
  (interactive "p")
  (w3m-next-buffer (- arg)))

(defun w3m-delete-buffer (&optional force)
  "Delete the current emacs-w3m buffer and switch to the previous one.

If there is only one emacs-w3m buffer, assume intent to terminate
the emacs-w3m session; the prefix argument FORCE will be passed
to the `w3m-quit' function. When in a tabbed display mode (see
`w3m-display-mode'), focus is returned to the buffer that
launched this buffer."
  (interactive "P")
  ;; Bind `w3m-fb-mode' to nil so that this function might not call
  ;; `w3m-quit' when there is only one buffer belonging to the selected
  ;; frame, but there are emacs-w3m buffers in other frames.
  (let* ((w3m-fb-mode nil)
	 (buffers (w3m-list-buffers t))
	 (num (length buffers))
	 cur buf bufs)
    (if (= 1 num)
	(w3m-quit force)
      (setq cur (current-buffer))
      (if (w3m-use-tab-p)
	  (progn
	    (select-window (or (get-buffer-window cur t) (selected-window)))
	    (w3m-next-buffer -1 w3m-previous-session-buffer))
	;; List buffers being shown in the other windows of the current frame.
	(save-current-buffer
	  (walk-windows (lambda (window)
			  (set-buffer (setq buf (window-buffer window)))
			  (when (and (eq major-mode 'w3m-mode)
				     (not (eq buf cur)))
			    (push buf bufs)))
			'no-minibuf))
	(cond ((= (1- num) (length bufs))
	       ;; All the other buffers are shown in the current frame.
	       (select-window (get-buffer-window (prog2
						     (w3m-next-buffer -1)
						     (current-buffer)
						   (delete-window)))))
	      (bufs
	       ;; Look for the buffer which is not shown in the current frame.
	       (setq buf nil)
	       (while (progn
			(w3m-next-buffer -1)
			(unless buf
			  (setq buf (current-buffer)))
			(memq (current-buffer) bufs)))
	       (when (memq buf bufs)
		 ;; Go to the buffer which is most suitable to be called
		 ;; the *previous* buffer.
		 (select-window (get-buffer-window buf))))
	      ((progn ;; List buffers being not shown anywhere.
		 (setq bufs nil)
		 (while buffers
		   (unless (get-buffer-window (setq buf (pop buffers)) t)
		     (push buf bufs)))
		 bufs)
	       (while (progn
			(w3m-next-buffer -1)
			(not (memq (current-buffer) bufs)))))
	      ((memq (selected-frame) w3m-initial-frames)
	       ;; Assume that this frame was created to show this buffer.
	       (if (one-window-p t)
		   (delete-frame)
		 (delete-window)))
	      (t
	       (if (>= num 2)
		   (w3m-next-buffer -1)
		 (unless (one-window-p t)
		   (delete-window))))))
      (with-temp-buffer
	(w3m-session-deleted-save (list cur))
	(w3m-process-stop cur)
	(w3m-idle-images-show-unqueue cur)
	(when w3m-use-form
	  (w3m-form-kill-buffer cur))
	(let ((frame-auto-delete nil)
	      (ignore-window-parameters t))
	  (kill-buffer cur)))
      ;; A workaround to restore the window positions correctly when
      ;; this command is called by a mouse event.
      (run-at-time 0.1 nil #'w3m-history-restore-position)
      (run-hooks 'w3m-delete-buffer-hook)
      (w3m-session-crash-recovery-save)))
  (w3m-select-buffer-update)
  (unless w3m-fb-inhibit-buffer-selection
    (w3m-fb-select-buffer)))

(defun w3m-delete-buffer-if-empty (buffer)
  "Delete a newly created emacs-w3m buffer BUFFER if it seems unnecessary.
Some emacs-w3m commands create a buffer for the new session first, but
it may be useless if the command is invoked for visiting a local file
or a mail buffer.  This command will delete BUFFER if it is empty or
there is only a progress message.  It also deletes windows and frames
related to BUFFER."
  (with-current-buffer buffer
    (unless (or w3m-current-process
		w3m-current-url
		(not (or (zerop (buffer-size))
			 (and (get-text-property (point-min)
						 'w3m-progress-message)
			      (get-text-property (1- (point-max))
						 'w3m-progress-message)))))
      (w3m-delete-buffer t))))

(defun w3m-pack-buffer-numbers ()
  "Renumber suffixes of names of emacs-w3m buffers.
It aligns emacs-w3m buffers in order of *w3m*, *w3m<2>, *w3m*<3>,...
as if the folder command of MH performs with the -pack option."
  (interactive)
  (let ((count 1) number newname)
    (dolist (buffer (w3m-list-buffers))
      (setq number (w3m-buffer-number buffer))
      (when number
	(unless (eq number count)
	  (when (and (setq newname (w3m-buffer-set-number buffer count))
		     w3m-use-form)
	    (w3m-form-set-number buffer newname)))
	(incf count)))))

(defun w3m-delete-other-buffers (&optional buffer)
  "Delete emacs-w3m buffers except for BUFFER or the current buffer."
  (interactive)
  (unless buffer
    (setq buffer (current-buffer)))
  (w3m-delete-frames-and-windows buffer)
  (let ((buffers (delq buffer (w3m-list-buffers t))))
    (w3m-delete-buffers buffers)))

(defun w3m-delete-left-tabs ()
  "Delete tabs on the left side of the current tab."
  (interactive)
  (let ((cbuf (current-buffer))
	bufs)
    (setq bufs (catch 'done
		 (dolist (buf (w3m-list-buffers))
		   (if (eq cbuf buf)
		       (throw 'done bufs)
		     (setq bufs (cons buf bufs))))))
    (when bufs
      (w3m-delete-buffers bufs))))

(defun w3m-delete-right-tabs ()
  "Delete tabs on the right side of the current tab."
  (interactive)
  (let ((bufs (w3m-righttab-exist-p)))
    (when bufs
      (w3m-delete-buffers bufs))))

(defun w3m-delete-buffers (buffers)
  "Delete emacs-w3m buffers."
  (let (buffer)
    (when buffers
      (w3m-session-deleted-save buffers))
    (while buffers
      (setq buffer (pop buffers))
      (w3m-process-stop buffer)
      (w3m-idle-images-show-unqueue buffer)
      (kill-buffer buffer)
      (when w3m-use-form
	(w3m-form-kill-buffer buffer))))
  (run-hooks 'w3m-delete-buffer-hook)
  (w3m-session-crash-recovery-save)
  (w3m-select-buffer-update)
  (w3m-force-window-update))

(defvar w3m-ctl-c-map nil
  "Sub-keymap used for the `C-c'-prefixed commands.

Note: keys should not be alphabet since `C-c LETTER' keys are reserved
for users.  See Info node `(elisp)Key Binding Conventions'.")
(unless w3m-ctl-c-map
  (let ((map (make-sparse-keymap)))
    (define-key map "\M-h" 'w3m-history)
    (define-key map "\C-@" 'w3m-history-store-position)
    (if (featurep 'xemacs)
	(define-key map [(control space)] 'w3m-history-store-position)
      ;; `C- ' doesn't mean `C-SPC' in XEmacs.
      (define-key map [?\C-\ ] 'w3m-history-store-position))
    (define-key map "\C-e" 'w3m-goto-new-session-url)
    (define-key map "\C-v" 'w3m-history-restore-position)
    (define-key map "\C-t" 'w3m-copy-buffer)
    (define-key map "\C-p" 'w3m-previous-buffer)
    (define-key map "\C-n" 'w3m-next-buffer)
    (when (featurep 'w3m-ems)
      (define-key map [?\C-,] 'w3m-tab-move-left)
      (define-key map [?\C-<] 'w3m-tab-move-left)
      (define-key map [?\C-.] 'w3m-tab-move-right)
      (define-key map [?\C->] 'w3m-tab-move-right))
    (define-key map "\C-w" 'w3m-delete-buffer)
    (define-key map "\M-w" 'w3m-delete-other-buffers)
    (define-key map "\M-l" 'w3m-delete-left-tabs)
    (define-key map "\M-r" 'w3m-delete-right-tabs)
    (define-key map "\C-s" 'w3m-select-buffer)
    (define-key map "\C-a" 'w3m-switch-buffer)
    (define-key map "\C-b" 'report-emacs-w3m-bug)
    (define-key map "\C-c" 'w3m-submit-form)
    (define-key map "\C-k" 'w3m-process-stop)
    (define-key map "\C-m" 'w3m-move-unseen-buffer)
    (setq w3m-ctl-c-map map)))

(defvar w3m-redisplay-map nil
  "Sub-keymap used for the `C'-prefixed redisplay commands.")
(unless w3m-redisplay-map
  (let ((map (make-sparse-keymap)))
    (define-key map "t" 'w3m-redisplay-with-content-type)
    (define-key map "c" 'w3m-redisplay-with-charset)
    (define-key map "C" 'w3m-redisplay-and-reset)
    (setq w3m-redisplay-map map)))

(defvar w3m-lnum-map nil
  "Sub-keymap used for the `L'-prefixed link numbering commands.")
(unless w3m-lnum-map
  (let ((map (make-sparse-keymap)))
    (define-key map "f" 'w3m-lnum-follow)
    (define-key map "F" 'w3m-lnum-goto)
    (define-key map "w" 'w3m-lnum-universal)
    (define-key map "I" 'w3m-lnum-view-image)
    (define-key map "\M-i" 'w3m-lnum-save-image)
    (define-key map "d" 'w3m-lnum-download-this-url)
    (define-key map "e" 'w3m-lnum-edit-this-url)
    (define-key map "t" 'w3m-lnum-toggle-inline-image)
    (define-key map "u" 'w3m-lnum-print-this-url)
    (define-key map "b" 'w3m-lnum-bookmark-add-this-url)
    (define-key map "]" 'w3m-lnum-zoom-in-image)
    (define-key map "[" 'w3m-lnum-zoom-out-image)
    (setq w3m-lnum-map map)))

(defvar w3m-lynx-like-map nil
  "Lynx-like keymap used in emacs-w3m buffers.")
;; `C-t' is a prefix key reserved to commands that do something in all
;; emacs-w3m buffers.  2006-05-18
(unless w3m-lynx-like-map
  (let ((map (make-keymap)))
    (suppress-keymap map)
    (define-key map " " 'w3m-scroll-up-or-next-url)
    (define-key map "b" 'w3m-scroll-down-or-previous-url)
    (define-key map [backspace] 'w3m-scroll-down-or-previous-url)
    (define-key map [delete] 'w3m-scroll-down-or-previous-url)
    (if (featurep 'xemacs)
	(define-key map [(shift space)] 'w3m-scroll-down-or-previous-url)
      (define-key map [?\S-\ ] 'w3m-scroll-down-or-previous-url))
    (define-key map "f" 'w3m-toggle-filtering)
    (define-key map "h" 'backward-char)
    (define-key map "j" 'next-line)
    (define-key map "k" 'previous-line)
    (define-key map "l" 'forward-char)
    (define-key map "J" 'w3m-scroll-up)
    (define-key map "K" 'w3m-scroll-down)
    (define-key map "\C-?" 'w3m-scroll-down-or-previous-url)
    (define-key map "\t" 'w3m-next-anchor)
    (define-key map [tab] 'w3m-next-anchor)
    (define-key map [(shift tab)] 'w3m-previous-anchor)
    (define-key map [(shift iso-lefttab)] 'w3m-previous-anchor)
    (define-key map [backtab] 'w3m-previous-anchor)
    (define-key map [down] 'w3m-next-anchor)
    (define-key map "\M-\t" 'w3m-previous-anchor)
    (define-key map [up] 'w3m-previous-anchor)
    (define-key map "\C-m" 'w3m-view-this-url)
    (define-key map [(shift return)] 'w3m-view-this-url-new-session)
    (define-key map [(shift kp-enter)] 'w3m-view-this-url-new-session)
    (define-key map [right] 'w3m-view-this-url)
    (cond ((featurep 'xemacs)
	   (define-key map [(button3)] 'w3m-mouse-major-mode-menu))
	  ;; Don't use [mouse-3], which gets submenus not working in GTK Emacs.
	  ((featurep 'gtk)
	   (define-key map [down-mouse-3] 'w3m-mouse-major-mode-menu)
	   (define-key map [drag-mouse-3] 'undefined)
	   (define-key map [mouse-3] 'undefined))
	  (t
	   (define-key map [mouse-3] 'w3m-mouse-major-mode-menu)))
    (if (featurep 'xemacs)
	(progn
	  (define-key map [(button2)] 'w3m-mouse-view-this-url)
	  (define-key map [(shift button2)]
	    'w3m-mouse-view-this-url-new-session))
      (define-key map [mouse-2] 'w3m-mouse-view-this-url)
      ;; Support for mouse-1 on Emacs 22 and greater.
      (define-key map [follow-link] 'mouse-face)
      (define-key map [S-mouse-2] 'w3m-mouse-view-this-url-new-session))
    (define-key map [left] 'w3m-view-previous-page)
    (define-key map "B" 'w3m-view-previous-page)
    (define-key map "N" 'w3m-view-next-page)
    (define-key map "^" 'w3m-view-parent-page)
    (define-key map "\M-d" 'w3m-download)
    (define-key map "d" 'w3m-download-this-url)
    (define-key map "u" 'w3m-print-this-url)
    (define-key map "I" 'w3m-view-image)
    (define-key map "\M-i" 'w3m-save-image)
    (define-key map "c" 'w3m-print-current-url)
    (define-key map "M" 'w3m-view-url-with-browse-url)
    (define-key map "G" 'w3m-goto-url-new-session)
    (define-key map "g" 'w3m-goto-url)
    (define-key map "\C-tt" 'w3m-create-empty-session)
    (define-key map "T" 'w3m-toggle-inline-images)
    (define-key map "\M-T" 'w3m-turnoff-inline-images)
    (define-key map "t" 'w3m-toggle-inline-image)
    (when (w3m-display-graphic-p)
      (define-key map "\M-[" 'w3m-zoom-out-image)
      (define-key map "\M-]" 'w3m-zoom-in-image))
    (define-key map "U" 'w3m-goto-url)
    (define-key map "v" 'w3m-bookmark-view)
    (define-key map "V" 'w3m-bookmark-view-new-session)
    (define-key map "q" 'w3m-close-window)
    (define-key map "Q" 'w3m-quit)
    (define-key map "\M-n" 'w3m-copy-buffer)
    (define-key map "\M-s" 'w3m-session-select)
    (define-key map "\M-S" 'w3m-session-save)
    (define-key map "r" 'w3m-redisplay-this-page)
    (define-key map "R" 'w3m-reload-this-page)
    (define-key map "\C-tR" 'w3m-reload-all-pages)
    (define-key map "?" 'describe-mode)
    (define-key map "\M-a" 'w3m-bookmark-add-this-url)
    (define-key map "\M-k" 'w3m-cookie)
    (define-key map "a" 'w3m-bookmark-add-current-url)
    (define-key map "\C-ta" 'w3m-bookmark-add-all-urls)
    (define-key map "+" 'w3m-antenna-add-current-url)
    (define-key map "]" 'w3m-next-form)
    (define-key map "[" 'w3m-previous-form)
    (define-key map "}" 'w3m-next-image)
    (define-key map "{" 'w3m-previous-image)
    (define-key map "H" 'w3m-gohome)
    (define-key map "A" 'w3m-antenna)
    (define-key map "W" 'w3m-weather)
    (define-key map "s" 'w3m-search)
    (define-key map "S" 'w3m-search-new-session)
    (define-key map "D" 'w3m-dtree)
    (define-key map ">" 'w3m-scroll-left)
    (define-key map "<" 'w3m-scroll-right)
    (define-key map "." 'w3m-shift-left)
    (define-key map "," 'w3m-shift-right)
    (define-key map "\M-l" 'w3m-horizontal-recenter)
    (define-key map "\C-a" 'w3m-beginning-of-line)
    (define-key map "\C-e" 'w3m-end-of-line)
    (define-key map "\\" 'w3m-view-source)
    (define-key map "=" 'w3m-view-header)
    (define-key map "E" 'w3m-edit-current-url)
    (define-key map "e" 'w3m-edit-this-url)
    (define-key map "|" 'w3m-pipe-source)
    (define-key map "\C-c" w3m-ctl-c-map)
    (define-key map "C" w3m-redisplay-map)
    (define-key map "L" w3m-lnum-map)
    (define-key map "\C-x\C-s" 'w3m-save-buffer)
    (setq w3m-lynx-like-map map)))

(defvar w3m-info-like-map nil
  "Info-like keymap used in emacs-w3m buffers.")
;; `C-t' is a prefix key reserved to commands that do something in all
;; emacs-w3m buffers.  2006-05-18
(unless w3m-info-like-map
  (let ((map (make-keymap)))
    (suppress-keymap map)
    (define-key map [backspace] 'w3m-scroll-down-or-previous-url)
    (define-key map [delete] 'w3m-scroll-down-or-previous-url)
    (define-key map "\C-?" 'w3m-scroll-down-or-previous-url)
    (if (featurep 'xemacs)
	(define-key map [(shift space)] 'w3m-scroll-down-or-previous-url)
      (define-key map [?\S-\ ] 'w3m-scroll-down-or-previous-url))
    (define-key map "\t" 'w3m-next-anchor)
    (define-key map [tab] 'w3m-next-anchor)
    (define-key map [(shift tab)] 'w3m-previous-anchor)
    (define-key map [(shift iso-lefttab)] 'w3m-previous-anchor)
    (define-key map [backtab] 'w3m-previous-anchor)
    (define-key map "\M-\t" 'w3m-previous-anchor)
    (define-key map "\C-m" 'w3m-view-this-url)
    (define-key map [(shift return)] 'w3m-view-this-url-new-session)
    (define-key map [(shift kp-enter)] 'w3m-view-this-url-new-session)
    (if (featurep 'xemacs)
	(progn
	  (define-key map [(button2)] 'w3m-mouse-view-this-url)
	  (define-key map [(shift button2)]
	    'w3m-mouse-view-this-url-new-session))
      (define-key map [mouse-2] 'w3m-mouse-view-this-url)
      ;; Support for mouse-1 on Emacs 22 and greater.
      (define-key map [follow-link] 'mouse-face)
      (define-key map [S-mouse-2] 'w3m-mouse-view-this-url-new-session))
    (cond ((featurep 'xemacs)
	   (define-key map [(button3)] 'w3m-mouse-major-mode-menu))
	  ;; Don't use [mouse-3], which gets submenus not working in GTK Emacs.
	  ((featurep 'gtk)
	   (define-key map [down-mouse-3] 'w3m-mouse-major-mode-menu)
	   (define-key map [drag-mouse-3] 'undefined)
	   (define-key map [mouse-3] 'undefined))
	  (t
	   (define-key map [mouse-3] 'w3m-mouse-major-mode-menu)))
    (define-key map " " 'w3m-scroll-up-or-next-url)
    (define-key map "a" 'w3m-bookmark-add-current-url)
    (define-key map "\C-ta" 'w3m-bookmark-add-all-urls)
    (define-key map "\M-a" 'w3m-bookmark-add-this-url)
    (define-key map "+" 'w3m-antenna-add-current-url)
    (define-key map "A" 'w3m-antenna)
    (define-key map "b" 'w3m-scroll-down-or-previous-url)
    (define-key map "!" 'w3m-redisplay-with-content-type)
    (define-key map "d" 'w3m-download)
    (define-key map "D" 'w3m-download-this-url)
    (define-key map "e" 'w3m-edit-current-url)
    (define-key map "E" 'w3m-edit-this-url)
    (define-key map "f" 'w3m-toggle-filtering)
    (define-key map "g" 'w3m-goto-url)
    (define-key map "G" 'w3m-goto-url-new-session)
    (define-key map "\C-tt" 'w3m-create-empty-session)
    (define-key map "h" 'describe-mode)
    (define-key map "H" 'w3m-gohome)
    (define-key map "i" (if (w3m-display-graphic-p)
			    'w3m-toggle-inline-image
			  'w3m-view-image))
    (define-key map "I" 'w3m-toggle-inline-images)
    (define-key map "\M-I" 'w3m-turnoff-inline-images)
    (when (w3m-display-graphic-p)
      (define-key map "\M-[" 'w3m-zoom-out-image)
      (define-key map "\M-]" 'w3m-zoom-in-image))
    (define-key map "\M-i" 'w3m-save-image)
    (define-key map "l" 'w3m-view-previous-page)
    (define-key map "\C-l" 'recenter)
    (define-key map [(control L)] 'w3m-reload-this-page)
    (define-key map [(control t) (control L)] 'w3m-reload-all-pages)
    (define-key map "M" 'w3m-view-url-with-browse-url)
    (define-key map "n" 'w3m-view-next-page)
    (define-key map "N" 'w3m-namazu)
    (define-key map "\M-n" 'w3m-copy-buffer)
    (define-key map "\M-k" 'w3m-cookie)
    (define-key map "\M-s" 'w3m-session-select)
    (define-key map "\M-S" 'w3m-session-save)
    (define-key map "o" 'w3m-history)
    (define-key map "O" 'w3m-db-history)
    (define-key map "p" 'w3m-view-previous-page)
    (define-key map "P" 'undecided) ;; reserved for print-this-buffer.
    (define-key map "q" 'w3m-close-window)
    (define-key map "Q" 'w3m-quit)
    (define-key map "r" 'w3m-redisplay-this-page)
    (define-key map "R" 'w3m-reload-this-page)
    (define-key map "\C-tR" 'w3m-reload-all-pages)
    (define-key map "s" 'w3m-search)
    (define-key map "S" 'w3m-search-new-session)
    (define-key map "T" 'w3m-dtree)
    (define-key map "u" 'w3m-view-parent-page)
    (define-key map "v" 'w3m-bookmark-view)
    (define-key map "V" 'w3m-bookmark-view-new-session)
    (define-key map "W" 'w3m-weather)
    (define-key map "y" 'w3m-print-current-url)
    (define-key map "Y" 'w3m-print-this-url)
    (define-key map "=" 'w3m-view-header)
    (define-key map "\\" 'w3m-view-source)
    (define-key map "?" 'describe-mode)
    (define-key map ">" 'w3m-scroll-left)
    (define-key map "<" 'w3m-scroll-right)
    (define-key map [(shift right)] 'w3m-shift-left)
    (define-key map [(shift left)] 'w3m-shift-right)
    (define-key map "\M-l" 'w3m-horizontal-recenter)
    (define-key map "\C-a" 'w3m-beginning-of-line)
    (define-key map "\C-e" 'w3m-end-of-line)
    (define-key map "." 'beginning-of-buffer)
    (define-key map "^" 'w3m-view-parent-page)
    (define-key map "]" 'w3m-next-form)
    (define-key map "[" 'w3m-previous-form)
    (define-key map "}" 'w3m-next-image)
    (define-key map "{" 'w3m-previous-image)
    (define-key map "|" 'w3m-pipe-source)
    (define-key map "\C-c" w3m-ctl-c-map)
    (define-key map "C" w3m-redisplay-map)
    (define-key map "L" w3m-lnum-map)
    (define-key map "\C-x\C-s" 'w3m-save-buffer)
    (setq w3m-info-like-map map)))

(defun w3m-alive-p (&optional visible)
  "Return a buffer in which emacs-w3m is running.
If there is no emacs-w3m session, return nil.  If the optional VISIBLE
is non-nil, a visible emacs-w3m buffer is preferred.  The last visited
emacs-w3m buffer is likely to return if VISIBLE is omitted or there is
no visible buffer."
  (let* ((buffers (w3m-list-buffers t))
	 (buf (car buffers)))
    (if visible
	(progn
	  (setq visible nil)
	  (while (and (not visible)
		      buffers)
	    (when (get-buffer-window (car buffers) t)
	      (setq visible (car buffers)))
	    (setq buffers (cdr buffers)))
	  (or visible buf))
      buf)))

(defun w3m-quit (&optional force)
  "Quit emacs-w3m.

Quit browsing immediately if the prefix argument FORCE is
specified, otherwise prompt you for the confirmation.

See also`w3m-close-window'.

This command updates the `arrived URLs' database."
  (interactive "P")
  (let ((buffers (w3m-list-buffers t))
	(all-buffers (let ((w3m-fb-mode nil))
		       (w3m-list-buffers t))))
    (if (or (= (length buffers) (length all-buffers))
	    (prog1 (y-or-n-p "Kill emacs-w3m buffers on other frames? ")
	      (message nil)))
	(let ((w3m-fb-mode nil))
	  (when (or force
		    (prog1 (y-or-n-p "Do you want to exit emacs-w3m? ")
		      (message nil)))
	    (w3m-session-automatic-save)
	    (w3m-delete-frames-and-windows)
	    (sit-for 0) ;; Delete frames seemingly fast.
	    (dolist (buffer all-buffers)
	      (w3m-cancel-refresh-timer buffer)
	      (kill-buffer buffer)
	      (when w3m-use-form
		(w3m-form-kill-buffer buffer)))
	    (when w3m-use-form
	      (w3m-form-textarea-file-cleanup))
	    (w3m-select-buffer-close-window)
	    (w3m-cache-shutdown)
	    (w3m-arrived-shutdown)
	    (w3m-process-shutdown)
	    (when w3m-use-cookies
	      (w3m-cookie-shutdown))
	    (w3m-kill-all-buffer)))
      ; starting here is condition of fb-mode active and in use
      (w3m-session-automatic-save)
      (let (buf)
	(while (setq buf (get-buffer " *w3m buffers*"))
	  (delete-windows-on buf t)
	  (kill-buffer buf)))
      (w3m-fb-delete-frame-buffers)
      (display-buffer-same-window (other-buffer) nil))))

(defun w3m-close-window ()
  "Bury emacs-w3m buffers and close windows and frames.

The buffers remain, and the sessions continue to exist, so you
can return to them by either running `M-x w3m' or by switching to
one of the buffers.

See also `w3m-quit'."
  (interactive)
  (w3m-history-store-position)
  ;; `w3m-list-buffers' won't return all the emacs-w3m buffers if
  ;; `w3m-fb-mode' is turned on.
  (let* ((buffers (w3m-list-buffers t))
	 (bufs buffers)
	 buf windows window)
    (w3m-delete-frames-and-windows)
    (while bufs
      (setq buf (pop bufs))
      (w3m-cancel-refresh-timer buf)
      (bury-buffer buf))
    (while buffers
      (setq buf (pop buffers)
	    windows (get-buffer-window-list buf 'no-minibuf t))
      (while windows
	(setq window (pop windows))
	(set-window-buffer
	 window
	 (w3m-static-if (featurep 'xemacs)
	     (other-buffer buf (window-frame window) nil)
	   (other-buffer buf nil (window-frame window)))))))
  (w3m-select-buffer-close-window)
  ;; The current-buffer and displayed buffer are not necessarily the
  ;; same at this point; if they aren't bury-buffer will be a nop, and
  ;; we will infloop.
  (set-buffer (window-buffer (selected-window)))
  (while (eq major-mode 'w3m-mode)
    (bury-buffer)))

(unless w3m-mode-map
  (setq w3m-mode-map
	(if (eq w3m-key-binding 'info)
	    w3m-info-like-map
	  w3m-lynx-like-map)))

(defun w3m-mouse-major-mode-menu (event)
  "Pop up a W3M mode-specific menu of mouse commands."
  (interactive "e")
  (mouse-set-point event)
  (let* ((bmkitems (if w3m-bookmark-mode
		       (cdr w3m-bookmark-menu-items)
		     (car w3m-bookmark-menu-items)))
	 (bmkmenu (if w3m-bookmark-menu-items-pre
		      `(,@bmkitems
			"----"
			,@w3m-bookmark-menu-items-pre)
		    bmkitems)))
    (w3m-static-if (featurep 'xemacs)
	(let (menubar)
	  (when current-menubar
	    (run-hooks 'activate-menubar-hook))
	  (setq menubar
		(cons "w3m"
		      (delq nil
			    `(,@(cdr w3m-rmouse-menubar)
			      "----"
			      "----"
			      ,(assoc "w3m" current-menubar)
			      "----"
			      ,(assoc "Bookmark" current-menubar)
			      ,(assoc "Tab" current-menubar)
			      ,(assoc "Session" current-menubar)))))
	  (popup-menu menubar event))
      (run-hooks 'menu-bar-update-hook)
      (popup-menu (delete nil
			  `(,@w3m-rmouse-menubar
			    "----"
			    "----"
			    ,w3m-menubar
			    "----"
			    ,(cons "Bookmark" bmkmenu)
			    ,(when w3m-tab-menubar-make-items-preitems
			       (cons "Tab" w3m-tab-menubar-make-items-preitems))
			    ,(cons "Session"
				   (if w3m-session-menu-items-pre
				       (append w3m-session-menu-items
					       '("----")
					       w3m-session-menu-items-pre)
				     w3m-session-menu-items))))
		  event))))

(defvar w3m-tab-button-menu-current-buffer nil
  "Internal variable used by `w3m-tab-button-menu'.")

(defvar w3m-tab-button-menu-commands
  (let ((manyp '(cdr (w3m-list-buffers)))
	(currentp 'w3m-tab-button-menu-current-buffer)
	(leftp '(and w3m-tab-button-menu-current-buffer
		     (w3m-lefttab-exist-p w3m-tab-button-menu-current-buffer)))
	(rightp '(and w3m-tab-button-menu-current-buffer
		      (w3m-righttab-exist-p
		       w3m-tab-button-menu-current-buffer)))
	(many2p '(and w3m-tab-button-menu-current-buffer
		      (cdr (w3m-list-buffers)))))
    `((w3m-goto-url-new-session
       ,(w3m-make-menu-item "新しいタブ" "New Tab")
       t ,w3m-new-session-in-background w3m-new-session-url)
      (w3m-copy-buffer
       ,(w3m-make-menu-item "タブを複製" "Copy Tab")
       ,currentp ,w3m-new-session-in-background)
      -
      (w3m-reload-this-page
       ,(w3m-make-menu-item "タブを再読み込み" "Reload Tab")
       ,currentp)
      (w3m-reload-all-pages
       ,(w3m-make-menu-item "すべてのタブを再読み込み" "Reload All Tabs")
       ,manyp)
      -
      (w3m-delete-buffer
       ,(w3m-make-menu-item "このタブを閉じる" "Close This Tab")
       ,currentp)
      -
      (w3m-delete-other-buffers
       ,(w3m-make-menu-item "他のタブをすべて閉じる" "Close Other Tabs")
       ,many2p)
      (w3m-delete-left-tabs
       ,(w3m-make-menu-item "左側のタブをすべて閉じる" "Close Left Tabs")
       ,leftp)
      (w3m-delete-right-tabs
       ,(w3m-make-menu-item "右側のタブをすべて閉じる" "Close Right Tabs")
       ,rightp)
      -
      (w3m-view-url-with-browse-url
       ,(w3m-make-menu-item "browse-url で開く" "View with browse-url")
       ,currentp ,w3m-new-session-in-background w3m-current-url)
      -
      (w3m-session-save
       ,(w3m-make-menu-item "すべてのタブを保存する" "Save All Tabs...")
       t)
      (w3m-session-select
       ,(w3m-make-menu-item "タブリストを選択する" "Select List of Tabs...")
       t)
      (w3m-bookmark-add-current-url
       ,(w3m-make-menu-item "このタブをブックマーク" "Bookmark This Tab...")
       ,currentp ,w3m-new-session-in-background)
      (w3m-bookmark-add-all-urls
       ,(w3m-make-menu-item
	 "すべてのタブをブックマーク" "Bookmark All Tabs..." )
       ,manyp)))
  "List of commands invoked by the tab button menu.
Each item is the symbol `-' which is a separator,
or a list which consists of the following elements:

0: a function.
1: a function description.
2: a Lisp form which returns non-nil if the item is active.
3: a flag specifying whether the buffer should be selected.
&rest: arguments passed to the function.")

(w3m-static-unless (featurep 'xemacs)
  (easy-menu-define
    w3m-tab-button-menu w3m-tab-map "w3m tab button menu."
    (cons nil (w3m-make-menu-commands w3m-tab-button-menu-commands)))

  ;; This function must be placed after `easy-menu-define'.
  (defun w3m-tab-button-menu (event buffer)
    (select-window (posn-window (event-start event)))
    (setq w3m-tab-button-menu-current-buffer buffer)
    (popup-menu w3m-tab-button-menu))

  (defun w3m-tab-button-menu2 (event buffer)
    (select-window (posn-window (event-start event)))
    (setq w3m-tab-button-menu-current-buffer nil)
    (popup-menu w3m-tab-button-menu)))

(unless w3m-link-map
  (setq w3m-link-map (make-sparse-keymap))
  (cond ((featurep 'xemacs)
	 (define-key w3m-link-map [(button3)] 'w3m-link-menu))
	;; Don't use [mouse-3], which gets submenus not working in GTK Emacs.
	((featurep 'gtk)
	 (define-key w3m-link-map [down-mouse-3] 'w3m-link-menu)
	 (define-key w3m-link-map [drag-mouse-3] 'undefined)
	 (define-key w3m-link-map [mouse-3] 'undefined))
	(t
	 (define-key w3m-link-map [mouse-3] 'w3m-link-menu))))

(easy-menu-define w3m-link-menu w3m-link-map "w3m link menu."
  `("Link" ;; This cannot be omitted for at least MacOS.
    [,(w3m-make-menu-item "リンクをこのセッションで開く"
			  "Open Link in This Session")
     w3m-view-this-url (w3m-anchor (point))]
    [,(w3m-make-menu-item "リンクを新しいセッションで開く"
			  "Open Link in New Session")
     w3m-view-this-url-new-session (w3m-anchor (point))]
    [,(w3m-make-menu-item "リンクを browse-url で開く"
			  "Open Link using browse-url")
     w3m-view-url-with-browse-url (w3m-anchor (point))]
    "-"
    [,(w3m-make-menu-item "このリンクをブックマーク..."
			  "Bookmark This Link...")
     w3m-bookmark-add-this-url (w3m-anchor (point))]
    [,(w3m-make-menu-item "名前を付けてリンク先を保存..."
			  "Save Link As...")
     w3m-download-this-url (w3m-anchor (point))]
    [,(w3m-make-menu-item "名前を付けて画像を保存..."
			  "Save Image As...")
     w3m-download-this-image (w3m-image (point))]
    [,(w3m-make-menu-item "リンクの URL をコピー"
			  "Copy Link Location")
     w3m-print-this-url (w3m-anchor (point))]
    [,(w3m-make-menu-item "画像の URL をコピー"
			  "Copy Image Location")
     w3m-print-this-image-url (w3m-image (point))]))

(defun w3m-link-menu (event)
  "Pop up a link menu."
  (interactive "e")
  (mouse-set-point event)
  (popup-menu w3m-link-menu))

(defvar w3m-buffer-unseen nil)
(make-variable-buffer-local 'w3m-buffer-unseen)

(defun w3m-set-buffer-unseen (&optional url)
  (setq w3m-buffer-unseen t)
  (w3m-make-local-hook 'pre-command-hook)
  (add-hook 'pre-command-hook 'w3m-set-buffer-seen nil t))

(defun w3m-set-buffer-seen ()
  (setq w3m-buffer-unseen nil)
  (remove-hook 'pre-command-hook 'w3m-set-buffer-seen t))

(defun w3m-move-unseen-buffer ()
  "Move to the next unseen buffer."
  (interactive)
  (when (eq major-mode 'w3m-mode)
    (let* ((bufs (w3m-list-buffers))
	   (right (memq (current-buffer) bufs))
      unseen)
      (setq unseen
	    (catch 'unseen
	      (dolist (buf (append right bufs))
		(when (w3m-unseen-buffer-p buf)
		  (throw 'unseen buf)))))
      (if (not unseen)
	  (w3m--message t 'w3m-error "No unseen buffer.")
	(switch-to-buffer unseen)
	(run-hooks 'w3m-select-buffer-hook)
	(w3m-select-buffer-update)))))

(defun w3m-mode ()
  "Major mode for browsing web.

\\<w3m-mode-map>\
\\[w3m-view-this-url]	Display the page pointed to by the link under point.
	You may use the prefix arg `2' or\
 `\\[universal-argument] \\<universal-argument-map>\
\\[universal-argument-more]\\<w3m-mode-map>' to make a new session.
\\[w3m-mouse-view-this-url]	Follow the link under the mouse pointer.
	If w3m-use-form is t, `\\[w3m-view-this-url]' and\
 `\\[w3m-mouse-view-this-url]' enable you to enter forms.
	You may use the prefix arg `2' or\
 `\\[universal-argument] \\<universal-argument-map>\
\\[universal-argument-more]\\<w3m-mode-map>' to make a new session.
\\[w3m-view-this-url-new-session]	Display the page of the link\
 in a new session.
	If the region is active, visit all the links within the region.
\\[w3m-mouse-view-this-url-new-session]	Display the page of the link\
 in a new session by mouse.

\\[w3m-submit-form]	Submit the form at point.

\\[w3m-reload-this-page]	Reload the current page.
\\[w3m-reload-all-pages]	Reload all the pages.
\\[w3m-redisplay-this-page]	Redisplay the current page.
\\[w3m-redisplay-with-content-type]	Redisplay the page, specifying\
 a content type.
\\[w3m-redisplay-with-charset]	Redisplay the current page, specifying\
 a charset.
\\[w3m-redisplay-and-reset]	Redisplay the current page and reset\
 the user-specified charset and\n\tcontent type.

\\[w3m-next-anchor]	Move the point to the next anchor.
\\[w3m-previous-anchor]	Move the point to the previous anchor.
\\[w3m-next-form]	Move the point to the next form.
\\[w3m-previous-form]	Move the point to the previous form.
\\[w3m-next-image]	Move the point to the next image.
\\[w3m-previous-image]	Move the point to the previous image.

\\[w3m-view-previous-page]	Move back to the previous page in the history.
\\[w3m-view-next-page]	Move forward to the next page in the history.
\\[w3m-view-parent-page]	Attempt to move to the parent directory of\
 the page.

\\[w3m-goto-url]	Visit the web page.
\\[w3m-goto-url-new-session]	Visit the web page in a new session.
\\[w3m-goto-new-session-url]	Open page of which url is specified by\
 `w3m-new-session-url' in\n\ta new session.
\\[w3m-gohome]	Go to the Home page.
\\[w3m-view-url-with-browse-url]	Open a link using `browse-url'.
\\[w3m-delete-left-tabs]	Delete tabs on the left side of\
 the current tab.
\\[w3m-delete-right-tabs]	Delete tabs on the right side of\
 the current tab.
\\[w3m-tab-move-left]	Move this tab N (default 1) times to the left.
\\[w3m-tab-move-right]	Move this tab N (default 1) times to the right.

\\[w3m-download]	Download the URL.
\\[w3m-download-this-url]	Download the URL under point.

\\[w3m-view-image]	Display the image under point in the external viewer.
\\[w3m-save-image]	Save the image under point to a file.
\\[w3m-toggle-inline-image]	Toggle the visibility of an image under point.
\\[w3m-toggle-inline-images]	Toggle the visibility of all images.
\\[w3m-turnoff-inline-images]	Turn off to display all images.
\\[w3m-zoom-out-image]	Zoom in an image on the point.
\\[w3m-zoom-in-image]	Zoom out an image on the point.

\\[w3m-print-this-url]	Display the url under point and put it into\
 `kill-ring'.
\\[w3m-print-current-url]	Display the url of the current page and put\
 it into `kill-ring'.

\\[w3m-view-source]	Display the html source of the current page.
\\[w3m-view-header]	Display the header of the current page.
\\[w3m-edit-current-url]	Edit the local file displayed as the current\
 page.
\\[w3m-edit-this-url]	Edit the local file which is pointed to by URL under\
 point.
\\[w3m-cookie]	Display cookies and enable you to manage them.

\\[w3m-scroll-up-or-next-url]	Scroll up the current window, or go to the\
 next page.
\\[w3m-scroll-down-or-previous-url]	Scroll down the current window, or\
 go to the previous page.
\\[w3m-scroll-up]	Scroll the current window up one line (or lines\
 of which the number\n\tyou specify by the prefix argument).
\\[w3m-scroll-left]	Scroll to the left.
\\[w3m-scroll-right]	Scroll to the right.
\\[w3m-shift-left]	Shift to the left.
\\[w3m-shift-right]	Shift to the right.
\\[w3m-horizontal-recenter]	Recenter horizontally.
\\[w3m-beginning-of-line]	Go to the entire beginning of line, may be\
 accompanied by scrolling.
\\[w3m-end-of-line]	Go to the entire end of line, may be accompanied\
 by scrolling.

\\[next-line]	Next line.
\\[previous-line]	Previous line.
\\[forward-char]	Forward char.
\\[backward-char]	Backward char.

\\[goto-line]	Go to the line, specifying the line number (beginning with 1).
\\[w3m-history-store-position]	Mark the current position.
\\[w3m-history-restore-position]	Go to the last marked position.

\\[w3m-history]	Display the history of pages you have visited in the\
 session.
	If it is called with the prefix arg, it displays the arrived URLs.
\\[w3m-antenna]	Display the report of changes in web pages.
	If it is called with the prefix arg, it updates the report.
\\[w3m-antenna-add-current-url]	Add the current url to the antenna database.
\\[w3m-search]	Query to the search engine a word.
	To change the server, give any prefix argument to the command.
\\[w3m-search-new-session] Query to the search engine a word in a new session.
	To change the server, give any prefix argument to the command.
\\[w3m-weather]	Display a weather report.
	To change the local area, give any prefix argument to the command.
\\[w3m-dtree]	Display a directory tree.
	If the prefix arg is given, display files in addition to directories.
\\[w3m-namazu]	Search files with Namazu.
	To change the index, give any prefix argument to the command.
\\[w3m-pipe-source]	Pipe a page source to a shell command.

\\[w3m-bookmark-view]	Display the bookmark.
\\[w3m-bookmark-view-new-session]	Display the bookmark on a new session.
\\[w3m-bookmark-add-current-url]	Add a url of the current page to\
 the bookmark.
	If the prefix arg is given, the user will be prompted for the url.
\\[w3m-bookmark-add-all-urls]	Add urls of all pages being visited to\
 the bookmark.
\\[w3m-bookmark-add-this-url]	Add the url under point to the bookmark.

\\[w3m-create-empty-session]	Create an empty page as a new session and\
 visit it.
\\[w3m-copy-buffer]	Create a copy of the current page as a new session.
\\[w3m-next-buffer]	Turn the page of emacs-w3m buffers ahead.
\\[w3m-previous-buffer]	Turn the page of emacs-w3m buffers behind.
\\[w3m-move-unseen-buffer]	Move to the next unseen buffer.
\\[w3m-select-buffer]	Pop to the emacs-w3m buffers selection window up.
\\[w3m-switch-buffer]	Select one of emacs-w3m buffers at the current window.
\\[w3m-delete-buffer]	Delete the current emacs-w3m buffer.
\\[w3m-delete-other-buffers]	Delete emacs-w3m buffers except for the\
 current buffer.

\\[w3m]	Start browsing web with emacs-w3m.
\\[w3m-close-window]	Close all emacs-w3m windows, without deleteing\
 buffers.
\\[w3m-quit]	Exit browsing web.  All emacs-w3m buffers will be deleted.
\\[w3m-process-stop]	Try to stop internal processes of a page.

\\[describe-mode]	describe-mode.
\\[w3m-mouse-major-mode-menu]	Pop up a w3m-mode specific menu of mouse\
 commands.

\\[report-emacs-w3m-bug]	Send a bug report to the emacs-w3m team.
"
  (kill-all-local-variables)
  (buffer-disable-undo)
  (setq major-mode 'w3m-mode)
  (setq mode-name "w3m")
  (use-local-map w3m-mode-map)
  ;; Force paragraph direction to be left-to-right.  Don't make it
  ;; bound globally in old Emacsen and XEmacsen.
  (set (make-local-variable 'bidi-paragraph-direction) 'left-to-right)
  (set (make-local-variable 'nobreak-char-display) nil)
  (setq	truncate-lines t
	w3m-display-inline-images w3m-default-display-inline-images)
  (when w3m-auto-show
    (when (boundp 'auto-hscroll-mode)
      (set (make-local-variable 'auto-hscroll-mode) nil))
    (when (boundp 'automatic-hscrolling)
      (set (make-local-variable 'automatic-hscrolling) nil))
    (when (boundp 'auto-show-mode)
      (set (make-local-variable 'auto-show-mode) nil))
    (when (boundp 'hscroll-mode)
      (set (make-local-variable 'hscroll-mode) nil)))
  (make-local-variable 'list-buffers-directory)
  (w3m-static-unless (featurep 'xemacs)
    (setq show-trailing-whitespace nil))
  (when (boundp 'mwheel-scroll-up-function)
    (eval '(set (make-local-variable (quote mwheel-scroll-up-function))
		(function w3m-scroll-up)))
    (eval '(set (make-local-variable (quote mwheel-scroll-down-function))
		(function w3m-scroll-down))))
  (w3m-setup-toolbar)
  (w3m-setup-menu)
  (run-hooks 'w3m-mode-setup-functions)
  (w3m-run-mode-hooks 'w3m-mode-hook))

(condition-case nil
    (define-obsolete-function-alias 'w3m-scroll-up-1 'w3m-scroll-up
      "2013-01-23")
  (wrong-number-of-arguments ;; XEmacs
   (define-obsolete-function-alias 'w3m-scroll-up-1 'w3m-scroll-up)))

(defun w3m-scroll-up (&optional arg interactive-p)
  "Scroll the current window up ARG lines.
When called interactively, ARG defaults to 1."
  (interactive (list current-prefix-arg t))
  (scroll-up (or arg (and interactive-p 1))))

(defun w3m-scroll-up-or-next-url (arg)
  "Scroll the current window up ARG lines, or go to the next page."
  (interactive "P")
  (if (w3m-image-page-displayed-p)
      (image-scroll-up arg)
    (w3m-keep-region-active)
    (if (and w3m-next-url
	     (pos-visible-in-window-p (let ((cur (point)))
					(goto-char (point-max))
					(skip-chars-backward "\t\n\r ")
					(forward-line 1)
					(prog1
					    (point)
					  (goto-char cur)))))
	(let ((w3m-prefer-cache t))
	  (w3m-history-store-position)
	  (w3m-goto-url w3m-next-url))
      (w3m-scroll-up arg))))

(defun w3m-scroll-down (&optional arg interactive-p)
  "Scroll the current window down ARG lines.
When called interactively, ARG defaults to 1."
  (interactive (list current-prefix-arg t))
  (scroll-down (or arg (and interactive-p 1))))

(defun w3m-scroll-down-or-previous-url (arg)
  "Scroll the current window down ARG lines, or go to the previous page."
  (interactive "P")
  (if (w3m-image-page-displayed-p)
      (image-scroll-down arg)
    (w3m-keep-region-active)
    (if (and w3m-previous-url
	     (pos-visible-in-window-p (point-min)))
	(let ((w3m-prefer-cache t))
	  (w3m-history-store-position)
	  (w3m-goto-url w3m-previous-url))
      (w3m-scroll-down arg))))

(defvar w3m-current-longest-line nil
  "The length of the longest line in the window.")

(defun w3m-set-current-longest-line ()
  "Set the value of `w3m-current-longest-line'."
  (save-excursion
    (goto-char (window-start))
    (end-of-line)
    (setq w3m-current-longest-line 0)
    ;; The XEmacs version of `window-end' returns the point beyond
    ;; `point-max' if it is visible in the window.
    (let ((end (min (window-end) (point-max))))
      (while (progn
	       (skip-chars-backward " ")
	       (setq w3m-current-longest-line
		     (max w3m-current-longest-line (current-column)))
	       (end-of-line 2)
	       (< (point) end))))))

(defun w3m-scroll-left (arg)
  "Scroll to the left.
If ARG (the prefix) is a number, scroll the window ARG columns.
Otherwise, it defaults to `w3m-horizontal-scroll-columns'."
  (interactive "P")
  (setq arg (if arg (prefix-numeric-value arg) w3m-horizontal-scroll-columns))
  (if (w3m-image-page-displayed-p)
      (image-forward-hscroll arg)
    (when (if (memq last-command '(w3m-scroll-left w3m-shift-left))
	      (or (< (window-hscroll) w3m-current-longest-line)
		  (progn (ding) nil))
	    (w3m-set-current-longest-line)
	    (< (window-hscroll) w3m-current-longest-line))
      (w3m-horizontal-scroll 'left arg))))

(defun w3m-scroll-right (arg)
  "Scroll to the right.
If ARG (the prefix) is a number, scroll the window ARG columns.
Otherwise, it defaults to `w3m-horizontal-scroll-columns'."
  (interactive "P")
  (setq arg (if arg (prefix-numeric-value arg) w3m-horizontal-scroll-columns))
  (if (w3m-image-page-displayed-p)
      (image-backward-hscroll arg)
    (if (zerop (window-hscroll))
	(when (memq last-command '(w3m-scroll-right w3m-shift-right))
	  (ding))
      (w3m-horizontal-scroll 'right arg))))

(defun w3m-shift-left (arg)
  "Shift to the left.  Shift means a fine level horizontal scrolling.
If ARG (the prefix) is a number, scroll the window ARG columns.
Otherwise, it defaults to `w3m-horizontal-shift-columns'."
  (interactive "P")
  (setq arg (if arg (prefix-numeric-value arg) w3m-horizontal-shift-columns))
  (if (w3m-image-page-displayed-p)
      (image-forward-hscroll arg)
    (when (if (memq last-command '(w3m-scroll-left w3m-shift-left))
	      (or (< (window-hscroll) w3m-current-longest-line)
		  (progn (ding) nil))
	    (w3m-set-current-longest-line)
	    (< (window-hscroll) w3m-current-longest-line))
      (w3m-horizontal-scroll 'left arg))))

(defun w3m-shift-right (arg)
  "Shift to the right.  Shift means a fine level horizontal scrolling.
If ARG (the prefix) is a number, scroll the window ARG columns.
Otherwise, it defaults to `w3m-horizontal-shift-columns'."
  (interactive "P")
  (setq arg (if arg (prefix-numeric-value arg) w3m-horizontal-shift-columns))
  (if (w3m-image-page-displayed-p)
      (image-backward-hscroll arg)
    (if (zerop (window-hscroll))
	(when (memq last-command '(w3m-scroll-right w3m-shift-right))
	  (ding))
      (w3m-horizontal-scroll 'right arg))))

(defvar w3m-horizontal-scroll-done nil)
(make-variable-buffer-local 'w3m-horizontal-scroll-done)
(defvar w3m-current-position '(-1 0 0))
(make-variable-buffer-local 'w3m-current-position)

(defun w3m-auto-show ()
  "Scroll horizontally so that the point is visible."
  (when (and truncate-lines
	     w3m-auto-show
	     (not w3m-horizontal-scroll-done)
	     (not (and (eq last-command this-command)
		       (or (eq (point) (point-min))
			   (eq (point) (point-max)))))
	     (or (memq this-command '(beginning-of-buffer end-of-buffer))
		 (and (symbolp this-command)
		      (string-match "\\`i?search-" (symbol-name this-command)))
		 (and (markerp (nth 1 w3m-current-position))
		      (markerp (nth 2 w3m-current-position))
		      (>= (point)
			  (marker-position (nth 1 w3m-current-position)))
		      (<= (point)
			  (marker-position (nth 2 w3m-current-position))))))
    (w3m-horizontal-on-screen))
  (setq w3m-horizontal-scroll-done nil))

;; Ailiases to meet XEmacs bugs?
(eval-and-compile
  (unless (fboundp 'w3m-window-hscroll)
    (defalias 'w3m-window-hscroll 'window-hscroll))
  (unless (fboundp 'w3m-current-column)
    (defalias 'w3m-current-column 'current-column))
  (unless (fboundp 'w3m-set-window-hscroll)
    (defalias 'w3m-set-window-hscroll 'set-window-hscroll)))

(defun w3m-horizontal-scroll (direction ncol)
  "Scroll the window NCOL columns horizontally to DIRECTION.
DIRECTON should be the symbol `left' which specifies to scroll to the
left, or any other Lisp object meaning to scroll to the right.  NCOL
should be a number.  This function is a subroutine called by the
commands `w3m-scroll-left', `w3m-scroll-right', `w3m-shift-left' and
`w3m-shift-right'."
  (setq w3m-horizontal-scroll-done t)
  (let ((inhibit-point-motion-hooks t))
    (w3m-set-window-hscroll (selected-window)
			    (max 0
				 (+ (w3m-window-hscroll)
				    (if (eq direction 'left) ncol (- ncol)))))
    (let ((hs (w3m-window-hscroll)))
      (unless (and (>= (- (current-column) hs) 0)
		   (< (- (current-column) hs) (window-width)))
	(move-to-column (if (eq direction 'left) hs
			  (+ hs (window-width)
			     (w3m-static-if (featurep 'xemacs) -3 -2))))))))

(defun w3m-horizontal-on-screen ()
  "Scroll the window horizontally so that the current position is visible.
See the documentation for the `w3m-horizontal-scroll-division' variable
for details."
  (when w3m-auto-show
    (setq w3m-horizontal-scroll-done t)
    (let ((cc (w3m-current-column))
	  (hs (w3m-window-hscroll))
	  (ww (window-width))
	  (inhibit-point-motion-hooks t))
      (unless (and (>= (- cc hs) 0)
		   (< (+ (- cc hs) (if (eolp)
				       0
				     (w3m-static-if (featurep 'xemacs)
					 3 2)))	;; '$$'
		      ww))
	(w3m-set-window-hscroll
	 (selected-window)
	 (max 0 (- cc (if (> hs cc)
			  (/ ww w3m-horizontal-scroll-division)
			(* (/ ww w3m-horizontal-scroll-division)
			   (1- w3m-horizontal-scroll-division))))))))))

(defun w3m-horizontal-recenter (&optional arg)
  "Recenter horizontally.  With ARG, put the point on the column ARG.
If `truncate-lines' is nil, it does nothing besides resetting the
window's hscroll."
  (interactive "P")
  (if truncate-lines
      (progn
	(cond ((< (w3m-current-column) (window-hscroll))
	       (move-to-column (w3m-window-hscroll))
	       (setq arg 0))
	      ((>= (w3m-current-column) (+ (window-hscroll) (window-width)))
	       (move-to-column (+ (w3m-window-hscroll) (window-width) -2))
	       (setq arg -1))
	      ((listp arg)
	       (setq arg (car arg))))
	(w3m-set-window-hscroll
	 (selected-window)
	 (if (numberp arg)
	     (if (>= arg 0)
		 (max (- (current-column) arg) 0)
	       (let* ((home (point))
		      (inhibit-point-motion-hooks t)
		      (maxcolumn (prog2
				     (end-of-line)
				     (1- (current-column))
				   (goto-char home))))
		 (max (min (- (current-column)
			      (window-width)
			      arg
			      -2)
			   maxcolumn)
		      0)))
	   (max (- (current-column) (/ (window-width) 2) -1)
		0))))
    (set-window-hscroll (selected-window) 0)))

(defun w3m-recenter ()
  "Recenter according to `w3m-view-recenter'."
  (when (and w3m-view-recenter
	     (eq (window-buffer) (current-buffer)))
    (recenter (if (eq t w3m-view-recenter)
		  '(4)  ;; per "C-u C-l" to recenter in middle
		w3m-view-recenter)))) ;; otherwise an integer

(defun w3m-beginning-of-line (&optional arg)
  "Make the beginning of the line visible and move the point to there."
  (interactive "P")
  (if (w3m-image-page-displayed-p)
      (image-bol (or arg 1))
    (w3m-keep-region-active)
    (when (listp arg)
      (setq arg (car arg)))
    (set-window-hscroll (selected-window) 0)
    (beginning-of-line arg)))

(defun w3m-end-of-line (&optional arg)
  "Move the point to the end of the line and scroll the window left.
It makes the ends of upper and lower three lines visible.  If
`truncate-lines' is nil, it works identically as `end-of-line'."
  (interactive "P")
  (if (w3m-image-page-displayed-p)
      (image-eol (or arg 1))
    (w3m-keep-region-active)
    (if truncate-lines
	(progn
	  (when (listp arg)
	    (setq arg (car arg)))
	  (forward-line (1- (or arg 1)))
	  (let ((inhibit-point-motion-hooks t)
		home)
	    (end-of-line)
	    (setq home (point)
		  arg (current-column))
	    (dolist (n '(-3 -2 -1 1 2 3))
	      (forward-line n)
	      (end-of-line)
	      (setq arg (max (current-column) arg))
	      (goto-char home)))
	  (setq temporary-goal-column arg
		this-command 'next-line)
	  (w3m-set-window-hscroll (selected-window)
				  (max (- arg (window-width) -2) 0)))
      (set-window-hscroll (selected-window) 0)
      (end-of-line arg))))

(defun w3m-pattern-uri-replace (uri format)
  "Create a new uri from URI matched by last search according to FORMAT."
  (replace-match format nil nil uri))

(defun w3m-uri-replace (uri)
  "Return the converted URI according to `w3m-uri-replace-alist'."
  (catch 'found-replacement
    (dolist (elem w3m-uri-replace-alist uri)
      (when (string-match (car elem) uri)
	(throw 'found-replacement
	       (cond
		((consp (cdr elem))
		 (apply (cadr elem) uri (cddr elem)))
		;; Rest conditions are inserted in order to keep
		;; backward compatibility.
		((functionp (cdr elem))
		 (funcall (cdr elem) uri))
		((stringp (cdr elem))
		 (w3m-pattern-uri-replace uri (cdr elem)))))))))

(defun w3m-goto-mailto-url (url &optional post-data)
  (let ((before (nreverse (buffer-list)))
	comp info body buffers buffer function)
    (setq url (replace-regexp-in-string
	       "\n" "%0a" ;; `rfc2368-parse-mailto-url' replaces it with "\n".
	       (replace-regexp-in-string
		"\\(?:\r\\|%0[Dd]\\)+" ""
		(w3m-url-readable-string url))))
    (save-window-excursion
      (if (and (symbolp w3m-mailto-url-function)
	       (fboundp w3m-mailto-url-function))
	  (funcall w3m-mailto-url-function url)
	;; Require `mail-user-agent' setting
	(unless (and (boundp 'mail-user-agent)
		     (symbol-value 'mail-user-agent))
	  (error "You must specify the valid value to `mail-user-agent'"))
	(unless (and (setq comp (get (symbol-value 'mail-user-agent)
				     'composefunc))
		     (fboundp comp))
	  (error "No function to compose a mail in `%s'"
		 (symbol-value 'mail-user-agent)))
	(if (or (featurep 'rfc2368)
		(condition-case nil (require 'rfc2368) (error nil)))
	    ;; Use rfc2368.el
	    (progn
	      (setq info (rfc2368-parse-mailto-url url)
		    body (assoc "Body" info)
		    info (delq body info)
		    body (delq nil (list (cdr body))))
	      (when post-data
		(setq body (nconc body (list (if (consp post-data)
						 (car post-data)
					       post-data)))))
	      (apply comp
		     (append (mapcar
			      (lambda (x)
				(prog1
				    (cdr (assoc x info))
				  (setq info (delq (assoc x info) info))))
			      '("To" "Subject"))
			     (list info))))
	  ;; W/o rfc2368.el
	  (string-match ":\\([^?]+\\)" url)
	  (funcall comp (match-string 1 url)))))
    (setq buffers (nreverse (buffer-list)))
    (save-current-buffer
      (while buffers
	(setq buffer (car buffers)
	      buffers (cdr buffers))
	(unless (memq buffer before)
	  (set-buffer buffer)
	  (when (setq function
		      (cdr (assq major-mode
				 w3m-mailto-url-popup-function-alist)))
	    (setq buffers nil)))))
    (when function
      (let (same-window-buffer-names same-window-regexps mod)
	(w3m-static-if (boundp 'display-buffer-alist)
	    (let (display-buffer-alist)
	      (funcall function buffer))
	  (let (special-display-buffer-names special-display-regexps)
	    (funcall function buffer)))
	(when body
	  (setq mod (buffer-modified-p))
	  (goto-char (point-min))
	  (search-forward (concat "\n" (regexp-quote mail-header-separator)
				  "\n")
			  nil 'move)
	  (unless (bolp) (insert "\n"))
	  (while body
	    (insert (pop body))
	    (unless (bolp) (insert "\n")))
	  (set-buffer-modified-p mod))))))

(defun w3m-convert-ftp-url-for-emacsen (url)
  (or (and (string-match "^ftp://?\\([^/@]+@\\)?\\([^/]+\\)\\(?:/~/\\)?" url)
	   (concat "/"
		   (if (match-beginning 1)
		       (substring url (match-beginning 1) (match-end 1))
		     "anonymous@")
		   (substring url (match-beginning 2) (match-end 2))
		   ":"
		   (substring url (match-end 2))))
      (error "URL is strange")))

(defun w3m-file-directory-p (file)
  "Emulate the `file-directory-p' function for the remote file FILE."
  (when (file-exists-p file)
    (let (dirp (i 10))
      (catch 'loop
	(while (> i 0)
	  (setq dirp (car (file-attributes file)))
	  (if (stringp dirp)
	      (setq file (expand-file-name
			  dirp
			  (file-name-directory (directory-file-name file)))
		    i (1- i))
	    (throw 'loop dirp)))))))

(defun w3m-goto-ftp-url (url &optional filename)
  "Copy a remote file to the local system or run dired for ftp URLs.
If URL looks like a file, it will perform the copy.  Otherwise, it
will run `dired-other-window' using `ange-ftp' or `efs'.  Optional
FILENAME specifies the name of a local file.  If FILENAME is omitted,
this function will prompt user for it."
  (let ((ftp (w3m-convert-ftp-url-for-emacsen url))
	file)
    (if (or (string-equal "/" (substring ftp -1))
	    ;; `file-directory-p' takes a long time for remote files.
	    ;; `file-directory-p' returns t in Emacsen, anytime.
	    (w3m-file-directory-p ftp))
	(dired-other-window ftp)
      (setq file (file-name-nondirectory ftp))
      (unless filename
	(setq filename (w3m-read-file-name nil nil file)))
      (unless (file-writable-p (file-name-directory filename))
	(error "Permission denied, %s" (file-name-directory filename)))
      (when (or (not (file-exists-p filename))
		(if (file-writable-p filename)
		    (and (prog1
			     (y-or-n-p
			      (format "File(%s) already exists. Overwrite? "
				      filename))
			   (message nil))
			 (progn
			   (delete-file filename)
			   t))
		  (error "Permission denied, %s" filename)))
	(copy-file ftp filename)
	(w3m--message t t "Wrote %s" filename)))))

(unless w3m-doc-view-map
  (setq w3m-doc-view-map (make-sparse-keymap))
  (define-key w3m-doc-view-map "q" 'w3m-doc-view-quit))

(defun w3m-doc-view (url)
  "View PDF/PostScript/DVI files using `doc-view-mode'.

Where the document is displayed depends upon the `w3m-display-mode'."
  (let* ((basename (file-name-nondirectory (w3m-url-strip-query url)))
	 (regexp (concat "\\`" (regexp-quote basename) "\\(?:<[0-9]+>\\)?\\'"))
	 (buffers (buffer-list))
	 buffer data case-fold-search)
    (save-current-buffer
      (while buffers
	(setq buffer (pop buffers))
	(if (and (string-match regexp (buffer-name buffer))
		 (progn
		   (set-buffer buffer)
		   (eq major-mode 'doc-view-mode))
		 (equal buffer-file-name url))
	    (setq buffers nil)
	  (setq buffer nil))))
    (unless (prog1
		buffer
	      (unless buffer
		(setq buffer (generate-new-buffer basename)
		      data (buffer-string)))
	      (let ((pop-up-windows w3m-pop-up-windows)
		    (pop-up-frames w3m-pop-up-frames))
		(pop-to-buffer buffer)))
      (set-buffer-multibyte nil)
      (insert data)
      (set-buffer-modified-p nil)
      (setq buffer-file-name url)
      (doc-view-mode)
      (use-local-map w3m-doc-view-map)
      (set-keymap-parent w3m-doc-view-map doc-view-mode-map)
      'internal-view)))

(defun w3m-doc-view-quit (&optional kill)
  "Quit the `doc-view-mode' window that emacs-w3m launches.
With the prefix argument KILL, kill the buffer."
  (interactive "P")
  (cond (w3m-pop-up-frames
	 (when (prog1 (one-window-p t) (quit-window kill))
	   (delete-frame (selected-frame))))
	(w3m-pop-up-windows
	 (if (fboundp 'quit-window)
	     (quit-window kill)
	   (if kill
	       (progn
		 (set-buffer-modified-p nil)
		 (kill-buffer (current-buffer)))
	     (bury-buffer)))
	 (unless (eq (next-window nil 'no-mini) (selected-window))
	   (delete-window)))))

(defun w3m-store-current-position ()
  "Memorize the current positions whenever every command starts.
The value will be held in the `w3m-current-position' variable.  This
function is designed as the hook function which is registered to
`pre-command-hook' by `w3m-buffer-setup'."
  (setq w3m-current-position (list (point)
				   (copy-marker (point-at-bol))
				   (copy-marker (point-at-eol)))))

(defun w3m-check-current-position ()
  "Run `w3m-after-cursor-move-hook' if the point gets away from the window.
This function is designed as the hook function which is registered to
`post-command-hook' by `w3m-buffer-setup'."
  (when (/= (point) (car w3m-current-position))
    ;; To bind `deactivate-mark' to nil protects the mark from being
    ;; deactivated.  `deactivate-mark' is set when any function modifies
    ;; a buffer, and it causes the deactivation of the mark.
    (let ((deactivate-mark nil))
      (run-hooks 'w3m-after-cursor-move-hook))))

(defun w3m-buffer-setup ()
  "Generate a new buffer, select it and set it up for emacs-w3m.
When the current buffer has already been prepared, it won't bother to
generate a new buffer."
  (unless (eq major-mode 'w3m-mode)
    (let ((buffer (w3m-alive-p t)))
      (set-buffer (or buffer (w3m-generate-new-buffer "*w3m*")))))
  ;; It may have been set to nil for viewing a page source or a header.
  (setq truncate-lines t)
  (w3m-make-local-hook 'pre-command-hook)
  (w3m-make-local-hook 'post-command-hook)
  (add-hook 'pre-command-hook 'w3m-store-current-position nil t)
  (add-hook 'post-command-hook 'w3m-check-current-position nil t)
  (w3m-initialize-graphic-icons)
  (setq mode-line-buffer-identification
	`(,@(w3m-static-if (featurep 'xemacs)
		(list (cons modeline-buffer-id-right-extent "%b") " ")
	      (nconc (propertized-buffer-identification "%b") '(" ")))
	  (w3m-current-process
	   w3m-modeline-process-status-on
	   (w3m-current-ssl
	    (w3m-display-inline-images
	     w3m-modeline-ssl-image-status-on
	     w3m-modeline-ssl-status-off)
	    (w3m-display-inline-images
	     w3m-modeline-image-status-on
	     w3m-modeline-status-off)))
	  (w3m-show-graphic-icons-in-mode-line
	   (w3m-use-favicon
	    (w3m-favicon-image
	     w3m-modeline-favicon
	     w3m-modeline-separator)
	    w3m-modeline-separator)
	   w3m-modeline-separator)
	  (w3m-current-process
	   "Loading..." ,(if (fboundp 'format-mode-line)
			     '(:eval (w3m-modeline-title))
			   (if w3m-use-title-buffer-name
			       ""
			     'w3m-current-title)))))
  (unless (assq 'w3m-current-process mode-line-process)
    (setq mode-line-process
	  (cons (list 'w3m-current-process 'w3m-process-modeline-string)
		mode-line-process))))

(defvar w3m-modeline-title-string nil
  "Internal variable used to keep contents to be shown in the mode line.
This is a buffer-local variable.")
(make-variable-buffer-local 'w3m-modeline-title-string)

(defvar w3m-modeline-title-timer nil
  "Say time has not gone by after the mode line was updated last time.
It is used to control the `w3m-modeline-title' function running too
frequently, set by the function itself and cleared by a timer.")
(make-variable-buffer-local 'w3m-modeline-title-timer)

(eval-when-compile
  (unless (fboundp 'format-mode-line)
    (defalias 'format-mode-line 'ignore)))

(defun w3m-modeline-title ()
  "Return a truncated title not to cut the right end of the mode line.
It currently works only with Emacs 22 and newer."
  (if w3m-use-title-buffer-name
      ""
    (when w3m-current-title
      (or (and w3m-modeline-title-timer w3m-modeline-title-string)
	  (prog2
	      (setq w3m-modeline-title-string w3m-current-title
		    w3m-modeline-title-timer t)
	      (let ((excess (- (string-width
				(condition-case nil
				    (format-mode-line mode-line-format 1)
				  (error "")))
			       (window-width)))
		    (tlen (string-width w3m-current-title)))
		(when (and (> excess 0)
			   (> tlen 3))
		  (setq w3m-modeline-title-string
			(concat (w3m-replace-in-string
				 (w3m-truncate-string
				  w3m-current-title (max (- tlen excess 3) 2))
				 "[\t ]+\\'" "")
				"...")))
		w3m-modeline-title-string)
	    (run-at-time 0.5 nil
			 (lambda (buffer)
			   (when (buffer-live-p buffer)
			     (with-current-buffer buffer
			       (setq w3m-modeline-title-timer nil))))
			 (current-buffer)))))))

(defun w3m--buffer-busy-error ()
  "Uniform error handling for conition of a busy buffer.

Although operations are asynchronous, it makes sense that only
one GET operation can be performed at any one time in any single
buffer, so if the user tries to perform a second operation, a
helpful message is presented and the operation is aborted."
  (when w3m-current-process
    (error "%s"
	   (substitute-command-keys "This buffer is currently busy.
 `\\<w3m-mode-map>\\[w3m-process-stop]' to abort current operation,
 `\\<w3m-mode-map>\\[w3m-search-new-session]' to perform a search in a new buffer.
 `\\<w3m-mode-map>\\[w3m-goto-url-new-session]' to visit a URL in a new buffer."))))

(defun w3m--goto-url--handler-function (url reload charset post-data referer
					    redisplay name reuse-history action
					    orig history-position)
  (with-current-buffer w3m-current-buffer
    (setq w3m-current-process nil)
    (if (not action)
	(w3m-history-push w3m-current-url
			  (list :title (or w3m-current-title "<no-title>")))
      (w3m-string-match-url-components w3m-current-url)
      (and (match-beginning 8)
	   (setq name (match-string 9 w3m-current-url)))
      (when (and name
		 (progn
		   ;; Redisplay to search an anchor sure.
		   (sit-for 0)
		   (w3m-search-name-anchor name nil
					   (not (eq action 'cursor-moved)))))
	(setf (w3m-arrived-time (w3m-url-strip-authinfo orig))
	      (w3m-arrived-time url)))
      (unless (eq action 'cursor-moved)
	(if (equal referer "about://history/")
	    ;; Don't sprout a new branch for
	    ;; the existing history element.
	    (let ((w3m-history-reuse-history-elements t))
	      (w3m-history-push w3m-current-url
				(list :title w3m-current-title))
	      ;; Fix the history position pointers.
	      (when history-position
		(setcar w3m-history
			(w3m-history-regenerate-pointers history-position))))
	  (let ((w3m-history-reuse-history-elements reuse-history)
		(position (when (eq 'reload reuse-history)
			    (cadar w3m-history))))
	    (w3m-history-push w3m-current-url (list :title w3m-current-title))
	    (when position
	      (w3m-history-set-current position))))
	(w3m-history-add-properties (list :referer referer
					  :post-data post-data))
	(unless w3m-toggle-inline-images-permanently
	  (setq w3m-display-inline-images w3m-default-display-inline-images))
	(when (and w3m-use-form reload)
	  (w3m-form-textarea-files-remove))
	(cond ((w3m-display-inline-images-p)
	       (and w3m-force-redisplay (sit-for 0))
	       (w3m-toggle-inline-images 'force reload))
	      ((and (w3m-display-graphic-p) (eq action 'image-page))
	       (and w3m-force-redisplay (sit-for 0))
	       (w3m-toggle-inline-image 'force reload)))))
    (setq buffer-read-only t)
    (set-buffer-modified-p nil)
    (setq list-buffers-directory w3m-current-title)
    ;; must be `w3m-current-url'
    (setq default-directory (w3m-current-directory w3m-current-url))
    (w3m-buffer-name-add-title)
    (w3m-update-toolbar)
    (let ((real-url (if (w3m-arrived-p url)
			(or (w3m-real-url url) url)
		      url)))
      (run-hook-with-args 'w3m-display-functions real-url)
      (run-hook-with-args 'w3m-display-hook real-url))
    (w3m-select-buffer-update)
    (w3m-session-crash-recovery-save)
    (and w3m-current-url
	 (stringp w3m-current-url)
	 (or (string-match "\\`about://\\(?:header\\|source\\)/"
			   w3m-current-url)
	     (equal (w3m-content-type w3m-current-url) "text/plain"))
	 (setq truncate-lines nil))
    ;; restore position must call after hooks for localcgi.
    (when (or reload redisplay)
      (w3m-history-restore-position))
    (w3m-set-buffer-unseen)
    (w3m-refresh-at-time)))

(defun w3m--goto-url--valid-url (url reload charset post-data referer handler
				     element no-popup save-pos)
  "Main function called by `w3m-goto-url' for handling generic URLS."
  (w3m-buffer-setup)			; Setup buffer.
  (w3m-arrived-setup)			; Setup arrived database.
  (unless no-popup
    (w3m-popup-buffer (current-buffer)))
  (w3m-cancel-refresh-timer (current-buffer))
  (w3m--buffer-busy-error)
  (w3m-process-stop (current-buffer))	; Stop all processes retrieving images.
  (w3m-idle-images-show-unqueue (current-buffer))
  ;; Store the current position in the history structure if SAVE-POS
  ;; is set or this command is called interactively.
  (when (or save-pos (w3m-interactive-p))
    (w3m-history-store-position))
  ;; Access url group
  (if (string-match "\\`group:" url)
      (let ((urls (mapcar 'w3m-url-decode-string
			  (split-string (substring url (match-end 0)) "&")))
	    (w3m-async-exec (and w3m-async-exec-with-many-urls w3m-async-exec))
	    buffers)
	(w3m-process-do
	    (type (save-window-excursion
		    (prog1
			(w3m-goto-url (pop urls))
		      (dotimes (i (length urls))
			(push (w3m-copy-buffer nil nil nil 'empty nil t)
			      buffers))
		      (dolist (url (nreverse urls))
			(with-current-buffer (pop buffers)
			  (w3m-goto-url url))))))
	  type))
    ;; Retrieve the page.
    (lexical-let ((orig url)
		  (url (w3m-url-strip-authinfo url))
		  (reload (and (not (eq reload 'redisplay)) reload))
		  (redisplay (eq reload 'redisplay))
		  (charset charset)
		  (post-data post-data)
		  (referer referer)
		  (name)
		  (history-position (get-text-property (point)
						       'history-position))
		  (reuse-history w3m-history-reuse-history-elements))
      (when w3m-current-forms
	;; Store the current forms in the history structure.
	(w3m-history-plist-put :forms w3m-current-forms))
      (let ((w3m-current-buffer (current-buffer)))
	(unless element
	  (setq element	(if (and (equal referer "about://history/")
				 history-position)
			    (w3m-history-element history-position t)
			  (if w3m-history-reuse-history-elements
			      (w3m-history-assoc url)))))
	;; Set current forms using the history structure.
	(when (setq w3m-current-forms
		    (when (and
			   ;; If reloading, ignore history.
			   (not reload)
			   ;; If post, ignore history.
			   (null post-data)
			   (or (w3m-cache-available-p url)
			       (w3m-url-local-p url)))
		      ;; Don't use `w3m-history-plist-get' here.
		      (plist-get (nthcdr 3 element) :forms)))
	  ;; Mark that the form is from history structure.
	  (setq w3m-current-forms (cons t w3m-current-forms)))
	(when (and post-data element)
	  ;; Remove processing url's forms from
	  ;; the history structure.
	  (w3m-history-set-plist (cadr element) :forms nil))
	;; local directory URL check
	(when (and (w3m-url-local-p url)
		   (file-directory-p (w3m-url-to-file-name url))
		   (setq url (file-name-as-directory url))
		   (eq w3m-local-directory-view-method 'w3m-dtree)
		   (string-match "\\`file:///" url))
	  (setq url (replace-match "about://dtree/" nil nil url)
		orig url))
	;; Split body and fragments.
	(w3m-string-match-url-components url)
	(and (match-beginning 8)
	     (setq name (match-string 9 url)
		   url (substring url 0 (match-beginning 8))))
	(when (w3m-url-local-p url)
	  (unless (string-match "[^\000-\177]" url)
	    (setq url (w3m-url-decode-string url))))
	(w3m-process-do
	    (action
	     (if (and (not reload)
		      (not redisplay)
		      (stringp w3m-current-url)
		      (string= url w3m-current-url))
		 (progn
		   (w3m-refontify-anchor)
		   'cursor-moved)
	       (when w3m-name-anchor-from-hist
		 (w3m-history-plist-put
		  :name-anchor-hist
		  (append (list 1 nil)
			  (and (integerp (car w3m-name-anchor-from-hist))
			       (nthcdr (1+ (car w3m-name-anchor-from-hist))
				       w3m-name-anchor-from-hist)))))
	       (setq w3m-name-anchor-from-hist
		     (plist-get (nthcdr 3 element) :name-anchor-hist))
	       (setq w3m-current-process
		     (w3m-retrieve-and-render orig reload charset post-data
					      referer handler))))
	  (w3m--goto-url--handler-function
	   url reload charset post-data referer redisplay name reuse-history
	   action orig history-position))))))

;;;###autoload
(defun w3m-goto-url (url &optional reload charset post-data referer handler
			 element no-popup save-pos)
  "Visit World Wide Web pages in the current buffer.

This is the primitive function of `w3m'.

If the second argument RELOAD is non-nil, reload a content of URL.
Except that if it is 'redisplay, re-display the page without reloading.
The third argument CHARSET specifies a charset to be used for decoding
a content.
The fourth argument POST-DATA should be a string or a cons cell.
If it is a string, it makes this function request a body as if
the content-type is \"x-www-form-urlencoded\".  If it is a cons cell,
the car of a cell is used as the content-type and the cdr of a cell is
used as the body.
If the fifth argument REFERER is specified, it is used for a Referer:
field for this request.
The remaining HANDLER, ELEMENT[1], NO-POPUP, and SAVE-POS[2] are for
the internal operations of emacs-w3m.
You can also use \"quicksearch\" url schemes such as \"gg:emacs\" which
would search for the term \"emacs\" with the Google search engine.
See the `w3m-search' function and the variable `w3m-uri-replace-alist'.

Notes for the developers:
\[1] ELEMENT is a history element which has already been registered in
the `w3m-history-flat' variable.  It is corresponding to URL to be
retrieved at this time, not for the url of the current page.

\[2] SAVE-POS leads this function to save the current emacs-w3m window
configuration; i.e. to run `w3m-history-store-position'.
`w3m-history-store-position' should be called in a w3m-mode buffer, so
this will be convenient if a command that calls this function may be
invoked in other than a w3m-mode buffer."
  (interactive
   (list (unless (w3m--buffer-busy-error)
	   (w3m-input-url "Open URL in current buffer" nil nil nil
			  'feeling-searchy 'no-initial))
	 current-prefix-arg
	 (w3m-static-if (fboundp 'universal-coding-system-argument)
	     coding-system-for-read)))
  (when (and (stringp url) (not (w3m-interactive-p)))
    (setq url (w3m-canonicalize-url url)))
  (set-text-properties 0 (length url) nil url)
  (unless (or (w3m-url-local-p url)
	      (string-match "\\`about:" url)
	      (let ((case-fold-search t))
		(string-match "\\`mailto:" url)))
    (w3m-string-match-url-components url)
    (setq url (concat (save-match-data
			(w3m-url-transfer-encode-string
			 (substring url 0 (match-beginning 8))))
		      (if (match-beginning 8)
			  (concat "#" (match-string 9 url))
			""))))
  (cond
   ;; process mailto: protocol
   ((string-match "\\`mailto:" url)
    (w3m-goto-mailto-url url post-data))
   ;; process ftp: protocol
   ((and w3m-use-ange-ftp
	 (string-match "\\`ftps?://" url)
	 (not (string= "text/html" (w3m-local-content-type url))))
    (w3m-goto-ftp-url url))
   ;; find-file directly
   ((condition-case nil
	(and (w3m-url-local-p url)
	     w3m-local-find-file-function
	     (let ((base-url (w3m-url-strip-fragment url))
		   (match (car w3m-local-find-file-regexps))
		   nomatch file)
	       (and (or (not match)
			(string-match match base-url))
		    (not (and (setq nomatch (cdr w3m-local-find-file-regexps))
			      (string-match nomatch base-url)))
		    (setq file (w3m-url-to-file-name base-url))
		    (file-exists-p file)
		    (not (file-directory-p file))
		    (prog1
			t
		      (funcall (if (functionp w3m-local-find-file-function)
				   w3m-local-find-file-function
				 (eval w3m-local-find-file-function))
			       file)))))
      (error nil)))
   ;; process buffer-local url
   ((w3m-buffer-local-url-p url)
    (let (file-part fragment-part)
      (w3m-string-match-url-components url)
      (setq file-part (concat (match-string 4 url)
			      (match-string 5 url))
	    fragment-part (match-string 9 url))
      (cond
       ((and (string= file-part "") fragment-part)
	(w3m-search-name-anchor fragment-part))
       ((not (string= file-part ""))
	(w3m-goto-url (w3m-expand-url (substring url (match-beginning 4))
				      (concat "file://" default-directory))
		      reload charset post-data referer handler element))
       (t (w3m--message t 'w3m-error "No URL at point")))))
   ((w3m-url-valid url)
    (w3m--goto-url--valid-url url reload charset post-data referer handler
			      element no-popup save-pos))
   (t (w3m--message t 'w3m-error "Invalid URL: %s" url))))

(defun w3m-current-directory (url)
  "Return a directory used as the current directory in a page visiting URL.
See `w3m-default-directory'."
  (or (and url
	   (stringp url)
	   (let (file)
	     (if (string-match "\\`ftp://" url)
		 (progn
		   (setq file (w3m-convert-ftp-url-for-emacsen url))
		   (file-name-as-directory
		    (if (string-match "/\\`" file)
			file
		      (file-name-directory file))))
	       (and (setq file (w3m-url-to-file-name url))
		    (file-exists-p file)
		    (file-name-as-directory
		     (if (file-directory-p file)
			 file
		       (file-name-directory file)))))))
      (let (directory)
	(file-name-as-directory
	 (or (and (stringp w3m-default-directory)
		  (file-directory-p w3m-default-directory)
		  (expand-file-name w3m-default-directory))
	     (and (symbolp w3m-default-directory)
		  (boundp w3m-default-directory)
		  (setq directory (symbol-value w3m-default-directory))
		  (stringp directory)
		  (file-directory-p directory)
		  (expand-file-name directory))
	     (and (functionp w3m-default-directory)
		  (stringp (setq directory
				 (condition-case nil
				     (funcall w3m-default-directory url)
				   (error nil))))
		  (file-directory-p directory)
		  (expand-file-name directory))
	     w3m-profile-directory)))))

(defun w3m-refresh-at-time ()
  (when (and w3m-use-refresh w3m-current-refresh)
    (let ((seconds (car w3m-current-refresh))
	  (url (cdr w3m-current-refresh)))
      (setq seconds (max seconds w3m-refresh-minimum-interval))
      (if (= seconds 0)
	  (w3m-goto-url-with-timer url (current-buffer))
	(setq w3m-refresh-timer
	      (run-at-time seconds nil 'w3m-goto-url-with-timer url
			   (current-buffer)))))))

(defun w3m-goto-url-with-timer (url buffer)
  "Run the `w3m-goto-url' function by the refresh timer."
  (when (and (w3m-url-valid url) buffer
	     (if (stringp buffer) (get-buffer buffer) (buffer-name buffer)))
    (cond
     ((get-buffer-window buffer)
      (save-selected-window
	(pop-to-buffer buffer)
	(with-current-buffer buffer
	  (w3m-cancel-refresh-timer buffer)
	  (if (and w3m-current-url
		   (string= url w3m-current-url))
	      (w3m-reload-this-page t)
	    (w3m-goto-url url)))))
     ((buffer-live-p buffer)
      (let* ((cwin (selected-window))
	     (cbuf (window-buffer cwin)))
	(with-current-buffer buffer
	  (w3m-cancel-refresh-timer buffer)
	  (if (and w3m-current-url
		   (string= url w3m-current-url))
	      (w3m-reload-this-page t t)
	    (w3m-goto-url url nil
			  nil nil nil nil nil t)))
	(set-window-buffer cwin cbuf)))
     (t
      (with-current-buffer buffer
	(w3m-cancel-refresh-timer buffer))))))

(defun w3m-goto-new-session-url (&optional reload)
  "Open `w3m-new-session-url' in a new session."
  (interactive "P")
  (if (not (eq major-mode 'w3m-mode))
      (w3m--message t 'w3m-error "This command can be used in w3m mode only")
    (w3m-view-this-url-1 w3m-new-session-url reload 'new-session)))

;;;###autoload
(defun w3m-goto-url-new-session (url &optional reload charset post-data
				     referer)
  "Visit World Wide Web pages in a new buffer.

If you invoke this command in the emacs-w3m buffer, the new buffer
will be created by copying the current buffer.  Otherwise, the new
buffer will start afresh."
  (interactive
   (list (w3m-input-url "Open URL in new buffer" nil
			(or (w3m-active-region-or-url-at-point)
			    w3m-new-session-url)
			nil 'feeling-searchy 'no-initial)
	 current-prefix-arg
	 (w3m-static-if (fboundp 'universal-coding-system-argument)
	     coding-system-for-read)
	 nil ;; post-data
	 nil)) ;; referer
  (let (buffer)
    (if (not
	 (or (eq 'w3m-mode major-mode)
	     (and (setq buffer (w3m-alive-p))
		  (prog1 t (w3m-popup-buffer buffer)))))
	(w3m-goto-url url nil charset post-data)
      ;; Store the current position in the history structure.
      (w3m-history-store-position)
      (switch-to-buffer
       (setq buffer (w3m-copy-buffer nil "*w3m*"
				     w3m-new-session-in-background
				     'empty nil t)))
      (w3m-display-progress-message url)
      (w3m-goto-url url
		    (or reload
			;; When new URL has `name' portion, we have to
			;; goto the base url because generated buffer
			;; has no content at this moment.
			(and
			 (w3m-string-match-url-components url)
			 (match-beginning 8)
			 'redisplay))
		    charset post-data referer)
      ;; Delete useless newly created buffer if it is empty.
      (w3m-delete-buffer-if-empty buffer))))

(defun w3m-move-point-for-localcgi (url)
  (when (and (w3m-url-local-p url)
	     (file-directory-p (w3m-url-to-file-name url))
	     (not (eq w3m-local-directory-view-method 'w3m-dtree))
	     (= (point-min) (point))
	     (w3m-search-name-anchor "current" 'quiet))
    (recenter (/ (window-height) 5))))

;;;###autoload
(defun w3m-gohome ()
  "Go to the Home page."
  (interactive)
  (unless w3m-home-page
    (error "You have to specify the value of `w3m-home-page'"))
  (w3m-goto-url w3m-home-page t nil nil nil nil nil nil t))

;;;###autoload
(defun w3m-create-empty-session ()
  "Create an empty page as a new session and visit it."
  (interactive)
  (w3m-goto-url-new-session "about:blank"))

(defun w3m-user-agent-site-specific (url)
  "Return a site-specific user-agent string.

Compares URL against the regexps of `w3m-user-agent-site-specific-alist'
and returns the corresponding user-agent string of the first match, or
NIL if none match."
  (let ((check-list w3m-user-agent-site-specific-alist) result entry)
    (while (and (not result) (setq entry (pop check-list)))
      (when (string-match (car entry) url)
	(setq result (cdr entry))))
    result))

(defun w3m-user-agent-change (&optional ua-string)
  "Return a user-agent string.

Prompt the user to select from entries in
`w3m-user-agent-default-alist', `w3m-user-agent-alist',
or the user may manually enter a custom user-agent string.

When called interactively, variables `w3m-user-agent' and
`w3m-add-user-agent' are updated, ie. the changes are permanent."
  (interactive "P")
  (when (not ua-string)
    (let ((ua-list (append w3m-user-agent-default-alist w3m-user-agent-alist)))
      (setq ua-string
	    (or
	     (cdr
	      (assoc
	       (setq ua-string
		     (completing-read
		      "Select a user-agent: "
		      `(lambda (string pred action)
			 (if (eq action 'metadata)
			     '(metadata (display-sort-function . identity))
			   (complete-with-action
			    action '(,@ua-list ("Don't send user agent" . ""))
			    string pred)))))
	       ua-list))
	     ua-string))))
  (when (string-equal ua-string "")
    (setq ua-string nil))
  (when (called-interactively-p 'interactive)
;   Does not work because we use temporary work buffers when
;   constructing the GET header (eg. `w3m-header-arguments')
;   (if (y-or-n-p "For this buffer only? ")
;     (progn
;       (make-local-variable 'w3m-add-user-agent)
;       (make-local-variable 'w3m-user-agent))
;    (kill-local-variable 'w3m-add-user-agent)
;    (kill-local-variable 'w3m-user-agent))
    (if (not ua-string)
	(setq w3m-add-user-agent nil)
      (setq w3m-add-user-agent t)
      (setq w3m-user-agent ua-string)))
  ua-string)

(defun w3m-reload-this-page (&optional arg no-popup)
  "Reload the current page, disregarding the cached contents.
If the prefix arg ARG is given, it also clears forms and post data.

If the prefix arg is given twice, prompt the user to change the
user-agent string to be sent for the reload.

If the prefix arg is given three times, do both, ie. clear forms
and post data, AND prompt the user to change the user-agent
string to be sent for the reload."
  (interactive "P")
  (if w3m-current-url
    (let*
      (;; Don't move the history position.
       (w3m-history-reuse-history-elements 'reload)
       (w3m-user-agent
	(if (or (equal arg '(16)) (equal arg '(64)))
	    (w3m-user-agent-change)
	  w3m-user-agent))
       (w3m-add-user-agent
	(if (or (equal arg '(16)) (equal arg '(64)))
	    w3m-user-agent
	  w3m-add-user-agent))
       post-data)
	(if (or (equal arg '(4)) (equal arg '(64)))
	    (progn
	      (w3m-history-remove-properties '(:forms nil :post-data nil))
	      (setq w3m-current-forms nil))
	  (when (and (setq post-data (w3m-history-plist-get :post-data))
		     (not (y-or-n-p "Repost form data? ")))
	    (setq post-data nil)))
	(w3m-history-store-position)
	(w3m-goto-url w3m-current-url 'reload nil post-data
		      (w3m-history-plist-get :referer)
		      nil
		      (w3m-history-element (cadar w3m-history) t)
		      no-popup)
	(w3m-history-restore-position))
    (w3m--message t 'w3m-error "Can't reload this page")))

(defun w3m-reload-all-pages (&optional arg)
  "Reload all pages, disregarding the cached contents.
If the prefix arg ARG is given, it also clears forms and post data."
  (interactive "P")
  (if arg
      (save-window-excursion
	(dolist (buffer (w3m-list-buffers))
	  (switch-to-buffer buffer)
	  (w3m-reload-this-page)))
    (dolist (buffer (w3m-list-buffers))
      (save-window-excursion
	(switch-to-buffer buffer)
	(w3m-reload-this-page)))))

(defun w3m-redisplay-this-page (&optional arg)
  "Redisplay the current page.
If the prefix arg ARG is given, it toggles the visibility of images."
  (interactive "P")
  (if (null w3m-current-url)
      (w3m--message t 'w3m-error "Can't redisplay this page")
    (when arg
      (setq w3m-display-inline-images (not w3m-display-inline-images)))
    (let ((w3m-prefer-cache t)
	  (w3m-history-reuse-history-elements
	   ;; Don't move the history position.
	   'reload))
      (w3m-history-store-position)
      (w3m-goto-url w3m-current-url 'redisplay)
      (w3m-history-restore-position))))

(defun w3m-redisplay-and-reset (&optional arg)
  "Redisplay the current page and reset the user-specified values.
This function clears the charset and the content type which the user
specified for overriding the values of what the page requires.  The
prefix argument ARG is passed to the `w3m-redisplay-this-page'
function (which see)."
  (interactive "P")
  (if (null w3m-current-url)
      (w3m--message t 'w3m-error "Can't execute this page")
    (setf (w3m-arrived-content-type w3m-current-url) nil)
    (setf (w3m-arrived-content-charset
	   (if (string-match "\\`about://source/" w3m-current-url)
	       (substring w3m-current-url (match-end 0))
	     w3m-current-url))
	  nil)
    (w3m-redisplay-this-page arg)))

(defun w3m-redisplay-with-charset (&optional arg)
  "Redisplay the current page, specifying a charset.
If the user enters the empty string, the value which once was used for
decoding the page is used.  The prefix argument ARG is passed to the
`w3m-redisplay-this-page' function (which see)."
  (interactive "P")
  (if (null w3m-current-url)
      (w3m--message t 'w3m-error "Can't execute the command")
    (setf (w3m-arrived-content-charset
	   (if (string-match "\\`about://source/" w3m-current-url)
	       (substring w3m-current-url (match-end 0))
	     w3m-current-url))
	  (w3m-read-content-charset
	   (format "Content-charset (current %s, default reset): "
		   w3m-current-coding-system)))
    (w3m-redisplay-this-page arg)))

(defun w3m-redisplay-with-content-type (&optional arg)
  "Redisplay the current page, specifying a content type.
If the user enters the empty string, it uses the value which was
specified by the page's contents itself.  The prefix argument ARG is
passed to the `w3m-redisplay-this-page' function (which see)."
  (interactive "P")
  (if (null w3m-current-url)
      (w3m--message t 'w3m-error "Can't execute this page")
    (setf (w3m-arrived-content-type w3m-current-url)
	  (let ((type (completing-read
		       (format "Content-type (current %s, default reset): "
			       (or (w3m-arrived-content-type w3m-current-url)
				   (w3m-content-type w3m-current-url)))
		       w3m-content-type-alist nil t)))
	    (unless (string= type "") type)))
    (w3m-redisplay-this-page arg)))

(defun w3m-examine-command-line-args ()
  "Return a url when the `w3m' command is invoked from the command line.
The `w3m' Lisp command can be invoked even in the batch mode, e.g.,
``emacs -f w3m'' or ``emacs -f w3m url''.  This function is used in
the very case, it extracts a url string from the command line
arguments and passes it to the `w3m' command.  If a url is omitted, it
defaults to the value of `w3m-home-page' or \"about:\"."
  (let ((url (car command-line-args-left))
	(directives '("-f" "-funcall" "--funcall" "-e"))
	args)
    (if (and url (not (string-match "\\`-" url)))
	(progn
	  (setq command-line-args-left (cdr command-line-args-left))
	  (when (string-match "\\`[\t ]*\\'" url)
	    ;; emacs -f w3m '' ...
	    (setq url (or w3m-home-page "about:"))))
      (setq args (nthcdr (max (- (length command-line-args)
				 (length command-line-args-left)
				 2)
			      1)
			 command-line-args))
      (when (and (equal (cadr args) "w3m")
		 (member (car args) directives))
	(setq url (or w3m-home-page "about:"))))
    (unless
	(and command-line-args-left
	     (progn
	       (setq args (reverse command-line-args-left))
	       (while (and args
			   (not (and (setq args (cdr (member "w3m" args)))
				     (member (car args) directives)))))
	       args))
      (defalias 'w3m-examine-command-line-args (lambda nil)))
    ;; Inhibit the startup screen.
    (when (and url
	       ;; Since XEmacs provides `inhibit-startup-message' as
	       ;; a constant, we don't modify the value.
	       (not (featurep 'xemacs)))
      (let ((var (cond ((boundp 'inhibit-startup-screen)
			'inhibit-startup-screen)
		       ((boundp 'inhibit-startup-message)
			'inhibit-startup-message)))
	    fn)
	(when (and var
		   (not (symbol-value var)))
	  (set var t)
	  (setq fn (make-symbol "w3m-inhibit-startup-screen"))
	  (fset fn `(lambda nil
		      (set ',var nil)
		      (remove-hook 'window-setup-hook ',fn)
		      (fmakunbound ',fn)))
	  (add-hook 'window-setup-hook fn))))
    url))

;;;###autoload
(defun w3m (&optional url new-session interactive-p)
  "Visit World Wide Web pages using the external w3m command.

If no emacs-w3m session already exists: If POINT is at a url
string, visit that. Otherwise, if `w3m-home-page' is defined,
visit that. Otherwise, present a blank page. This behavior can be
over-ridden by setting variable `w3m-quick-start' to nil, in
which case you will always be prompted for a URL.

If an emacs-w3m session already exists: Pop to one of its windows
or frames. You can over-ride this behavior by setting
`w3m-quick-start' to nil, in order to always be prompted for a
URL.

In you have set `w3m-quick-start' to nil, but wish to over-ride
default behavior from the command line, either run this command
with a prefix argument or enter the empty string for the prompt.
In such cases, this command will visit a url at the point or,
lacking that, the URL set in variable `w3m-home-page' or, lacking
that, the \"about:\" page.

Any of five display styles are possible. See `w3m-display-mode'
for a description of those options.

You can also run this command in the batch mode as follows:

  emacs -f w3m http://emacs-w3m.namazu.org/ &

In that case, or if this command is called non-interactively, the
variables `w3m-pop-up-windows' and `w3m-pop-up-frames' will be ignored
\(treated as nil) and it will run emacs-w3m at the current (or the
initial) window.

If the optional NEW-SESSION is non-nil, this function creates a new
emacs-w3m buffer.  Besides that, it also makes a new emacs-w3m buffer
if `w3m-make-new-session' is non-nil and a user specifies a url string.

The optional INTERACTIVE-P is for the internal use; it is mainly used
to check whether Emacs 22 or later calls this function as an
interactive command in the batch mode."
  (interactive
   (let ((url
	  ;; Emacs 22 or later calls a Lisp command interactively even
	  ;; if it is in the batch mode.  If the following function
	  ;; returns non-nil value, it means this function is called in
	  ;; the batch mode, and we don't treat it as what it is called
	  ;; to interactively.
	  (w3m-examine-command-line-args))
	 new)
     (list
      ;; url
      (or url
	  (let ((default (or (w3m-url-at-point)
			     (if (w3m-alive-p) 'popup w3m-home-page))))
	    (setq new (if current-prefix-arg
			  default
			(w3m-input-url nil nil default w3m-quick-start
				       'feeling-searchy 'no-initial)))))
      ;; new-session
      (and w3m-make-new-session
	   (w3m-alive-p)
	   (not (eq new 'popup)))
      ;; interactive-p
      (not url))))
  (let ((nofetch (eq url 'popup))
	(alived (w3m-alive-p))
	(buffer (unless new-session (w3m-alive-p t)))
	(w3m-pop-up-frames (and interactive-p w3m-pop-up-frames))
	(w3m-pop-up-windows (and interactive-p w3m-pop-up-windows)))
    (unless (and (stringp url)
		 (> (length url) 0))
      (if buffer
	  (setq nofetch t)
	;; This command was possibly be called non-interactively or as
	;; the batch mode.
	(setq url (or (w3m-examine-command-line-args)
		      ;; Unlikely but this function was called with no url.
		      "about:")
	      nofetch nil)))
    (unless buffer
      ;; It means `new-session' is non-nil or there's no emacs-w3m buffer.
      ;; At any rate, we create a new emacs-w3m buffer in this case.
      (setq buffer (w3m-generate-new-buffer "*w3m*")))
    (w3m-popup-buffer buffer)
    (unless nofetch
      ;; `unwind-protect' is needed since a process may be terminated by C-g.
      (unwind-protect
	  (let* ((crash (and (not alived)
			     (w3m-session-last-crashed-session)))
		 (last (and (not alived)
			    (not crash)
			    (w3m-session-last-autosave-session))))
	    (w3m-goto-url url)
	    (when (or crash last)
	      (w3m-session-goto-session (or crash last))))
	;; Delete useless newly created buffer if it is empty.
	(w3m-delete-buffer-if-empty buffer)))))

(eval-when-compile
  (autoload 'browse-url-interactive-arg "browse-url"))

;;;###autoload
(defun w3m-browse-url (url &optional new-session)
  "Ask emacs-w3m to browse URL.
NEW-SESSION specifies whether to create a new emacs-w3m session.  URL
defaults to the string looking like a url around the cursor position."
  (interactive (progn
		 (require 'browse-url)
		 (browse-url-interactive-arg "Emacs-w3m URL: ")))
  (when (stringp url)
    (setq url (w3m-canonicalize-url url))
    (if new-session
	(w3m-goto-url-new-session url)
      (w3m-goto-url url nil nil nil nil nil nil nil t))))

;;;###autoload
(defun w3m-find-file (file)
  "Function used to open FILE whose name is expressed in ordinary format.
The file name will be converted into the file: scheme."
  (interactive "fFilename: ")
  (w3m-goto-url (w3m-expand-file-name-as-url file)
		nil
		(w3m-static-if (fboundp 'universal-coding-system-argument)
		    coding-system-for-read)
		nil nil nil nil nil t))

(defun w3m-cygwin-path (path)
  "Convert PATH in the win32 style into the cygwin format.
ex. c:/dir/file => //c/dir/file"
  (if (string-match "^\\([A-Za-z]\\):" path)
      (replace-match "//\\1" nil nil path)
    path))

;;;###autoload
(defun w3m-region (start end &optional url charset)
  "Render the region of the current buffer between START and END.
URL specifies the address where the contents come from.  It can be
omitted or nil when the address is not identified.  CHARSET is used
for decoding the contents.  If it is nil, this function attempts to
parse the meta tag to extract the charset."
  (interactive
   (list (region-beginning)
	 (region-end)
	 (w3m-expand-file-name-as-url
	  (or (buffer-file-name) default-directory))))
  (save-restriction
    (w3m-process-stop (current-buffer))
    (narrow-to-region start end)
    (w3m-clear-local-variables)
    (let ((w3m-current-buffer (current-buffer)))
      (unless charset
	(setq charset (w3m-correct-charset (w3m-detect-meta-charset))))
      (setq url (or url
		    w3m-buffer-local-url)
	    w3m-current-url url
	    w3m-current-base-url url
	    w3m-current-coding-system
	    (if charset
		(w3m-charset-to-coding-system charset)
	      w3m-coding-system)
	    w3m-current-title
	    (let (w3m-use-refresh)
	      (w3m-rendering-buffer charset)))
      (w3m-fontify)
      (when (w3m-display-inline-images-p)
	(and w3m-force-redisplay (sit-for 0))
	(w3m-toggle-inline-images 'force)))))

;;;###autoload
(defun w3m-buffer (&optional url charset)
  "Render the current buffer.
See `w3m-region' for the optional arguments."
  (interactive (list (w3m-expand-file-name-as-url (or (buffer-file-name)
						      default-directory))))
  (w3m-region (point-min) (point-max) url charset))

;;; About:
(defun w3m-about (url &rest args)
  (insert "<!doctype html public \"-//W3C//DTD HTML 3.2//EN\">
<html>
<head><title>About emacs-w3m</title></head>
<body>
<center>
Welcome to <a href=\"http://emacs-w3m.namazu.org/\">\
<img src=\"about://emacs-w3m.gif\" alt=\"emacs-w3m\" width=\"83\"
height=\"14\"></a>!<br><br>
emacs-w3m is an interface program of
<a href=\"http://w3m.sourceforge.net/\">w3m</a>,
works on Emacs.
</center>
</body>
</html>")
  "text/html")

(defun w3m-view-source (&optional arg)
  "Display an html source of a page visited in the current buffer.
ARG should be a number (a non-numeric value is treated as `1') which
controls how much to decode a source.  A number larger than or equal
to 4 (which the `C-u' prefix produces) means don't decode.  The number
2 or 3 means decode normal text.  The number 1 means decodes `&#nnn;'
entities in 128..159 and 160 in addition to normal text (the default).
A number less than or equal to zero means also encode urls containing
non-ASCII characters."
  (interactive "p")
  (if w3m-current-url
      (let ((w3m-prefer-cache t)
	    (w3m-view-source-decode-level (if (numberp arg) arg 0))
	    (w3m-history-reuse-history-elements t))
	(w3m-history-store-position)
	(cond
	 ((string-match "\\`about://source/" w3m-current-url)
	  (w3m-goto-url (substring w3m-current-url (match-end 0))))
	 ((string-match "\\`about://header/" w3m-current-url)
	  (w3m-goto-url (concat "about://source/"
				(substring w3m-current-url (match-end 0)))))
	 (t
	  (w3m-goto-url  (concat "about://source/" w3m-current-url))))
	(w3m-history-restore-position)
     t) ; <-- an improvement, but wrong if the above failed (BORUCH)
    (w3m--message t 'w3m-error "Can't view page source")))

(defun w3m-make-separator ()
  (if (string= w3m-language "Japanese")
      (make-string (/ (w3m-display-width) 2)
		   (make-char 'japanese-jisx0208 40 44))
    (make-string (w3m-display-width) ?-)))

(defun w3m-about-header (url &optional no-uncompress no-cache &rest args)
  (when (string-match "\\`about://header/" url)
    (setq url (substring url (match-end 0)))
    (insert "Page Information\n"
	    "\nTitle:          " (or (w3m-arrived-title
				      (w3m-url-strip-authinfo url))
				     "")
	    "\nURL:            " url
	    "\nDocument Type:  " (or (w3m-content-type url) "")
	    "\nLast Modified:  "
	    (let ((time (w3m-last-modified url)))
	      (if time (current-time-string time) "")))

    (let (anchor anchor-title
		 image-url image-alt image-size)
      (with-current-buffer w3m-current-buffer
	(when (equal url w3m-current-url)
	  (setq anchor (w3m-anchor)
		anchor-title (w3m-anchor-title)
		image-url (w3m-image)
		image-alt (w3m-image-alt)
		image-size (w3m-get-text-property-around 'w3m-image-size))))
      (if anchor
	  (insert "\nCurrent Anchor: " anchor))
      (if anchor-title
	  (insert "\nAnchor Title:   " anchor-title))
      (if image-url
	  (insert "\nImage:      " image-url))
      (if image-alt
	  (insert "\nImage Alt:  " image-alt))
      (if image-size
	  (insert (format "\nImage Size: %sx%s"
			  (car image-size) (cdr image-size)))))

    (let ((ct (w3m-arrived-content-type url))
	  (charset (w3m-arrived-content-charset url))
	  (separator (w3m-make-separator))
	  (case-fold-search t)
	  header ssl beg)
      (when (or ct charset)
	(insert "\n\n" separator "\n\nModifier Information\n")
	(insert "\nDocument Content-Type:  " (or ct ""))
	(insert "\nDocument Charset:       " (or charset "")))
      (when (and (not (w3m-url-local-p url))
		 (setq header (condition-case nil
				  (or (unless no-cache
					(w3m-cache-request-header url))
				      (w3m-process-with-wait-handler
				       (w3m-w3m-dump-head url handler)))
				(w3m-process-timeout nil))))
	(insert "\n\n" separator "\n\nHeader Information\n\n" header)
	(goto-char (point-min))
	(when (re-search-forward "^w3m-ssl-certificate: " nil t)
	  (setq beg (match-end 0))
	  (forward-line)
	  (while (and (not (eobp)) (looking-at "^[ \t]"))
	    (forward-line))
	  (setq ssl (buffer-substring beg (point)))
	  (delete-region beg (point))
	  (goto-char beg)
	  (insert "SSL\n")
	  (goto-char (point-max))
	  (insert separator "\n\nSSL Information\n\n")
	  (setq beg (point))
	  (insert ssl)
	  (goto-char beg)
	  (while (re-search-forward "^\t" nil t)
	    (delete-char -1)
	    (when (looking-at "Certificate:")
	      (insert "\n"))))))
    "text/plain"))

(defun w3m-view-header ()
  "Display the header of the current page."
  (interactive)
  (if w3m-current-url
      (let ((w3m-prefer-cache t)
	    (w3m-history-reuse-history-elements t)
	    (url (cond
		  ((string-match "\\`about://header/" w3m-current-url)
		   (substring w3m-current-url (match-end 0)))
		  ((string-match "\\`about://source/" w3m-current-url)
		   (let ((real-url (substring w3m-current-url (match-end 0))))
		     (unless (string-match "\\`about:" real-url)
		       (concat "about://header/" real-url))))
		  ((string-match "\\`about:" w3m-current-url)
		   nil)
		  (t
		   (concat "about://header/" w3m-current-url)))))
	(if url
	    (progn
	      (w3m-history-store-position)
	      (w3m-goto-url url)
	      (w3m-history-restore-position))
	  (w3m--message t 'w3m-error "Can't load a header for %s" w3m-current-url)))
    (w3m--message t 'w3m-error "Can't view page header")))

(defvar w3m-about-history-max-indentation '(/ (* (window-width) 2) 3)
  "*Number used to limit the identation level when showing a history.
This value is evaluated whenever a history page is displayed by the
`w3m-about-history' command.  So, it can be any s-expression returning
a number.")

(defvar w3m-about-history-indent-level 4
  "*Number used to specify the indentation level when showing a history.
A history page is invoked by the `w3m-about-history' command.")

(defun w3m-about-history (&rest args)
  "Render the current buffer's tree-structured browsing history in HTML."
  ;; ARGS is not used.  It is necessary in order to >/dev/null
  ;; unnecessary arguments because this function is one of several
  ;; called by `w3m-about-retrieve' using a generically constructed
  ;; `funcall'.
  (let (start history current)
    (with-current-buffer w3m-current-buffer
      (setq history w3m-history-flat
	    current (cadar w3m-history)))
    (insert "\
<head><title>URL history</title></head><body>
<h1>List of all the links you have visited in this tab.</h1><pre>\n")
    (setq start (point))
    (when history
      (let ((form
	     (format
	      "%%0%dd"
	      (length
	       (number-to-string
		(apply 'max
		       (apply 'append
			      (mapcar
			       ;; Don't use `caddr' here, since it won't
			       ;; be substituted by the compiler macro.
			       (lambda (e)
				 (car (cdr (cdr e))))
			       history)))))))
	    (cur (current-buffer))
	    (margin (if (> w3m-about-history-indent-level 1)
			1
		      0))
	    (max-indent (condition-case nil
			    ;; Force the value to be a number or nil.
			    (+ 0 (eval w3m-about-history-max-indentation))
			  (error nil)))
	    (last-indent -1)
	    (sub-indent 0)
	    element url about title position bol indent)
	(while history
	  (setq element (pop history)
		url (car element)
		;; FIXME: an ad-hoc workaround to avoid illegal-type errors.
		about (or (not (stringp url))
			  (string-match w3m-history-ignored-regexp url))
		title (plist-get (cadr element) :title)
		position (caddr element))
	  (when url
	    (insert (format "h%s %d %d <a href=\"%s\">%s%s%s %s</a>\n"
			    (mapconcat (lambda (d) (format form d))
				       position
				       "-")
			    (/ (1- (length position)) 2)
			    (if (equal current position) 1 0)
			    url
			    (if about "&lt;" "")
			    (if (or (not title)
				    (string-equal "<no-title>" title)
				    (string-match "^[\t 　]*$" title))
				url
			      (w3m-encode-specials-string title))
			    (if about "&gt;" "")
			    position))))
	(sort-fields 0 start (point-max))
	(goto-char start)
	(while (not (eobp))
	  (setq bol (point))
	  (skip-chars-forward "^ ")
	  (setq indent (read cur)
		sub-indent (if (= indent last-indent)
			       (1+ sub-indent)
			     0)
		last-indent indent
		indent (+ (* w3m-about-history-indent-level indent)
			  sub-indent))
	  (when (prog1
		    (= (read cur) 1)
		  (delete-region bol (point))
		  (insert-char ?\  (+ margin (if max-indent
						 (min max-indent indent)
					       indent))))
	    (beginning-of-line)
	    (delete-char 1)
	    (insert "&gt;"))
	  (forward-line 1))))
    (insert "</pre></body>")
    "text/html"))

(defun w3m-about-db-history (url &rest args)
  "Render a flat chronological HTML list of all buffers' browsing history."
  ;; ARGS is not used. It is necessary in order to >/dev/null
  ;; unnecessary arguments because this function is one of several
  ;; called by `w3m-about-retrieve' using a generically constructed
  ;; `funcall'.
  (let ((start 0)
	(size 0)
	(print-all t)
	(width (- (w3m-display-width) 21))
	(now (current-time))
	title time alist prev next page total)
    (when (string-match "\\`about://db-history/\\?" url)
      (dolist (s (split-string (substring url (match-end 0)) "&"))
	(when (string-match "\\`\\(?:size\\|\\(start\\)\\)=" s)
	  (if (match-beginning 1)
	      (setq start (string-to-number (substring s (match-end 0))))
	    (setq size (string-to-number (substring s (match-end 0))))
	    (unless (zerop size) (setq print-all nil))))))
    (when w3m-arrived-db
      (mapatoms
       (lambda (sym)
	 (and sym
	      (setq url (symbol-name sym))
	      (not (string-match "#" url))
	      (not (string-match w3m-history-ignored-regexp url))
	      (push (cons url (w3m-arrived-time url)) alist)))
       w3m-arrived-db)
      (setq alist (sort alist
			(lambda (a b)
			  (w3m-time-newer-p (cdr a) (cdr b))))))
    (setq total (length alist))
    (setq alist (nthcdr start alist))
    (unless (zerop size)
      (when (> start 0)
	(setq prev
	      (format "about://db-history/?start=%d&size=%d"
		      (max 0 (- start size)) size)))
      (when (> (length alist) size)
	(setq next
	      (format "about://db-history/?start=%d&size=%d"
		      (+ start size) size)))
      (when (> total 0)
	(setq total (+ (/ total size) (if (> (% total size) 0) 1 0)))
	(setq page (1+ (/ start size)))))
    (insert "<html><head><title>URL history in DataBase</title>"
	    (if prev (format "<link rel=\"prev\" href=\"%s\">\n" prev) "")
	    (if next (format "<link rel=\"next\" href=\"%s\">\n" next) "")
	    (format "</head><body>\
<center><h1>Global URL history for all w3m buffers%s</h1></center>\n"
		    (if (and page total)
			(format " (page %d/%d)" page total) "")))
    (setq prev
	  (if (or prev next)
	      (setq next
		    (concat
		     "<table width=100%><tr>"
		     (if prev
			 (format "\
<td width=50%% align=\"left\">[<a href=\"%s\">Prev Page</a>]</td>" prev)
		       "<td width=50%%></td>")
		     (if next
			 (format "\
<td width=50%% align=\"right\">[<a href=\"%s\">Next Page</a>]</td>" next)
		       "<td width=50%%></td>")
		     "</tr></table>\n"))
	    ""))
    (if (null alist)
	(insert "<em>Nothing in DataBase.</em>\n")
      (insert prev "<table width=100% cellpadding=0>
<tr><td><h2>Title/URL</h2></td><td><h2>Time/Date</h2></td></tr>\n")
      (while (and alist (or (>= (decf size) 0) print-all))
	(setq url (car (car alist))
	      time (cdr (car alist))
	      alist (cdr alist)
	      title (w3m-arrived-title url))
	;; Note that truncation might not take place in the desired position
	;; if it is in the middle of a wide char or unsuitable font is used.
	(cond
	 ((or (null title) (string= "<no-title>" title))
	  (setq title
		(concat
		 "&lt;"
		 (if (> (string-width url) width)
		     (w3m-truncate-string url (- width 2) nil ?  "…")
		   url)
		 "&gt")))
	 (t
	  (setq title
		(w3m-encode-specials-string
		 (if (> (string-width title) width)
		     (w3m-truncate-string title width nil ?  "…")
		   title)))))
	(insert (format "<tr><td><a href=\"%s\">%s</a></td>"
			url title))
	(when time
	  (insert "<td>"
		  (if (<= (w3m-time-lapse-seconds time now)
			  64800) ;; = (* 60 60 18) 18hours.
		      (format-time-string "%H:%M:%S&nbsp;Today" time)
		    (format-time-string "%H:%M:%S&nbsp;%Y-%m-%d" time))
		  "</td>"))
	(insert "</tr>\n"))
      (insert "</table>"
	      (if next "\n<br>\n<hr>\n" "")
	      prev))
    (insert "</body></html>\n"))
  "text/html")

(defun w3m-history-highlight-current-url (url)
  "Highlight the current url if it is a page for the history.
It does manage history position data as well."
  (when (string-equal "about://history/" url)
    (let ((inhibit-read-only t)
	  (buffer (current-buffer))
	  start)
      ;; Make history position data invisible.
      (goto-char (point-min))
      (w3m-next-anchor)
      (while (progn
	       (setq start (point))
	       ;; Extend href anchor.
	       (put-text-property (point-at-bol) start
				  'w3m-href-anchor
				  (get-text-property start 'w3m-href-anchor))
	       (re-search-forward " (\\(?:[0-9]+ \\)*[0-9]+)$" nil t))
	(goto-char (match-beginning 0))
	(put-text-property start (match-beginning 0)
			   'history-position (read buffer))
	(add-text-properties (match-beginning 0) (match-end 0)
			     '(invisible t intangible t))
	(forward-char 2)
	(skip-chars-forward "\t "))
      ;; Highlight the current url.
      (goto-char (point-min))
      (when (search-forward "\n>" nil t)
	(w3m-next-anchor)
	(setq start (point))
	(end-of-line)
	(w3m-add-face-property start (point) 'w3m-history-current-url)
	(goto-char start)))
    (set-buffer-modified-p nil)))

(defcustom w3m-db-history-display-size
  (and (> w3m-keep-arrived-urls 500) 500)
  "*Maximum number of arrived URLs which are displayed per page."
  :group 'w3m
  :type '(radio (const :tag "All entries are displayed in single page." nil)
		(integer :format "%t: %v\n")))

(defcustom w3m-history-in-new-buffer nil
  "Whether to display URL histories in the current buffer."
  :group 'w3m
  :type 'boolean)

(defun w3m-db-history-fix-indentation ()
  "Fix wrong indentation that `w3m -halfdump' may produce in db history."
  (let ((min-column 9999)
	(regexp "[012][0-9]:[0-5][0-9]:[0-5][0-9] \
\\(?:20[1-9][0-9]-[01][0-9]-[0-3][0-9]\\|Today\\) *$")
	(inhibit-read-only t))
    (save-excursion
      (goto-char (point-min))
      (while (re-search-forward regexp nil t)
	(goto-char (match-beginning 0))
	(setq min-column (min min-column (current-column)))
	(forward-line 1))
      (goto-char (point-min))
      (while (re-search-forward regexp nil t)
	(goto-char (match-beginning 0))
	(delete-char (min 0 (- min-column (current-column))))
	(forward-line 1)))))

(defun w3m-db-history (&optional start size)
  "Display a flat chronological list of all buffers' browsing history.

This is a flat (not hierarchial) presentation of all URLs visited
by ALL w3m buffers, and includes a timestamp for when the URL was
visited. The list is presented in reverse-chronological order,
ie. most recent URL first.

START is a positive integer for the point in the history list at
which to begin displaying, where 0 is the most recent entry.

SIZE is the maximum number of arrived URLs which are displayed
per page. Variable `w3m-db-history-display-size' sets the
default. Use 0 to display the entire history on a single page."
  (interactive)
  (cond
   ((or executing-kbd-macro noninteractive)
    (or start (setq start 0))
    (or size (setq size w3m-db-history-display-size)))
   (t ; called interactively; possibly indirectly
    (or (prog1 size ;; honor specified size
	  (or start (setq start 0)))
	(and (display-popup-menus-p) last-input-event
	     (listp last-nonmenu-event) use-dialog-box
	     ;; called from GUI
	     (let ((len 0))
	       (mapatoms (lambda (sym)
			   (and sym (symbol-value sym) (incf len)))
			 w3m-arrived-db)
	       (or
		;; not so many
		(<= (- len start) (/ w3m-keep-arrived-urls 2))
		(prog1
		    ;; raise y/n dialog box
		    (y-or-n-p (format "Too many history (%d); continue? "
				      (- len start)))
		  (setq size (or w3m-db-history-display-size 0))))))
	(setq start (read-number
		     "How far back in the history to start displaying: "
		     start)
	      size (read-number
		    "How many entries per page (0 for all on one page): "
		    (or w3m-db-history-display-size 0))))))
  (let ((url (format "about://db-history/?start=%d&size=%d" start size)))
    (if w3m-history-in-new-buffer
	(w3m-goto-url-new-session url)
      (w3m-goto-url url nil nil nil nil nil nil nil t))))

(defun w3m-history (&optional arg)
  "Display the current buffer's browsing history tree.

If called with the prefix argument, display a flat chronological
list of ALL buffers' browsing history.

A buffer's history tree is a hierarchal presentation of all
URLs visited by the current buffer and its \"parents\", meaning
that if the buffer was spawned using a command such as
`w3m-goto-url-new-session', its history will include that of the
prior w3m buffer.

The flat chronological list is not hierarchial, but includes all
URLs visited by ALL w3m buffers, as well as a timestamp for when
the URL was visited. "
  (interactive "P")
  (if arg
      (w3m-db-history nil w3m-db-history-display-size)
    (if w3m-history-in-new-buffer
	(w3m-goto-url-new-session "about://history/")
      (w3m-goto-url "about://history/" nil nil nil nil nil nil nil t))))

(defun w3m-w32-browser-with-fiber (url)
  (let ((proc (start-process "w3m-w32-browser-with-fiber"
			     (current-buffer)
			     "fiber.exe" "-s"
			     (if (w3m-url-local-p url)
				 (w3m-url-to-file-name url)
			       url))))
    (set-process-filter proc 'ignore)
    (set-process-sentinel proc 'ignore)))

(defun w3m-pipe-source (&optional url command)
  "Pipe the page source of url URL in binary to a shell command COMMAND.
For the interactive use, URL defaults to that of a link at the point;
if there are both a link to a page and a link to an image at the point,
the link to a page is preferred unless the prefix argument is given."
  (interactive
   (let ((url (or (if current-prefix-arg
		      (or (w3m-image) (w3m-anchor))
		    (or (w3m-anchor) (w3m-image)))
		  (and w3m-current-url
		       (prog1
			   (y-or-n-p (format "Pipe <%s> ? " w3m-current-url))
			 (message nil))
		       w3m-current-url)))
	 command)
     (if (and (w3m-url-valid url)
	      (progn
		(setq command (read-string "Command: "))
		(not (string-match "\\`[\000-\040]*\\'" command))))
	 (list url command)
       (list 'none nil))))
  (cond ((eq url 'none) nil)
	((and (stringp url)
	      (w3m-url-valid url)
	      (stringp command)
	      (not (string-match "\\`[\000-\040]*\\'" command)))
	 (w3m--message nil t "Pipe <%s> to \"| %s\"..." url command)
	 (with-temp-buffer
	   (set-buffer-multibyte nil)
	   (w3m-process-with-wait-handler
	     (w3m-retrieve (cond ((string-match "\\`about://source/" url)
				  url)
				 ((string-match "\\`about://header/" url)
				  (concat "about://source/"
					  (substring url (match-end 0))))
				 (t
				  (concat "about://source/" url)))))
	   (shell-command-on-region (point-min) (point-max) command nil)
	   (w3m--message t t "Pipe <%s> to \"| %s\"...done" url command)
	   (let ((buffer (get-buffer "*Shell Command Output*")))
	     (when (and buffer
			(not (zerop (buffer-size buffer))))
	       (display-buffer buffer)))))
	(t (error "Can't pipe page source"))))

;;; Interactive select buffer.
(defcustom w3m-select-buffer-horizontal-window t
  "*Non-nil means split windows horizontally to open selection pop-up windows."
  :group 'w3m
  :type 'boolean)

(defcustom w3m-select-buffer-window-ratio '(18 . 12)
  "*The percentage of the selection window to the whole frame.
The car is used when splitting windows horizontally and the cdr is for
splitting windows vertically."
  :group 'w3m
  :type '(cons (integer :format "H: %v[%%]  ")
	       (integer :format "V: %v[%%]\n")))

(defvar w3m-select-buffer-window nil)
(defconst w3m-select-buffer-message
  "n: next buffer, p: previous buffer, q: quit."
  "Help message used when the emacs-w3m buffers selection window is open.")

;; Why this function is here abruptly is because of `w-s-b-horizontal-window'.
(defun w3m-display-width ()
  "Return the maximum width which should display lines within the value."
  (if (< 0 w3m-fill-column)
      w3m-fill-column
    (+ (if (and w3m-select-buffer-horizontal-window
		(get-buffer-window w3m-select-buffer-name))
	   ;; Show pages as if there is no buffers selection window.
	   (frame-width)
	 (window-width))
       (or w3m-fill-column -1))))

(defun w3m--setup-popup-window (toggle buffer-name nomsg)
  "Create a generic w3m popup window and its buffer.

TOGGLE toggles the position of the window between being below or
beside the main window."
  (let ((selected-window (selected-window))
	(current-buffer (current-buffer)))
    (when toggle
      (setq w3m-select-buffer-horizontal-window
	    (not w3m-select-buffer-horizontal-window))
      (when (get-buffer-window buffer-name)
	(delete-windows-on buffer-name)))
    (unless (memq major-mode
		  '(w3m-mode w3m-select-buffer-mode w3m-session-select-mode))
      (let ((buffer (w3m-alive-p t)))
	(if buffer
	    (w3m-popup-buffer buffer)
	  (w3m-goto-url (or w3m-home-page "about:")))))
    (set-buffer (w3m-get-buffer-create buffer-name))
    (unless (eq nomsg 'update)
      (setq w3m-select-buffer-window selected-window))
    (let ((w (or (get-buffer-window buffer-name)
		 (split-window selected-window
			       (w3m-select-buffer-window-size)
			       w3m-select-buffer-horizontal-window))))
      (set-window-buffer w (current-buffer))
      (select-window w))))

(defun w3m-select-buffer (&optional toggle nomsg)
  "Pop-up an emacs-w3m buffers selection window.

Allows convenient switching between emacs-w3m buffers. With the
prefix-argument, toggles the position of the popup window between
being below or beside the main window.

The following command keys are available:

\\{w3m-select-buffer-mode-map}"
  (interactive "P")
  (let ((curbuf (current-buffer)))
    (w3m--setup-popup-window toggle w3m-select-buffer-name nomsg)
    (w3m-select-buffer-generate-contents curbuf)
    (w3m-select-buffer-mode)
    (or nomsg (w3m--message t t w3m-select-buffer-message))))

(defun w3m-select-buffer-update (&rest args)
  (when (get-buffer-window w3m-select-buffer-name)
    (save-selected-window
      (w3m-select-buffer nil 'update)))
  (when w3m-use-tab
    (w3m-force-window-update)))

(defun w3m-select-buffer-generate-contents (curbuf)
  (let ((i 0)
	(inhibit-read-only t))
    (delete-region (point-min) (point-max))
    (dolist (buffer (w3m-list-buffers))
      (put-text-property (point)
			 (progn
			   (insert (format "%d:%s %s\n" (incf i)
					   (if (w3m-unseen-buffer-p buffer)
					       "(u)" "   ")
					   (w3m-buffer-title buffer)))
			   (point))
			 'w3m-select-buffer buffer))
    (skip-chars-backward " \t\r\f\n")
    (delete-region (point) (point-max))
    (set-buffer-modified-p nil)
    (goto-char (or (text-property-any (point-min) (point-max)
				      'w3m-select-buffer curbuf)
		   (point-min)))))

(defvar w3m-select-buffer-mode-map nil)
(unless w3m-select-buffer-mode-map
  (let ((map (make-keymap)))
    (suppress-keymap map)
    (substitute-key-definition
     'next-line 'w3m-select-buffer-next-line map global-map)
    (substitute-key-definition
     'previous-line 'w3m-select-buffer-previous-line map global-map)
    (substitute-key-definition
     'w3m-copy-buffer 'w3m-select-buffer-copy-buffer map w3m-mode-map)
    (substitute-key-definition
     'w3m-next-buffer 'w3m-select-buffer-next-line map w3m-mode-map)
    (substitute-key-definition
     'w3m-previous-buffer 'w3m-select-buffer-previous-line map w3m-mode-map)
    (substitute-key-definition
     'w3m-delete-buffer 'w3m-select-buffer-delete-buffer map w3m-mode-map)
    (substitute-key-definition
     'w3m-delete-other-buffers
     'w3m-select-buffer-delete-other-buffers map w3m-mode-map)
    (substitute-key-definition
     'w3m-scroll-up-or-next-url
     'w3m-select-buffer-show-this-line map w3m-mode-map)
    (substitute-key-definition
     'w3m-scroll-down-or-previous-url
     'w3m-select-buffer-show-this-line-and-down map w3m-mode-map)
    (substitute-key-definition
     'w3m-select-buffer 'w3m-select-buffer-toggle-style map w3m-mode-map)
    (define-key map " " 'w3m-select-buffer-show-this-line)
    (define-key map "g" 'w3m-select-buffer-recheck)
    (define-key map "j" 'w3m-select-buffer-next-line)
    (define-key map "k" 'w3m-select-buffer-previous-line)
    (define-key map "n" 'w3m-select-buffer-next-line)
    (define-key map "p" 'w3m-select-buffer-previous-line)
    (define-key map "q" 'w3m-select-buffer-quit)
    (define-key map "h" 'w3m-select-buffer-show-this-line-and-switch)
    (define-key map "w" 'w3m-select-buffer-show-this-line-and-switch)
    (define-key map "\C-m" 'w3m-select-buffer-show-this-line-and-quit)
    (define-key map "\C-c\C-c" 'w3m-select-buffer-show-this-line-and-quit)
    (define-key map "\C-c\C-k" 'w3m-select-buffer-quit)
    (define-key map "\C-c\C-q" 'w3m-select-buffer-quit)
    (define-key map "\C-g" 'w3m-select-buffer-quit)
    (define-key map "?" 'describe-mode)
    (setq w3m-select-buffer-mode-map map)))

(defun w3m-select-buffer-mode ()
  "Major mode for switching emacs-w3m buffers using the buffer list.

\\<w3m-select-buffer-mode-map>\
\\[w3m-select-buffer-next-line]\
	Next buffer.
\\[w3m-select-buffer-previous-line]\
	Previous buffer.

\\[w3m-select-buffer-show-this-line]\
	Show the buffer on the current menu line or scroll it up.
\\[w3m-select-buffer-show-this-line-and-down]\
	Show the buffer on the current menu line or scroll it down.
\\[w3m-select-buffer-show-this-line-and-switch]\
	Show the buffer on the menu and switch to the buffer.
\\[w3m-select-buffer-show-this-line-and-quit]\
	Show the buffer on the menu and quit the buffers selection.

\\[w3m-select-buffer-copy-buffer]\
	Create a copy of the buffer on the menu, and show it.
\\[w3m-select-buffer-delete-buffer]\
	Delete the buffer on the current menu line.
\\[w3m-select-buffer-delete-other-buffers]\
	Delete emacs-w3m buffers except for the buffer on the menu.

\\[w3m-select-buffer-toggle-style]\
	Toggle the style of the selection between horizontal and vertical.
\\[w3m-select-buffer-recheck]\
	Do the roll call to all emacs-w3m buffers.
\\[w3m-select-buffer-quit]\
	Quit the buffers selection.
"
  (setq major-mode 'w3m-select-buffer-mode
	mode-name "w3m buffers"
	truncate-lines t
	buffer-read-only t)
  (use-local-map w3m-select-buffer-mode-map)
  (w3m-run-mode-hooks 'w3m-select-buffer-mode-hook))

(defun w3m-select-buffer-recheck ()
  "Do the roll call to all emacs-w3m buffers and regenerate the menu."
  (interactive)
  (let ((inhibit-read-only t))
    (erase-buffer))
  (w3m-select-buffer-generate-contents
   (window-buffer w3m-select-buffer-window))
  (w3m-select-buffer-show-this-line))

(defmacro w3m-select-buffer-current-buffer ()
  '(get-text-property (point-at-bol) 'w3m-select-buffer))

(defun w3m-select-buffer-show-this-line (&optional interactive-p)
  "Show the buffer on the current menu line or scroll it up."
  (interactive (list t))
  (forward-line 0)
  (let ((obuffer (and (window-live-p w3m-select-buffer-window)
		      (window-buffer w3m-select-buffer-window)))
	(buffer (w3m-select-buffer-current-buffer)))
    (unless buffer
      (error "No buffer at point"))
    (cond
     ((get-buffer-window buffer)
      (setq w3m-select-buffer-window (get-buffer-window buffer)))
     ((window-live-p w3m-select-buffer-window)
      ())
     ((one-window-p t)
      (setq w3m-select-buffer-window (selected-window))
      (select-window
       (split-window nil
		     (w3m-select-buffer-window-size)
		     w3m-select-buffer-horizontal-window)))
     (t (setq w3m-select-buffer-window (get-largest-window))))
    (set-window-buffer w3m-select-buffer-window buffer)
    (when (and interactive-p (eq obuffer buffer))
      (save-selected-window
	(pop-to-buffer buffer)
	(w3m-scroll-up-or-next-url nil)))
    (w3m-force-window-update w3m-select-buffer-window)
    (w3m--message t t w3m-select-buffer-message)
    buffer))

(defun w3m-select-buffer-show-this-line-and-down ()
  "Show the buffer on the current menu line or scroll it down."
  (interactive)
  (let ((obuffer (and (window-live-p w3m-select-buffer-window)
		      (window-buffer w3m-select-buffer-window)))
	(buffer (w3m-select-buffer-show-this-line)))
    (when (eq obuffer buffer)
      (save-selected-window
	(pop-to-buffer buffer)
	(w3m-scroll-down-or-previous-url nil)))))

(defun w3m-select-buffer-next-line (&optional n)
  "Move cursor vertically down N lines and show the buffer on the menu."
  (interactive "p")
  (forward-line n)
  (prog1
      (w3m-select-buffer-show-this-line)
    (w3m-static-when (featurep 'xemacs)
      (save-window-excursion
	;; Update gutter tabs.
	(select-window w3m-select-buffer-window)))))

(defun w3m-select-buffer-previous-line (&optional n)
  "Move cursor vertically up N lines and show the buffer on the menu."
  (interactive "p")
  (w3m-select-buffer-next-line (- n)))

(defun w3m-select-buffer-copy-buffer ()
  "Create a copy of the buffer on the current menu line, and show it."
  (interactive)
  (w3m-select-buffer-show-this-line)
  (let ((window (selected-window)))
    (select-window (get-buffer-window (w3m-select-buffer-current-buffer)))
    ;; The selection buffer will be updated automatically because
    ;; `w3m-copy-buffer' calls `w3m-select-buffer-update' by way of
    ;; `w3m-goto-url'.
    (w3m-copy-buffer)
    (select-window window)))

(defun w3m-select-buffer-delete-buffer (&optional force)
  "Delete the buffer on the current menu line.
If only one emacs-w3m buffer exists, it is assumed that the function
was called to terminate the emacs-w3m session.  In this case, the
optional prefix argument FORCE can be set non-nil to exit the session
without prompting for confirmation."
  (interactive "P")
  (let ((pos (point))
	(buffer (w3m-select-buffer-show-this-line)))
    (if (= 1 (count-lines (point-min) (point-max)))
	(w3m-quit force)
      (w3m-process-stop buffer)
      (w3m-idle-images-show-unqueue buffer)
      (kill-buffer buffer)
      (when w3m-use-form
	(w3m-form-kill-buffer buffer))
      (run-hooks 'w3m-delete-buffer-hook)
      (w3m-select-buffer-generate-contents
       (w3m-select-buffer-current-buffer))
      (w3m-select-buffer-show-this-line)
      (goto-char (min pos (point-max)))
      (beginning-of-line))))

(defun w3m-select-buffer-delete-other-buffers ()
  "Delete emacs-w3m buffers except for the buffer on the current menu."
  (interactive)
  (w3m-select-buffer-show-this-line)
  (w3m-delete-other-buffers (w3m-select-buffer-current-buffer)))

(defun w3m-select-buffer-quit ()
  "Quit the buffers selection."
  (interactive)
  (if (one-window-p t)
      (set-window-buffer (selected-window)
			 (or (w3m-select-buffer-current-buffer)
			     (w3m-alive-p)))
    (let ((buf (or (w3m-select-buffer-current-buffer)
		   (w3m-alive-p)))
	  pop-up-frames)
      (pop-to-buffer buf)
      (and (get-buffer-window w3m-select-buffer-name)
	   (delete-windows-on w3m-select-buffer-name)))))

(defun w3m-select-buffer-show-this-line-and-switch ()
  "Show the buffer on the menu and switch to the buffer."
  (interactive)
  (pop-to-buffer (w3m-select-buffer-show-this-line))
  (message nil))

(defun w3m-select-buffer-show-this-line-and-quit ()
  "Show the buffer on the menu and quit the buffers selection."
  (interactive)
  (w3m-select-buffer-show-this-line-and-switch)
  (and (get-buffer-window w3m-select-buffer-name)
       (delete-windows-on w3m-select-buffer-name)))

(defun w3m-select-buffer-close-window ()
  "Close the window which displays the buffers selection."
  (let ((window (get-buffer-window w3m-select-buffer-name)))
    (when window
      (if (one-window-p t)
	  (set-window-buffer window (other-buffer))
	(delete-window window)))))

(defun w3m-select-buffer-toggle-style()
  "Toggle the style of the selection between horizontal and vertical."
  (interactive)
  (w3m-select-buffer t))

(defun w3m-select-buffer-window-size ()
  (if w3m-select-buffer-horizontal-window
      (- (window-width)
	 (/ (* (frame-width) (car w3m-select-buffer-window-ratio)) 100))
    (- (window-height)
       (/ (* (frame-height) (cdr w3m-select-buffer-window-ratio)) 100))))


;;; Header line
(defcustom w3m-use-header-line t
  "*Non-nil means display the header line."
  :group 'w3m
  :type 'boolean)

(defcustom w3m-use-header-line-title nil
  "Display the current URI title on the header line.

This variable is ignored when using a tabbed display mode,
because in such cases the header line is used for the tab
list. (see `w3m-display-mode')."
  :group 'w3m
  :type 'boolean)

(defface w3m-header-line-location-title
  '((((class color) (background light))
     (:foreground "Blue" :background "Gray90"))
    (((class color) (background dark))
     (:foreground "Cyan" :background "Gray20")))
  "Face used to highlight title when displaying location in the header line."
  :group 'w3m-face)
;; backward-compatibility alias
(put 'w3m-header-line-location-title-face
     'face-alias 'w3m-header-line-location-title)

(defface w3m-header-line-location-content
  '((((class color) (background light))
     (:foreground "DarkGoldenrod" :background "Gray90"))
    (((class color) (background dark))
     (:foreground "LightGoldenrod" :background "Gray20")))
  "Face used to highlight url when displaying location in the header line."
  :group 'w3m-face)
;; backward-compatibility alias
(put 'w3m-header-line-location-content-face
     'face-alias 'w3m-header-line-location-content)

(defface w3m-message
  '((((class color) (background light)) (:foreground "Orange1"))
    (((class color) (background dark))  (:foreground "Yellow"))
    (t (:inverse-video t)))
  "Default face for messages in the echo area."
  :group 'w3m-face)
(when (featurep 'xemacs)
  (when (featurep 'tty)
    (set-face-reverse-p 'w3m-message t 'global '(default tty))))

(defface w3m-error
  '((((class color) (background light)) (:foreground "Red1" :bold t))
    (((class color) (background dark))  (:foreground "Pink" :bold t))
    (t (:inverse-video t :bold t)))
  "Face used to highlight errors and to denote failure."
  :group 'w3m-face)
(when (featurep 'xemacs)
  (when (featurep 'tty)
    (set-face-reverse-p 'w3m-error t 'global '(default tty))))

(defface w3m-warning
  '((((class color) (background light)) (:foreground "Orange1" :bold t))
    (((class color) (background dark))  (:foreground "Yellow" :bold t))
    (t (:inverse-video t :bold t)))
  "Face used to highlight warning messages in the echo area."
  :group 'w3m-face)
(when (featurep 'xemacs)
  (when (featurep 'tty)
    (set-face-reverse-p 'w3m-warning t 'global '(default tty))))

(defvar w3m-header-line-map nil)
(unless w3m-header-line-map
  (let ((map (make-sparse-keymap)))
    (set-keymap-parent map w3m-mode-map)
    (define-key map [mouse-2] 'w3m-goto-url)
    ;; Prevent tool-bar from being doubled under GNU Emacs.
    (define-key map [tool-bar] 'undefined)
    (setq w3m-header-line-map map)))

(defun w3m-header-line-insert ()
  "Put the header line into the current buffer."
  (when (and (or (featurep 'xemacs)
		 (w3m-use-tab-p))
	     w3m-use-header-line
	     w3m-current-url
	     (eq 'w3m-mode major-mode))
    (goto-char (point-min))
    (let ((ct (w3m-arrived-content-type w3m-current-url))
	  (charset (w3m-arrived-content-charset w3m-current-url)))
      (insert (format "Location%s: " (cond ((and ct charset) " [TC]")
					   (ct " [T]")
					   (charset " [C]")
					   (t "")))))
    (w3m-add-face-property (point-min) (point) 'w3m-header-line-location-title)
    (let ((start (point)))
      (insert (w3m-puny-decode-url
	       (if (string-match "[^\000-\177]" w3m-current-url)
		   w3m-current-url
		 (w3m-url-decode-string w3m-current-url
					w3m-current-coding-system
					"%\\([2-9a-f][0-9a-f]\\)"))))
      (w3m-add-face-property start (point) 'w3m-header-line-location-content)
      (w3m-add-text-properties start (point)
			       `(mouse-face highlight
				 keymap ,w3m-header-line-map
				 ,@(if (featurep 'xemacs)
				       '(help-echo
					 "button2 prompts to input URL"
					 balloon-help
					 "button2 prompts to input URL")
				     '(help-echo
				       "mouse-2 prompts to input URL"))))
      (setq start (point))
      (insert-char ?\  (max
			0
			(- (if (and w3m-select-buffer-horizontal-window
				    (get-buffer-window w3m-select-buffer-name))
			       (frame-width)
			     (window-width))
			   (current-column) 1)))
      (w3m-add-face-property start (point) 'w3m-header-line-location-content)
      (unless (eolp)
	(insert "\n")))))

;;; w3m-minor-mode
(defcustom w3m-goto-article-function nil
  "Function used to visit an article pointed to by a given URL
in `w3m-minor-mode' buffer.  Normally, this option is used only
when you follow a link in an html article.  A function set to
this variable must take one argument URL, and should display the
specified page.  It may return the symbol `w3m-goto-url' when it
fails displaying the page.  In this case, either `w3m-goto-url'
or `w3m-goto-url-new-session' is employed to display the page."
  :group 'w3m
  :type '(radio (const :tag "Use emacs-w3m" nil)
		(function :value browse-url)))

(defun w3m-safe-view-this-url (&optional force)
  "View the URL of the link under point.
This command is quite similar to `w3m-view-this-url' except for
four differences: [1]don't handle forms, [2]don't consider URL-like
string under the cursor, [3]compare URL with `w3m-safe-url-regexp'
first to check whether it is safe, and [4]the arguments list differs;
the optional FORCE, if it is non-nil, specifies URL is safe.  You
should use this command rather than `w3m-view-this-url' when viewing
doubtful pages that might contain vicious forms.

This command makes a new emacs-w3m buffer if `w3m-make-new-session' is
non-nil and a user invokes this command in a buffer not being running
the `w3m-mode', otherwise use an existing emacs-w3m buffer."
  (interactive "P")
  (let ((w3m-pop-up-windows nil)
	(url (w3m-url-valid (w3m-anchor)))
	safe-regexp)
    (cond
     (url
      (setq safe-regexp (get-text-property (point) 'w3m-safe-url-regexp))
      (if (or (not safe-regexp)
	      (w3m-buffer-local-url-p url)
	      (string-match safe-regexp url)
	      force)
	  (unless (and (functionp w3m-goto-article-function)
		       (not (eq 'w3m-goto-url
				(funcall w3m-goto-article-function url))))
	    (if (and w3m-make-new-session
		     (not (eq major-mode 'w3m-mode)))
		(w3m-goto-url-new-session url)
	      (w3m-goto-url url)))
	(when (w3m-interactive-p)
	  (w3m--message nil 'w3m-warning "\
This link is considered to be unsafe; use the prefix arg to view anyway"))))
     ((w3m-url-valid (w3m-image))
      (if (w3m-display-graphic-p)
	  (if (w3m-interactive-p)
	      (call-interactively 'w3m-toggle-inline-image)
	    (w3m-toggle-inline-image force))
	(w3m-view-image)))
     (t (w3m--message t 'w3m-error "No URL at point")))))

(defun w3m-mouse-safe-view-this-url (event)
  "Perform the command `w3m-safe-view-this-url' by the mouse event."
  ;; Note: a command invoked by [mouse-N] cannot accept the prefix
  ;; argument since [down-mouse-N] eats it.
  (interactive "e")
  (mouse-set-point event)
  (let ((url (w3m-url-valid (or (w3m-anchor) (w3m-image)))))
    (if url
	(let ((safe-regexp (get-text-property (point) 'w3m-safe-url-regexp))
	      (use-dialog-box t))
	  (when (or (not safe-regexp)
		    (w3m-buffer-local-url-p url)
		    (string-match safe-regexp url)
		    (y-or-n-p "\
This link is considered to be unsafe; continue? "))
	    (w3m-safe-view-this-url t)))
      (w3m--message t 'w3m-error "No URL at point"))))

(defconst w3m-minor-mode-command-alist
  '((w3m-next-anchor)
    (w3m-previous-anchor)
    (w3m-next-image)
    (w3m-previous-image)
    (w3m-toggle-inline-image)
    (w3m-toggle-inline-images)
    (w3m-view-this-url . w3m-safe-view-this-url)
    (w3m-mouse-view-this-url . w3m-mouse-safe-view-this-url)
    (w3m-print-this-url))
  "Alist of commands and commands to be defined in `w3m-minor-mode-map'.
Each element looks like (FROM-COMMAND . TO-COMMAND); those keys which
are defined as FROM-COMMAND in `w3m-mode-map' are redefined as
TO-COMMAND in `w3m-minor-mode-map'.  When TO-COMMAND is nil,
FROM-COMMAND is defined in `w3m-minor-mode-map' with the same key in
`w3m-mode-map'.")

(defun w3m-make-minor-mode-keymap ()
  "Return a keymap used for `w3m-minor-mode'."
  (let ((keymap (make-sparse-keymap)))
    (dolist (pair w3m-minor-mode-command-alist)
      (substitute-key-definition (car pair)
				 (or (cdr pair) (car pair))
				 keymap w3m-mode-map))
    (unless (featurep 'xemacs)
      ;; Inhibit the `widget-button-click' command when
      ;; `w3m-imitate-widget-button' is activated.
      (define-key keymap [down-mouse-2] 'undefined))
    keymap))

(defvar w3m-minor-mode-map (w3m-make-minor-mode-keymap)
  "*Keymap used when `w3m-minor-mode' is active.")

(defcustom w3m-minor-mode-hook nil
  "*Hook run after `w3m-minor-mode' initialization."
  :group 'w3m
  :type 'hook)

(defvar w3m-minor-mode nil "Non-nil if w3m minor mode is enabled.")
(make-variable-buffer-local 'w3m-minor-mode)
(unless (assq 'w3m-minor-mode minor-mode-alist)
  (push (list 'w3m-minor-mode " w3m") minor-mode-alist))
(unless (assq 'w3m-minor-mode minor-mode-map-alist)
  (push (cons 'w3m-minor-mode w3m-minor-mode-map) minor-mode-map-alist))

(defun w3m-minor-mode (&optional arg)
  "Minor mode to view text/html parts in articles."
  (interactive "P")
  (when (setq w3m-minor-mode
	      (if arg
		  (> (prefix-numeric-value arg) 0)
		(not w3m-minor-mode)))
    (run-hooks 'w3m-minor-mode-hook)))

(defcustom w3m-do-cleanup-temp-files nil
  "*Whether to clean up temporary files when emacs-w3m shutdown."
  :group 'w3m
  :type 'boolean)

(defcustom w3m-display-mode nil
  "How to display emacs-w3m buffers.

There exist five display modes for emacs-w3m when called
interactively: Plain, Tabbed, Dual-Pane, Dedicated-Frames, and
Tabbed-Dedicated-Frames. When emacs-w3m is run in batch mode or
non-interactively, only the Plain or Tabbed display modes are
available. In the past, these modes had been set by a combination
of three variables, `w3m-use-tab', `w3m-pop-up-windows' and
`w3m-pop-up-frames', but can now be set with this single setting
`w3m-display-mode'. When this variable is set, the other three
are ignored.

PLAIN: Each emacs-w3m buffer exists on its own and can appear in
any window in any frame, although a reasonable attempt will be
made to re-use an existing window. There is no tab bar. In the
past, this had been set by the combination: `w3m-use-tab' nil,
`w3m-pop-up-windows' nil, and `w3m-pop-up-frames' nil.

TABBED: A reasonable attempt is made to keep only one window
displaying emacs-w3m buffers. That window has a cliackable tab
bar along the top. Users can manually subvert this by explicitly
opening an emacs-w3m buffer in any number of other windows. In
the past, this had been set by the combination: `w3m-use-tab' t
`w3m-pop-up-windows' ignored, and `w3m-pop-up-frames' nil.

DUAL-PANE: Once more than one emacs-w3m buffer exists, a
reasonable attempt is made to present emacs-w3m in two windows on
the same frame. Any action to open a new emacs-w3m buffer, such
as `w3m-goto-url-new-session' or `w3m-search-new-session'
displays the new buffer in the unfocused pane, and transfers
focus there. In the past, this had been set by the combination:
`w3m-use-tab' nil `w3m-pop-up-windows' t, and `w3m-pop-up-frames'
nil.

DEDICATED-FRAMES: Each new emacs-w3m buffer is opened in a new
single-window frame. In the past, this had been set by the
combination: `w3m-use-tab' nil `w3m-pop-up-windows' ignored, and
`w3m-pop-up-frames' t.

TABBED-DEDICATED-FRAMES: Each new emacs-w3m buffer is opened in
the same window of the frame from which it was spawned, and is
not easily visible to emacs-w3m buffers associated with other
frames. The window includes a clickable tab bar along the top. In
the past, this had been set by the combination: `w3m-use-tab' t
`w3m-pop-up-windows' ignored, and `w3m-pop-up-frames' t."
  :type '(radio (symbol :format "Nil" nil)
		(symbol :format "Plain" plain)
		(symbol :format "Tabbed" tabbed)
		(symbol :format "Dual-pane" dual-pane)
		(symbol :format "Dedicated Frames" frames)
		(symbol :format "Tabbed Dedicated Frames" tabbed-frames)))

(defun w3m-display-mode (style)
  "Select how to display emacs-w3m buffers.

Refer to variable `w3m-display-mode' for details."
  (interactive
   (list
    (intern
     (let ((opts '("nil" "plain" "tabbed" "dual-pane" "frames" "tabbed-frames"))
	   (def (symbol-name w3m-display-mode)))
       (completing-read "Display mode: " opts nil t nil 'opts def)))))
  (setq w3m-display-mode style)
  (setq w3m-use-tab
	(if (memq style '(tabbed tabbed-frames)) t nil))
  (setq w3m-pop-up-windows
	(if (memq style '(dual-pane)) t nil))
  (setq w3m-pop-up-frames
	(if (memq style '(frames tabbed-frames)) t nil)))

(defun w3m-cleanup-temp-files ()
  (when w3m-do-cleanup-temp-files
    (dolist (f (directory-files w3m-profile-directory t "^w3m\\(cache\\|el\\|src\\|tmp\\)" t))
        (delete-file f))))

(defun w3m-show-form-hint ()
  "Show sending form hint when the cursor is in a form."
  (when w3m-use-form (w3m-form-unexpand-form))
  (let ((keys (where-is-internal 'w3m-submit-form)))
    (when (and (w3m-submit (point)) keys)
      (if (get-text-property (point) 'w3m-form-readonly)
	  (if (memq (car (w3m-action))
		    '(w3m-form-input w3m-form-input-textarea))
	      (progn
		(w3m-form-expand-form)
		(w3m--message nil t
		 "This form is not editable; type `c' to copy the contents"))
	    (w3m--message nil 'w3m-warning "This form is not accessible"))
	(w3m--message nil t "Press %s to send the current form"
		     (key-description (car keys)))))))

(provide 'w3m)

(unless noninteractive
  (when w3m-init-file
    (if (string-match "\\.el\\'" w3m-init-file)
	(or (load (concat w3m-init-file "c") t t t)
	    (load w3m-init-file t t t))
      (load w3m-init-file t t))))

(run-hooks 'w3m-load-hook)

;;; w3m.el ends here<|MERGE_RESOLUTION|>--- conflicted
+++ resolved
@@ -4334,11 +4334,7 @@
           (setq char
             (w3m-static-if (featurep 'xemacs)
               (progn
-<<<<<<< HEAD
                  (w3m--message nil t msg-prompt)
-=======
-                 (w3m-message msg-prompt)
->>>>>>> 7fa00f90
                  (char-octet (read-char-exclusive)))
              (read-char-exclusive
                (propertize msg-prompt 'face 'w3m-lnum-minibuffer-prompt))))
@@ -4357,10 +4353,6 @@
                                           (/ 100.0 changed-rate))
         (setq changed-rate 1))
        (t nil)))))
-<<<<<<< HEAD
-
-=======
->>>>>>> 7fa00f90
 
 (defun w3m-zoom-in-image (&optional rate)
   "Zoom in an image on the point.
