--- conflicted
+++ resolved
@@ -10816,25 +10816,12 @@
   ;; called by `w3m-about-retrieve' using a generically constructed
   ;; `funcall'.
   (let* ((start 0)
-<<<<<<< HEAD
-         (size 0)
-         (print-all t)
-         (width (- (w3m-display-width) 21)) ; magic number is time-stamp length
-         (lt-char "❬") ; nice unicode replacement for &lt;
-         (rt-char "❭") ; nice unicode replacement for &lt;
-         (ellipsis "…")
-         (adjusted-width-a (- width (1- (string-width (concat lt-char rt-char ellipsis)))))
-         (adjusted-width-b (- width (1- (string-width ellipsis))))
-         (now (current-time))
-         title time alist prev next page total)
-=======
 	 (size 0)
 	 (print-all t)
 	 (width (- (w3m-display-width) (if (w3m-display-graphic-p) 18 19)))
 	 (now (current-time))
 	 (ellipsis "…")
 	 title time alist prev next page total)
->>>>>>> d8fbc8e4
     (when (string-match "\\`about://db-history/\\?" url)
       (dolist (s (split-string (substring url (match-end 0)) "&"))
 	(when (string-match "\\`\\(?:size\\|\\(start\\)\\)=" s)
@@ -10903,26 +10890,16 @@
 	 ((or (null title) (string= "<no-title>" title))
 	  (setq title
 		(concat
-<<<<<<< HEAD
-		 lt-char
-		 (if (> (string-width url) width)
-		     (w3m-truncate-string url adjusted-width-a nil ? ellipsis)
-=======
 		 "&lt;"
 		 (if (> (string-width url) (- width 2))
 		     (w3m-truncate-string url (- width 3) nil ?  ellipsis)
->>>>>>> d8fbc8e4
 		   url)
 		 rt-char)))
 	 (t
 	  (setq title
 		(w3m-encode-specials-string
 		 (if (> (string-width title) width)
-<<<<<<< HEAD
-		     (w3m-truncate-string title adjusted-width-b nil ? ellipsis)
-=======
 		     (w3m-truncate-string title (1- width) nil ?  ellipsis)
->>>>>>> d8fbc8e4
 		   title)))))
 	(insert (format "<tr><td><nobr><a href=\"%s\">%s</a></nobr></td>"
 			url title))
@@ -11025,28 +11002,6 @@
 which to begin displaying, where 0 is the most recent entry.
 
 SIZE is the maximum number of arrived URLs which are displayed
-<<<<<<< HEAD
-per page. Variable `w3m-db-history-display-size' sets the
-default. Use 0 to display the entire history on a single page."
-  (interactive)
-  (cond
-   ((or executing-kbd-macro noninteractive)
-    (or start (setq start 0))
-    (or size (setq size (or w3m-db-history-display-size 0))))
-   (t ; called interactively; possibly indirectly
-      ; NOTE: This is expected to be the common and default case, with
-      ; this function being called by the interactive function
-      ; `w3m-history' using the keybinding `C-u h'.
-    (setq start (read-number "How far back in the history to start displaying?: "
-                  0))
-    (setq size (read-number "How many entries per page (0 for all on one page)?: "
-                  (or size w3m-db-history-display-size 0)))))
-  (let ((url (format "about://db-history/?start=%d&size=%d"
-               (or start 0) (or size 0))))
-   (if w3m-history-in-new-buffer
-     (w3m-goto-url-new-session url)
-    (w3m-goto-url url nil nil nil nil nil nil nil t))))
-=======
 per page.  Variable `w3m-db-history-display-size' sets the
 default.  Use 0 to display the entire history on a single page.
 
@@ -11069,7 +11024,6 @@
     (if w3m-history-in-new-buffer
 	(w3m-goto-url-new-session url)
       (w3m-goto-url url nil nil nil nil nil nil nil t))))
->>>>>>> d8fbc8e4
 
 (defun w3m-history (&optional arg)
   "Display the current buffer's browsing history tree.
