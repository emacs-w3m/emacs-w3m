;;; w3m-bookmark.el --- Functions to operate bookmark file of w3m -*- coding: utf-8; -*-

;; Copyright (C) 2001-2003, 2005-2012, 2017
;; TSUCHIYA Masatoshi <tsuchiya@namazu.org>

;; Authors: Shun-ichi GOTO     <gotoh@taiyo.co.jp>,
;;          TSUCHIYA Masatoshi <tsuchiya@namazu.org>
;; Keywords: w3m, WWW, hypermedia

;; This file is a part of emacs-w3m.

;; This program is free software; you can redistribute it and/or modify
;; it under the terms of the GNU General Public License as published by
;; the Free Software Foundation; either version 2, or (at your option)
;; any later version.

;; This program is distributed in the hope that it will be useful,
;; but WITHOUT ANY WARRANTY; without even the implied warranty of
;; MERCHANTABILITY or FITNESS FOR A PARTICULAR PURPOSE.  See the
;; GNU General Public License for more details.

;; You should have received a copy of the GNU General Public License
;; along with this program; see the file COPYING.  If not, write to
;; the Free Software Foundation, Inc., 51 Franklin Street, Fifth Floor,
;; Boston, MA 02110-1301, USA.


;;; Commentary:

;; w3m-bookmark.el is the add-on program of emacs-w3m to operate
;; bookmark file.  For more detail about emacs-w3m, see:
;;
;;    http://emacs-w3m.namazu.org/


;;; Code:

(eval-when-compile (require 'cl))
(require 'w3m-util)
(require 'w3m)
(require 'easymenu)

(defcustom w3m-bookmark-file
  (expand-file-name "bookmark.html" w3m-profile-directory)
  "Bookmark file of w3m."
  :group 'w3m
  :type 'file)

(defcustom w3m-bookmark-file-coding-system 'euc-japan
  "Coding system for a created bookmark file.
This option is used when a new bookmark file is created, or when an
existing bookmark file includes ASCII characters only.  If the coding
system which is used to encode your using bookmark file is different
from the value of this option, emacs-w3m does not change the encoding
of your bookmark file."
  :group 'w3m
  :type 'coding-system)

(defcustom w3m-bookmark-default-section
  nil
  "Default section to add new entry."
  :group 'w3m
  :type '(radio (const :tag "Not specified" nil)
		(string :format "Default section name: %v\n")))

(defcustom w3m-bookmark-mode-hook nil
  "*Hook run at the end of function `w3m-bookmark-mode'."
  :group 'w3m
  :type 'hook)

(defcustom w3m-bookmark-menu-open-new-session nil
  "If non-nil, \"Bookmark\" menu item open new session."
  :group 'w3m
  :type 'boolean)

(eval-and-compile
  (defconst w3m-bookmark-section-delimiter
    "<!--End of section (do not delete this comment)-->\n"))

(eval-and-compile
  (defconst w3m-bookmark-section-format
    (eval-when-compile
      (concat "<h2>%s</h2>\n<ul>\n"
	      "<li><a href=\"%s\">%s</a>\n"
	      w3m-bookmark-section-delimiter
	      "</ul>\n"))))

(defconst w3m-bookmark-initial-format
  (eval-when-compile
    (concat "<html><head><title>Bookmarks</title></head>\n"
	    "<body>\n<h1>Bookmarks</h1>\n"
	    w3m-bookmark-section-format
	    "</body>\n</html>\n")))

(defvar w3m-bookmark-section-history nil)
(defvar w3m-bookmark-title-history nil)

(defvar w3m-bookmark-buffer-file-name nil
  "Non-nil means that `w3m-bookmark-file' has been loaded to this buffer.")
(make-variable-buffer-local 'w3m-bookmark-buffer-file-name)

(defvar w3m-bookmark-mode-map
  (let ((map (make-sparse-keymap))
	(table '((kill-line . w3m-bookmark-kill-entry)
		 (undo . w3m-bookmark-undo))))
    (dolist (pair table)
      (substitute-key-definition (car pair) (cdr pair) map global-map))
    (substitute-key-definition 'w3m-edit-current-url 'w3m-bookmark-edit
			       map w3m-mode-map)
    map)
  "*Keymap for `w3m-bookmark-mode'.")

(defvar w3m-bookmark-mode nil "Non-nil if w3m bookmark mode is enabled.")
(make-variable-buffer-local 'w3m-bookmark-mode)
(unless (assq 'w3m-bookmark-mode minor-mode-alist)
  (push (list 'w3m-bookmark-mode " bookmark") minor-mode-alist))
(unless (assq 'w3m-bookmark-mode minor-mode-map-alist)
  (push (cons 'w3m-bookmark-mode w3m-bookmark-mode-map) minor-mode-map-alist))

(defun w3m-bookmark-mode (&optional arg)
  "\\<w3m-bookmark-mode-map>
Minor mode to edit bookmark.

\\[w3m-bookmark-kill-entry]	Kill the current entry of this bookmark.
\\[w3m-bookmark-undo]	Undo some previous changes on this bookmark.
\\[w3m-bookmark-edit]	Open `w3m-bookmark-file'.
"
  (interactive "P")
  (when (setq w3m-bookmark-mode
	      (if arg
		  (> (prefix-numeric-value arg) 0)
		(not w3m-bookmark-mode)))
    (run-hooks 'w3m-bookmark-mode-hook)))

(defun w3m-bookmark-mode-setter (url)
  "Activate `w3m-bookmark-mode', when visiting page shows bookmark."
  (w3m-bookmark-mode (if (string-match "\\`about://bookmark/" url)
			 (progn
			   (setq default-directory
				 (file-name-directory w3m-bookmark-file))
			   1)
		       0)))
(add-hook 'w3m-display-functions 'w3m-bookmark-mode-setter)

(defun w3m-bookmark-file-modtime ()
  "Return the modification time of the bookmark file `w3m-bookmark-file'.
The value is a list of two time values `(HIGH LOW)' if the bookmark
file exists, otherwise nil."
  (nth 5 (file-attributes w3m-bookmark-file)))

(defun w3m-bookmark-buffer (&optional no-verify-modtime)
  "Return the buffer reading `w3m-bookmark-file' current."
  (let ((buffer (get-file-buffer w3m-bookmark-file)))
    (if buffer
	;; When a buffer visiting `w3m-bookmark-file' is found, return
	;; it instead of a working buffer.  In this case, kill the
	;; working buffer which was generated in the past.
	(progn (w3m-kill-buffer " *w3m bookmark*") buffer)
      ;; Generate a working buffer.
      (with-current-buffer (w3m-get-buffer-create " *w3m bookmark*")
	(unless (and w3m-bookmark-buffer-file-name
		     (or no-verify-modtime
			 (equal (w3m-visited-file-modtime)
				(w3m-bookmark-file-modtime))))
	  (when (file-readable-p w3m-bookmark-file)
	    (buffer-disable-undo)
	    (erase-buffer)
	    (let ((coding-system-for-read 'binary))
	      (insert-file-contents w3m-bookmark-file))
	    (w3m-decode-buffer
	     (w3m-expand-file-name-as-url w3m-bookmark-file))
	    (set-buffer-file-coding-system
	     (if (memq w3m-current-coding-system
		       '(undecided undecided-dos undecided-mac undecided-unix))
		 w3m-bookmark-file-coding-system
	       w3m-current-coding-system))
	    (set-buffer-modified-p nil))
	  (setq w3m-bookmark-buffer-file-name w3m-bookmark-file)
	  (set-visited-file-modtime (or (w3m-bookmark-file-modtime)
					;; No bookmark file.
					'(0 0)))
	  (buffer-enable-undo))
	(current-buffer)))))

(defun w3m-bookmark-verify-modtime ()
  (unless (equal (w3m-visited-file-modtime)
		 (w3m-bookmark-file-modtime))
    (if (buffer-file-name)
	(ask-user-about-supersession-threat w3m-bookmark-file)
      (let ((modified (buffer-modified-p))
	    (name (buffer-name)))
	(unwind-protect
	    (progn
	      (set-visited-file-name w3m-bookmark-file)
	      (ask-user-about-supersession-threat w3m-bookmark-file))
	  (set-visited-file-name nil)
	  (rename-buffer name)
	  (set-buffer-modified-p modified))))))

(defun w3m-bookmark-sections ()
  "Return collection of registered sections."
  (let (sections)
    (with-current-buffer (w3m-bookmark-buffer)
      (goto-char (point-min))
      (while (search-forward "<h2>" nil t)
	(push (cons (buffer-substring-no-properties
		     (point)
		     (if (search-forward "</h2>" nil t)
			 (match-beginning 0)
		       (point-at-eol)))
		    nil)
	      sections)))
    (nreverse sections)))

(defun w3m-bookmark-save-buffer ()
  "Save this current buffer to `w3m-bookmark-file'."
  (cond
   ((buffer-file-name)
    (basic-save-buffer))
   ((buffer-modified-p)
    (let ((backup-info (find-backup-file-name w3m-bookmark-file))
	  (modes (when (file-exists-p w3m-bookmark-file)
		   (file-modes w3m-bookmark-file))))
      (when (and modes ; means that `w3m-bookmark-file' exists.
		 make-backup-files
		 (funcall backup-enable-predicate w3m-bookmark-file))
	(rename-file w3m-bookmark-file (car backup-info) t))
      (write-region (point-min) (point-max) w3m-bookmark-file)
      (when modes
	(set-file-modes w3m-bookmark-file modes))
      (set-visited-file-modtime (w3m-bookmark-file-modtime))
      (set-buffer-modified-p nil)
      (dolist (file (cdr backup-info))
	(condition-case ()
	    (delete-file file)
	  (file-error nil)))))))

(defun w3m-bookmark-safe-string (string format)
  (w3m-labels ((filter (s c)
		       (decode-coding-string (encode-coding-string s c) c)))
    (if (let ((encoding (w3m-static-when (featurep 'mule)
			  buffer-file-coding-system)))
	  (or (string= string (filter string encoding))
	      (when w3m-use-mule-ucs
		(string= (setq string
			       (filter string
				       (if w3m-accept-japanese-characters
					   'w3m-euc-japan
					 'w3m-iso-latin-1)))
			 (filter string encoding)))))
	string
      (error format string))))

(defun w3m-bookmark-write-file (url title section)
  "Make new bookmark with specified spec, and save it."
  (with-current-buffer (w3m-bookmark-buffer)
    (setq title (w3m-bookmark-safe-string
		 title
		 "Specified title includes unsafe character(s): %s")
	  section (w3m-bookmark-safe-string
		   section
		   "Specified section includes unsafe character(s): %s"))
    (if (zerop (buffer-size))
	;; New bookmark file.
	(progn
	  (insert (format w3m-bookmark-initial-format section url title))
	  (set-buffer-file-coding-system w3m-bookmark-file-coding-system))
      (goto-char (point-min))
      (if (search-forward (format "<h2>%s</h2>" section) nil t)
	  (progn
	    (unless (search-forward w3m-bookmark-section-delimiter nil t)
	      (error "Can't find section delimiter: %s" section))
	    (goto-char (match-beginning 0))
	    (insert (format "<li><a href=\"%s\">%s</a>\n" url title)))
	;; New section.
	(unless (search-forward "</body>\n" nil t)
	  (error "%s" "Can't find terminator of bookmark"))
	(goto-char (match-beginning 0))
	(insert (format w3m-bookmark-section-format
			section url title))))
    (w3m-bookmark-save-buffer)))

(defun w3m-bookmark-add (url &optional title)
  "Add URL to bookmark.
Optional argument TITLE is title of link."
  ;; NOTE: this code shares much in common with function
  ;; `w3m-bookmark-add-all-urls', so when making changes here,
  ;; also consider that function.
  (let ((section (completing-read
		  (if w3m-bookmark-default-section
		      (format "Section (default %s): "
			      w3m-bookmark-default-section)
		    "Section: ")
		  (w3m-bookmark-sections) nil nil nil
		  'w3m-bookmark-section-history)))
    (and (string= section "")
	 (setq section w3m-bookmark-default-section))
    (when (or (not section)
	      (string-match "^[\t ]*$"  section))
      (error "%s" "You must specify a bookmark section name"))
    (setq title (read-string "Title: " title 'w3m-bookmark-title-history))
    (when (or (not title)
	      (string-match "^[\t ]*$" title))
      (error "%s" "You must specify a bookmark title"))
    (w3m-bookmark-write-file url
			     (w3m-encode-specials-string title)
			     (w3m-encode-specials-string section))))

;;;###autoload
(defun w3m-bookmark-add-this-url ()
  "Add link under cursor to bookmark."
  (interactive)
  (if (null (w3m-anchor))
      (w3m--message t 'w3m-error "No anchor")		; nothing to do
    (let ((url (w3m-anchor))
	  (title (buffer-substring-no-properties
		  (previous-single-property-change (1+ (point))
						   'w3m-href-anchor)
		  (next-single-property-change (point) 'w3m-href-anchor))))
      (w3m-bookmark-add url title))
    (w3m--message t t "Added")))

;;;###autoload
(defun w3m-bookmark-add-current-url (&optional arg)
  "Add a url of the current page to the bookmark.
With prefix, ask for a new url instead of the present one."
  (interactive "P")
  (w3m-bookmark-add (if arg (w3m-input-url) w3m-current-url)
		    w3m-current-title)
  (w3m--message t t "Added"))

;;;###autoload
(defun w3m-bookmark-add-all-urls ()
  "Add urls of all pages being visited to the bookmark."
  (interactive)
  (let* ((buffers (w3m-list-buffers))
	 (len     (length buffers))
	 (default-section (format-time-string
			   "Saved bookmarks: %Y-%m-%d %H:%M:%S"
			   (current-time)))
	 (error-count 0)
	 section title bookmark-buffers)
    (cond
     ((zerop len)
      (w3m-message ;; or (w3m--message t 'w3m-error
       "No w3m buffers found to bookmark"))
     ((= len 1)
      (w3m-bookmark-add-current-url))
     ((> len 1)
      ;; NOTE: this code shares much in common with function
      ;; `w3m-bookmark-add', so when making changes here, also
      ;; consider that function.
      (setq section (completing-read
		     (format "Section (default %s): " default-section)
		     (append (list (list default-section))
			     (w3m-bookmark-sections))
		     nil nil nil
		     'w3m-bookmark-section-history))
      (when (or (not section) (not (stringp section)) (string= section ""))
	(setq section default-section))
      (if (string-match "^[\t ]*$" section)
	  (w3m-message ;; or (w3m--message t 'w3m-error
	   "You must specify a bookmark section name")
	(while buffers
<<<<<<< HEAD
	  (switch-to-buffer (pop buffers))
	  (condition-case nil
	      (w3m-bookmark-add-current-url)
	    (quit)))
      (w3m--message t 'w3m-warning
       "Use the `%s' command instead"
       (key-description (car (where-is-internal 'w3m-bookmark-add-current-url
						w3m-mode-map)))))))
=======
	  (set-buffer (pop buffers))
	  (if (string= w3m-current-url  "about://bookmark/")
	      (add-to-list 'bookmark-buffers (current-buffer))
	    (setq title (or w3m-current-title w3m-current-url))
	    (if w3m-current-url
		(w3m-bookmark-write-file
		 w3m-current-url
		 (w3m-encode-specials-string w3m-current-title)
		 (w3m-encode-specials-string section))
	      (message
	       "w3m-bookmark: Error saving buffer %s\n  url: %s\n  title: %s"
	       (current-buffer) w3m-current-url w3m-current-title)
	      (incf error-count))))
	(when (> error-count 0)
	  (w3m-message  ;; or (w3m--message t 'w3m-error
	   "%s Errors encountered. See *Messages* buffer for details"
	   error-count))
	(while bookmark-buffers
	  (set-buffer (pop bookmark-buffers))
	  (w3m-redisplay-this-page)))))))
>>>>>>> 0cabba57

;;;###autoload
(defun w3m-bookmark-add-current-url-group ()
  "Add link of the group of current urls to the bookmark."
  (interactive)
  (w3m-bookmark-add
   (concat "group:"
	   (mapconcat
	    'w3m-url-encode-string
	    (mapcar (lambda (buffer)
		      (with-current-buffer buffer w3m-current-url))
		    (w3m-list-buffers))
	    "&")))
  (w3m--message t t "Added as URL group"))

;;;###autoload
(defun w3m-bookmark-view (&optional reload)
  "Display the bookmark list in the current buffer."
  (interactive "P")
  (if (file-exists-p w3m-bookmark-file)
      (progn
	;; Store the current position in the history structure.
	(w3m-history-store-position)
	(w3m-goto-url "about://bookmark/" reload))
    (w3m--message t 'w3m-error "No bookmark file is available")))

;;;###autoload
(defun w3m-bookmark-view-new-session (&optional reload)
  "Display the bookmark list in a new buffer."
  (interactive "P")
  (if (not (eq major-mode 'w3m-mode))
      (w3m--message t 'w3m-error "This command can be used in w3m mode only")
    (if (file-exists-p w3m-bookmark-file)
	(w3m-view-this-url-1 "about://bookmark/" reload 'new-session)
      (w3m--message t 'w3m-error "No bookmark file is available"))))

;;;###autoload
(defun w3m-about-bookmark (&rest args)
  (insert-buffer-substring (w3m-bookmark-buffer))
  (let ((ident) (i 0) (j 0))
    (goto-char (point-min))
    (while (search-forward (setq ident (format "w3mbk%d." i)) nil t)
      (incf i))
    (setq i 0)
    (goto-char (point-min))
    (while (re-search-forward "\n<\\(?:h2\\|\\(li\\)\\)>" nil t)
      (forward-char -1)
      (insert (if (match-beginning 1)
		  (format " id=\"%s%d.%d\"" ident i (incf j))
		(format " id=\"%s%d\"" ident (incf i))))))
  "text/html")

(defun w3m-bookmark-current-number ()
  "Return the ordinal number of the current bookmark entry."
  (let ((x (car (get-text-property (point-at-eol) 'w3m-name-anchor))))
    (and x
	 (string-match "\\`w3mbk[0-9]+\\.[0-9]+\\.\\([0-9]+\\)\\'" x)
	 (string-to-number (match-string 1 x)))))

(defun w3m-bookmark-kill-entry (num)
  "Kill the bookmark entry of the current line.
With prefix argument, kill that many entries from point."
  (interactive "p")
  (let ((entries (w3m-bookmark-current-number)))
    (when entries
      (setq entries (list entries))
      (while (> (decf num) 0)
	(push (1+ (car entries)) entries))
      (condition-case nil
	  (w3m-bookmark-kill-entries entries)
	(file-supersession nil))
      (w3m-bookmark-view t))))

(defun w3m-bookmark-kill-entries (entries)
  (with-current-buffer (w3m-bookmark-buffer t)
    (w3m-bookmark-verify-modtime)
    (goto-char (point-min))
    (let ((i 0))
      (while (search-forward "\n<li>" nil t)
	(when (memq (incf i) entries)
	  (let ((beg (point-at-bol))
		(end (progn
		       (search-forward w3m-bookmark-section-delimiter)
		       (match-beginning 0))))
	    (delete-region (goto-char beg)
			   (if (search-forward "\n<li>" end t)
			       (point-at-bol)
			     end))
	    (goto-char (1- beg))))))
    (w3m-bookmark-save-buffer)))

(defun w3m-bookmark-undo (&optional arg)
  "Undo some previous changes on bookmark."
  (interactive "p")
  (condition-case nil
      (with-current-buffer (w3m-bookmark-buffer t)
	(w3m-bookmark-verify-modtime)
	(undo arg)
	(w3m-bookmark-save-buffer))
    (file-supersession nil))
  (w3m-bookmark-view t))

(defun w3m-bookmark-edit ()
  "Edit the bookmark file."
  (interactive)
  (w3m-edit-url (w3m-expand-file-name-as-url w3m-bookmark-file)))

;; Bookmark menu
(defvar w3m-bookmark-menu-items
  (let ((etsu (when w3m-use-japanese-menu "閲")))
    `(([,(w3m-make-menu-item (concat "ブックマークの" etsu "覧") "View Bookmark")
	w3m-bookmark-view t]
       [,(w3m-make-menu-item (concat "新セッションでブックマークの" etsu "覧")
			     "View Bookmark in a New Session")
	w3m-bookmark-view-new-session t]
       [,(w3m-make-menu-item "ブックマークの編集" "Edit Bookmark")
	w3m-bookmark-edit t]
       "----"
       [,(w3m-make-menu-item "このページをブックマーク" "Add Current URL to Bookmark")
	w3m-bookmark-add-current-url t]
       [,(w3m-make-menu-item "すべての URL をブックマーク" "Add These URLs to Bookmark")
	w3m-bookmark-add-current-url-group t]
       [,(w3m-make-menu-item "この URL をブックマーク" "Add This URL to Bookmark")
	w3m-bookmark-add-this-url (w3m-anchor)])
      .
      ([,(w3m-make-menu-item "このエントリを消去" "Kill Current Entry")
	w3m-bookmark-kill-entry
	(text-property-not-all (point-at-bol) (point-at-eol)
			       'w3m-href-anchor nil)]
       [,(w3m-make-menu-item "もとに戻す" "Undo")
	w3m-bookmark-undo t]
       [,(w3m-make-menu-item "ブックマークの編集" "Edit Bookmark")
	w3m-bookmark-edit t])))
  "*List of the bookmark menu items.
The car is used if `w3m-bookmark-mode' is nil, otherwise the cdr is used.")

;;;###autoload
(defun w3m-setup-bookmark-menu ()
  "Setup w3m bookmark items in menubar."
  (w3m-static-if (featurep 'xemacs)
      (unless (car (find-menu-item current-menubar '("Bookmark")))
	(easy-menu-define w3m-bookmark-menu w3m-mode-map
	  "" '("Bookmark" ["(empty)" ignore nil]))
	(easy-menu-add w3m-bookmark-menu)
	(add-hook 'activate-menubar-hook 'w3m-bookmark-menubar-update))
    (unless (lookup-key w3m-mode-map [menu-bar Bookmark])
      (easy-menu-define w3m-bookmark-menu w3m-mode-map "" '("Bookmark"))
      (easy-menu-add w3m-bookmark-menu)
      (add-hook 'menu-bar-update-hook 'w3m-bookmark-menubar-update))))

(defun w3m-bookmark-menubar-update ()
  "Update w3m bookmark menubar."
  (when (and (eq major-mode 'w3m-mode)
	     (w3m-static-if (featurep 'xemacs)
		 (frame-property (selected-frame) 'menubar-visible-p)
	       menu-bar-mode))
    (let ((items (if w3m-bookmark-mode
		     (cdr w3m-bookmark-menu-items)
		   (car w3m-bookmark-menu-items)))
	  (pages (w3m-bookmark-make-menu-items)))
      (easy-menu-define w3m-bookmark-menu w3m-mode-map
	"The menu kepmap for the emacs-w3m bookmark."
	(cons "Bookmark" (if pages
			     (append items '("----") pages)
			   items)))
      (w3m-static-when (featurep 'xemacs)
	(when (setq items (car (find-menu-item current-menubar '("Bookmark"))))
	  (setcdr items (cdr w3m-bookmark-menu))
	  (set-buffer-menubar current-menubar))))))

(defun w3m-bookmark-iterator ()
  "Iteration bookmark groups/entries.
Format as (list (\"Group name\" . (\"Entry URL\" . \"Entry name\")* )* )."
  (let ((entries nil))
    (with-current-buffer (w3m-bookmark-buffer)
      (goto-char (point-min))
      (let (group entry beg end)
	(while (re-search-forward "<h2>\\([^<]+\\)</h2>" nil t)
	  (setq group (match-string-no-properties 1))
	  (setq beg (match-beginning 0))
	  (setq end (re-search-forward "</ul>" nil t))
	  (save-excursion
	    (let (urls)
	      (narrow-to-region beg end)
	      (goto-char (point-min))
	      (while (re-search-forward
		      "<a href=\"\\([^\"]+\\)\">\\([^<]+\\)</a>"
		      nil t)
		(push (cons (match-string-no-properties 1)
			    (match-string-no-properties 2))
		      urls))
	      (setq entry (cons group (nreverse urls)))
	      (push entry entries)
	      (widen)))
	  (goto-char (match-end 0))))
      (nreverse entries))))

(defun w3m-bookmark-menu-open-item (url)
  "Open URL at current/new buffer"
  (if w3m-bookmark-menu-open-new-session
      (w3m-goto-url-new-session url)
    (w3m-goto-url url)))

(defvar w3m-bookmark-menu-items-pre nil)
(defvar w3m-bookmark-menu-items-time nil)

(defvar w3m-bookmark-make-item-xmas
  (and (equal "Japanese" w3m-language) (featurep 'xemacs)))

(defun w3m-bookmark-make-item (item)
  (if w3m-bookmark-make-item-xmas
      (concat item "%_ ")
    item))

(defun w3m-bookmark-make-menu-items (&optional nomenu)
  "Create w3m bookmark menu items."
  (when (not nomenu)
    (if (and w3m-bookmark-menu-items-pre
	     w3m-bookmark-menu-items-time
	     (equal w3m-bookmark-menu-items-time
		    (w3m-bookmark-file-modtime)))
	w3m-bookmark-menu-items-pre
      (setq w3m-bookmark-menu-items-time (w3m-bookmark-file-modtime))
      (let ((entries (when (file-exists-p w3m-bookmark-file)
		       (w3m-bookmark-iterator))))
	(setq w3m-bookmark-menu-items-pre
	      (and entries
		   (mapcar
		    (lambda (entry)
		      (let ((group (car entry))
			    (items (cdr entry)))
			(cons (w3m-bookmark-make-item group)
			      (and items
				   (mapcar
				    (lambda (item)
				      (vector
				       (w3m-bookmark-make-item (cdr item))
				       `(w3m-bookmark-menu-open-item
					 ,(car item))))
				    items)))))
		    entries)))))))

(provide 'w3m-bookmark)

;;; w3m-bookmark.el ends here<|MERGE_RESOLUTION|>--- conflicted
+++ resolved
@@ -362,16 +362,6 @@
 	  (w3m-message ;; or (w3m--message t 'w3m-error
 	   "You must specify a bookmark section name")
 	(while buffers
-<<<<<<< HEAD
-	  (switch-to-buffer (pop buffers))
-	  (condition-case nil
-	      (w3m-bookmark-add-current-url)
-	    (quit)))
-      (w3m--message t 'w3m-warning
-       "Use the `%s' command instead"
-       (key-description (car (where-is-internal 'w3m-bookmark-add-current-url
-						w3m-mode-map)))))))
-=======
 	  (set-buffer (pop buffers))
 	  (if (string= w3m-current-url  "about://bookmark/")
 	      (add-to-list 'bookmark-buffers (current-buffer))
@@ -392,7 +382,6 @@
 	(while bookmark-buffers
 	  (set-buffer (pop bookmark-buffers))
 	  (w3m-redisplay-this-page)))))))
->>>>>>> 0cabba57
 
 ;;;###autoload
 (defun w3m-bookmark-add-current-url-group ()
